/*
 * Copyright 2003-2008 Sun Microsystems, Inc.  All Rights Reserved.
 * DO NOT ALTER OR REMOVE COPYRIGHT NOTICES OR THIS FILE HEADER.
 *
 * This code is free software; you can redistribute it and/or modify it
 * under the terms of the GNU General Public License version 2 only, as
 * published by the Free Software Foundation.  Sun designates this
 * particular file as subject to the "Classpath" exception as provided
 * by Sun in the LICENSE file that accompanied this code.
 *
 * This code is distributed in the hope that it will be useful, but WITHOUT
 * ANY WARRANTY; without even the implied warranty of MERCHANTABILITY or
 * FITNESS FOR A PARTICULAR PURPOSE.  See the GNU General Public License
 * version 2 for more details (a copy is included in the LICENSE file that
 * accompanied this code).
 *
 * You should have received a copy of the GNU General Public License version
 * 2 along with this work; if not, write to the Free Software Foundation,
 * Inc., 51 Franklin St, Fifth Floor, Boston, MA 02110-1301 USA.
 *
 * Please contact Sun Microsystems, Inc., 4150 Network Circle, Santa Clara,
 * CA 95054 USA or visit www.sun.com if you need additional information or
 * have any questions.
 */

package sun.awt.X11;

import java.io.IOException;

import java.util.HashMap;

import sun.util.logging.PlatformLogger;

/**
 * An abstract class for drop protocols on X11 systems.
 * Contains protocol-independent drop target code.
 *
 * @since 1.5
 */
abstract class XDropTargetProtocol {
    private static final PlatformLogger logger =
        PlatformLogger.getLogger("sun.awt.X11.xembed.xdnd.XDropTargetProtocol");

    private final XDropTargetProtocolListener listener;

    public static final int EMBEDDER_ALREADY_REGISTERED = 0;

    public static final int UNKNOWN_MESSAGE = 0;
    public static final int ENTER_MESSAGE   = 1;
    public static final int MOTION_MESSAGE  = 2;
    public static final int LEAVE_MESSAGE   = 3;
    public static final int DROP_MESSAGE    = 4;

    protected XDropTargetProtocol(XDropTargetProtocolListener listener) {
        if (listener == null) {
            throw new NullPointerException("Null XDropTargetProtocolListener");
        }
        this.listener = listener;
    }

    protected final XDropTargetProtocolListener getProtocolListener() {
        return listener;
    }

    /**
     * Returns the protocol name. The protocol name cannot be null.
     */
    public abstract String getProtocolName();

    /* The caller must hold AWT_LOCK. */
    public abstract void registerDropTarget(long window);

    /* The caller must hold AWT_LOCK. */
    public abstract void unregisterDropTarget(long window);

    /* The caller must hold AWT_LOCK. */
    public abstract void registerEmbedderDropSite(long window);

    /* The caller must hold AWT_LOCK. */
    public abstract void unregisterEmbedderDropSite(long window);

    /* The caller must hold AWT_LOCK. */
    public abstract void registerEmbeddedDropSite(long embedded);

    /* The caller must hold AWT_LOCK. */
    public final void unregisterEmbeddedDropSite(long embedded) {
        removeEmbedderRegistryEntry(embedded);
    }


    /* The caller must hold AWT_LOCK. */
    public abstract boolean isProtocolSupported(long window);

    public abstract int getMessageType(XClientMessageEvent xclient);

    /* The caller must hold AWT_LOCK. */
    public final boolean processClientMessage(XClientMessageEvent xclient) {
        int type = getMessageType(xclient);
        boolean processed = processClientMessageImpl(xclient);

        postProcessClientMessage(xclient, processed, type);

        return processed;
    }

    /* The caller must hold AWT_LOCK. */
    protected abstract boolean processClientMessageImpl(XClientMessageEvent xclient);

    /*
     * Forwards a drag notification to the embedding toplevel modifying the event
     * to match the protocol version supported by the toplevel.
     * The caller must hold AWT_LOCK.
     * Returns True if the event is sent, False otherwise.
     */
    protected final boolean forwardClientMessageToToplevel(long toplevel,
                                                           XClientMessageEvent xclient) {
        EmbedderRegistryEntry entry = getEmbedderRegistryEntry(toplevel);

<<<<<<< HEAD
        if (logger.isLoggable(Level.FINEST)) {
            logger.log(Level.FINEST, "        entry={0}", new Object[] {String.valueOf(entry)});
=======
        if (logger.isLoggable(PlatformLogger.FINEST)) {
            logger.finest("        entry={0}", entry);
>>>>>>> c2252920
        }
        // Window not registered as an embedder for this protocol.
        if (entry == null) {
            return false;
        }

        if (logger.isLoggable(PlatformLogger.FINEST)) {
            logger.finest("        entry.isOverriden()={0}", entry.isOverriden());
        }
        // Window didn't have an associated drop site, so there is no need
        // to forward the message.
        if (!entry.isOverriden()) {
            return false;
        }

        adjustEventForForwarding(xclient, entry);

        long proxy = entry.getProxy();

<<<<<<< HEAD
        if (logger.isLoggable(Level.FINEST)) {
            logger.log(Level.FINEST, "        proxy={0} toplevel={1}",
                       new Object[] {String.valueOf(proxy), String.valueOf(toplevel)});
=======
        if (logger.isLoggable(PlatformLogger.FINEST)) {
            logger.finest("        proxy={0} toplevel={1}", proxy, toplevel);
>>>>>>> c2252920
        }
        if (proxy == 0) {
            proxy = toplevel;
        }

        xclient.set_window(toplevel);

        XToolkit.awtLock();
        try {
            XlibWrapper.XSendEvent(XToolkit.getDisplay(), proxy, false,
                                   XConstants.NoEventMask, xclient.pData);
        } finally {
            XToolkit.awtUnlock();
        }

        return true;
    }


    /* True iff the previous notification was MotionEvent and it was
       forwarded to the browser. */
    private boolean motionPassedAlong = false;

    protected abstract void sendEnterMessageToToplevel(long toplevel,
                                                       XClientMessageEvent xclient);

    protected abstract void sendLeaveMessageToToplevel(long toplevel,
                                                       XClientMessageEvent xclient);

    private void postProcessClientMessage(XClientMessageEvent xclient,
                                          boolean processed,
                                          int type) {
        long toplevel = xclient.get_window();

        if (getEmbedderRegistryEntry(toplevel) != null) {
            /*
             * This code forwards drag notifications to the browser according to the
             * following rules:
             *  - the messages that we failed to process are always forwarded to the
             *    browser;
             *  - MotionEvents and DropEvents are forwarded if and only if the drag
             *    is not over a plugin window;
             *  - XDnD: EnterEvents and LeaveEvents are never forwarded, instead, we
             *    send synthesized EnterEvents or LeaveEvents when the drag
             *    respectively exits or enters plugin windows;
             *  - Motif DnD: EnterEvents and LeaveEvents are always forwarded.
             * Synthetic EnterEvents and LeaveEvents are needed, because the XDnD drop
             * site implemented Netscape 6.2 has a nice feature: when it receives
             * the first XdndPosition it continuously sends XdndStatus messages to
             * the source (every 100ms) until the drag terminates or leaves the drop
             * site. When the mouse is dragged over plugin window embedded in the
             * browser frame, these XdndStatus messages are mixed with the XdndStatus
             * messages sent from the plugin.
             * For Motif DnD, synthetic events cause Motif warnings being displayed,
             * so these events are always forwarded. However, Motif DnD drop site in
             * Netscape 6.2 is implemented in the same way, so there could be similar
             * problems if the drag source choose Motif DnD for communication.
             */
            if (!processed) {
                forwardClientMessageToToplevel(toplevel, xclient);
            } else {
                boolean motifProtocol =
                    xclient.get_message_type() ==
                    MotifDnDConstants.XA_MOTIF_DRAG_AND_DROP_MESSAGE.getAtom();

                switch (type) {
                case XDropTargetProtocol.MOTION_MESSAGE:
                    if (!isDragOverComponent()) {
                        if (!motionPassedAlong && !motifProtocol) {
                            sendEnterMessageToToplevel(toplevel, xclient);
                        }
                        forwardClientMessageToToplevel(toplevel, xclient);
                        motionPassedAlong = true;
                    } else {
                        if (motionPassedAlong && !motifProtocol) {
                            sendLeaveMessageToToplevel(toplevel, xclient);
                        }
                        motionPassedAlong = false;
                    }
                    break;
                case XDropTargetProtocol.DROP_MESSAGE:
                    if (!isDragOverComponent()) {
                        forwardClientMessageToToplevel(toplevel, xclient);
                    }
                    motionPassedAlong = false;
                    break;
                case XDropTargetProtocol.ENTER_MESSAGE:
                case XDropTargetProtocol.LEAVE_MESSAGE:
                    if (motifProtocol) {
                        forwardClientMessageToToplevel(toplevel, xclient);
                    }
                    motionPassedAlong = false;
                    break;
                }
            }
        }
    }

    public abstract boolean sendResponse(long ctxt, int eventID, int action);

    /*
     * Retrieves the data from the drag source in the specified format.
     *
     * @param ctxt a pointer to the XClientMessageEvent structure for this
     *             protocol's drop message.
     * @param format the format in which the data should be retrieved.
     *
     * @throws IllegalArgumentException if ctxt doesn't point to the
     *         XClientMessageEvent structure for this protocol's drop message.
     * @throws IOException if data retrieval failed.
     */
    public abstract Object getData(long ctxt, long format)
      throws IllegalArgumentException, IOException;

    public abstract boolean sendDropDone(long ctxt, boolean success,
                                         int dropAction);

    public abstract long getSourceWindow();

    public abstract void cleanup();

    public abstract boolean isDragOverComponent();

    public void adjustEventForForwarding(XClientMessageEvent xclient,
        EmbedderRegistryEntry entry) {}

    public abstract boolean forwardEventToEmbedded(long embedded, long ctxt,
                                                   int eventID);

    /*
     * Returns true if the XEmbed protocol prescribes that an XEmbed server must
     * support this DnD protocol for drop sites associated with XEmbed clients.
     */
    public abstract boolean isXEmbedSupported();

    protected static final class EmbedderRegistryEntry {
        private final boolean overriden;
        private final int version;
        private final long proxy;
        EmbedderRegistryEntry(boolean overriden, int version, long proxy) {
            this.overriden = overriden;
            this.version = version;
            this.proxy = proxy;
        }
        public boolean isOverriden() {
            return overriden;
        }
        public int getVersion() {
            return version;
        }
        public long getProxy() {
            return proxy;
        }
    }

    /* Access to HashMap is synchronized on this XDropTargetProtocol instance. */
    private final HashMap embedderRegistry = new HashMap();

    protected final void putEmbedderRegistryEntry(long embedder,
                                                  boolean overriden,
                                                  int version,
                                                  long proxy) {
        synchronized (this) {
            embedderRegistry.put(Long.valueOf(embedder),
                                 new EmbedderRegistryEntry(overriden, version,
                                                           proxy));
        }
    }

    protected final EmbedderRegistryEntry getEmbedderRegistryEntry(long embedder) {
        synchronized (this) {
            return
                (EmbedderRegistryEntry)embedderRegistry.get(Long.valueOf(embedder));
        }
    }

    protected final void removeEmbedderRegistryEntry(long embedder) {
        synchronized (this) {
            embedderRegistry.remove(Long.valueOf(embedder));
        }
    }
}<|MERGE_RESOLUTION|>--- conflicted
+++ resolved
@@ -116,13 +116,8 @@
                                                            XClientMessageEvent xclient) {
         EmbedderRegistryEntry entry = getEmbedderRegistryEntry(toplevel);
 
-<<<<<<< HEAD
-        if (logger.isLoggable(Level.FINEST)) {
-            logger.log(Level.FINEST, "        entry={0}", new Object[] {String.valueOf(entry)});
-=======
         if (logger.isLoggable(PlatformLogger.FINEST)) {
             logger.finest("        entry={0}", entry);
->>>>>>> c2252920
         }
         // Window not registered as an embedder for this protocol.
         if (entry == null) {
@@ -142,14 +137,8 @@
 
         long proxy = entry.getProxy();
 
-<<<<<<< HEAD
-        if (logger.isLoggable(Level.FINEST)) {
-            logger.log(Level.FINEST, "        proxy={0} toplevel={1}",
-                       new Object[] {String.valueOf(proxy), String.valueOf(toplevel)});
-=======
         if (logger.isLoggable(PlatformLogger.FINEST)) {
             logger.finest("        proxy={0} toplevel={1}", proxy, toplevel);
->>>>>>> c2252920
         }
         if (proxy == 0) {
             proxy = toplevel;
