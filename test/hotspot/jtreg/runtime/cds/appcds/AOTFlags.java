--- conflicted
+++ resolved
@@ -81,27 +81,18 @@
             "-Xlog:aot",
             "-cp", appJar);
         out = CDSTestUtils.executeAndLog(pb, "asm");
-<<<<<<< HEAD
-        out.shouldContain("Dumping shared data to file:");
-        out.shouldMatch("cds.*hello[.]aot");
+        out.shouldContain("AOTCache creation is complete");
+        out.shouldMatch("hello[.]aot");
         out.shouldMatch(hasTrainingDataPattern);
         out.shouldMatch(hasAOTCodePattern);
-=======
-        out.shouldContain("AOTCache creation is complete");
-        out.shouldMatch("hello[.]aot");
->>>>>>> cedd1a53
         out.shouldHaveExitValue(0);
 
         //----------------------------------------------------------------------
         printTestCase("Production Run with AOTCache");
         pb = ProcessTools.createLimitedTestJavaProcessBuilder(
             "-XX:AOTCache=" + aotCacheFile,
-<<<<<<< HEAD
-            "-Xlog:cds",
+            "-Xlog:aot",
             "-Xlog:aot+codecache*",
-=======
-            "-Xlog:aot",
->>>>>>> cedd1a53
             "-cp", appJar, helloClass);
         out = CDSTestUtils.executeAndLog(pb, "prod");
         out.shouldContain("Using AOT-linked classes: true (static archive: has aot-linked classes)");
@@ -159,33 +150,21 @@
             "-XX:-AOTClassLinking",
             "-XX:AOTConfiguration=" + aotConfigFile,
             "-XX:AOTCache=" + aotCacheFile,
-<<<<<<< HEAD
-            "-Xlog:cds=debug",
-            "-cp", appJar);
-        out = CDSTestUtils.executeAndLog(pb, "asm");
-        out.shouldContain("Dumping shared data to file:");
-        out.shouldMatch("cds.*hello[.]aot");
-        out.shouldMatch(noTrainingDataPattern);
-        out.shouldMatch(noAOTCodePattern);
-=======
-            "-Xlog:aot",
+            "-Xlog:aot=debug",
             "-cp", appJar);
         out = CDSTestUtils.executeAndLog(pb, "asm");
         out.shouldContain("AOTCache creation is complete");
         out.shouldMatch("hello[.]aot");
->>>>>>> cedd1a53
+        out.shouldMatch(noTrainingDataPattern);
+        out.shouldMatch(noAOTCodePattern);
         out.shouldHaveExitValue(0);
 
         //----------------------------------------------------------------------
         printTestCase("Production Run with AOTCache, which was created with -XX:-AOTClassLinking");
         pb = ProcessTools.createLimitedTestJavaProcessBuilder(
             "-XX:AOTCache=" + aotCacheFile,
-<<<<<<< HEAD
-            "-Xlog:cds",
+            "-Xlog:aot",
             "-Xlog:aot+codecache*",
-=======
-            "-Xlog:aot",
->>>>>>> cedd1a53
             "-cp", appJar, helloClass);
         out = CDSTestUtils.executeAndLog(pb, "prod");
         out.shouldContain("Using AOT-linked classes: false (static archive: no aot-linked classes)");
@@ -200,7 +179,7 @@
             "-XX:AOTMode=record",
             "-XX:-AOTClassLinking",
             "-XX:AOTConfiguration=" + aotConfigFile,
-            "-Xlog:cds=debug",
+            "-Xlog:aot=debug",
             "-cp", appJar, helloClass);
         out = CDSTestUtils.executeAndLog(pb, "train");
         out.shouldContain("Hello World");
@@ -212,11 +191,11 @@
             "-XX:+AOTClassLinking",
             "-XX:AOTConfiguration=" + aotConfigFile,
             "-XX:AOTCache=" + aotCacheFile,
-            "-Xlog:cds=debug",
+            "-Xlog:aot=debug",
             "-cp", appJar);
         out = CDSTestUtils.executeAndLog(pb, "asm");
-        out.shouldContain("Dumping shared data to file:");
-        out.shouldMatch("cds.*hello[.]aot");
+        out.shouldContain("AOTCache creation is complete");
+        out.shouldMatch("hello[.]aot");
         out.shouldHaveExitValue(0);
 
         //----------------------------------------------------------------------
@@ -227,7 +206,7 @@
             "-XX:AOTMode=record",
             "-XX:AOTCacheOutput=" + aotCacheFile,
             "-XX:AOTConfiguration=" + aotConfigFile,
-            "-Xlog:cds=debug",
+            "-Xlog:aot=debug",
             "-cp", appJar, helloClass);
         out = CDSTestUtils.executeAndLog(pb, "ontstep-train");
         out.shouldContain("Hello World");
@@ -239,7 +218,7 @@
         pb = ProcessTools.createLimitedTestJavaProcessBuilder(
             "-XX:AOTCacheOutput=" + aotCacheFile,
             "-XX:AOTConfiguration=" + aotConfigFile,
-            "-Xlog:cds=debug",
+            "-Xlog:aot=debug",
             "-cp", appJar, helloClass);
         out = CDSTestUtils.executeAndLog(pb, "ontstep-train");
         out.shouldContain("Hello World");
@@ -250,7 +229,7 @@
         // Set AOTCacheOutput only; Ergo for: AOTMode=record, AOTConfiguration=<temp>
         pb = ProcessTools.createLimitedTestJavaProcessBuilder(
             "-XX:AOTCacheOutput=" + aotCacheFile,
-            "-Xlog:cds=debug",
+            "-Xlog:aot=debug",
             "-cp", appJar, helloClass);
         out = CDSTestUtils.executeAndLog(pb, "ontstep-train");
         out.shouldContain("Hello World");
@@ -262,7 +241,7 @@
         pb = ProcessTools.createLimitedTestJavaProcessBuilder(
             "-XX:AOTCacheOutput=" + aotCacheFile,
             "-Dmy.prop=My string -Xshare:off here", // -Xshare:off should not be treated as a single VM opt for the child JVM
-            "-Xlog:cds=debug",
+            "-Xlog:aot=debug",
             "-cp", appJar, helloClass);
         out = CDSTestUtils.executeAndLog(pb, "ontstep-train");
         out.shouldContain("Hello World");
