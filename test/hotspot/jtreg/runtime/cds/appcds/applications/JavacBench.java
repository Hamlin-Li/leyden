--- conflicted
+++ resolved
@@ -41,21 +41,21 @@
  */
 
 /*
-<<<<<<< HEAD
+ * @test id=aot
+ * @requires vm.cds.supports.aot.class.linking
+ * @summary Run JavacBenchApp with AOT cache (JEP 483)
+ * @requires vm.cds
+ * @library /test/lib
+ * @run driver JavacBench AOT
+ */
+
+/*
  * @test id=leyden
  * @summary Run JavacBenchApp with Leyden workflow
  * @requires vm.cds
  * @requires vm.cds.write.archived.java.heap
  * @library /test/lib
  * @run driver JavacBench LEYDEN
-=======
- * @test id=aot
- * @requires vm.cds.supports.aot.class.linking
- * @summary Run JavacBenchApp with AOT cache (JEP 483)
- * @requires vm.cds
- * @library /test/lib
- * @run driver JavacBench AOT
->>>>>>> c8a521fd
  */
 
 import jdk.test.lib.cds.CDSAppTester;
