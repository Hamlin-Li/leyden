/*
<<<<<<< HEAD
 * Copyright (c) 2022, 2022, Oracle and/or its affiliates. All rights reserved.
=======
 * Copyright (c) 2022, 2023, Oracle and/or its affiliates. All rights reserved.
>>>>>>> 8d9a4b43
 * DO NOT ALTER OR REMOVE COPYRIGHT NOTICES OR THIS FILE HEADER.
 *
 * This code is free software; you can redistribute it and/or modify it
 * under the terms of the GNU General Public License version 2 only, as
 * published by the Free Software Foundation.
 *
 * This code is distributed in the hope that it will be useful, but WITHOUT
 * ANY WARRANTY; without even the implied warranty of MERCHANTABILITY or
 * FITNESS FOR A PARTICULAR PURPOSE.  See the GNU General Public License
 * version 2 for more details (a copy is included in the LICENSE file that
 * accompanied this code).
 *
 * You should have received a copy of the GNU General Public License version
 * 2 along with this work; if not, write to the Free Software Foundation,
 * Inc., 51 Franklin St, Fifth Floor, Boston, MA 02110-1301 USA.
 *
 * Please contact Oracle, 500 Oracle Parkway, Redwood Shores, CA 94065 USA
 * or visit www.oracle.com if you need additional information or have any
 * questions.
 *
 */

/*
 * @test
 * @bug 8214781 8293187
 * @summary Test for the -XX:ArchiveHeapTestClass flag
<<<<<<< HEAD
 * @requires vm.cds.write.archived.java.heap
 * @modules java.base/sun.invoke.util java.base/jdk.internal.misc java.logging
=======
 * @requires vm.debug == true & vm.cds.write.archived.java.heap
 * @modules java.base/sun.invoke.util java.logging
>>>>>>> 8d9a4b43
 * @library /test/jdk/lib/testlibrary /test/lib
 *          /test/hotspot/jtreg/runtime/cds/appcds
 *          /test/hotspot/jtreg/runtime/cds/appcds/test-classes
 * @build ArchiveHeapTestClass Hello pkg.ClassInPackage
 * @run driver jdk.test.lib.helpers.ClassFileInstaller -jar boot.jar
 *             CDSTestClassA CDSTestClassA$XX CDSTestClassA$YY
 *             CDSTestClassB CDSTestClassC CDSTestClassD
 *             CDSTestClassE CDSTestClassF CDSTestClassG CDSTestClassG$MyEnum
 *             pkg.ClassInPackage
 * @run driver jdk.test.lib.helpers.ClassFileInstaller -jar app.jar Hello
 * @run driver ArchiveHeapTestClass
 */

import jdk.test.lib.Platform;
import jdk.test.lib.helpers.ClassFileInstaller;
import jdk.test.lib.process.OutputAnalyzer;
import jdk.internal.misc.CDS;

public class ArchiveHeapTestClass {
    static final String bootJar = ClassFileInstaller.getJarPath("boot.jar");
    static final String appJar = ClassFileInstaller.getJarPath("app.jar");
    static final String[] appClassList = {"Hello"};

    static final String CDSTestClassA_name = CDSTestClassA.class.getName();
    static final String CDSTestClassB_name = CDSTestClassB.class.getName();
    static final String CDSTestClassC_name = CDSTestClassC.class.getName();
    static final String CDSTestClassD_name = CDSTestClassD.class.getName();
    static final String CDSTestClassE_name = CDSTestClassE.class.getName();
    static final String CDSTestClassF_name = CDSTestClassF.class.getName();
    static final String CDSTestClassG_name = CDSTestClassG.class.getName();
    static final String ClassInPackage_name = pkg.ClassInPackage.class.getName().replace('.', '/');
    static final String ARCHIVE_TEST_FIELD_NAME = "archivedObjects";

    public static void main(String[] args) throws Exception {
        testDebugBuild();
    }

    static OutputAnalyzer dumpHelloOnly(String... extraOpts) throws Exception {
        return TestCommon.dump(appJar, appClassList, extraOpts);
    }

    static OutputAnalyzer dumpBootAndHello(String bootClass, String... extraOpts) throws Exception {
        String classlist[] = TestCommon.concat(appClassList, bootClass);
        extraOpts = TestCommon.concat(extraOpts,
                                      "-Xbootclasspath/a:" + bootJar,
                                      "-XX:ArchiveHeapTestClass=" + bootClass,
                                      "-Xlog:cds+heap");
        return TestCommon.dump(appJar, classlist, extraOpts);
    }

    static int caseNum = 0;
    static void testCase(String s) {
        System.out.println("==================================================");
        System.out.println(" Test " + (++caseNum) + ": " + s);
    }

    static void mustContain(OutputAnalyzer output, String... expectStrs) throws Exception {
        for (String s : expectStrs) {
            output.shouldContain(s);
        }
    }

    static void mustFail(OutputAnalyzer output, String... expectStrs) throws Exception {
        mustContain(output, expectStrs);
        output.shouldNotHaveExitValue(0);
    }

    static void mustSucceed(OutputAnalyzer output, String... expectStrs) throws Exception {
        mustContain(output, expectStrs);
        output.shouldHaveExitValue(0);
    }

    static void testDebugBuild() throws Exception {
        OutputAnalyzer output;

        testCase("sun.invoke.util.Wrapper");
        output = dumpBootAndHello(CDSTestClassG_name);
        mustSucceed(output);

        TestCommon.run("-Xbootclasspath/a:" + bootJar, "-cp", appJar, "-Xlog:cds+heap",
                       "--add-exports", "java.base/sun.invoke.util=ALL-UNNAMED",
                       "--add-exports", "java.base/jdk.internal.misc=ALL-UNNAMED",
                       CDSTestClassG_name)
            .assertNormalExit("resolve subgraph " + CDSTestClassG_name,
                              "Initialized from CDS");

        testCase("Simple positive case");
        output = dumpBootAndHello(CDSTestClassA_name);
        mustSucceed(output, CDSTestClassA.getOutput()); // make sure <clinit> is executed
        output.shouldMatch("warning.*cds.*Loading ArchiveHeapTestClass " + CDSTestClassA_name);
        output.shouldMatch("warning.*cds.*Initializing ArchiveHeapTestClass " + CDSTestClassA_name);
        output.shouldContain("Archived field " + CDSTestClassA_name + "::" + ARCHIVE_TEST_FIELD_NAME);
        output.shouldMatch("Archived object klass CDSTestClassA .*\\[LCDSTestClassA;");
        output.shouldMatch("Archived object klass CDSTestClassA .*CDSTestClassA\\$YY");

        TestCommon.run("-Xbootclasspath/a:" + bootJar, "-cp", appJar, "-Xlog:cds+heap", CDSTestClassA_name)
            .assertNormalExit(CDSTestClassA.getOutput(),
                              "resolve subgraph " + CDSTestClassA_name);

        testCase("Class doesn't exist");
        output = dumpHelloOnly("-XX:ArchiveHeapTestClass=NoSuchClass");
        mustFail(output, "Fail to initialize archive heap: NoSuchClass cannot be loaded");

        testCase("Class doesn't exist (objarray)");
        output = dumpHelloOnly("-XX:ArchiveHeapTestClass=[LNoSuchClass;");
        mustFail(output, "Fail to initialize archive heap: [LNoSuchClass; cannot be loaded");

        testCase("Not an instance klass");
        output = dumpHelloOnly("-XX:ArchiveHeapTestClass=[Ljava/lang/Object;");
        mustFail(output, "Fail to initialize archive heap: [Ljava/lang/Object; is not an instance class");

        testCase("Not in boot loader");
        output = dumpHelloOnly("-XX:ArchiveHeapTestClass=Hello");
        mustFail(output, "Fail to initialize archive heap: Hello cannot be loaded by the boot loader");

        testCase("Not from unnamed module");
        output = dumpHelloOnly("-XX:ArchiveHeapTestClass=java/lang/Object");
        mustFail(output, "ArchiveHeapTestClass java/lang/Object is not in unnamed module");

        testCase("Not from unnamed package");
        output = dumpBootAndHello(ClassInPackage_name);
        mustFail(output, "ArchiveHeapTestClass pkg/ClassInPackage is not in unnamed package");

        testCase("Field not found");
        output = dumpBootAndHello(CDSTestClassB_name);
        mustFail(output, "Unable to find the static T_OBJECT field CDSTestClassB::archivedObjects");

        testCase("Not a static field");
        output = dumpBootAndHello(CDSTestClassC_name);
        mustFail(output, "Unable to find the static T_OBJECT field CDSTestClassC::archivedObjects");

        testCase("Not a T_OBJECT field");
        output = dumpBootAndHello(CDSTestClassD_name);
        mustFail(output, "Unable to find the static T_OBJECT field CDSTestClassD::archivedObjects");

        testCase("Use a disallowed class: in unnamed module but not in unname package");
        output = dumpBootAndHello(CDSTestClassE_name);
        mustFail(output, "Class pkg.ClassInPackage not allowed in archive heap");

        testCase("Use a disallowed class: not in java.base module");
        output = dumpBootAndHello(CDSTestClassF_name);
        mustFail(output, "Class java.util.logging.Level not allowed in archive heap");

        if (false) { // JDK-8293187
            testCase("sun.invoke.util.Wrapper");
            output = dumpBootAndHello(CDSTestClassG_name);
            mustSucceed(output);
        }
    }
}

class CDSTestClassA {
    static final String output = "CDSTestClassA.<clinit> was executed";
    static Object[] archivedObjects;
    static {
        archivedObjects = new Object[5];
        archivedObjects[0] = output;
        archivedObjects[1] = new CDSTestClassA[0];
        archivedObjects[2] = new YY();
        archivedObjects[3] = new int[0];
        archivedObjects[4] = new int[2][2];
        System.out.println(output);
        System.out.println("CDSTestClassA   module  = " + CDSTestClassA.class.getModule());
        System.out.println("CDSTestClassA   package = " + CDSTestClassA.class.getPackage());
        System.out.println("CDSTestClassA[] module  = " + archivedObjects[1].getClass().getModule());
        System.out.println("CDSTestClassA[] package = " + archivedObjects[1].getClass().getPackage());
    }

    static String getOutput() {
        return output;
    }

    public static void main(String args[]) {
        if (CDSTestClassA.class.getModule().isNamed()) {
            throw new RuntimeException("CDSTestClassA must be in unnamed module");
        }
        if (CDSTestClassA.class.getPackage() != null) {
            throw new RuntimeException("CDSTestClassA must be in null package");
        }
        if (archivedObjects[1].getClass().getModule().isNamed()) {
            throw new RuntimeException("CDSTestClassA[] must be in unnamed module");
        }
        if (archivedObjects[1].getClass().getPackage() != null) {
            throw new RuntimeException("CDSTestClassA[] must be in null package");
        }
        XX.doit();
        YY.doit();
    }

    // This is an inner class that has NOT been archived.
    static class XX {
        static void doit() {
            System.out.println("XX module  = " + XX.class.getModule());
            System.out.println("XX package = " + XX.class.getPackage());

            if (XX.class.getModule().isNamed()) {
                throw new RuntimeException("XX must be in unnamed module");
            }
            if (XX.class.getPackage() != null) {
                throw new RuntimeException("XX must be in null package");
            }
        }
    }

    // This is an inner class that HAS been archived.
    static class YY {
        static void doit() {
            System.out.println("YY module  = " + YY.class.getModule());
            System.out.println("YY package = " + YY.class.getPackage());

            if (YY.class.getModule().isNamed()) {
                throw new RuntimeException("YY must be in unnamed module");
            }
            if (YY.class.getPackage() != null) {
                throw new RuntimeException("YY must be in null package");
            }
        }
    }
}

class CDSTestClassB {
    // No field named "archivedObjects"
}

class CDSTestClassC {
    Object[] archivedObjects; // Not a static field
}

class CDSTestClassD {
    static int archivedObjects; // Not an int field
}

class CDSTestClassE {
    static Object[] archivedObjects;
    static {
        // Not in unnamed package of unnamed module
        archivedObjects = new Object[1];
        archivedObjects[0] = new pkg.ClassInPackage();
    }
}

class CDSTestClassF {
    static Object[] archivedObjects;
    static {
        // Not in java.base
        archivedObjects = new Object[1];
        archivedObjects[0] = java.util.logging.Level.OFF;
    }
}

class CDSTestClassG {
    static Object[] archivedObjects;
    static {
        CDS.initializeFromArchive(CDSTestClassG.class);
        if (archivedObjects == null) {
            archivedObjects = new Object[4];
            archivedObjects[0] = sun.invoke.util.Wrapper.BOOLEAN;
            archivedObjects[1] = sun.invoke.util.Wrapper.INT.zero();
            archivedObjects[2] = sun.invoke.util.Wrapper.DOUBLE.zero();
            archivedObjects[3] = MyEnum.DUMMY1;
        } else {
            System.out.println("Initialized from CDS");
        }
    }

    public static void main(String args[]) {
        if (archivedObjects[0] != sun.invoke.util.Wrapper.BOOLEAN) {
            throw new RuntimeException("Huh 1");
        }

        if (archivedObjects[1] != sun.invoke.util.Wrapper.INT.zero()) {
            throw new RuntimeException("Huh 2");
        }

        Object MY_INT_ZERO = (Integer)(int)0;
        if (archivedObjects[1] != MY_INT_ZERO) {
            throw new RuntimeException("Huh 3");
        }

        if (archivedObjects[2] != sun.invoke.util.Wrapper.DOUBLE.zero()) {
            throw new RuntimeException("Huh 4");
        }

        if (false) {
            Object MY_DOUBLE_ZERO = (Double)(double)0;
            if (archivedObjects[1] != MY_DOUBLE_ZERO) {
                throw new RuntimeException("Huh 5");
            }
        }

        if (MyEnum.BOOLEAN != true) {
            throw new RuntimeException("Huh 10.1");
        }
        if (MyEnum.BYTE != -128) {
            throw new RuntimeException("Huh 10.2");
        }
        if (MyEnum.CHAR != 'c') {
            throw new RuntimeException("Huh 10.3");
        }
        if (MyEnum.SHORT != -12345) {
            throw new RuntimeException("Huh 10.4");
        }
        if (MyEnum.INT != -123456) {
            throw new RuntimeException("Huh 10.5");
        }
        if (MyEnum.LONG != 0x1234567890L) {
            throw new RuntimeException("Huh 10.6");
        }
        if (MyEnum.LONG2 != -0x1234567890L) {
            throw new RuntimeException("Huh 10.7");
        }
        if (MyEnum.FLOAT != 567891.0f) {
            throw new RuntimeException("Huh 10.8");
        }
        if (MyEnum.DOUBLE != 12345678905678.890) {
            throw new RuntimeException("Huh 10.9");
        }

        System.out.println("Success!");
    }

    enum MyEnum {
        DUMMY1,
        DUMMY2;

        static final boolean BOOLEAN = true;
        static final byte    BYTE    = -128;
        static final short   SHORT   = -12345;
        static final char    CHAR    = 'c';
        static final int     INT     = -123456;
        static final long    LONG    =  0x1234567890L;
        static final long    LONG2   = -0x1234567890L;
        static final float   FLOAT   = 567891.0f;
        static final double  DOUBLE  = 12345678905678.890;
    }
}<|MERGE_RESOLUTION|>--- conflicted
+++ resolved
@@ -1,9 +1,5 @@
 /*
-<<<<<<< HEAD
- * Copyright (c) 2022, 2022, Oracle and/or its affiliates. All rights reserved.
-=======
  * Copyright (c) 2022, 2023, Oracle and/or its affiliates. All rights reserved.
->>>>>>> 8d9a4b43
  * DO NOT ALTER OR REMOVE COPYRIGHT NOTICES OR THIS FILE HEADER.
  *
  * This code is free software; you can redistribute it and/or modify it
@@ -30,13 +26,8 @@
  * @test
  * @bug 8214781 8293187
  * @summary Test for the -XX:ArchiveHeapTestClass flag
-<<<<<<< HEAD
- * @requires vm.cds.write.archived.java.heap
+ * @requires vm.debug == true & vm.cds.write.archived.java.heap
  * @modules java.base/sun.invoke.util java.base/jdk.internal.misc java.logging
-=======
- * @requires vm.debug == true & vm.cds.write.archived.java.heap
- * @modules java.base/sun.invoke.util java.logging
->>>>>>> 8d9a4b43
  * @library /test/jdk/lib/testlibrary /test/lib
  *          /test/hotspot/jtreg/runtime/cds/appcds
  *          /test/hotspot/jtreg/runtime/cds/appcds/test-classes
