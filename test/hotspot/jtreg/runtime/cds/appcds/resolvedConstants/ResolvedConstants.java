/*
 * Copyright (c) 2024, Oracle and/or its affiliates. All rights reserved.
 * DO NOT ALTER OR REMOVE COPYRIGHT NOTICES OR THIS FILE HEADER.
 *
 * This code is free software; you can redistribute it and/or modify it
 * under the terms of the GNU General Public License version 2 only, as
 * published by the Free Software Foundation.
 *
 * This code is distributed in the hope that it will be useful, but WITHOUT
 * ANY WARRANTY; without even the implied warranty of MERCHANTABILITY or
 * FITNESS FOR A PARTICULAR PURPOSE.  See the GNU General Public License
 * version 2 for more details (a copy is included in the LICENSE file that
 * accompanied this code).
 *
 * You should have received a copy of the GNU General Public License version
 * 2 along with this work; if not, write to the Free Software Foundation,
 * Inc., 51 Franklin St, Fifth Floor, Boston, MA 02110-1301 USA.
 *
 * Please contact Oracle, 500 Oracle Parkway, Redwood Shores, CA 94065 USA
 * or visit www.oracle.com if you need additional information or have any
 * questions.
 *
 */

/*
 * @test
 * @summary Dump time resolution of constant pool entries.
 * @requires vm.cds
 * @requires vm.cds.supports.aot.class.linking
 * @requires vm.compMode != "Xcomp"
 * @library /test/lib /test/hotspot/jtreg/runtime/cds/appcds/test-classes/
 * @build OldProvider OldClass OldConsumer StringConcatTestOld
 * @build ResolvedConstants
 * @run driver jdk.test.lib.helpers.ClassFileInstaller -jar app.jar
 *                 ResolvedConstantsApp ResolvedConstantsFoo ResolvedConstantsBar
 *                 MyInterface InterfaceWithClinit NormalClass
 *                 OldProvider OldClass OldConsumer SubOfOldClass
 *                 StringConcatTest StringConcatTestOld
 * @run driver ResolvedConstants
 */

import java.util.function.Consumer;
import jdk.test.lib.cds.CDSOptions;
import jdk.test.lib.cds.CDSTestUtils;
import jdk.test.lib.helpers.ClassFileInstaller;
import jdk.test.lib.process.OutputAnalyzer;

public class ResolvedConstants {
    static final String classList = "ResolvedConstants.classlist";
    static final String appJar = ClassFileInstaller.getJarPath("app.jar");
    static final String mainClass = ResolvedConstantsApp.class.getName();

    static boolean aotClassLinking;
    public static void main(String[] args) throws Exception {
        test(false);
        test(true);
    }

    static void test(boolean testMode) throws Exception {
        aotClassLinking = testMode;
        CDSTestUtils.dumpClassList(classList, "-cp", appJar, mainClass)
            .assertNormalExit(output -> {
                output.shouldContain("Hello ResolvedConstantsApp");
            });

        CDSOptions opts = (new CDSOptions())
            .addPrefix("-XX:ExtraSharedClassListFile=" + classList,
                       "-cp", appJar,
                       "-Xlog:cds+resolve=trace",
                       "-Xlog:cds+class=debug");
        if (aotClassLinking) {
            opts.addPrefix("-XX:+AOTClassLinking");
        } else {
            opts.addPrefix("-XX:-AOTClassLinking");
        }

        OutputAnalyzer out = CDSTestUtils.createArchiveAndCheck(opts);
          // Class References ---

            // Always resolve reference when a class references itself
        out.shouldMatch(ALWAYS("klass.* ResolvedConstantsApp app => ResolvedConstantsApp app"))

            // Always resolve reference when a class references a super class
            .shouldMatch(ALWAYS("klass.* ResolvedConstantsApp app => java/lang/Object boot"))
            .shouldMatch(ALWAYS("klass.* ResolvedConstantsBar app => ResolvedConstantsFoo app"))

            // Always resolve reference when a class references a super interface
            .shouldMatch(ALWAYS("klass.* ResolvedConstantsApp app => java/lang/Runnable boot"))

<<<<<<< HEAD
/** premain allows static method pre-resolution
=======
            // Without -XX:+AOTClassLinking:
            //   java/lang/System is in the boot loader but ResolvedConstantsApp is loaded by the app loader.
            //   Even though System is in the vmClasses list, when ResolvedConstantsApp looks up
            //   "java/lang/System" in its ConstantPool, the app loader may not have resolved the System
            //   class yet (i.e., there's no initiaited class entry for System in the app loader's dictionary)
            .shouldMatch(AOTLINK_ONLY("klass.* ResolvedConstantsApp .*java/lang/System"))
>>>>>>> 41a2d49f

            // Without -XX:+AOTClassLinking:
            //   java/lang/System is in the boot loader but ResolvedConstantsApp is loaded by the app loader.
            //   Even though System is in the vmClasses list, when ResolvedConstantsApp looks up
            //   "java/lang/System" in its ConstantPool, the app loader may not have resolved the System
            //   class yet (i.e., there's no initiaited class entry for System in the app loader's dictionary)
            .shouldMatch(AOTLINK_ONLY("klass.* ResolvedConstantsApp .*java/lang/System"))
**/
          // Field References ---

            // Always resolve references to fields in the current class or super class(es)
            .shouldMatch(ALWAYS("field.* ResolvedConstantsBar => ResolvedConstantsBar.b:I"))
            .shouldMatch(ALWAYS("field.* ResolvedConstantsBar => ResolvedConstantsBar.a:I"))
            .shouldMatch(ALWAYS("field.* ResolvedConstantsBar => ResolvedConstantsFoo.a:I"))
            .shouldMatch(ALWAYS("field.* ResolvedConstantsFoo => ResolvedConstantsFoo.a:I"))

            // Resolve field references to child classes ONLY when using -XX:+AOTClassLinking
            .shouldMatch(AOTLINK_ONLY("field.* ResolvedConstantsFoo => ResolvedConstantsBar.a:I"))
            .shouldMatch(AOTLINK_ONLY("field.* ResolvedConstantsFoo => ResolvedConstantsBar.b:I"))

            // Resolve field references to unrelated classes ONLY when using -XX:+AOTClassLinking
            .shouldMatch(AOTLINK_ONLY("field.* ResolvedConstantsApp => ResolvedConstantsBar.a:I"))
            .shouldMatch(AOTLINK_ONLY("field.* ResolvedConstantsApp => ResolvedConstantsBar.b:I"))

          // Method References ---

            // Should resolve references to own constructor
            .shouldMatch(ALWAYS("method.* ResolvedConstantsApp ResolvedConstantsApp.<init>:"))
            // Should resolve references to super constructor
            .shouldMatch(ALWAYS("method.* ResolvedConstantsApp java/lang/Object.<init>:"))

            // Should resolve interface methods in VM classes
            .shouldMatch(ALWAYS("interface method .* ResolvedConstantsApp java/lang/Runnable.run:"))

            // Should resolve references to own non-static method (private or public)
            .shouldMatch(ALWAYS("method.*: ResolvedConstantsBar ResolvedConstantsBar.doBar:"))
            .shouldMatch(ALWAYS("method.*: ResolvedConstantsApp ResolvedConstantsApp.privateInstanceCall:"))
            .shouldMatch(ALWAYS("method.*: ResolvedConstantsApp ResolvedConstantsApp.publicInstanceCall:"))
<<<<<<< HEAD

/** premain allows static method pre-resolution

            // Should not resolve references to static method
            .shouldNotMatch(ALWAYS("method.*: ResolvedConstantsApp ResolvedConstantsApp.staticCall:"))
**/
=======

            // Should not resolve references to static method
            .shouldNotMatch(ALWAYS("method.*: ResolvedConstantsApp ResolvedConstantsApp.staticCall:"))
>>>>>>> 41a2d49f

            // Should resolve references to method in super type
            .shouldMatch(ALWAYS("method.*: ResolvedConstantsBar ResolvedConstantsFoo.doBar:"))

            // Without -XX:+AOTClassLinking App class cannot resolve references to methods in boot classes:
            //    When the app class loader tries to resolve a class X that's normally loaded by
            //    the boot loader, it's possible for the app class loader to get a different copy of
            //    X (by using MethodHandles.Lookup.defineClass(), etc). Therefore, let's be on
            //    the side of safety and revert all such references.
            .shouldMatch(AOTLINK_ONLY("method.*: ResolvedConstantsApp java/io/PrintStream.println:"))
            .shouldMatch(AOTLINK_ONLY("method.*: ResolvedConstantsBar java/lang/Class.getName:"))

            // Resole resolve methods in unrelated classes ONLY when using -XX:+AOTClassLinking
            .shouldMatch(AOTLINK_ONLY("method.*: ResolvedConstantsApp ResolvedConstantsBar.doit:"))

          // End ---
            ;


        // Indy References ---
        if (aotClassLinking) {
<<<<<<< HEAD
/** premain allows Old classes to be linked
=======
>>>>>>> 41a2d49f
            out.shouldContain("Cannot aot-resolve Lambda proxy because OldConsumer is excluded")
               .shouldContain("Cannot aot-resolve Lambda proxy because OldProvider is excluded")
               .shouldContain("Cannot aot-resolve Lambda proxy because OldClass is excluded")
               .shouldContain("Cannot aot-resolve Lambda proxy of interface type InterfaceWithClinit")
               .shouldMatch("klasses.* app *NormalClass[$][$]Lambda/.* hidden aot-linked inited")
               .shouldNotMatch("klasses.* app *SubOfOldClass[$][$]Lambda/")
               .shouldMatch("archived indy *CP entry.*StringConcatTest .* => java/lang/invoke/StringConcatFactory.makeConcatWithConstants")
               .shouldNotMatch("archived indy *CP entry.*StringConcatTestOld .* => java/lang/invoke/StringConcatFactory.makeConcatWithConstants");
<<<<<<< HEAD
**/
=======
>>>>>>> 41a2d49f
        }
    }

    static String ALWAYS(String s) {
        return "cds,resolve.*archived " + s;
    }

    static String AOTLINK_ONLY(String s) {
        if (aotClassLinking) {
            return ALWAYS(s);
        } else {
            return "cds,resolve.*reverted " + s;
        }
    }
}

class ResolvedConstantsApp implements Runnable {
    public static void main(String args[]) {
        System.out.println("Hello ResolvedConstantsApp");
        ResolvedConstantsApp app = new ResolvedConstantsApp();
        ResolvedConstantsApp.staticCall();
        app.privateInstanceCall();
        app.publicInstanceCall();
        Object a = app;
        ((Runnable)a).run();

        ResolvedConstantsFoo foo = new ResolvedConstantsFoo();
        ResolvedConstantsBar bar = new ResolvedConstantsBar();
        bar.a ++;
        bar.b ++;
        bar.doit();

        testLambda();
        StringConcatTest.test();
        StringConcatTestOld.main(null);
    }
    private static void staticCall() {}
    private void privateInstanceCall() {}
    public void publicInstanceCall() {}

    public void run() {}

    static void testLambda() {
        // The functional type used in the Lambda is an excluded class
        OldProvider op = () -> {
            return null;
        };

        // A captured value is an instance of an excluded Class
        OldClass c = new OldClass();
        Runnable r = () -> {
            System.out.println("Test 1 " + c);
        };
        r.run();

        // The functional interface accepts an argument that's an excluded class
        MyInterface i = (o) -> {
            System.out.println("Test 2 " + o);
        };
        i.dispatch(c);

        // Method reference to old class
        OldConsumer oldConsumer = new OldConsumer();
        Consumer<String> wrapper = oldConsumer::consumeString;
        wrapper.accept("Hello");

        // Lambda of interfaces that have <clinit> are not archived.
        InterfaceWithClinit i2 = () -> {
            System.out.println("Test 3");
        };
        i2.dispatch();

        // These two classes have almost identical source code, but
        // only NormalClass should have its lambdas pre-resolved.
        // SubOfOldClass is "old" -- it should be excluded from the AOT cache,
        // so none of its lambda proxies should be cached
        NormalClass.testLambda();   // Lambda proxy should be cached
        SubOfOldClass.testLambda(); // Lambda proxy shouldn't be cached
    }
}

class StringConcatTest {
    static void test() {
        System.out.println("StringConcatTest <concat> " + new StringConcatTest()); // concat should be aot-resolved
    }
}

/* see StringConcatTestOld.jasm

class StringConcatTestOld {
    public static void main(String args[]) {
        // concat should be aot-resolved => the MethodType refers to an old class
        System.out.println("StringConcatTestOld <concat> " + new OldConsumer());
    }
}
*/

class NormalClass {
    static void testLambda() {
        Runnable r = () -> {
            System.out.println("NormalClass testLambda");
        };
        r.run();
    }
}

class SubOfOldClass extends OldClass {
    static void testLambda() {
        Runnable r = () -> {
            System.out.println("SubOfOldClass testLambda");
        };
        r.run();
    }
}

interface MyInterface {
    void dispatch(OldClass c);
}

interface InterfaceWithClinit {
    static final long X = System.currentTimeMillis();
    void dispatch();
    default long dummy() { return X; }
}

class ResolvedConstantsFoo {
    int a = 1;
    void doit() {
    }

    void doBar(ResolvedConstantsBar bar) {
        bar.a ++;
        bar.b ++;
    }
}

class ResolvedConstantsBar extends ResolvedConstantsFoo {
    int b = 2;
    void doit() {
        System.out.println("Hello ResolvedConstantsBar and " + ResolvedConstantsFoo.class.getName());
        System.out.println("a = " + a);
        System.out.println("a = " + ((ResolvedConstantsFoo)this).a);
        System.out.println("b = " + b);

        doBar(this);

        ((ResolvedConstantsFoo)this).doBar(this);
    }
}<|MERGE_RESOLUTION|>--- conflicted
+++ resolved
@@ -87,17 +87,7 @@
             // Always resolve reference when a class references a super interface
             .shouldMatch(ALWAYS("klass.* ResolvedConstantsApp app => java/lang/Runnable boot"))
 
-<<<<<<< HEAD
 /** premain allows static method pre-resolution
-=======
-            // Without -XX:+AOTClassLinking:
-            //   java/lang/System is in the boot loader but ResolvedConstantsApp is loaded by the app loader.
-            //   Even though System is in the vmClasses list, when ResolvedConstantsApp looks up
-            //   "java/lang/System" in its ConstantPool, the app loader may not have resolved the System
-            //   class yet (i.e., there's no initiaited class entry for System in the app loader's dictionary)
-            .shouldMatch(AOTLINK_ONLY("klass.* ResolvedConstantsApp .*java/lang/System"))
->>>>>>> 41a2d49f
-
             // Without -XX:+AOTClassLinking:
             //   java/lang/System is in the boot loader but ResolvedConstantsApp is loaded by the app loader.
             //   Even though System is in the vmClasses list, when ResolvedConstantsApp looks up
@@ -135,18 +125,10 @@
             .shouldMatch(ALWAYS("method.*: ResolvedConstantsBar ResolvedConstantsBar.doBar:"))
             .shouldMatch(ALWAYS("method.*: ResolvedConstantsApp ResolvedConstantsApp.privateInstanceCall:"))
             .shouldMatch(ALWAYS("method.*: ResolvedConstantsApp ResolvedConstantsApp.publicInstanceCall:"))
-<<<<<<< HEAD
-
 /** premain allows static method pre-resolution
-
             // Should not resolve references to static method
             .shouldNotMatch(ALWAYS("method.*: ResolvedConstantsApp ResolvedConstantsApp.staticCall:"))
 **/
-=======
-
-            // Should not resolve references to static method
-            .shouldNotMatch(ALWAYS("method.*: ResolvedConstantsApp ResolvedConstantsApp.staticCall:"))
->>>>>>> 41a2d49f
 
             // Should resolve references to method in super type
             .shouldMatch(ALWAYS("method.*: ResolvedConstantsBar ResolvedConstantsFoo.doBar:"))
@@ -168,10 +150,7 @@
 
         // Indy References ---
         if (aotClassLinking) {
-<<<<<<< HEAD
 /** premain allows Old classes to be linked
-=======
->>>>>>> 41a2d49f
             out.shouldContain("Cannot aot-resolve Lambda proxy because OldConsumer is excluded")
                .shouldContain("Cannot aot-resolve Lambda proxy because OldProvider is excluded")
                .shouldContain("Cannot aot-resolve Lambda proxy because OldClass is excluded")
@@ -180,10 +159,7 @@
                .shouldNotMatch("klasses.* app *SubOfOldClass[$][$]Lambda/")
                .shouldMatch("archived indy *CP entry.*StringConcatTest .* => java/lang/invoke/StringConcatFactory.makeConcatWithConstants")
                .shouldNotMatch("archived indy *CP entry.*StringConcatTestOld .* => java/lang/invoke/StringConcatFactory.makeConcatWithConstants");
-<<<<<<< HEAD
 **/
-=======
->>>>>>> 41a2d49f
         }
     }
 
