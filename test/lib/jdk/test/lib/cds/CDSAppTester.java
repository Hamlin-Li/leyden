/*
 * Copyright (c) 2023, 2025, Oracle and/or its affiliates. All rights reserved.
 * DO NOT ALTER OR REMOVE COPYRIGHT NOTICES OR THIS FILE HEADER.
 *
 * This code is free software; you can redistribute it and/or modify it
 * under the terms of the GNU General Public License version 2 only, as
 * published by the Free Software Foundation.
 *
 * This code is distributed in the hope that it will be useful, but WITHOUT
 * ANY WARRANTY; without even the implied warranty of MERCHANTABILITY or
 * FITNESS FOR A PARTICULAR PURPOSE.  See the GNU General Public License
 * version 2 for more details (a copy is included in the LICENSE file that
 * accompanied this code).
 *
 * You should have received a copy of the GNU General Public License version
 * 2 along with this work; if not, write to the Free Software Foundation,
 * Inc., 51 Franklin St, Fifth Floor, Boston, MA 02110-1301 USA.
 *
 * Please contact Oracle, 500 Oracle Parkway, Redwood Shores, CA 94065 USA
 * or visit www.oracle.com if you need additional information or have any
 * questions.
 */

package jdk.test.lib.cds;

import java.io.File;
import jdk.test.lib.cds.CDSTestUtils;
import jdk.test.lib.process.ProcessTools;
import jdk.test.lib.process.OutputAnalyzer;
import jdk.test.lib.StringArrayUtils;
import jdk.test.whitebox.WhiteBox;
import jtreg.SkippedException;

/*
 * This is a base class used for testing CDS functionalities with complex applications.
 * You can define the application by overridding the vmArgs(), classpath() and appCommandLine()
 * methods. Application-specific validation checks can be implemented with checkExecution().
 *
 * Note: to debug the new workflow, run jtreg with -vmoption:-DCDSAppTester.split.new.workflow=true
 * This will run the new workflow in two separate processes that you can rerun easily inside a debugger.
 * Also, the log files are easier to read.
*/
abstract public class CDSAppTester {
    private final String name;
    private final String classListFile;
    private final String classListFileLog;
    private final String aotConfigurationFile;
    private final String aotConfigurationFileLog;
    private final String staticArchiveFile;
    private final String staticArchiveFileLog;
    private final String aotCacheFile;
    private final String aotCacheFileLog;
    private final String dynamicArchiveFile;
    private final String dynamicArchiveFileLog;
    private final String cdsFile;        // new workflow: -XX:CacheDataStore=<foo>.cds
    private final String cdsFileLog;
    private final String cdsFilePreImage;        // new workflow: -XX:CacheDataStore=<foo>.cds
    private final String cdsFilePreImageLog;
    private final String tempBaseArchiveFile;
    private int numProductionRuns = 0;
    private String whiteBoxJar = null;
    private boolean inOneStepTraining = false;

    /**
     * All files created in the CDS/AOT workflow will be name + extension. E.g.
     * - name.aot
     * - name.aotconfig
     * - name.classlist
     * - name.jsa
     */
    public CDSAppTester(String name) {
        if (CDSTestUtils.DYNAMIC_DUMP) {
            throw new SkippedException("Tests based on CDSAppTester should be excluded when -Dtest.dynamic.cds.archive is specified");
        }

        this.name = name;
        classListFile = name() + ".classlist";
        classListFileLog = logFileName(classListFile);;
        aotConfigurationFile = name() + ".aotconfig";
        aotConfigurationFileLog = logFileName(aotConfigurationFile);;
        staticArchiveFile = name() + ".static.jsa";
        staticArchiveFileLog = logFileName(staticArchiveFile);;
        aotCacheFile = name() + ".aot";
        aotCacheFileLog = logFileName(aotCacheFile);;
        dynamicArchiveFile = name() + ".dynamic.jsa";
        dynamicArchiveFileLog = logFileName(dynamicArchiveFile);;
        cdsFile = name() + ".cds";
        cdsFileLog = logFileName(cdsFile);;
        cdsFilePreImage = cdsFile + ".preimage";
        cdsFilePreImageLog = logFileName(cdsFilePreImage);;
        tempBaseArchiveFile = name() + ".temp-base.jsa";
    }

    private String productionRunLog() {
        if (numProductionRuns == 0) {
            return logFileName(name() + ".production");
        } else {
            return logFileName(name() + ".production." + numProductionRuns);
        }
    }

    private static String logFileName(String file) {
        file = file.replace("\"", "%22");
        file = file.replace("'", "%27");
        return file + ".log";
    }

    private enum Workflow {
        STATIC,        // classic -Xshare:dump workflow
        DYNAMIC,       // classic -XX:ArchiveClassesAtExit
        AOT,           // JEP 483 Ahead-of-Time Class Loading & Linking
        LEYDEN,        // The new "one step training workflow" -- see JDK-8320264
    }

    public enum RunMode {
<<<<<<< HEAD
        TRAINING,       // -XX:DumpLoadedClassList OR {-XX:AOTMode=create -XX:AOTConfiguration}
        TRAINING0,      // LEYDEN only
        TRAINING1,      // LEYDEN only (assembly phase, app logic not executed)
=======
        TRAINING,       // -XX:DumpLoadedClassList OR {-XX:AOTMode=record -XX:AOTConfiguration}
>>>>>>> 9c86ac27
        DUMP_STATIC,    // -Xshare:dump
        DUMP_DYNAMIC,   // -XX:ArchiveClassesArExit
        ASSEMBLY,       // JEP 483 (assembly phase, app logic not executed)
        PRODUCTION;     // Running with the CDS archive produced from the above steps

        public boolean isStaticDump() {
            return this == DUMP_STATIC;
        }
        public boolean isProductionRun() {
            return this == PRODUCTION;
        }

        // When <code>CDSAppTester::checkExecution(out, runMode)</code> is called, has the application been
        // executed? If so, <code>out</code> should contain logs printed by the application's own logic.
        public boolean isApplicationExecuted() {
            return (this != TRAINING1) && (this != ASSEMBLY) && (this != DUMP_STATIC);
        }
    }

    public boolean isDumping(RunMode runMode) {
        if (isStaticWorkflow()) {
            return runMode == RunMode.DUMP_STATIC;
        } else if (isDynamicWorkflow()) {
            return runMode == RunMode.DUMP_DYNAMIC;
        } else if (isAOTWorkflow()) {
            return runMode == RunMode.TRAINING || runMode == RunMode.ASSEMBLY;
        } else {
            return runMode == RunMode.TRAINING || runMode == RunMode.TRAINING0 || runMode == RunMode.TRAINING1;
        }
    }

    public final String name() {
        return this.name;
    }

    // optional
    public String[] vmArgs(RunMode runMode) {
        return new String[0];
    }

    // optional
    public String classpath(RunMode runMode) {
        return null;
    }

    // optional
    public String modulepath(RunMode runMode) {
        return null;
    }

    // must override
    // main class, followed by arguments to the main class
    abstract public String[] appCommandLine(RunMode runMode);

    // optional
    public void checkExecution(OutputAnalyzer out, RunMode runMode) throws Exception {}

    private Workflow workflow;
    private boolean checkExitValue = true;

    public final void setCheckExitValue(boolean b) {
        checkExitValue = b;
    }

    public final void useWhiteBox(String whiteBoxJar) {
        this.whiteBoxJar = whiteBoxJar;
    }

    public final boolean isStaticWorkflow() {
        return workflow == Workflow.STATIC;
    }

    public final boolean isDynamicWorkflow() {
        return workflow == Workflow.DYNAMIC;
    }

    public final boolean isAOTWorkflow() {
        return workflow == Workflow.AOT;
    }

    public final boolean isLeydenWorkflow() {
        return workflow == Workflow.LEYDEN;
    }

    private String logToFile(String logFile, String... logTags) {
        StringBuilder sb = new StringBuilder("-Xlog:");
        String prefix = "";
        for (String tag : logTags) {
            sb.append(prefix);
            sb.append(tag);
            prefix = ",";
        }
        sb.append(":file=" + logFile + "::filesize=0");
        return sb.toString();
    }

    private void listOutputFile(String file) {
        File f = new File(file);
        if (f.exists()) {
            System.out.println("[output file: " + file + " " + f.length() + " bytes]");
        } else {
            System.out.println("[output file: " + file + " does not exist]");
        }
    }

    private OutputAnalyzer executeAndCheck(String[] cmdLine, RunMode runMode, String... logFiles) throws Exception {
        ProcessBuilder pb = ProcessTools.createTestJavaProcessBuilder(cmdLine);
        Process process = pb.start();
        OutputAnalyzer output = CDSTestUtils.executeAndLog(process, runMode.toString());
        for (String logFile : logFiles) {
            listOutputFile(logFile);
        }
        if (checkExitValue) {
            output.shouldHaveExitValue(0);
        }
        //output.shouldNotContain(CDSTestUtils.MSG_STATIC_FIELD_MAY_HOLD_DIFFERENT_VALUE); // FIXME -- leyden+JEP483 merge
        CDSTestUtils.checkCommonExecExceptions(output);
        checkExecution(output, runMode);
        return output;
    }

    private String[] addCommonVMArgs(RunMode runMode, String[] cmdLine) {
        cmdLine = addClassOrModulePath(runMode, cmdLine);
        cmdLine = addWhiteBox(cmdLine);
        return cmdLine;
    }

    private String[] addClassOrModulePath(RunMode runMode, String[] cmdLine) {
        String cp = classpath(runMode);
        if (cp == null) {
            // Override the "-cp ...." added by Jtreg
            cmdLine = StringArrayUtils.concat(cmdLine, "-Djava.class.path=");
        } else {
            cmdLine = StringArrayUtils.concat(cmdLine, "-cp", cp);
        }
        String mp = modulepath(runMode);
        if (mp != null) {
            cmdLine = StringArrayUtils.concat(cmdLine, "--module-path", mp);
        }
        return cmdLine;
    }

    private String[] addWhiteBox(String[] cmdLine) {
        if (whiteBoxJar != null) {
            cmdLine = StringArrayUtils.concat(cmdLine,
                                              "-XX:+UnlockDiagnosticVMOptions",
                                              "-XX:+WhiteBoxAPI",
                                              "-Xbootclasspath/a:" + whiteBoxJar);
        }
        return cmdLine;
    }

    private OutputAnalyzer recordAOTConfiguration() throws Exception {
        RunMode runMode = RunMode.TRAINING;
        String[] cmdLine = StringArrayUtils.concat(vmArgs(runMode),
                                                   "-XX:AOTMode=record",
                                                   "-XX:AOTConfiguration=" + aotConfigurationFile,
                                                   logToFile(aotConfigurationFileLog,
                                                             "class+load=debug",
                                                             "cds=debug",
                                                             "cds+class=debug"));
        cmdLine = addCommonVMArgs(runMode, cmdLine);
        cmdLine = StringArrayUtils.concat(cmdLine, appCommandLine(runMode));
        return executeAndCheck(cmdLine, runMode, aotConfigurationFile, aotConfigurationFileLog);
    }

    private OutputAnalyzer createAOTCacheOneStep() throws Exception {
        RunMode runMode = RunMode.TRAINING;
        String[] cmdLine = StringArrayUtils.concat(vmArgs(runMode),
                                                   "-XX:AOTMode=record",
                                                   "-XX:AOTCacheOutput=" + aotCacheFile,
                                                   logToFile(aotCacheFileLog,
                                                             "class+load=debug",
                                                             "cds=debug",
                                                             "cds+class=debug"));
        cmdLine = addCommonVMArgs(runMode, cmdLine);
        cmdLine = StringArrayUtils.concat(cmdLine, appCommandLine(runMode));
        OutputAnalyzer out =  executeAndCheck(cmdLine, runMode, aotCacheFile, aotCacheFileLog);
        listOutputFile(aotCacheFileLog + ".0"); // the log file for the training run
        return out;
    }

    private OutputAnalyzer createClassList() throws Exception {
        RunMode runMode = RunMode.TRAINING;
        String[] cmdLine = StringArrayUtils.concat(vmArgs(runMode),
                                                   "-Xshare:off",
                                                   "-XX:DumpLoadedClassList=" + classListFile,
                                                   logToFile(classListFileLog,
                                                             "class+load=debug"));
        cmdLine = addCommonVMArgs(runMode, cmdLine);
        cmdLine = StringArrayUtils.concat(cmdLine, appCommandLine(runMode));
        return executeAndCheck(cmdLine, runMode, classListFile, classListFileLog);
    }

    private OutputAnalyzer dumpStaticArchive() throws Exception {
        RunMode runMode = RunMode.DUMP_STATIC;
        String[] cmdLine = StringArrayUtils.concat(vmArgs(runMode),
                                                   "-Xlog:cds",
                                                   "-Xlog:cds+heap=error",
                                                   "-Xshare:dump",
                                                   "-XX:SharedArchiveFile=" + staticArchiveFile,
                                                   "-XX:SharedClassListFile=" + classListFile,
                                                   logToFile(staticArchiveFileLog,
                                                             "cds=debug",
                                                             "cds+class=debug",
                                                             "cds+heap=warning",
                                                             "cds+resolve=debug"));
        cmdLine = addCommonVMArgs(runMode, cmdLine);
        cmdLine = StringArrayUtils.concat(cmdLine, appCommandLine(runMode));
        return executeAndCheck(cmdLine, runMode, staticArchiveFile, staticArchiveFileLog);
    }

    private OutputAnalyzer createAOTCache() throws Exception {
        RunMode runMode = RunMode.ASSEMBLY;
        String[] cmdLine = StringArrayUtils.concat(vmArgs(runMode),
                                                   "-Xlog:cds",
                                                   "-Xlog:cds+heap=error",
                                                   "-XX:AOTMode=create",
                                                   "-XX:AOTConfiguration=" + aotConfigurationFile,
                                                   "-XX:AOTCache=" + aotCacheFile,
                                                   logToFile(aotCacheFileLog,
                                                             "cds=debug",
                                                             "cds+class=debug",
                                                             "cds+heap=warning",
                                                             "cds+resolve=debug"));
        cmdLine = addCommonVMArgs(runMode, cmdLine);
        cmdLine = StringArrayUtils.concat(cmdLine, appCommandLine(runMode));
        return executeAndCheck(cmdLine, runMode, aotCacheFile, aotCacheFileLog);
    }

    // Creating a dynamic CDS archive (with -XX:ArchiveClassesAtExit=<foo>.jsa) requires that the current
    // JVM process is using a static archive (which is usually the default CDS archive included in the JDK).
    // However, if the JDK doesn't include a default CDS archive that's compatible with the set of
    // VM options used by this test, we need to create a temporary static archive to be used with -XX:ArchiveClassesAtExit.
    private String getBaseArchiveForDynamicArchive() throws Exception {
        WhiteBox wb = WhiteBox.getWhiteBox();
        if (wb.isSharingEnabled()) {
            // This current JVM is able to use a default CDS archive included by the JDK, so
            // if we launch a JVM child process (with the same set of options as the current JVM),
            // that process is also able to use the same default CDS archive for creating
            // a dynamic archive.
            return null;
        } else {
            // This current JVM is unable to use a default CDS archive, so let's create a temporary
            // static archive to be used with -XX:ArchiveClassesAtExit.
            File f = new File(tempBaseArchiveFile);
            if (!f.exists()) {
                CDSOptions opts = new CDSOptions();
                opts.setArchiveName(tempBaseArchiveFile);
                opts.addSuffix("-Djava.class.path=");
                OutputAnalyzer out = CDSTestUtils.createArchive(opts);
                CDSTestUtils.checkBaseDump(out);
            }
            return tempBaseArchiveFile;
        }
    }

    private OutputAnalyzer dumpDynamicArchive() throws Exception {
        RunMode runMode = RunMode.DUMP_DYNAMIC;
        String[] cmdLine = new String[0];
        String baseArchive = getBaseArchiveForDynamicArchive();
        if (isDynamicWorkflow()) {
          // "classic" dynamic archive
          cmdLine = StringArrayUtils.concat(vmArgs(runMode),
                                            "-Xlog:cds",
                                            "-XX:ArchiveClassesAtExit=" + dynamicArchiveFile,
                                            logToFile(dynamicArchiveFileLog,
                                                      "cds=debug",
                                                      "cds+class=debug",
                                                      "cds+resolve=debug",
                                                      "class+load=debug"));
          cmdLine = addCommonVMArgs(runMode, cmdLine);
        }
        if (baseArchive != null) {
            cmdLine = StringArrayUtils.concat(cmdLine, "-XX:SharedArchiveFile=" + baseArchive);
        }
        cmdLine = StringArrayUtils.concat(cmdLine, appCommandLine(runMode));
        return executeAndCheck(cmdLine, runMode, dynamicArchiveFile, dynamicArchiveFileLog);
    }

    private String trainingLog(String file) {
        return logToFile(file,
                         "cds=debug",
                         "cds+class=debug",
                         "cds+heap=warning",
                         "cds+resolve=debug");
    }

    // normal training workflow (main JVM process spawns child process)
    private OutputAnalyzer trainingRun() throws Exception {
        RunMode runMode = RunMode.TRAINING;
        File f = new File(cdsFile);
        f.delete();
        String[] cmdLine = StringArrayUtils.concat(vmArgs(runMode),
                                                   "-XX:+AOTClassLinking",
                                                   "-XX:+ArchiveDynamicProxies",
                                                 //"-XX:+ArchiveReflectionData",
                                                   "-XX:CacheDataStore=" + cdsFile,
                                                   "-cp", classpath(runMode),
                                                   // Use PID to distinguish the logs of the training process
                                                   // and the forked final image dump process.
                                                   "-Xlog:cds::uptime,level,tags,pid",
                                                   trainingLog(cdsFileLog));
        cmdLine = StringArrayUtils.concat(cmdLine, appCommandLine(runMode));
        OutputAnalyzer out =  executeAndCheck(cmdLine, runMode, cdsFile, cdsFileLog);
        listOutputFile(cdsFileLog + ".0"); // the preimage dump
        return out;
    }

    // "split" training workflow (launch the two processes manually, for easier debugging);
    private OutputAnalyzer trainingRun0() throws Exception {
        RunMode runMode = RunMode.TRAINING0;
        File f = new File(cdsFile);
        f.delete();
        String[] cmdLine = StringArrayUtils.concat(vmArgs(runMode),
                                                   "-XX:+UnlockDiagnosticVMOptions",
                                                   "-XX:+CDSManualFinalImage",
                                                   "-XX:+AOTClassLinking",
                                                   "-XX:+ArchiveDynamicProxies",
                                                 //"-XX:+ArchiveReflectionData",
                                                   "-XX:CacheDataStore=" + cdsFile,
                                                   "-cp", classpath(runMode),
                                                   trainingLog(cdsFilePreImageLog));
        cmdLine = StringArrayUtils.concat(cmdLine, appCommandLine(runMode));
        return executeAndCheck(cmdLine, runMode, cdsFilePreImage, cdsFilePreImageLog);
    }
    private OutputAnalyzer trainingRun1() throws Exception {
        RunMode runMode = RunMode.TRAINING1;
        File f = new File(cdsFile);
        f.delete();
        String[] cmdLine = StringArrayUtils.concat(vmArgs(runMode),
                                                   "-XX:+UnlockDiagnosticVMOptions",
                                                   "-XX:+AOTClassLinking",
                                                   "-XX:+ArchiveDynamicProxies",
                                                 //"-XX:+ArchiveReflectionData",
                                                   "-XX:CacheDataStore=" + cdsFile,
                                                   "-XX:CDSPreimage=" + cdsFilePreImage,
                                                   "-cp", classpath(runMode),
                                                   trainingLog(cdsFileLog));
        cmdLine = StringArrayUtils.concat(cmdLine, appCommandLine(runMode));
        return executeAndCheck(cmdLine, runMode, cdsFile, cdsFileLog);
    }

    private OutputAnalyzer productionRun() throws Exception {
        return productionRun(null, null);
    }

    public OutputAnalyzer productionRun(String[] extraVmArgs) throws Exception {
        return productionRun(extraVmArgs, null);
    }

    // After calling run(String[]), you can call this method to run the app again, with the AOTCache
    // using different args to the VM and application.
    public OutputAnalyzer productionRun(String[] extraVmArgs, String[] extraAppArgs) throws Exception {
        RunMode runMode = RunMode.PRODUCTION;
        String[] cmdLine = StringArrayUtils.concat(vmArgs(runMode),
                                                   "-XX:+UnlockDiagnosticVMOptions",
                                                   "-XX:VerifyArchivedFields=2", // make sure archived heap objects are good.
                                                   logToFile(productionRunLog(), "cds"));
        cmdLine = addCommonVMArgs(runMode, cmdLine);

        if (isStaticWorkflow()) {
            cmdLine = StringArrayUtils.concat(cmdLine, "-Xshare:on", "-XX:SharedArchiveFile=" + staticArchiveFile);
        } else if (isDynamicWorkflow()) {
            cmdLine = StringArrayUtils.concat(cmdLine, "-Xshare:on", "-XX:SharedArchiveFile=" + dynamicArchiveFile);
       } else if (isAOTWorkflow()) {
            cmdLine = StringArrayUtils.concat(cmdLine, "-XX:AOTMode=on", "-XX:AOTCache=" + aotCacheFile);
        } else {
            cmdLine = StringArrayUtils.concat(cmdLine, "-XX:CacheDataStore=" + cdsFile);
        }

        if (extraVmArgs != null) {
            cmdLine = StringArrayUtils.concat(cmdLine, extraVmArgs);
        }

        cmdLine = StringArrayUtils.concat(cmdLine, appCommandLine(runMode));

        if (extraAppArgs != null) {
            cmdLine = StringArrayUtils.concat(cmdLine, extraAppArgs);
        }

        OutputAnalyzer out = executeAndCheck(cmdLine, runMode, productionRunLog());
        numProductionRuns ++;
        return out;
    }

    public void run(String... args) throws Exception {
        String err = "Must have at least one command line argument of the following: ";
        String prefix = "";
        for (Workflow wf : Workflow.values()) {
            err += prefix;
            err += wf;
            prefix = ", ";
        }
        if (args.length < 1) {
            throw new RuntimeException(err);
        } else {
            if (args[0].equals("STATIC")) {
                runStaticWorkflow();
            } else if (args[0].equals("DYNAMIC")) {
                runDynamicWorkflow();
            } else if (args[0].equals("AOT")) {
                runAOTWorkflow(args);
            } else if (args[0].equals("LEYDEN")) {
                runLeydenWorkflow(false);
            } else if (args[0].equals("LEYDEN_TRAINONLY")) {
                runLeydenWorkflow(true);
            } else {
                throw new RuntimeException(err);
            }
        }
    }

    public void runStaticWorkflow() throws Exception {
        this.workflow = Workflow.STATIC;
        createClassList();
        dumpStaticArchive();
        productionRun();
    }

    public void runDynamicWorkflow() throws Exception {
        this.workflow = Workflow.DYNAMIC;
        dumpDynamicArchive();
        productionRun();
    }

    // See JEP 483
    public void runAOTWorkflow(String... args) throws Exception {
        this.workflow = Workflow.AOT;
        if (args.length > 1 && args[1].equals("--onestep-training")) {
            try {
                inOneStepTraining = true;
                createAOTCacheOneStep();
            } finally {
                inOneStepTraining = false;
            }
        } else {
            recordAOTConfiguration();
            createAOTCache();
        }
        productionRun();
    }

    private void runLeydenWorkflow(boolean trainOnly) throws Exception {
        this.workflow = Workflow.LEYDEN;
        if (System.getProperty("CDSAppTester.split.new.workflow") != null) {
            trainingRun0();
            trainingRun1();
        } else {
            trainingRun();
        }
        if (!trainOnly) {
            productionRun();
        }
    }
}<|MERGE_RESOLUTION|>--- conflicted
+++ resolved
@@ -113,13 +113,9 @@
     }
 
     public enum RunMode {
-<<<<<<< HEAD
-        TRAINING,       // -XX:DumpLoadedClassList OR {-XX:AOTMode=create -XX:AOTConfiguration}
+        TRAINING,       // -XX:DumpLoadedClassList OR {-XX:AOTMode=record -XX:AOTConfiguration}
         TRAINING0,      // LEYDEN only
         TRAINING1,      // LEYDEN only (assembly phase, app logic not executed)
-=======
-        TRAINING,       // -XX:DumpLoadedClassList OR {-XX:AOTMode=record -XX:AOTConfiguration}
->>>>>>> 9c86ac27
         DUMP_STATIC,    // -Xshare:dump
         DUMP_DYNAMIC,   // -XX:ArchiveClassesArExit
         ASSEMBLY,       // JEP 483 (assembly phase, app logic not executed)
