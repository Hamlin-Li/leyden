/*
 * Copyright (c) 2008, 2023, Oracle and/or its affiliates. All rights reserved.
 * DO NOT ALTER OR REMOVE COPYRIGHT NOTICES OR THIS FILE HEADER.
 *
 * This code is free software; you can redistribute it and/or modify it
 * under the terms of the GNU General Public License version 2 only, as
 * published by the Free Software Foundation.  Oracle designates this
 * particular file as subject to the "Classpath" exception as provided
 * by Oracle in the LICENSE file that accompanied this code.
 *
 * This code is distributed in the hope that it will be useful, but WITHOUT
 * ANY WARRANTY; without even the implied warranty of MERCHANTABILITY or
 * FITNESS FOR A PARTICULAR PURPOSE.  See the GNU General Public License
 * version 2 for more details (a copy is included in the LICENSE file that
 * accompanied this code).
 *
 * You should have received a copy of the GNU General Public License version
 * 2 along with this work; if not, write to the Free Software Foundation,
 * Inc., 51 Franklin St, Fifth Floor, Boston, MA 02110-1301 USA.
 *
 * Please contact Oracle, 500 Oracle Parkway, Redwood Shores, CA 94065 USA
 * or visit www.oracle.com if you need additional information or have any
 * questions.
 */

package sun.font;

import java.awt.Font;
import java.awt.FontFormatException;
import java.io.BufferedReader;
import java.io.File;
import java.io.FileInputStream;
import java.io.FilenameFilter;
import java.io.IOException;
import java.io.InputStream;
import java.io.InputStreamReader;
<<<<<<< HEAD
import java.net.URL;
import java.nio.file.Path;
import java.security.AccessController;
import java.security.PrivilegedAction;
=======
>>>>>>> 1ca76445
import java.util.ArrayList;
import java.util.HashMap;
import java.util.HashSet;
import java.util.Hashtable;
import java.util.List;
import java.util.Locale;
import java.util.Map;
import java.util.NoSuchElementException;
import java.util.StringTokenizer;
import java.util.TreeMap;
import java.util.Vector;
import java.util.concurrent.ConcurrentHashMap;

import javax.swing.plaf.FontUIResource;

import jdk.internal.misc.JavaHome;

import sun.awt.FontConfiguration;
import sun.awt.SunToolkit;
import sun.awt.util.ThreadGroupUtils;
import sun.java2d.FontSupport;
import sun.util.logging.PlatformLogger;

/**
 * The base implementation of the {@link FontManager} interface. It implements
 * the platform independent, shared parts of OpenJDK's FontManager
 * implementations. The platform specific parts are declared as abstract
 * methods that have to be implemented by specific implementations.
 */
public abstract class SunFontManager implements FontSupport, FontManagerForSGE {

    private static class TTFilter implements FilenameFilter {
        public boolean accept(File dir,String name) {
            /* all conveniently have the same suffix length */
            int offset = name.length()-4;
            if (offset <= 0) { /* must be at least A.ttf */
                return false;
            } else {
                return(name.startsWith(".ttf", offset) ||
                       name.startsWith(".TTF", offset) ||
                       name.startsWith(".ttc", offset) ||
                       name.startsWith(".TTC", offset) ||
                       name.startsWith(".otf", offset) ||
                       name.startsWith(".OTF", offset));
            }
        }
    }

    private static class T1Filter implements FilenameFilter {
        public boolean accept(File dir,String name) {
            if (noType1Font) {
                return false;
            }
            /* all conveniently have the same suffix length */
            int offset = name.length()-4;
            if (offset <= 0) { /* must be at least A.pfa */
                return false;
            } else {
                return(name.startsWith(".pfa", offset) ||
                       name.startsWith(".pfb", offset) ||
                       name.startsWith(".PFA", offset) ||
                       name.startsWith(".PFB", offset));
            }
        }
    }

     private static class TTorT1Filter implements FilenameFilter {
        public boolean accept(File dir, String name) {

            /* all conveniently have the same suffix length */
            int offset = name.length()-4;
            if (offset <= 0) { /* must be at least A.ttf or A.pfa */
                return false;
            } else {
                boolean isTT =
                    name.startsWith(".ttf", offset) ||
                    name.startsWith(".TTF", offset) ||
                    name.startsWith(".ttc", offset) ||
                    name.startsWith(".TTC", offset) ||
                    name.startsWith(".otf", offset) ||
                    name.startsWith(".OTF", offset);
                if (isTT) {
                    return true;
                } else if (noType1Font) {
                    return false;
                } else {
                    return(name.startsWith(".pfa", offset) ||
                           name.startsWith(".pfb", offset) ||
                           name.startsWith(".PFA", offset) ||
                           name.startsWith(".PFB", offset));
                }
            }
        }
    }

    private static Font2DHandle FONT_HANDLE_NULL = new Font2DHandle(null);

    public static final int FONTFORMAT_NONE = -1;
    public static final int FONTFORMAT_TRUETYPE = 0;
    public static final int FONTFORMAT_TYPE1 = 1;
    public static final int FONTFORMAT_TTC = 2;
    public static final int FONTFORMAT_COMPOSITE = 3;
    public static final int FONTFORMAT_NATIVE = 4;

    /* Pool of 20 font file channels chosen because some UTF-8 locale
     * composite fonts can use up to 16 platform fonts (including the
     * Lucida fall back). This should prevent channel thrashing when
     * dealing with one of these fonts.
     * The pool array stores the fonts, rather than directly referencing
     * the channels, as the font needs to do the open/close work.
     */
    // MACOSX begin -- need to access these in subclass
    protected static final int CHANNELPOOLSIZE = 20;
    protected FileFont[] fontFileCache = new FileFont[CHANNELPOOLSIZE];
    // MACOSX end
    private int lastPoolIndex = 0;

    /* Need to implement a simple linked list scheme for fast
     * traversal and lookup.
     * Also want to "fast path" dialog so there's minimal overhead.
     */
    /* There are at exactly 20 composite fonts: 5 faces (but some are not
     * usually different), in 4 styles. The array may be auto-expanded
     * later if more are needed, eg for user-defined composites or locale
     * variants.
     */
    private int maxCompFont = 0;
    private CompositeFont [] compFonts = new CompositeFont[20];
    private ConcurrentHashMap<String, CompositeFont>
        compositeFonts = new ConcurrentHashMap<>();
    private ConcurrentHashMap<String, PhysicalFont>
        physicalFonts = new ConcurrentHashMap<>();
    private ConcurrentHashMap<String, PhysicalFont>
        registeredFonts = new ConcurrentHashMap<>();

    /* given a full name find the Font. Remind: there's duplication
     * here in that this contains the content of compositeFonts +
     * physicalFonts.
     */
    // MACOSX begin -- need to access this in subclass
    protected ConcurrentHashMap<String, Font2D>
        fullNameToFont = new ConcurrentHashMap<>();
    // MACOSX end

    /* TrueType fonts have localised names. Support searching all
     * of these before giving up on a name.
     */
    private HashMap<String, TrueTypeFont> localeFullNamesToFont;

    private PhysicalFont defaultPhysicalFont;

    static boolean longAddresses;
    private boolean loaded1dot0Fonts = false;
    boolean loadedAllFonts = false;
    boolean loadedAllFontFiles = false;
    String[] jreOtherFontFiles;
    boolean noOtherJREFontFiles = false; // initial assumption.

    public static String jreLibDirName;
    public static Path jreFontDirPath;
    private static HashSet<String> missingFontFiles = null;
    private String defaultFontName;
    private String defaultFontFileName;
    protected HashSet<String> registeredFontFiles = new HashSet<>();

    private ArrayList<String> badFonts;
    /* fontPath is the location of all fonts on the system, excluding the
     * JRE's own font directory but including any path specified using the
     * sun.java2d.fontpath property. Together with that property,  it is
     * initialised by the getPlatformFontPath() method
     * This call must be followed by a call to registerFontDirs(fontPath)
     * once any extra debugging path has been appended.
     */
    protected String fontPath;
    private FontConfiguration fontConfig;
    /* discoveredAllFonts is set to true when all fonts on the font path are
     * discovered. This usually also implies opening, validating and
     * registering, but an implementation may be optimized to avold this.
     * So see also "loadedAllFontFiles"
     */
    private boolean discoveredAllFonts = false;

    /* No need to keep consing up new instances - reuse a singleton.
     * The trade-off is that these objects don't get GC'd.
     */
    private static final FilenameFilter ttFilter = new TTFilter();
    private static final FilenameFilter t1Filter = new T1Filter();

    private Font[] allFonts;
    private String[] allFamilies; // cache for default locale only
    private Locale lastDefaultLocale;

    public static boolean noType1Font;

    /* Used to indicate required return type from toArray(..); */
    private static String[] STR_ARRAY = new String[0];

    /**
     * Returns the global SunFontManager instance. This is similar to
     * {@link FontManagerFactory#getInstance()} but it returns a
     * SunFontManager instance instead. This is only used in internal classes
     * where we can safely assume that a SunFontManager is to be used.
     *
     * @return the global SunFontManager instance
     */
    public static SunFontManager getInstance() {
        FontManager fm = FontManagerFactory.getInstance();
        return (SunFontManager) fm;
    }

    public FilenameFilter getTrueTypeFilter() {
        return ttFilter;
    }

    public FilenameFilter getType1Filter() {
        return t1Filter;
    }

    /* After we reach MAXSOFTREFCNT, use weak refs for created fonts.
     * This means that a small number of created fonts as used in a UI app
     * will not be eagerly collected, but an app that create many will
     * have them collected more frequently to reclaim storage.
     */
    private static int maxSoftRefCnt = 10;

    static {
        initStatic();
    }

    private static void initStatic() {
        FontManagerNativeLibrary.load();

<<<<<<< HEAD
                noType1Font = "true".equals(System.getProperty("sun.java2d.noType1Font"));
                jreLibDirName = System.getProperty("java.home","") + File.separator + "lib";
                jreFontDirPath =  JavaHome.getJDKResource(
                    System.getProperty("java.home",""), "lib", "fonts");
=======
        // JNI throws an exception if a class/method/field is not found,
        // so there's no need to do anything explicit here.
        initIDs();
>>>>>>> 1ca76445

        switch (StrikeCache.nativeAddressSize) {
        case 8: longAddresses = true; break;
        case 4: longAddresses = false; break;
        default: throw new RuntimeException("Unexpected address size");
        }

        noType1Font = "true".equals(System.getProperty("sun.java2d.noType1Font"));
        jreLibDirName = System.getProperty("java.home","") + File.separator + "lib";
        jreFontDirName = jreLibDirName + File.separator + "fonts";

        maxSoftRefCnt = Integer.getInteger("sun.java2d.font.maxSoftRefs", 10);
    }

    /**
     * If the module image layout changes the location of JDK fonts,
     * this will be updated to reflect that.
     */
    public static final String getJDKFontDir() {
        return jreFontDirPath.toString();
    }

    public TrueTypeFont getEUDCFont() {
        // Overridden in Windows.
        return null;
    }

    /* Initialise ptrs used by JNI methods */
    private static native void initIDs();

    protected SunFontManager() {
<<<<<<< HEAD
        AccessController.doPrivileged(new PrivilegedAction<Void>() {
            public Void run() {
                if (!JavaHome.isHermetic()) {
                    File badFontFile =
                        new File(jreFontDirPath + File.separator + "badfonts.txt");
                    if (badFontFile.exists()) {
                        badFonts = new ArrayList<>();
                        try (FileInputStream fis = new FileInputStream(badFontFile);
                             BufferedReader br = new BufferedReader(new InputStreamReader(fis))) {
                            while (true) {
                                String name = br.readLine();
                                if (name == null) {
                                    break;
                                } else {
                                    if (FontUtilities.debugFonts()) {
                                        FontUtilities.logWarning("read bad font: " + name);
                                    }
                                    badFonts.add(name);
                                }
                            }
                        } catch (IOException e) {
                        }
                    }

                    /* Here we get the fonts in jre/lib/fonts and register
                     * them so they are always available and preferred over
                     * other fonts. This needs to be registered before the
                     * composite fonts as otherwise some native font that
                     * corresponds may be found as we don't have a way to
                     * handle two fonts of the same name, so the JRE one
                     * must be the first one registered. Pass "true" to
                     * registerFonts method as on-screen these JRE fonts
                     * always go through the JDK rasteriser.
                     */
                    if (FontUtilities.isLinux) {
                        /* Linux font configuration uses these fonts */
                        registerFontDir(jreFontDirPath.toString());
                    }
                    registerFontsInDir(jreFontDirPath.toString(), true, Font2D.JRE_RANK,
                                       true, false);
                }

                /* Create the font configuration and get any font path
                 * that might be specified.
                 */
                fontConfig = createFontConfiguration();

                String[] fontInfo = getDefaultPlatformFont();
                defaultFontName = fontInfo[0];
                if (defaultFontName == null && FontUtilities.debugFonts()) {
                    FontUtilities.logWarning("defaultFontName is null");
                }
                defaultFontFileName = fontInfo[1];

                String extraFontPath = fontConfig.getExtraFontPath();

                /* In prior releases the debugging font path replaced
                 * all normally located font directories except for the
                 * JRE fonts dir. This directory is still always located
                 * and placed at the head of the path but as an
                 * augmentation to the previous behaviour the
                 * changes below allow you to additionally append to
                 * the font path by starting with append: or prepend by
                 * starting with a prepend: sign. Eg: to append
                 * -Dsun.java2d.fontpath=append:/usr/local/myfonts
                 * and to prepend
                 * -Dsun.java2d.fontpath=prepend:/usr/local/myfonts Disp
                 *
                 * If there is an appendedfontpath it in the font
                 * configuration it is used instead of searching the
                 * system for dirs.
                 * The behaviour of append and prepend is then similar
                 * to the normal case. ie it goes after what
                 * you prepend and * before what you append. If the
                 * sun.java2d.fontpath property is used, but it
                 * neither the append or prepend syntaxes is used then
                 * as except for the JRE dir the path is replaced and it
                 * is up to you to make sure that all the right
                 * directories are located. This is platform and
                 * locale-specific so its almost impossible to get
                 * right, so it should be used with caution.
                 */
                boolean prependToPath = false;
                boolean appendToPath = false;
                String dbgFontPath = System.getProperty("sun.java2d.fontpath");

                if (dbgFontPath != null) {
                    if (dbgFontPath.startsWith("prepend:")) {
                        prependToPath = true;
                        dbgFontPath =
                            dbgFontPath.substring("prepend:".length());
                    } else if (dbgFontPath.startsWith("append:")) {
                        appendToPath = true;
                        dbgFontPath =
                            dbgFontPath.substring("append:".length());
                    }
                }

                if (FontUtilities.debugFonts()) {
                    FontUtilities.logInfo("JRE font directory: " + jreFontDirPath);
                    FontUtilities.logInfo("Extra font path: " + extraFontPath);
                    FontUtilities.logInfo("Debug font path: " + dbgFontPath);
                }
=======
        File badFontFile =
            new File(jreFontDirName + File.separator + "badfonts.txt");
        if (badFontFile.exists()) {
            badFonts = new ArrayList<>();
            try (FileInputStream fis = new FileInputStream(badFontFile);
                 BufferedReader br = new BufferedReader(new InputStreamReader(fis))) {
                while (true) {
                    String name = br.readLine();
                    if (name == null) {
                        break;
                    } else {
                        if (FontUtilities.debugFonts()) {
                            FontUtilities.logWarning("read bad font: " + name);
                        }
                        badFonts.add(name);
                    }
                }
            } catch (IOException e) {
            }
        }

        /* Here we get the fonts in jre/lib/fonts and register
         * them so they are always available and preferred over
         * other fonts. This needs to be registered before the
         * composite fonts as otherwise some native font that
         * corresponds may be found as we don't have a way to
         * handle two fonts of the same name, so the JRE one
         * must be the first one registered. Pass "true" to
         * registerFonts method as on-screen these JRE fonts
         * always go through the JDK rasteriser.
         */
        if (FontUtilities.isLinux) {
            /* Linux font configuration uses these fonts */
            registerFontDir(jreFontDirName);
        }
        registerFontsInDir(jreFontDirName, true, Font2D.JRE_RANK,
                           true, false);

        /* Create the font configuration and get any font path
         * that might be specified.
         */
        fontConfig = createFontConfiguration();

        String[] fontInfo = getDefaultPlatformFont();
        defaultFontName = fontInfo[0];
        if (defaultFontName == null && FontUtilities.debugFonts()) {
            FontUtilities.logWarning("defaultFontName is null");
        }
        defaultFontFileName = fontInfo[1];

        String extraFontPath = fontConfig.getExtraFontPath();

        /* In prior releases the debugging font path replaced
         * all normally located font directories except for the
         * JRE fonts dir. This directory is still always located
         * and placed at the head of the path but as an
         * augmentation to the previous behaviour the
         * changes below allow you to additionally append to
         * the font path by starting with append: or prepend by
         * starting with a prepend: sign. Eg: to append
         * -Dsun.java2d.fontpath=append:/usr/local/myfonts
         * and to prepend
         * -Dsun.java2d.fontpath=prepend:/usr/local/myfonts Disp
         *
         * If there is an appendedfontpath it in the font
         * configuration it is used instead of searching the
         * system for dirs.
         * The behaviour of append and prepend is then similar
         * to the normal case. ie it goes after what
         * you prepend and * before what you append. If the
         * sun.java2d.fontpath property is used, but it
         * neither the append or prepend syntaxes is used then
         * as except for the JRE dir the path is replaced and it
         * is up to you to make sure that all the right
         * directories are located. This is platform and
         * locale-specific so its almost impossible to get
         * right, so it should be used with caution.
         */
        boolean prependToPath = false;
        boolean appendToPath = false;
        String dbgFontPath = System.getProperty("sun.java2d.fontpath");
>>>>>>> 1ca76445

        if (dbgFontPath != null) {
            if (dbgFontPath.startsWith("prepend:")) {
                prependToPath = true;
                dbgFontPath =
                    dbgFontPath.substring("prepend:".length());
            } else if (dbgFontPath.startsWith("append:")) {
                appendToPath = true;
                dbgFontPath =
                    dbgFontPath.substring("append:".length());
            }
        }

        if (FontUtilities.debugFonts()) {
            FontUtilities.logInfo("JRE font directory: " + jreFontDirName);
            FontUtilities.logInfo("Extra font path: " + extraFontPath);
            FontUtilities.logInfo("Debug font path: " + dbgFontPath);
        }

        if (dbgFontPath != null) {
            /* In debugging mode we register all the paths
             * Caution: this is a very expensive call on Solaris:-
             */
            fontPath = getPlatformFontPath(noType1Font);

            if (extraFontPath != null) {
                fontPath = extraFontPath + File.pathSeparator + fontPath;
            }
            if (appendToPath) {
                fontPath += File.pathSeparator + dbgFontPath;
            } else if (prependToPath) {
                fontPath = dbgFontPath + File.pathSeparator + fontPath;
            } else {
                fontPath = dbgFontPath;
            }
            registerFontDirs(fontPath);
        } else if (extraFontPath != null) {
            /* If the font configuration contains an
             * "appendedfontpath" entry, it is interpreted as a
             * set of locations that should always be registered.
             * It may be additional to locations normally found
             * for that place, or it may be locations that need
             * to have all their paths registered to locate all
             * the needed platform names.
             * This is typically when the same .TTF file is
             * referenced from multiple font.dir files and all
             * of these must be read to find all the native
             * (XLFD) names for the font, so that X11 font APIs
             * can be used for as many code points as possible.
             */
            registerFontDirs(extraFontPath);
        }

        initCompositeFonts(fontConfig, null);
    }

    public Font2DHandle getNewComposite(String family, int style,
                                        Font2DHandle handle) {

        if (!(handle.font2D instanceof CompositeFont)) {
            return handle;
        }

        CompositeFont oldComp = (CompositeFont)handle.font2D;
        PhysicalFont oldFont = oldComp.getSlotFont(0);

        if (family == null) {
            family = oldFont.getFamilyName(null);
        }
        if (style == -1) {
            style = oldComp.getStyle();
        }

        Font2D newFont = findFont2D(family, style, NO_FALLBACK);
        if (!(newFont instanceof PhysicalFont)) {
            newFont = oldFont;
        }
        PhysicalFont physicalFont = (PhysicalFont)newFont;
        CompositeFont dialog2D =
            (CompositeFont)findFont2D("dialog", style, NO_FALLBACK);
        if (dialog2D == null) { /* shouldn't happen */
            return handle;
        }
        CompositeFont compFont = new CompositeFont(physicalFont, dialog2D);
        Font2DHandle newHandle = new Font2DHandle(compFont);
        return newHandle;
    }

    protected void registerCompositeFont(String compositeName,
                                      String[] componentFileNames,
                                      String[] componentNames,
                                      int numMetricsSlots,
                                      int[] exclusionRanges,
                                      int[] exclusionMaxIndex,
                                      boolean defer) {

        CompositeFont cf = new CompositeFont(compositeName,
                                             componentFileNames,
                                             componentNames,
                                             numMetricsSlots,
                                             exclusionRanges,
                                             exclusionMaxIndex, defer, this);
        addCompositeToFontList(cf, Font2D.FONT_CONFIG_RANK);
        synchronized (compFonts) {
            compFonts[maxCompFont++] = cf;
        }
    }

    /* This variant is used only when the application specifies
     * a variant of composite fonts which prefers locale specific or
     * proportional fonts.
     */
    protected static void registerCompositeFont(String compositeName,
                                                String[] componentFileNames,
                                                String[] componentNames,
                                                int numMetricsSlots,
                                                int[] exclusionRanges,
                                                int[] exclusionMaxIndex,
                                                boolean defer,
                                                ConcurrentHashMap<String, Font2D>
                                                altNameCache) {

        CompositeFont cf = new CompositeFont(compositeName,
                                             componentFileNames,
                                             componentNames,
                                             numMetricsSlots,
                                             exclusionRanges,
                                             exclusionMaxIndex, defer,
                                             SunFontManager.getInstance());

        /* if the cache has an existing composite for this case, make
         * its handle point to this new font.
         * This ensures that when the altNameCache that is passed in
         * is the global mapNameCache - ie we are running as an application -
         * that any statically created java.awt.Font instances which already
         * have a Font2D instance will have that re-directed to the new Font
         * on subsequent uses. This is particularly important for "the"
         * default font instance, or similar cases where a UI toolkit (eg
         * Swing) has cached a java.awt.Font. Note that if Swing is using
         * a custom composite APIs which update the standard composites have
         * no effect - this is typically the case only when using the Windows
         * L&F where these APIs would conflict with that L&F anyway.
         */
        Font2D oldFont =altNameCache.get(compositeName.toLowerCase(Locale.ENGLISH));
        if (oldFont instanceof CompositeFont) {
            oldFont.handle.font2D = cf;
        }
        altNameCache.put(compositeName.toLowerCase(Locale.ENGLISH), cf);
    }

    private void addCompositeToFontList(CompositeFont f, int rank) {
        if (FontUtilities.isLogging()) {
            FontUtilities.logInfo("Add to Family " + f.familyName +
                        ", Font " + f.fullName + " rank=" + rank);
        }
        f.setRank(rank);
        compositeFonts.put(f.fullName, f);
        fullNameToFont.put(f.fullName.toLowerCase(Locale.ENGLISH), f);

        FontFamily family = FontFamily.getFamily(f.familyName);
        if (family == null) {
            family = new FontFamily(f.familyName, true, rank);
        }
        family.setFont(f, f.style);
    }

    /*
     * Systems may have fonts with the same name.
     * We want to register only one of such fonts (at least until
     * such time as there might be APIs which can accommodate > 1).
     * Rank is 1) font configuration fonts, 2) JRE fonts, 3) OT/TT fonts,
     * 4) Type1 fonts, 5) native fonts.
     *
     * If the new font has the same name as the old font, the higher
     * ranked font gets added, replacing the lower ranked one.
     * If the fonts are of equal rank, then make a special case of
     * font configuration rank fonts, which are on closer inspection,
     * OT/TT fonts such that the larger font is registered. This is
     * a heuristic since a font may be "larger" in the sense of more
     * code points, or be a larger "file" because it has more bitmaps.
     * So it is possible that using filesize may lead to less glyphs, and
     * using glyphs may lead to lower quality display. Probably number
     * of glyphs is the ideal, but filesize is information we already
     * have and is good enough for the known cases.
     * Also don't want to register fonts that match JRE font families
     * but are coming from a source other than the JRE.
     * This will ensure that we will algorithmically style the JRE
     * plain font and get the same set of glyphs for all styles.
     *
     * Note that this method returns a value
     * if it returns the same object as its argument that means this
     * font was newly registered.
     * If it returns a different object it means this font already exists,
     * and you should use that one.
     * If it returns null means this font was not registered and none
     * in that name is registered. The caller must find a substitute
     */
    // MACOSX begin -- need to access this in subclass
    protected PhysicalFont addToFontList(PhysicalFont f, int rank) {
    // MACOSX end

        String fontName = f.fullName;
        String familyName = f.familyName;
        if (fontName == null || fontName.isEmpty()) {
            return null;
        }
        if (compositeFonts.containsKey(fontName)) {
            /* Don't register any font that has the same name as a composite */
            return null;
        }
        f.setRank(rank);
        if (!physicalFonts.containsKey(fontName)) {
            if (FontUtilities.isLogging()) {
                FontUtilities.logInfo("Add to Family " + familyName +
                            ", Font " + fontName + " rank=" + rank);
            }
            physicalFonts.put(fontName, f);
            FontFamily family = FontFamily.getFamily(familyName);
            if (family == null) {
                family = new FontFamily(familyName, false, rank);
                family.setFont(f, f.style);
            } else {
                family.setFont(f, f.style);
            }
            fullNameToFont.put(fontName.toLowerCase(Locale.ENGLISH), f);
            return f;
        } else {
            PhysicalFont newFont = f;
            PhysicalFont oldFont = physicalFonts.get(fontName);
            if (oldFont == null) {
                return null;
            }
            /* If the new font is of an equal or higher rank, it is a
             * candidate to replace the current one, subject to further tests.
             */
            if (oldFont.getRank() >= rank) {

                /* All fonts initialise their mapper when first
                 * used. If the mapper is non-null then this font
                 * has been accessed at least once. In that case
                 * do not replace it. This may be overly stringent,
                 * but its probably better not to replace a font that
                 * someone is already using without a compelling reason.
                 * Additionally the primary case where it is known
                 * this behaviour is important is in certain composite
                 * fonts, and since all the components of a given
                 * composite are usually initialised together this
                 * is unlikely. For this to be a problem, there would
                 * have to be a case where two different composites used
                 * different versions of the same-named font, and they
                 * were initialised and used at separate times.
                 * In that case we continue on and allow the new font to
                 * be installed, but replaceFont will continue to allow
                 * the original font to be used in Composite fonts.
                 */
                if (oldFont.mapper != null && rank > Font2D.FONT_CONFIG_RANK) {
                    return oldFont;
                }

                /* Normally we require a higher rank to replace a font,
                 * but as a special case, if the two fonts are the same rank,
                 * and are instances of TrueTypeFont we want the
                 * more complete (larger) one.
                 */
                if (oldFont.getRank() == rank) {
                    if (oldFont instanceof TrueTypeFont &&
                        newFont instanceof TrueTypeFont) {
                        TrueTypeFont oldTTFont = (TrueTypeFont)oldFont;
                        TrueTypeFont newTTFont = (TrueTypeFont)newFont;
                        if (oldTTFont.fileSize >= newTTFont.fileSize) {
                            return oldFont;
                        }
                    } else {
                        return oldFont;
                    }
                }
                /* Don't replace ever JRE fonts.
                 * This test is in case a font configuration references
                 * a Lucida font, which has been mapped to a Lucida
                 * from the host O/S. The assumption here is that any
                 * such font configuration file is probably incorrect, or
                 * the host O/S version is for the use of AWT.
                 * In other words if we reach here, there's a possible
                 * problem with our choice of font configuration fonts.
                 */
                if (oldFont.platName.startsWith(jreFontDirPath.toString())) {
                    if (FontUtilities.isLogging()) {
                        FontUtilities.logWarning("Unexpected attempt to replace a JRE " +
                                       " font " + fontName + " from " + oldFont.platName +
                                       " with " + newFont.platName);
                    }
                    return oldFont;
                }

                if (FontUtilities.isLogging()) {
                    FontUtilities.logInfo("Replace in Family " + familyName +
                                    ",Font " + fontName + " new rank="+rank +
                                    " from " + oldFont.platName +
                                    " with " + newFont.platName);
                }
                replaceFont(oldFont, newFont);
                physicalFonts.put(fontName, newFont);
                fullNameToFont.put(fontName.toLowerCase(Locale.ENGLISH),
                                   newFont);

                FontFamily family = FontFamily.getFamily(familyName);
                if (family == null) {
                    family = new FontFamily(familyName, false, rank);
                    family.setFont(newFont, newFont.style);
                } else {
                    family.setFont(newFont, newFont.style);
                }
                return newFont;
            } else {
                return oldFont;
            }
        }
    }

    public Font2D[] getRegisteredFonts() {
        PhysicalFont[] physFonts = getPhysicalFonts();
        int mcf = maxCompFont; /* for MT-safety */
        Font2D[] regFonts = new Font2D[physFonts.length+mcf];
        System.arraycopy(compFonts, 0, regFonts, 0, mcf);
        System.arraycopy(physFonts, 0, regFonts, mcf, physFonts.length);
        return regFonts;
    }

    protected PhysicalFont[] getPhysicalFonts() {
        return physicalFonts.values().toArray(new PhysicalFont[0]);
    }


    /* The class FontRegistrationInfo is used when a client says not
     * to register a font immediately. This mechanism is used to defer
     * initialisation of all the components of composite fonts at JRE
     * start-up. The CompositeFont class is "aware" of this and when it
     * is first used it asks for the registration of its components.
     * Also in the event that any physical font is requested the
     * deferred fonts are initialised before triggering a search of the
     * system.
     * Two maps are used. One to track the deferred fonts. The
     * other to track the fonts that have been initialised through this
     * mechanism.
     */

    private static final class FontRegistrationInfo {

        String fontFilePath;
        String[] nativeNames;
        int fontFormat;
        boolean javaRasterizer;
        int fontRank;

        FontRegistrationInfo(String fontPath, String[] names, int format,
                             boolean useJavaRasterizer, int rank) {
            this.fontFilePath = fontPath;
            this.nativeNames = names;
            this.fontFormat = format;
            this.javaRasterizer = useJavaRasterizer;
            this.fontRank = rank;
        }
    }

    private final ConcurrentHashMap<String, FontRegistrationInfo>
        deferredFontFiles = new ConcurrentHashMap<>();
    private final ConcurrentHashMap<String, Font2DHandle>
        initialisedFonts = new ConcurrentHashMap<>();

    /* Remind: possibly enhance initialiseDeferredFonts() to be
     * optionally given a name and a style and it could stop when it
     * finds that font - but this would be a problem if two of the
     * fonts reference the same font face name (cf the Solaris
     * euro fonts).
     */
    protected synchronized void initialiseDeferredFonts() {
        for (String fileName : deferredFontFiles.keySet()) {
            initialiseDeferredFont(fileName);
        }
    }

    protected synchronized void registerDeferredJREFonts(String jreDir) {
        for (FontRegistrationInfo info : deferredFontFiles.values()) {
            if (info.fontFilePath != null &&
                info.fontFilePath.startsWith(jreDir)) {
                initialiseDeferredFont(info.fontFilePath);
            }
        }
    }

    public boolean isDeferredFont(String fileName) {
        return deferredFontFiles.containsKey(fileName);
    }

    PhysicalFont findJREDeferredFont(String name, int style) {

        /* Iterate over the deferred font files looking for any in the
         * jre directory that we didn't recognise, open each of these.
         * In almost all installations this will quickly fall through
         * because jreOtherFontFiles will be empty.
         * noOtherJREFontFiles is used so we can skip this block as soon
         * as its determined that it's not needed - almost always after the
         * very first time through.
         */
        if (noOtherJREFontFiles) {
            return null;
        }
        synchronized (jreFontDirPath) {
            if (jreOtherFontFiles == null) {
                HashSet<String> otherFontFiles = new HashSet<>();
                for (String deferredFile : deferredFontFiles.keySet()) {
                    File file = new File(deferredFile);
                    String dir = file.getParent();
                    /* skip names which aren't absolute, aren't in the JRE
                     * directory, or are known Lucida fonts.
                     */
                    if (dir == null || !dir.equals(jreFontDirPath.toString())) {
                        continue;
                    }
                    otherFontFiles.add(deferredFile);
                }
                jreOtherFontFiles = otherFontFiles.toArray(STR_ARRAY);
                if (jreOtherFontFiles.length == 0) {
                    noOtherJREFontFiles = true;
                }
            }

            for (int i=0; i<jreOtherFontFiles.length;i++) {
                String fileName = jreOtherFontFiles[i];
                if (fileName == null) {
                    continue;
                }
                jreOtherFontFiles[i] = null;
                PhysicalFont physicalFont = initialiseDeferredFont(fileName);
                if (physicalFont != null &&
                    (physicalFont.getFontName(null).equalsIgnoreCase(name) ||
                     physicalFont.getFamilyName(null).equalsIgnoreCase(name))
                    && physicalFont.style == style) {
                    return physicalFont;
                }
            }
        }

        return null;
    }

    private PhysicalFont findOtherDeferredFont(String name, int style) {
        for (String fileName : deferredFontFiles.keySet()) {
            PhysicalFont physicalFont = initialiseDeferredFont(fileName);
            if (physicalFont != null &&
                (physicalFont.getFontName(null).equalsIgnoreCase(name) ||
                physicalFont.getFamilyName(null).equalsIgnoreCase(name)) &&
                physicalFont.style == style) {
                return physicalFont;
            }
        }
        return null;
    }

    private PhysicalFont findDeferredFont(String name, int style) {
        PhysicalFont physicalFont = findJREDeferredFont(name, style);
        if (physicalFont != null) {
            return physicalFont;
        } else {
            return findOtherDeferredFont(name, style);
        }
    }

    public void registerDeferredFont(String fileNameKey,
                                     String fullPathName,
                                     String[] nativeNames,
                                     int fontFormat,
                                     boolean useJavaRasterizer,
                                     int fontRank) {
        FontRegistrationInfo regInfo =
            new FontRegistrationInfo(fullPathName, nativeNames, fontFormat,
                                     useJavaRasterizer, fontRank);
        deferredFontFiles.put(fileNameKey, regInfo);
    }


    public synchronized
         PhysicalFont initialiseDeferredFont(String fileNameKey) {

        if (fileNameKey == null) {
            return null;
        }
        if (FontUtilities.isLogging()) {
            FontUtilities.logInfo("Opening deferred font file " + fileNameKey);
        }

        PhysicalFont physicalFont = null;
        FontRegistrationInfo regInfo = deferredFontFiles.get(fileNameKey);
        if (regInfo != null) {
            deferredFontFiles.remove(fileNameKey);
            physicalFont = registerFontFile(regInfo.fontFilePath,
                                            regInfo.nativeNames,
                                            regInfo.fontFormat,
                                            regInfo.javaRasterizer,
                                            regInfo.fontRank);

            if (physicalFont != null) {
                /* Store the handle, so that if a font is bad, we
                 * retrieve the substituted font.
                 */
                initialisedFonts.put(fileNameKey, physicalFont.handle);
            } else {
                initialisedFonts.put(fileNameKey, FONT_HANDLE_NULL);
            }
        } else {
            Font2DHandle handle = initialisedFonts.get(fileNameKey);
            if (handle == null) {
                /* Probably shouldn't happen, but just in case */
                initialisedFonts.put(fileNameKey, FONT_HANDLE_NULL);
            } else {
                physicalFont = (PhysicalFont)(handle.font2D);
            }
        }
        return physicalFont;
    }

    public boolean isRegisteredFontFile(String name) {
        return registeredFonts.containsKey(name);
    }

    public PhysicalFont getRegisteredFontFile(String name) {
        return registeredFonts.get(name);
    }

    /* Note that the return value from this method is not always
     * derived from this file, and may be null. See addToFontList for
     * some explanation of this.
     */
    public PhysicalFont registerFontFile(String fileName,
                                         String[] nativeNames,
                                         int fontFormat,
                                         boolean useJavaRasterizer,
                                         int fontRank) {

        PhysicalFont regFont = registeredFonts.get(fileName);
        if (regFont != null) {
            return regFont;
        }

        PhysicalFont physicalFont = null;
        try {
            if (fileName.startsWith("jar:file:")) {
                // This is a hermetic JAR packaged JDK bundled font file
                // (lib/fonts/*.ttf). Create the font by opening an InputStream.
                @SuppressWarnings("deprecation")
                InputStream is = (new URL(fileName)).openStream();
                Font font = Font.createFont(fontFormat, is);
                physicalFont = (PhysicalFont)FontUtilities.getFont2D(font);
                physicalFont = addToFontList(physicalFont, fontRank);
            } else {
                switch (fontFormat) {

                case FONTFORMAT_TRUETYPE:
                    int fn = 0;
                    TrueTypeFont ttf;
                    do {
                        ttf = new TrueTypeFont(fileName, nativeNames, fn++,
                                               useJavaRasterizer);
                        PhysicalFont pf = addToFontList(ttf, fontRank);
                        if (physicalFont == null) {
                            physicalFont = pf;
                        }
                    }
                    while (fn < ttf.getFontCount());
                    break;

                case FONTFORMAT_TYPE1:
                    Type1Font t1f = new Type1Font(fileName, nativeNames);
                    physicalFont = addToFontList(t1f, fontRank);
                    break;

                case FONTFORMAT_NATIVE:
                    NativeFont nf = new NativeFont(fileName, false);
                    physicalFont = addToFontList(nf, fontRank);
                    break;
                default:

                }
            }
            if (FontUtilities.isLogging()) {
                FontUtilities.logInfo("Registered file " + fileName + " as font " +
                                physicalFont + " rank="  + fontRank);
            }
        } catch (FontFormatException | IOException e) {
            if (FontUtilities.isLogging()) {
                FontUtilities.logInfo("Unusable font: " + fileName + " " + e.toString());
            }
        }
        if (physicalFont != null &&
            fontFormat != FONTFORMAT_NATIVE) {
            registeredFonts.put(fileName, physicalFont);
        }
        return physicalFont;
    }

    public void registerFonts(String[] fileNames,
                              String[][] nativeNames,
                              int fontCount,
                              int fontFormat,
                              boolean useJavaRasterizer,
                              int fontRank, boolean defer) {

        for (int i=0; i < fontCount; i++) {
            if (defer) {
                registerDeferredFont(fileNames[i],fileNames[i], nativeNames[i],
                                     fontFormat, useJavaRasterizer, fontRank);
            } else {
                registerFontFile(fileNames[i], nativeNames[i],
                                 fontFormat, useJavaRasterizer, fontRank);
            }
        }
    }

    /*
     * This is the Physical font used when some other font on the system
     * can't be located. There has to be at least one font or the font
     * system is not useful and the graphics environment cannot sustain
     * the Java platform.
     */
    public PhysicalFont getDefaultPhysicalFont() {
        if (defaultPhysicalFont == null) {
            String defaultFontName = getDefaultFontFaceName();
            // findFont2D will load all fonts
            Font2D font2d = findFont2D(defaultFontName, Font.PLAIN, NO_FALLBACK);
            if (font2d != null) {
                if (font2d instanceof PhysicalFont) {
                    defaultPhysicalFont = (PhysicalFont)font2d;
                } else {
                    if (FontUtilities.isLogging()) {
                        FontUtilities.logWarning("Font returned by findFont2D for default font name " +
                                     defaultFontName + " is not a physical font: " + font2d.getFontName(null));
                    }
                }
            }
            if (defaultPhysicalFont == null) {
                /* Because of the findFont2D call above, if we reach here, we
                 * know all fonts have already been loaded, just accept any
                 * match at this point. If this fails we are in real trouble
                 * and I don't know how to recover from there being absolutely
                 * no fonts anywhere on the system.
                 */
                defaultPhysicalFont = physicalFonts.values().stream().findFirst()
                    .orElseThrow(()->new Error("Probable fatal error: No physical fonts found."));
            }
        }
        return defaultPhysicalFont;
    }

    public Font2D getDefaultLogicalFont(int style) {
        return findFont2D("dialog", style, NO_FALLBACK);
    }

    /*
     * return String representation of style prepended with "."
     * This is useful for performance to avoid unnecessary string operations.
     */
    private static String dotStyleStr(int num) {
        switch(num){
          case Font.BOLD:
            return ".bold";
          case Font.ITALIC:
            return ".italic";
          case Font.ITALIC | Font.BOLD:
            return ".bolditalic";
          default:
            return ".plain";
        }
    }

    /* This is implemented only on windows and is called from code that
     * executes only on windows. This isn't pretty but its not a precedent
     * in this file. This very probably should be cleaned up at some point.
     */
    protected void
        populateFontFileNameMap(HashMap<String,String> fontToFileMap,
                                HashMap<String,String> fontToFamilyNameMap,
                                HashMap<String,ArrayList<String>>
                                familyToFontListMap,
                                Locale locale) {
    }

    /* Obtained from Platform APIs (windows only)
     * Map from lower-case font full name to basename of font file.
     * Eg "arial bold" -> ARIALBD.TTF.
     * For TTC files, there is a mapping for each font in the file.
     */
    private HashMap<String,String> fontToFileMap = null;

    /* Obtained from Platform APIs (windows only)
     * Map from lower-case font full name to the name of its font family
     * Eg "arial bold" -> "Arial"
     */
    private HashMap<String,String> fontToFamilyNameMap = null;

    /* Obtained from Platform APIs (windows only)
     * Map from a lower-case family name to a list of full names of
     * the member fonts, eg:
     * "arial" -> ["Arial", "Arial Bold", "Arial Italic","Arial Bold Italic"]
     */
    private HashMap<String,ArrayList<String>> familyToFontListMap= null;

    /* The directories which contain platform fonts */
    private String[] pathDirs = null;

    private boolean haveCheckedUnreferencedFontFiles;

    private String[] getFontFilesFromPath(boolean noType1) {
        final FilenameFilter filter;
        if (noType1) {
            filter = ttFilter;
        } else {
            filter = new TTorT1Filter();
        }
        if (pathDirs.length == 1) {
            File dir = new File(pathDirs[0]);
            String[] files = dir.list(filter);
            if (files == null) {
                return new String[0];
            }
            for (int f=0; f<files.length; f++) {
                files[f] = files[f].toLowerCase();
            }
            return files;
        } else {
            ArrayList<String> fileList = new ArrayList<>();
            for (int i = 0; i< pathDirs.length; i++) {
                File dir = new File(pathDirs[i]);
                String[] files = dir.list(filter);
                if (files == null) {
                    continue;
                }
                for (int f = 0; f < files.length ; f++) {
                    fileList.add(files[f].toLowerCase());
                }
            }
            return fileList.toArray(STR_ARRAY);
        }
    }

    /* This is needed since some windows registry names don't match
     * the font names.
     * - UPC styled font names have a double space, but the
     * registry entry mapping to a file doesn't.
     * - Marlett is in a hidden file not listed in the registry
     * - The registry advertises that the file david.ttf contains a
     * font with the full name "David Regular" when in fact its
     * just "David".
     * Directly fix up these known cases as this is faster.
     * If a font which doesn't match these known cases has no file,
     * it may be a font that has been temporarily added to the known set
     * or it may be an installed font with a missing registry entry.
     * Installed fonts are those in the windows font directories.
     * Make a best effort attempt to locate these.
     * We obtain the list of TrueType fonts in these directories and
     * filter out all the font files we already know about from the registry.
     * What remains may be "bad" fonts, duplicate fonts, or perhaps the
     * missing font(s) we are looking for.
     * Open each of these files to find out.
     */
    private void resolveWindowsFonts() {

        ArrayList<String> unmappedFontNames = null;
        for (String font : fontToFamilyNameMap.keySet()) {
            String file = fontToFileMap.get(font);
            if (file == null) {
                if (font.indexOf("  ") > 0) {
                    String newName = font.replaceFirst("  ", " ");
                    file = fontToFileMap.get(newName);
                    /* If this name exists and isn't for a valid name
                     * replace the mapping to the file with this font
                     */
                    if (file != null &&
                        !fontToFamilyNameMap.containsKey(newName)) {
                        fontToFileMap.remove(newName);
                        fontToFileMap.put(font, file);
                    }
                } else if (font.equals("marlett")) {
                    fontToFileMap.put(font, "marlett.ttf");
                } else if (font.equals("david")) {
                    file = fontToFileMap.get("david regular");
                    if (file != null) {
                        fontToFileMap.remove("david regular");
                        fontToFileMap.put("david", file);
                    }
                } else {
                    if (unmappedFontNames == null) {
                        unmappedFontNames = new ArrayList<>();
                    }
                    unmappedFontNames.add(font);
                }
            }
        }

        if (unmappedFontNames != null) {
            HashSet<String> unmappedFontFiles = new HashSet<>();

            /* Every font key in fontToFileMap ought to correspond to a
             * font key in fontToFamilyNameMap. Entries that don't seem
             * to correspond are likely fonts that were named differently
             * by GDI than in the registry. One known cause of this is when
             * Windows has had its regional settings changed so that from
             * GDI we get a localised (eg Chinese or Japanese) name for the
             * font, but the registry retains the English version of the name
             * that corresponded to the "install" locale for windows.
             * Since we are in this code block because there are unmapped
             * font names, we can look to find unused font->file mappings
             * and then open the files to read the names. We don't generally
             * want to open font files, as its a performance hit, but this
             * occurs only for a small number of fonts on specific system
             * configs - ie is believed that a "true" Japanese windows would
             * have JA names in the registry too.
             * Clone fontToFileMap and remove from the clone all keys which
             * match a fontToFamilyNameMap key. What remains maps to the
             * files we want to open to find the fonts GDI returned.
             * A font in such a file is added to the fontToFileMap after
             * checking its one of the unmappedFontNames we are looking for.
             * The original name that didn't map is removed from fontToFileMap
             * so essentially this "fixes up" fontToFileMap to use the same
             * name as GDI.
             * Also note that typically the fonts for which this occurs in
             * CJK locales are TTC fonts and not all fonts in a TTC may have
             * localised names. Eg MSGOTHIC.TTC contains 3 fonts and one of
             * them "MS UI Gothic" has no JA name whereas the other two do.
             * So not every font in these files is unmapped or new.
             */
            @SuppressWarnings("unchecked")
            HashMap<String,String> ffmapCopy =
                (HashMap<String,String>)(fontToFileMap.clone());
            for (String key : fontToFamilyNameMap.keySet()) {
                ffmapCopy.remove(key);
            }
            for (String key : ffmapCopy.keySet()) {
                unmappedFontFiles.add(ffmapCopy.get(key));
                fontToFileMap.remove(key);
            }

            resolveFontFiles(unmappedFontFiles, unmappedFontNames);

            /* If there are still unmapped font names, this means there's
             * something that wasn't in the registry. We need to get all
             * the font files directly and look at the ones that weren't
             * found in the registry.
             */
            if (unmappedFontNames.size() > 0) {

                /* getFontFilesFromPath() returns all lower case names.
                 * To compare we also need lower case
                 * versions of the names from the registry.
                 */
                ArrayList<String> registryFiles = new ArrayList<>();

                for (String regFile : fontToFileMap.values()) {
                    registryFiles.add(regFile.toLowerCase());
                }
                /* We don't look for Type1 files here as windows will
                 * not enumerate these, so aren't useful in reconciling
                 * GDI's unmapped files. We do find these later when
                 * we enumerate all fonts.
                 */
                for (String pathFile : getFontFilesFromPath(true)) {
                    if (!registryFiles.contains(pathFile)) {
                        unmappedFontFiles.add(pathFile);
                    }
                }

                resolveFontFiles(unmappedFontFiles, unmappedFontNames);
            }

            /* remove from the set of names that will be returned to the
             * user any fonts that can't be mapped to files.
             */
            if (unmappedFontNames.size() > 0) {
                int sz = unmappedFontNames.size();
                for (int i=0; i<sz; i++) {
                    String name = unmappedFontNames.get(i);
                    String familyName = fontToFamilyNameMap.get(name);
                    if (familyName != null) {
                        ArrayList<String> family = familyToFontListMap.get(familyName);
                        if (family != null) {
                            if (family.size() <= 1) {
                                familyToFontListMap.remove(familyName);
                            }
                        }
                    }
                    fontToFamilyNameMap.remove(name);
                    if (FontUtilities.isLogging()) {
                        FontUtilities.logInfo("No file for font:" + name);
                    }
                }
            }
        }
    }

    /**
     * In some cases windows may have fonts in the fonts folder that
     * don't show up in the registry or in the GDI calls to enumerate fonts.
     * The only way to find these is to list the directory. We invoke this
     * only in getAllFonts/Families, so most searches for a specific
     * font that is satisfied by the GDI/registry calls don't take the
     * additional hit of listing the directory. This hit is small enough
     * that its not significant in these 'enumerate all the fonts' cases.
     * The basic approach is to cross-reference the files windows found
     * with the ones in the directory listing approach, and for each
     * in the latter list that is missing from the former list, register it.
     */
    private synchronized void checkForUnreferencedFontFiles() {
        if (haveCheckedUnreferencedFontFiles) {
            return;
        }
        haveCheckedUnreferencedFontFiles = true;
        if (!FontUtilities.isWindows) {
            return;
        }
        /* getFontFilesFromPath() returns all lower case names.
         * To compare we also need lower case
         * versions of the names from the registry.
         */
        ArrayList<String> registryFiles = new ArrayList<>();
        for (String regFile : fontToFileMap.values()) {
            registryFiles.add(regFile.toLowerCase());
        }

        /* To avoid any issues with concurrent modification, create
         * copies of the existing maps, add the new fonts into these
         * and then replace the references to the old ones with the
         * new maps. ConcurrentHashmap is another option but its a lot
         * more changes and with this exception, these maps are intended
         * to be static.
         */
        HashMap<String,String> fontToFileMap2 = null;
        HashMap<String,String> fontToFamilyNameMap2 = null;
        HashMap<String,ArrayList<String>> familyToFontListMap2 = null;

        for (String pathFile : getFontFilesFromPath(false)) {
            if (!registryFiles.contains(pathFile)) {
                if (FontUtilities.isLogging()) {
                    FontUtilities.logInfo("Found non-registry file : " + pathFile);
                }
                PhysicalFont f = registerFontFile(getPathName(pathFile));
                if (f == null) {
                    continue;
                }
                if (fontToFileMap2 == null) {
                    fontToFileMap2 = new HashMap<>(fontToFileMap);
                    fontToFamilyNameMap2 = new HashMap<>(fontToFamilyNameMap);
                    familyToFontListMap2 = new HashMap<>(familyToFontListMap);
                }
                String fontName = f.getFontName(null);
                String family = f.getFamilyName(null);
                String familyLC = family.toLowerCase();
                fontToFamilyNameMap2.put(fontName, family);
                fontToFileMap2.put(fontName, pathFile);
                ArrayList<String> fonts = familyToFontListMap2.get(familyLC);
                if (fonts == null) {
                    fonts = new ArrayList<>();
                } else {
                    fonts = new ArrayList<>(fonts);
                }
                fonts.add(fontName);
                familyToFontListMap2.put(familyLC, fonts);
            }
        }
        if (fontToFileMap2 != null) {
            fontToFileMap = fontToFileMap2;
            familyToFontListMap = familyToFontListMap2;
            fontToFamilyNameMap = fontToFamilyNameMap2;
        }
    }

    private void resolveFontFiles(HashSet<String> unmappedFiles,
                                  ArrayList<String> unmappedFonts) {

        Locale l = SunToolkit.getStartupLocale();

        for (String file : unmappedFiles) {
            try {
                int fn = 0;
                TrueTypeFont ttf;
                String fullPath = getPathName(file);
                if (FontUtilities.isLogging()) {
                    FontUtilities.logInfo("Trying to resolve file " + fullPath);
                }
                do {
                    ttf = new TrueTypeFont(fullPath, null, fn++, false);
                    //  prefer the font's locale name.
                    String fontName = ttf.getFontName(l).toLowerCase();
                    if (unmappedFonts.contains(fontName)) {
                        fontToFileMap.put(fontName, file);
                        unmappedFonts.remove(fontName);
                        if (FontUtilities.isLogging()) {
                            FontUtilities.logInfo("Resolved absent registry entry for " +
                                            fontName + " located in " + fullPath);
                        }
                    }
                }
                while (fn < ttf.getFontCount());
            } catch (Exception e) {
            }
        }
    }

    /* Hardwire the English names and expected file names of fonts
     * commonly used at start up. Avoiding until later even the small
     * cost of calling platform APIs to locate these can help.
     * The code that registers these fonts needs to "bail" if any
     * of the files do not exist, so it will verify the existence of
     * all non-null file names first.
     * They are added in to a map with nominally the first
     * word in the name of the family as the key. In all the cases
     * we are using the family name is a single word, and as is
     * more or less required the family name is the initial sequence
     * in a full name. So lookup first finds the matching description,
     * then registers the whole family, returning the right font.
     */
    public static class FamilyDescription {
        public String familyName;
        public String plainFullName;
        public String boldFullName;
        public String italicFullName;
        public String boldItalicFullName;
        public String plainFileName;
        public String boldFileName;
        public String italicFileName;
        public String boldItalicFileName;
        boolean failed;
    }

    static volatile HashMap<String, FamilyDescription> platformFontMap;

    /**
     * default implementation does nothing.
     */
    public HashMap<String, FamilyDescription> populateHardcodedFileNameMap() {
        return new HashMap<>(0);
    }

    Font2D findFontFromPlatformMap(String lcName, int style) {
        HashMap<String, FamilyDescription> platformFontMap = SunFontManager.platformFontMap;
        if (platformFontMap == null) {
            platformFontMap = populateHardcodedFileNameMap();
            SunFontManager.platformFontMap = platformFontMap;
        }

        if (platformFontMap == null || platformFontMap.size() == 0) {
            return null;
        }

        int spaceIndex = lcName.indexOf(' ');
        String firstWord = lcName;
        if (spaceIndex > 0) {
            firstWord = lcName.substring(0, spaceIndex);
        }

        FamilyDescription fd = platformFontMap.get(firstWord);
        if (fd == null || fd.failed) {
            return null;
        }
        /* Once we've established that its at least the first word,
         * we need to dig deeper to make sure its a match for either
         * a full name, or the family name, to make sure its not
         * a request for some other font that just happens to start
         * with the same first word.
         */
        int styleIndex = -1;
        if (lcName.equalsIgnoreCase(fd.plainFullName)) {
            styleIndex = 0;
        } else if (lcName.equalsIgnoreCase(fd.boldFullName)) {
            styleIndex = 1;
        } else if (lcName.equalsIgnoreCase(fd.italicFullName)) {
            styleIndex = 2;
        } else if (lcName.equalsIgnoreCase(fd.boldItalicFullName)) {
            styleIndex = 3;
        }
        if (styleIndex == -1 && !lcName.equalsIgnoreCase(fd.familyName)) {
            return null;
        }

        String plainFile = null, boldFile = null,
            italicFile = null, boldItalicFile = null;

        boolean failure = false;
        /* In a terminal server config, its possible that getPathName()
         * will return null, if the file doesn't exist, hence the null
         * checks on return. But in the normal client config we need to
         * follow this up with a check to see if all the files really
         * exist for the non-null paths.
         */
         getPlatformFontDirs(noType1Font);

        if (fd.plainFileName != null) {
            plainFile = getPathName(fd.plainFileName);
            if (plainFile == null) {
                failure = true;
            }
        }

        if (fd.boldFileName != null) {
            boldFile = getPathName(fd.boldFileName);
            if (boldFile == null) {
                failure = true;
            }
        }

        if (fd.italicFileName != null) {
            italicFile = getPathName(fd.italicFileName);
            if (italicFile == null) {
                failure = true;
            }
        }

        if (fd.boldItalicFileName != null) {
            boldItalicFile = getPathName(fd.boldItalicFileName);
            if (boldItalicFile == null) {
                failure = true;
            }
        }

        if (failure) {
            if (FontUtilities.isLogging()) {
                FontUtilities.logInfo("Hardcoded file missing looking for " + lcName);
            }
            fd.failed = true;
            return null;
        }

        /* Some of these may be null,as not all styles have to exist */
        final String[] files = {
            plainFile, boldFile, italicFile, boldItalicFile } ;

         for (int i=0; i<files.length; i++) {
             if (files[i] == null) {
                 continue;
             }
             File f = new File(files[i]);
             if (!f.exists()) {
                 failure = true;
                 break;
             }
         }

        if (failure) {
            if (FontUtilities.isLogging()) {
                FontUtilities.logInfo("Hardcoded file missing looking for " + lcName);
            }
            fd.failed = true;
            return null;
        }

        /* If we reach here we know that we have all the files we
         * expect, so all should be fine so long as the contents
         * are what we'd expect. Now on to registering the fonts.
         * Currently this code only looks for TrueType fonts, so format
         * and rank can be specified without looking at the filename.
         */
        Font2D font = null;
        for (int f=0;f<files.length;f++) {
            if (files[f] == null) {
                continue;
            }
            PhysicalFont pf =
                registerFontFile(files[f], null,
                                 FONTFORMAT_TRUETYPE, false, Font2D.TTF_RANK);
            if (f == styleIndex) {
                font = pf;
            }
        }


        /* Two general cases need a bit more work here.
         * 1) If font is null, then it was perhaps a request for a
         * non-existent font, such as "Tahoma Italic", or a family name -
         * where family and full name of the plain font differ.
         * Fall back to finding the closest one in the family.
         * This could still fail if a client specified "Segoe" instead of
         * "Segoe UI".
         * 2) The request is of the form "MyFont Bold", style=Font.ITALIC,
         * and so we want to see if there's a Bold Italic font, or
         * "MyFamily", style=Font.BOLD, and we may have matched the plain,
         * but now need to revise that to the BOLD font.
         */
        FontFamily fontFamily = FontFamily.getFamily(fd.familyName);
        if (fontFamily != null) {
            if (font == null) {
                font = fontFamily.getFont(style);
                if (font == null) {
                    font = fontFamily.getClosestStyle(style);
                }
            } else if (style > 0 && style != font.style) {
                style |= font.style;
                font = fontFamily.getFont(style);
                if (font == null) {
                    font = fontFamily.getClosestStyle(style);
                }
            }
        }

        return font;
    }
    private synchronized HashMap<String,String> getFullNameToFileMap() {
        if (fontToFileMap == null) {

            pathDirs = getPlatformFontDirs(noType1Font);

            fontToFileMap = new HashMap<>(100);
            fontToFamilyNameMap = new HashMap<>(100);
            familyToFontListMap = new HashMap<>(50);
            populateFontFileNameMap(fontToFileMap,
                                    fontToFamilyNameMap,
                                    familyToFontListMap,
                                    Locale.ENGLISH);
            if (FontUtilities.isWindows) {
                resolveWindowsFonts();
            }
            if (FontUtilities.isLogging()) {
                logPlatformFontInfo();
            }
        }
        return fontToFileMap;
    }

    private void logPlatformFontInfo() {
        PlatformLogger logger = FontUtilities.getLogger();
        for (int i=0; i< pathDirs.length;i++) {
            logger.info("fontdir="+pathDirs[i]);
        }
        for (String keyName : fontToFileMap.keySet()) {
            logger.info("font="+keyName+" file="+ fontToFileMap.get(keyName));
        }
        for (String keyName : fontToFamilyNameMap.keySet()) {
            logger.info("font="+keyName+" family="+
                        fontToFamilyNameMap.get(keyName));
        }
        for (String keyName : familyToFontListMap.keySet()) {
            logger.info("family="+keyName+ " fonts="+
                        familyToFontListMap.get(keyName));
        }
    }

    /* Note this return list excludes logical fonts and JRE fonts */
    protected String[] getFontNamesFromPlatform() {
        if (getFullNameToFileMap().size() == 0) {
            return null;
        }
        checkForUnreferencedFontFiles();
        /* This odd code with TreeMap is used to preserve a historical
         * behaviour wrt the sorting order .. */
        ArrayList<String> fontNames = new ArrayList<>();
        for (ArrayList<String> a : familyToFontListMap.values()) {
            for (String s : a) {
                fontNames.add(s);
            }
        }
        return fontNames.toArray(STR_ARRAY);
    }

    public boolean gotFontsFromPlatform() {
        return getFullNameToFileMap().size() != 0;
    }

    public String getFileNameForFontName(String fontName) {
        String fontNameLC = fontName.toLowerCase(Locale.ENGLISH);
        return fontToFileMap.get(fontNameLC);
    }

    private PhysicalFont registerFontFile(String file) {
        if (new File(file).isAbsolute() &&
            !registeredFonts.containsKey(file)) {
            int fontFormat = FONTFORMAT_NONE;
            int fontRank = Font2D.UNKNOWN_RANK;
            if (ttFilter.accept(null, file)) {
                fontFormat = FONTFORMAT_TRUETYPE;
                fontRank = Font2D.TTF_RANK;
            } else if
                (t1Filter.accept(null, file)) {
                fontFormat = FONTFORMAT_TYPE1;
                fontRank = Font2D.TYPE1_RANK;
            }
            if (fontFormat == FONTFORMAT_NONE) {
                return null;
            }
            return registerFontFile(file, null, fontFormat, false, fontRank);
        }
        return null;
    }

    /* Used to register any font files that are found by platform APIs
     * that weren't previously found in the standard font locations.
     * the isAbsolute() check is needed since that's what's stored in the
     * set, and on windows, the fonts in the system font directory that
     * are in the fontToFileMap are just basenames. We don't want to try
     * to register those again, but we do want to register other registry
     * installed fonts.
     */
    protected void registerOtherFontFiles(HashSet<String> registeredFontFiles) {
        if (getFullNameToFileMap().size() == 0) {
            return;
        }
        for (String file : fontToFileMap.values()) {
            registerFontFile(file);
        }
    }

    public boolean
        getFamilyNamesFromPlatform(TreeMap<String,String> familyNames,
                                   Locale requestedLocale) {
        if (getFullNameToFileMap().size() == 0) {
            return false;
        }
        checkForUnreferencedFontFiles();
        for (String name : fontToFamilyNameMap.values()) {
            familyNames.put(name.toLowerCase(requestedLocale), name);
        }
        return true;
    }

    /* Path may be absolute or a base file name relative to one of
     * the platform font directories
     */
    private String getPathName(final String s) {
        File f = new File(s);
        if (f.isAbsolute()) {
            return s;
        } else if (pathDirs.length==1) {
            return pathDirs[0] + File.separator + s;
        } else {
            for (int p = 0; p < pathDirs.length; p++) {
                f = new File(pathDirs[p] + File.separator + s);
                if (f.exists()) {
                    return f.getAbsolutePath();
                }
            }
        }
        return s; // shouldn't happen, but harmless
    }

    /* lcName is required to be lower case for use as a key.
     * lcName may be a full name, or a family name, and style may
     * be specified in addition to either of these. So be sure to
     * get the right one. Since an app *could* ask for "Foo Regular"
     * and later ask for "Foo Italic", if we don't register all the
     * styles, then logic in findFont2D may try to style the original
     * so we register the entire family if we get a match here.
     * This is still a big win because this code is invoked where
     * otherwise we would register all fonts.
     * It's also useful for the case where "Foo Bold" was specified with
     * style Font.ITALIC, as we would want in that case to try to return
     * "Foo Bold Italic" if it exists, and it is only by locating "Foo Bold"
     * and opening it that we really "know" it's Bold, and can look for
     * a font that supports that and the italic style.
     * The code in here is not overtly windows-specific but in fact it
     * is unlikely to be useful as is on other platforms. It is maintained
     * in this shared source file to be close to its sole client and
     * because so much of the logic is intertwined with the logic in
     * findFont2D.
     */
    private Font2D findFontFromPlatform(String lcName, int style) {
        if (getFullNameToFileMap().size() == 0) {
            return null;
        }

        ArrayList<String> family = null;
        String fontFile = null;
        String familyName = fontToFamilyNameMap.get(lcName);
        if (familyName != null) {
            fontFile = fontToFileMap.get(lcName);
            family = familyToFontListMap.get
                (familyName.toLowerCase(Locale.ENGLISH));
        } else {
            family = familyToFontListMap.get(lcName); // is lcName is a family?
            if (family != null && family.size() > 0) {
                String lcFontName = family.get(0).toLowerCase(Locale.ENGLISH);
                if (lcFontName != null) {
                    familyName = fontToFamilyNameMap.get(lcFontName);
                }
            }
        }
        if (family == null || familyName == null) {
            return null;
        }
        String [] fontList = family.toArray(STR_ARRAY);
        if (fontList.length == 0) {
            return null;
        }

        /* first check that for every font in this family we can find
         * a font file. The specific reason for doing this is that
         * in at least one case on Windows a font has the face name "David"
         * but the registry entry is "David Regular". That is the "unique"
         * name of the font but in other cases the registry contains the
         * "full" name. See the specifications of name ids 3 and 4 in the
         * TrueType 'name' table.
         * In general this could cause a problem that we fail to register
         * if we all members of a family that we may end up mapping to
         * the wrong font member: eg return Bold when Plain is needed.
         */
        for (int f=0;f<fontList.length;f++) {
            String fontNameLC = fontList[f].toLowerCase(Locale.ENGLISH);
            String fileName = fontToFileMap.get(fontNameLC);
            if (fileName == null) {
                if (FontUtilities.isLogging()) {
                    FontUtilities.logInfo("Platform lookup : No file for font " +
                                    fontList[f] + " in family " +familyName);
                }
                return null;
            }
        }

        /* Currently this code only looks for TrueType fonts, so format
         * and rank can be specified without looking at the filename.
         */
        PhysicalFont physicalFont = null;
        if (fontFile != null) {
            physicalFont = registerFontFile(getPathName(fontFile), null,
                                            FONTFORMAT_TRUETYPE, false,
                                            Font2D.TTF_RANK);
        }
        /* Register all fonts in this family. */
        for (int f=0;f<fontList.length;f++) {
            String fontNameLC = fontList[f].toLowerCase(Locale.ENGLISH);
            String fileName = fontToFileMap.get(fontNameLC);
            if (fontFile != null && fontFile.equals(fileName)) {
                continue;
            }
            /* Currently this code only looks for TrueType fonts, so format
             * and rank can be specified without looking at the filename.
             */
            registerFontFile(getPathName(fileName), null,
                             FONTFORMAT_TRUETYPE, false, Font2D.TTF_RANK);
        }

        Font2D font = null;
        FontFamily fontFamily = FontFamily.getFamily(familyName);
        /* Handle case where request "MyFont Bold", style=Font.ITALIC */
        if (physicalFont != null) {
            style |= physicalFont.style;
        }
        if (fontFamily != null) {
            font = fontFamily.getFont(style);
            if (font == null) {
                font = fontFamily.getClosestStyle(style);
            }
        }
        return font;
    }

    private ConcurrentHashMap<String, Font2D> fontNameCache =
        new ConcurrentHashMap<>();

    /*
     * The client supplies a name and a style.
     * The name could be a family name, or a full name.
     * A font may exist with the specified style, or it may
     * exist only in some other style. For non-native fonts the scaler
     * may be able to emulate the required style.
     */
    public Font2D findFont2D(String name, int style, int fallback) {
        if (name == null) return null;
        String lowerCaseName = name.toLowerCase(Locale.ENGLISH);
        String mapName = lowerCaseName + dotStyleStr(style);

        /* If preferLocaleFonts() or preferProportionalFonts() has been
         * called we may be using an alternate set of composite fonts in this
         * app context. The presence of a pre-built name map indicates whether
         * this is so, and gives access to the alternate composite for the
         * name.
         */
        Font2D font = fontNameCache.get(mapName);
        if (font != null) {
            return font;
        }
        if (FontUtilities.isLogging()) {
            FontUtilities.logInfo("Search for font: " + name);
        }

        // The check below is just so that the bitmap fonts being set by
        // AWT and Swing thru the desktop properties do not trigger the
        // the load fonts case. The two bitmap fonts are now mapped to
        // appropriate equivalents for serif and sansserif.
        // Note that the cost of this comparison is only for the first
        // call until the map is filled.
        if (FontUtilities.isWindows) {
            if (lowerCaseName.equals("ms sans serif")) {
                name = "sansserif";
            } else if (lowerCaseName.equals("ms serif")) {
                name = "serif";
            }
        }

        /* This isn't intended to support a client passing in the
         * string default, but if a client passes in null for the name
         * the java.awt.Font class internally substitutes this name.
         * So we need to recognise it here to prevent a loadFonts
         * on the unrecognised name. The only potential problem with
         * this is it would hide any real font called "default"!
         * But that seems like a potential problem we can ignore for now.
         */
        if (lowerCaseName.equals("default")) {
            name = "dialog";
        }

        /* First see if its a family name. */
        FontFamily family = FontFamily.getFamily(name);
        if (family != null) {
            font = family.getFontWithExactStyleMatch(style);
            if (font == null) {
                font = findDeferredFont(name, style);
            }
            if (font == null) {
                font = findFontFromPlatform(lowerCaseName, style);
            }
            if (font == null) {
                font = family.getFont(style);
            }
            if (font == null) {
                font = family.getClosestStyle(style);
            }
            if (font != null) {
                fontNameCache.put(mapName, font);
                return font;
            }
        }

        /* If it wasn't a family name, it should be a full name of
         * either a composite, or a physical font
         */
        font = fullNameToFont.get(lowerCaseName);
        if (font != null) {
            /* Check that the requested style matches the matched font's style.
             * But also match style automatically if the requested style is
             * "plain". This because the existing behaviour is that the fonts
             * listed via getAllFonts etc always list their style as PLAIN.
             * This does lead to non-commutative behaviours where you might
             * start with "Lucida Sans Regular" and ask for a BOLD version
             * and get "Lucida Sans DemiBold" but if you ask for the PLAIN
             * style of "Lucida Sans DemiBold" you get "Lucida Sans DemiBold".
             * This consistent however with what happens if you have a bold
             * version of a font and no plain version exists - alg. styling
             * doesn't "unbolden" the font.
             */
            if (font.style == style || style == Font.PLAIN) {
                fontNameCache.put(mapName, font);
                return font;
            } else {
                /* If it was a full name like "Lucida Sans Regular", but
                 * the style requested is "bold", then we want to see if
                 * there's the appropriate match against another font in
                 * that family before trying to load all fonts, or applying a
                 * algorithmic styling
                 */
                family = FontFamily.getFamily(font.getFamilyName(null));
                if (family != null) {
                    Font2D familyFont = family.getFont(style|font.style);
                    /* We exactly matched the requested style, use it! */
                    if (familyFont != null) {
                        fontNameCache.put(mapName, familyFont);
                        return familyFont;
                    } else {
                        /* This next call is designed to support the case
                         * where bold italic is requested, and if we must
                         * style, then base it on either bold or italic -
                         * not on plain!
                         */
                        familyFont = family.getClosestStyle(style|font.style);
                        if (familyFont != null) {
                            /* The next check is perhaps one
                             * that shouldn't be done. ie if we get this
                             * far we have probably as close a match as we
                             * are going to get. We could load all fonts to
                             * see if somehow some parts of the family are
                             * loaded but not all of it.
                             */
                            if (familyFont.canDoStyle(style|font.style)) {
                                fontNameCache.put(mapName, familyFont);
                                return familyFont;
                            }
                        }
                    }
                }
            }
        }

        if (FontUtilities.isWindows) {

            font = findFontFromPlatformMap(lowerCaseName, style);
            if (FontUtilities.isLogging()) {
                FontUtilities.logInfo("findFontFromPlatformMap returned " + font);
            }

            if (font != null) {
                fontNameCache.put(mapName, font);
                return font;
            }
            /* Don't want Windows to return a font from C:\Windows\Fonts
             * if someone has installed a font with the same name
             * in the JRE.
             */
            if (deferredFontFiles.size() > 0) {
                font = findJREDeferredFont(lowerCaseName, style);
                if (font != null) {
                    fontNameCache.put(mapName, font);
                    return font;
                }
            }
            font = findFontFromPlatform(lowerCaseName, style);
            if (font != null) {
                if (FontUtilities.isLogging()) {
                    FontUtilities.logInfo("Found font via platform API for request:\"" +
                                    name + "\":, style="+style+
                                    " found font: " + font);
                }
                fontNameCache.put(mapName, font);
                return font;
            }
        }

        /* If reach here and no match has been located, then if there are
         * uninitialised deferred fonts, load as many of those as needed
         * to find the deferred font. If none is found through that
         * search continue on.
         * There is possibly a minor issue when more than one
         * deferred font implements the same font face. Since deferred
         * fonts are only those in font configuration files, this is a
         * controlled situation, the known case being Solaris euro_fonts
         * versions of Arial, Times New Roman, Courier New. However
         * the larger font will transparently replace the smaller one
         *  - see addToFontList() - when it is needed by the composite font.
         */
        if (deferredFontFiles.size() > 0) {
            font = findDeferredFont(name, style);
            if (font != null) {
                fontNameCache.put(mapName, font);
                return font;
            }
        }

        /* We check for application registered fonts before
         * explicitly loading all fonts as if necessary the registration
         * code will have done so anyway. And we don't want to needlessly
         * load the actual files for all fonts.
         * Just as for installed fonts we check for family before fullname.
         * We do not add these fonts to fontNameCache for the
         * app context case which eliminates the overhead of a per context
         * cache for these.
         */

        if (fontsAreRegistered) {
            Hashtable<String, FontFamily> familyTable = createdByFamilyName;
            Hashtable<String, Font2D> nameTable = createdByFullName;

            family = familyTable.get(lowerCaseName);
            if (family != null) {
                font = family.getFontWithExactStyleMatch(style);
                if (font == null) {
                    font = family.getFont(style);
                }
                if (font == null) {
                    font = family.getClosestStyle(style);
                }
                if (font != null) {
                    if (fontsAreRegistered) {
                        fontNameCache.put(mapName, font);
                    }
                    return font;
                }
            }
            font = nameTable.get(lowerCaseName);
            if (font != null) {
                if (fontsAreRegistered) {
                    fontNameCache.put(mapName, font);
                }
                return font;
            }
        }

        /* If reach here and no match has been located, then if all fonts
         * are not yet loaded, do so, and then recurse.
         */
        if (!loadedAllFonts) {
            if (FontUtilities.isLogging()) {
                FontUtilities.logInfo("Load fonts looking for:" + name);
            }
            loadFonts();
            loadedAllFonts = true;
            return findFont2D(name, style, fallback);
        }

        if (!loadedAllFontFiles) {
            if (FontUtilities.isLogging()) {
                FontUtilities.logInfo("Load font files looking for:" + name);
            }
            loadFontFiles();
            loadedAllFontFiles = true;
            return findFont2D(name, style, fallback);
        }

        /* The primary name is the locale default - ie not US/English but
         * whatever is the default in this locale. This is the way it always
         * has been but may be surprising to some developers if "Arial Regular"
         * were hard-coded in their app and yet "Arial Regular" was not the
         * default name. Fortunately for them, as a consequence of the JDK
         * supporting returning names and family names for arbitrary locales,
         * we also need to support searching all localised names for a match.
         * But because this case of the name used to reference a font is not
         * the same as the default for this locale is rare, it makes sense to
         * search a much shorter list of default locale names and only go to
         * a longer list of names in the event that no match was found.
         * So add here code which searches localised names too.
         * As in 1.4.x this happens only after loading all fonts, which
         * is probably the right order.
         */
        if ((font = findFont2DAllLocales(name, style)) != null) {
            fontNameCache.put(mapName, font);
            return font;
        }

        /* Perhaps its a "compatibility" name - timesroman, helvetica,
         * or courier, which 1.0 apps used for logical fonts.
         * We look for these "late" after a loadFonts as we must not
         * hide real fonts of these names.
         * Map these appropriately:
         * On windows this means according to the rules specified by the
         * FontConfiguration : do it only for encoding==Cp1252
         *
         * REMIND: this is something we plan to remove.
         */
        if (FontUtilities.isWindows) {
            String compatName =
                getFontConfiguration().getFallbackFamilyName(name, null);
            if (compatName != null) {
                font = findFont2D(compatName, style, fallback);
                fontNameCache.put(mapName, font);
                return font;
            }
        } else if (lowerCaseName.equals("timesroman")) {
            font = findFont2D("serif", style, fallback);
            fontNameCache.put(mapName, font);
            return font;
        } else if (lowerCaseName.equals("helvetica")) {
            font = findFont2D("sansserif", style, fallback);
            fontNameCache.put(mapName, font);
            return font;
        } else if (lowerCaseName.equals("courier")) {
            font = findFont2D("monospaced", style, fallback);
            fontNameCache.put(mapName, font);
            return font;
        }
        if (FontUtilities.isLogging()) {
            FontUtilities.logInfo("No font found for:" + name);
        }

        switch (fallback) {
        case PHYSICAL_FALLBACK: return getDefaultPhysicalFont();
        case LOGICAL_FALLBACK: return getDefaultLogicalFont(style);
        default: return null;
        }
    }

    public int getNumFonts() {
        return physicalFonts.size()+maxCompFont;
    }

    private static boolean fontSupportsEncoding(Font font, String encoding) {
        return FontUtilities.getFont2D(font).supportsEncoding(encoding);
    }

    protected abstract String getFontPath(boolean noType1Fonts);

    Thread fileCloser = null;
    Vector<File> tmpFontFiles = null;

    private int createdFontCount = 0;

    public Font2D[] createFont2D(File fontFile, int fontFormat, boolean all,
                                 boolean isCopy, CreatedFontTracker tracker)
    throws FontFormatException {

        List<Font2D> fList = new ArrayList<>();
        int cnt = 1;
        String fontFilePath = fontFile.getPath();
        FileFont font2D = null;
        final File fFile = fontFile;
        final CreatedFontTracker _tracker = tracker;
        boolean weakRefs = false;
        int maxStrikes = 0;
        synchronized (this) {
            if (createdFontCount < maxSoftRefCnt) {
                createdFontCount++;
            } else {
                  weakRefs = true;
                      maxStrikes = 10;
            }
        }
        try {
            switch (fontFormat) {
            case Font.TRUETYPE_FONT:
                font2D = new TrueTypeFont(fontFilePath, null, 0, true);
                font2D.setUseWeakRefs(weakRefs, maxStrikes);
                fList.add(font2D);
                if (!all) {
                    break;
                }
                cnt = ((TrueTypeFont)font2D).getFontCount();
                int index = 1;
                while (index < cnt) {
                    font2D = new TrueTypeFont(fontFilePath, null, index++, true);
                    font2D.setUseWeakRefs(weakRefs, maxStrikes);
                    fList.add(font2D);
                }
                break;
            case Font.TYPE1_FONT:
                font2D = new Type1Font(fontFilePath, null, isCopy);
                font2D.setUseWeakRefs(weakRefs, maxStrikes);
                fList.add(font2D);
                break;
            default:
                throw new FontFormatException("Unrecognised Font Format");
            }
        } catch (FontFormatException e) {
            if (isCopy) {
                if (_tracker != null) {
                    _tracker.subBytes((int)fFile.length());
                }
                fFile.delete();
            }
            throw(e);
        }
        if (isCopy) {
            FileFont.setFileToRemove(fList, fontFile, cnt, tracker);
            synchronized (FontManager.class) {

                if (tmpFontFiles == null) {
                    tmpFontFiles = new Vector<File>();
                }
                tmpFontFiles.add(fontFile);

                if (fileCloser == null) {
                    final Runnable fileCloserRunnable = new Runnable() {
                        public void run() {
                            for (int i = 0;i < CHANNELPOOLSIZE; i++) {
                                if (fontFileCache[i] != null) {
                                    try {
                                        fontFileCache[i].close();
                                    } catch (Exception e) {
                                    }
                                }
                            }
                            if (tmpFontFiles != null) {
                                File[] files = new File[tmpFontFiles.size()];
                                files = tmpFontFiles.toArray(files);
                                for (int f=0; f<files.length;f++) {
                                    try {
                                        files[f].delete();
                                    } catch (Exception e) {
                                    }
                                }
                            }
                        }
                    };
                    ThreadGroup rootTG = ThreadGroupUtils.getRootThreadGroup();
                    fileCloser = new Thread(rootTG, fileCloserRunnable,
                                            "FileCloser", 0, false);
                    fileCloser.setContextClassLoader(null);
                    Runtime.getRuntime().addShutdownHook(fileCloser);
                }
            }
        }
        return fList.toArray(new Font2D[0]);
    }

    /* remind: used in X11GraphicsEnvironment and called often enough
     * that we ought to obsolete this code
     */
    public synchronized String getFullNameByFileName(String fileName) {
        PhysicalFont[] physFonts = getPhysicalFonts();
        for (int i=0;i<physFonts.length;i++) {
            if (physFonts[i].platName.equals(fileName)) {
                return (physFonts[i].getFontName(null));
            }
        }
        return null;
    }

    /*
     * This is called when font is determined to be invalid/bad.
     * It designed to be called (for example) by the font scaler
     * when in processing a font file it is discovered to be incorrect.
     * This is different than the case where fonts are discovered to
     * be incorrect during initial verification, as such fonts are
     * never registered.
     * Handles to this font held are re-directed to a default font.
     * This default may not be an ideal substitute buts it better than
     * crashing This code assumes a PhysicalFont parameter as it doesn't
     * make sense for a Composite to be "bad".
     */
    public synchronized void deRegisterBadFont(Font2D font2D) {
        if (!(font2D instanceof PhysicalFont)) {
            /* We should never reach here, but just in case */
            return;
        } else {
            if (FontUtilities.isLogging()) {
                FontUtilities.logSevere("Deregister bad font: " + font2D);
            }
            replaceFont((PhysicalFont)font2D, getDefaultPhysicalFont());
        }
    }

    /*
     * This encapsulates all the work that needs to be done when a
     * Font2D is replaced by a different Font2D.
     */
    public synchronized void replaceFont(PhysicalFont oldFont,
                                         PhysicalFont newFont) {

        if (oldFont.handle.font2D != oldFont) {
            /* already done */
            return;
        }

        /* If we try to replace the font with itself, that won't work,
         * so pick any alternative physical font
         */
        if (oldFont == newFont) {
            if (FontUtilities.isLogging()) {
                FontUtilities.logSevere("Can't replace bad font with itself " + oldFont);
            }
            PhysicalFont[] physFonts = getPhysicalFonts();
            for (int i=0; i<physFonts.length;i++) {
                if (physFonts[i] != newFont) {
                    newFont = physFonts[i];
                    break;
                }
            }
            if (oldFont == newFont) {
                if (FontUtilities.isLogging()) {
                    FontUtilities.logSevere("This is bad. No good physicalFonts found.");
                }
                return;
            }
        }

        /* eliminate references to this font, so it won't be located
         * by future callers, and will be eligible for GC when all
         * references are removed
         */
        oldFont.handle.font2D = newFont;
        physicalFonts.remove(oldFont.fullName);
        fullNameToFont.remove(oldFont.fullName.toLowerCase(Locale.ENGLISH));
        FontFamily.remove(oldFont);
        if (localeFullNamesToFont != null) {
            Map.Entry<?, ?>[] mapEntries = localeFullNamesToFont.entrySet().
                toArray(new Map.Entry<?, ?>[0]);
            /* Should I be replacing these, or just I just remove
             * the names from the map?
             */
            for (int i=0; i<mapEntries.length;i++) {
                if (mapEntries[i].getValue() == oldFont) {
                    try {
                        @SuppressWarnings("unchecked")
                        Map.Entry<String, PhysicalFont> tmp = (Map.Entry<String, PhysicalFont>)mapEntries[i];
                        tmp.setValue(newFont);
                    } catch (Exception e) {
                        /* some maps don't support this operation.
                         * In this case just give up and remove the entry.
                         */
                        localeFullNamesToFont.remove(mapEntries[i].getKey());
                    }
                }
            }
        }

        for (int i=0; i<maxCompFont; i++) {
            /* Deferred initialization of composites shouldn't be
             * a problem for this case, since a font must have been
             * initialised to be discovered to be bad.
             * Some JRE composites on Solaris use two versions of the same
             * font. The replaced font isn't bad, just "smaller" so there's
             * no need to make the slot point to the new font.
             * Since composites have a direct reference to the Font2D (not
             * via a handle) making this substitution is not safe and could
             * cause an additional problem and so this substitution is
             * warranted only when a font is truly "bad" and could cause
             * a crash. So we now replace it only if its being substituted
             * with some font other than a fontconfig rank font
             * Since in practice a substitution will have the same rank
             * this may never happen, but the code is safer even if its
             * also now a no-op.
             * The only obvious "glitch" from this stems from the current
             * implementation that when asked for the number of glyphs in a
             * composite it lies and returns the number in slot 0 because
             * composite glyphs aren't contiguous. Since we live with that
             * we can live with the glitch that depending on how it was
             * initialised a composite may return different values for this.
             * Fixing the issues with composite glyph ids is tricky as
             * there are exclusion ranges and unlike other fonts even the
             * true "numGlyphs" isn't a contiguous range. Likely the only
             * solution is an API that returns an array of glyph ranges
             * which takes precedence over the existing API. That might
             * also need to address excluding ranges which represent a
             * code point supported by an earlier component.
             */
            if (newFont.getRank() > Font2D.FONT_CONFIG_RANK) {
                compFonts[i].replaceComponentFont(oldFont, newFont);
            }
        }
    }

    private synchronized void loadLocaleNames() {
        if (localeFullNamesToFont != null) {
            return;
        }
        localeFullNamesToFont = new HashMap<>();
        Font2D[] fonts = getRegisteredFonts();
        for (int i=0; i<fonts.length; i++) {
            if (fonts[i] instanceof TrueTypeFont) {
                TrueTypeFont ttf = (TrueTypeFont)fonts[i];
                String[] fullNames = ttf.getAllFullNames();
                for (int n=0; n<fullNames.length; n++) {
                    localeFullNamesToFont.put(fullNames[n], ttf);
                }
                FontFamily family = FontFamily.getFamily(ttf.familyName);
                if (family != null) {
                    FontFamily.addLocaleNames(family, ttf.getAllFamilyNames());
                }
            }
        }
    }

    /* This replicate the core logic of findFont2D but operates on
     * all the locale names. This hasn't been merged into findFont2D to
     * keep the logic simpler and reduce overhead, since this case is
     * almost never used. The main case in which it is called is when
     * a bogus font name is used and we need to check all possible names
     * before returning the default case.
     */
    private Font2D findFont2DAllLocales(String name, int style) {
        if (FontUtilities.isLogging()) {
            FontUtilities.logInfo("Searching localised font names for:" + name);
        }

        /* If reach here and no match has been located, then if we have
         * not yet built the map of localeFullNamesToFont for TT fonts, do so
         * now. This method must be called after all fonts have been loaded.
         */
        if (localeFullNamesToFont == null) {
            loadLocaleNames();
        }
        String lowerCaseName = name.toLowerCase();
        Font2D font = null;

        /* First see if its a family name. */
        FontFamily family = FontFamily.getLocaleFamily(lowerCaseName);
        if (family != null) {
          font = family.getFont(style);
          if (font == null) {
            font = family.getClosestStyle(style);
          }
          if (font != null) {
              return font;
          }
        }

        /* If it wasn't a family name, it should be a full name. */
        synchronized (this) {
            font = localeFullNamesToFont.get(name);
        }
        if (font != null) {
            if (font.style == style || style == Font.PLAIN) {
                return font;
            } else {
                family = FontFamily.getFamily(font.getFamilyName(null));
                if (family != null) {
                    Font2D familyFont = family.getFont(style);
                    /* We exactly matched the requested style, use it! */
                    if (familyFont != null) {
                        return familyFont;
                    } else {
                        familyFont = family.getClosestStyle(style);
                        if (familyFont != null) {
                            /* The next check is perhaps one
                             * that shouldn't be done. ie if we get this
                             * far we have probably as close a match as we
                             * are going to get. We could load all fonts to
                             * see if somehow some parts of the family are
                             * loaded but not all of it.
                             * This check is commented out for now.
                             */
                            if (!familyFont.canDoStyle(style)) {
                                familyFont = null;
                            }
                            return familyFont;
                        }
                    }
                }
            }
        }
        return font;
    }

    /* Supporting "alternate" composite fonts on 2D graphics objects
     * is accessed by the application by calling methods on the local
     * GraphicsEnvironment. The overall implementation is described
     * in one place, here, since otherwise the implementation is spread
     * around it may be difficult to track.
     * The methods below call into SunGraphicsEnvironment which creates a
     * new FontConfiguration instance. The FontConfiguration class,
     * and its platform sub-classes are updated to take parameters requesting
     * these behaviours. This is then used to create new composite font
     * instances. Since this calls the initCompositeFont method in
     * SunGraphicsEnvironment it performs the same initialization as is
     * performed normally. There may be some duplication of effort, but
     * that code is already written to be able to perform properly if called
     * to duplicate work. The main difference is that if we detect we are
     * running in an applet/browser/Java plugin environment these new fonts
     * are not placed in the "default" maps but into an AppContext instance.
     * The font lookup mechanism in java.awt.Font.getFont2D() is also updated
     * so that look-up for composite fonts will in that case always
     * do a lookup rather than returning a cached result.
     * This is inefficient but necessary else singleton java.awt.Font
     * instances would not retrieve the correct Font2D for the appcontext.
     * sun.font.FontManager.findFont2D is also updated to that it uses
     * a name map cache specific to that appcontext.
     *
     * Getting an AppContext is expensive, so there is a global variable
     * that records whether these methods have ever been called and can
     * avoid the expense for almost all applications. Once the correct
     * CompositeFont is associated with the Font, everything should work
     * through existing mechanisms.
     * A special case is that GraphicsEnvironment.getAllFonts() must
     * return an AppContext specific list.
     *
     * Calling the methods below is "heavyweight" but it is expected that
     * these methods will be called very rarely.
     *
     * If _usingAlternateComposites is true, we are not in an "applet"
     * environment and the (single) application has selected
     * an alternate composite font behaviour.
     *
     * - Printing: The implementation delegates logical fonts to an AWT
     * mechanism which cannot use these alternate configurations.
     * We can detect that alternate fonts are in use and back-off to 2D, but
     * that uses outlines. Much of this can be fixed with additional work
     * but that may have to wait. The results should be correct, just not
     * optimal.
     */
    private boolean _usingAlternateComposites = false;

    private static boolean gAltJAFont = false;
    private boolean gLocalePref = false;
    private boolean gPropPref = false;

    /* Its used by the FontMetrics caching code which in such
     * a case cannot retrieve a cached metrics solely on the basis of
     * the Font.equals() method since it needs to also check if the Font2D
     * is the same.
     * We also use non-standard composites for Swing native L&F fonts on
     * Windows. In that case the policy is that the metrics reported are
     * based solely on the physical font in the first slot which is the
     * visible java.awt.Font. So in that case the metrics cache which tests
     * the Font does what we want. In the near future when we expand the GTK
     * logical font definitions we may need to revisit this if GTK reports
     * combined metrics instead. For now though this test can be simple.
     */
    public boolean usingAlternateCompositeFonts() {
        return _usingAlternateComposites;
    }

    /* Modifies the behaviour of a subsequent call to preferLocaleFonts()
     * to use Mincho instead of Gothic for dialoginput in JA locales
     * on windows. Not needed on other platforms.
     */
    public synchronized void useAlternateFontforJALocales() {
        if (FontUtilities.isLogging()) {
            FontUtilities.logInfo("Entered useAlternateFontforJALocales().");
        }

        if (!FontUtilities.isWindows) {
            return;
        }
        gAltJAFont = true;
    }

    public boolean usingAlternateFontforJALocales() {
        return gAltJAFont;
    }

    public synchronized void preferLocaleFonts() {
        if (FontUtilities.isLogging()) {
            FontUtilities.logInfo("Entered preferLocaleFonts().");
        }

        /* Test if re-ordering will have any effect */
        if (!FontConfiguration.willReorderForStartupLocale()) {
            return;
        }
        if (gLocalePref == true) {
            return;
        }
        gLocalePref = true;
        createCompositeFonts(fontNameCache, gLocalePref, gPropPref);
        _usingAlternateComposites = true;
    }

    public synchronized void preferProportionalFonts() {
        if (FontUtilities.isLogging()) {
            FontUtilities.logInfo("Entered preferProportionalFonts().");
        }

        /* If no proportional fonts are configured, there's no need
         * to take any action.
         */
        if (!FontConfiguration.hasMonoToPropMap()) {
            return;
        }
        if (gPropPref == true) {
            return;
        }
        gPropPref = true;
        createCompositeFonts(fontNameCache, gLocalePref, gPropPref);
        _usingAlternateComposites = true;
    }

    private static HashSet<String> installedNames = null;
    private static HashSet<String> getInstalledNames() {
        if (installedNames == null) {
           Locale l = getSystemStartupLocale();
           SunFontManager fontManager = SunFontManager.getInstance();
           String[] installedFamilies =
               fontManager.getInstalledFontFamilyNames(l);
           Font[] installedFonts = fontManager.getAllInstalledFonts();
           HashSet<String> names = new HashSet<>();
           for (int i=0; i<installedFamilies.length; i++) {
               names.add(installedFamilies[i].toLowerCase(l));
           }
           for (int i=0; i<installedFonts.length; i++) {
               names.add(installedFonts[i].getFontName(l).toLowerCase(l));
           }
           installedNames = names;
        }
        return installedNames;
    }

    private static final Object regFamilyLock  = new Object();
    private Hashtable<String,FontFamily> createdByFamilyName;
    private Hashtable<String,Font2D>     createdByFullName;
    private boolean fontsAreRegistered = false;

    public boolean registerFont(Font font) {
        /* This method should not be called with "null".
         * It is the caller's responsibility to ensure that.
         */
        if (font == null) {
            return false;
        }

        /* Initialise these objects only once we start to use this API */
        synchronized (regFamilyLock) {
            if (createdByFamilyName == null) {
                createdByFamilyName = new Hashtable<String,FontFamily>();
                createdByFullName = new Hashtable<String,Font2D>();
            }
        }

        if (! FontAccess.getFontAccess().isCreatedFont(font)) {
            return false;
        }
        /* We want to ensure that this font cannot override existing
         * installed fonts. Check these conditions :
         * - family name is not that of an installed font
         * - full name is not that of an installed font
         * - family name is not the same as the full name of an installed font
         * - full name is not the same as the family name of an installed font
         * The last two of these may initially look odd but the reason is
         * that (unfortunately) Font constructors do not distinuguish these.
         * An extreme example of such a problem would be a font which has
         * family name "Dialog.Plain" and full name of "Dialog".
         * The one arguably overly stringent restriction here is that if an
         * application wants to supply a new member of an existing family
         * It will get rejected. But since the JRE can perform synthetic
         * styling in many cases its not necessary.
         * We don't apply the same logic to registered fonts. If apps want
         * to do this lets assume they have a reason. It won't cause problems
         * except for themselves.
         */
        HashSet<String> names = getInstalledNames();
        Locale l = getSystemStartupLocale();
        String familyName = font.getFamily(l).toLowerCase();
        String fullName = font.getFontName(l).toLowerCase();
        if (names.contains(familyName) || names.contains(fullName)) {
            return false;
        }

        /* Checks passed, now register the font */
        Hashtable<String, FontFamily> familyTable = createdByFamilyName;
        Hashtable<String, Font2D> fullNameTable = createdByFullName;
        fontsAreRegistered = true;

        /* Create the FontFamily and add font to the tables */
        Font2D font2D = FontUtilities.getFont2D(font);
        int style = font2D.getStyle();
        FontFamily family = familyTable.get(familyName);
        if (family == null) {
            family = new FontFamily(font.getFamily(l));
            familyTable.put(familyName, family);
        }
        /* Remove name cache entries if not using app contexts.
         * To accommodate a case where code may have registered first a plain
         * family member and then used it and is now registering a bold family
         * member, we need to remove all members of the family, so that the
         * new style can get picked up rather than continuing to synthesise.
         */
        if (fontsAreRegistered) {
            removeFromCache(family.getFont(Font.PLAIN));
            removeFromCache(family.getFont(Font.BOLD));
            removeFromCache(family.getFont(Font.ITALIC));
            removeFromCache(family.getFont(Font.BOLD|Font.ITALIC));
            removeFromCache(fullNameTable.get(fullName));
        }
        family.setFont(font2D, style);
        fullNameTable.put(fullName, font2D);
        return true;
    }

    /* Remove from the name cache all references to the Font2D */
    private void removeFromCache(Font2D font) {
        if (font == null) {
            return;
        }
        String[] keys = fontNameCache.keySet().toArray(STR_ARRAY);
        for (int k=0; k<keys.length;k++) {
            if (fontNameCache.get(keys[k]) == font) {
                fontNameCache.remove(keys[k]);
            }
        }
    }

    // It may look odd to use TreeMap but its more convenient to the caller.
    public TreeMap<String, String> getCreatedFontFamilyNames() {

        Hashtable<String,FontFamily> familyTable;
        if (fontsAreRegistered) {
            familyTable = createdByFamilyName;
        } else {
            return null;
        }

        Locale l = getSystemStartupLocale();
        synchronized (familyTable) {
            TreeMap<String, String> map = new TreeMap<String, String>();
            for (FontFamily f : familyTable.values()) {
                Font2D font2D = f.getFont(Font.PLAIN);
                if (font2D == null) {
                    font2D = f.getClosestStyle(Font.PLAIN);
                }
                String name = font2D.getFamilyName(l);
                map.put(name.toLowerCase(l), name);
            }
            return map;
        }
    }

    public Font[] getCreatedFonts() {

        Hashtable<String,Font2D> nameTable;
        if (fontsAreRegistered) {
            nameTable = createdByFullName;
        } else {
            return null;
        }

        Locale l = getSystemStartupLocale();
        synchronized (nameTable) {
            Font[] fonts = new Font[nameTable.size()];
            int i=0;
            for (Font2D font2D : nameTable.values()) {
                fonts[i++] = new Font(font2D.getFontName(l), Font.PLAIN, 1);
            }
            return fonts;
        }
    }


    protected String[] getPlatformFontDirs(boolean noType1Fonts) {

        /* First check if we already initialised path dirs */
        if (pathDirs != null) {
            return pathDirs;
        }

        String path = getPlatformFontPath(noType1Fonts);
        StringTokenizer parser =
            new StringTokenizer(path, File.pathSeparator);
        ArrayList<String> pathList = new ArrayList<>();
        try {
            while (parser.hasMoreTokens()) {
                pathList.add(parser.nextToken());
            }
        } catch (NoSuchElementException e) {
        }
        pathDirs = pathList.toArray(new String[0]);
        return pathDirs;
    }

    /**
     * Returns an array of two strings. The first element is the
     * name of the font. The second element is the file name.
     */
    protected abstract String[] getDefaultPlatformFont();

    // Begin: Refactored from SunGraphicsEnvironment.

    /*
     * helper function for registerFonts
     */
    private void addDirFonts(String dirName, File dirFile,
                             FilenameFilter filter,
                             int fontFormat, boolean useJavaRasterizer,
                             int fontRank,
                             boolean defer, boolean resolveSymLinks) {
        String[] ls = dirFile.list(filter);
        if (ls == null || ls.length == 0) {
            return;
        }
        String[] fontNames = new String[ls.length];
        String[][] nativeNames = new String[ls.length][];
        int fontCount = 0;

        for (int i=0; i < ls.length; i++ ) {
            File theFile = new File(dirFile, ls[i]);
            String fullName = null;
            if (resolveSymLinks) {
                try {
                    fullName = theFile.getCanonicalPath();
                } catch (IOException e) {
                }
            }
            if (fullName == null) {
                fullName = dirName + File.separator + ls[i];
            }

            // REMIND: case compare depends on platform
            if (registeredFontFiles.contains(fullName)) {
                continue;
            }

            if (badFonts != null && badFonts.contains(fullName)) {
                if (FontUtilities.debugFonts()) {
                    FontUtilities.logWarning("skip bad font " + fullName);
                }
                continue; // skip this font file.
            }

            registeredFontFiles.add(fullName);

            if (FontUtilities.debugFonts()
                && FontUtilities.getLogger().isLoggable(PlatformLogger.Level.INFO)) {
                String message = "Registering font " + fullName;
                String[] natNames = getNativeNames(fullName, null);
                if (natNames == null) {
                    message += " with no native name";
                } else {
                    message += " with native name(s) " + natNames[0];
                    for (int nn = 1; nn < natNames.length; nn++) {
                        message += ", " + natNames[nn];
                    }
                }
                FontUtilities.logInfo(message);
            }
            fontNames[fontCount] = fullName;
            nativeNames[fontCount++] = getNativeNames(fullName, null);
        }
        registerFonts(fontNames, nativeNames, fontCount, fontFormat,
                         useJavaRasterizer, fontRank, defer);
        return;
    }

    protected String[] getNativeNames(String fontFileName,
                                      String platformName) {
        return null;
    }

    /**
     * Returns a file name for the physical font represented by this platform
     * font name. The default implementation tries to obtain the file name
     * from the font configuration.
     * Subclasses may override to provide information from other sources.
     */
    protected String getFileNameFromPlatformName(String platformFontName) {
        return fontConfig.getFileNameFromPlatformName(platformFontName);
    }

    /**
     * Return the default font configuration.
     */
    public FontConfiguration getFontConfiguration() {
        return fontConfig;
    }

    /* A call to this method should be followed by a call to
     * registerFontDirs(..)
     */
    public String getPlatformFontPath(boolean noType1Font) {
        if (fontPath == null) {
            fontPath = getFontPath(noType1Font);
        }
        return fontPath;
    }

    protected void loadFonts() {
        if (discoveredAllFonts) {
            return;
        }
        /* Use lock specific to the font system */
        synchronized (this) {
            if (FontUtilities.debugFonts()) {
                Thread.dumpStack();
                FontUtilities.logInfo("SunGraphicsEnvironment.loadFonts() called");
            }
            initialiseDeferredFonts();

            if (fontPath == null) {
                fontPath = getPlatformFontPath(noType1Font);
                registerFontDirs(fontPath);
            }
            if (fontPath != null) {
                // this will find all fonts including those already
                // registered. But we have checks in place to prevent
                // double registration.
                if (! gotFontsFromPlatform()) {
                    registerFontsOnPath(fontPath, false,
                                        Font2D.UNKNOWN_RANK,
                                        false, true);
                    loadedAllFontFiles = true;
                }
            }
            registerOtherFontFiles(registeredFontFiles);
            discoveredAllFonts = true;
        }
    }

    protected void registerFontDirs(String pathName) {
        return;
    }

    private void registerFontsOnPath(String pathName,
                                     boolean useJavaRasterizer, int fontRank,
                                     boolean defer, boolean resolveSymLinks) {

        StringTokenizer parser = new StringTokenizer(pathName,
                File.pathSeparator);
        try {
            while (parser.hasMoreTokens()) {
                registerFontsInDir(parser.nextToken(),
                        useJavaRasterizer, fontRank,
                        defer, resolveSymLinks);
            }
        } catch (NoSuchElementException e) {
        }
    }

    /* Called to register fall back fonts */
    public void registerFontsInDir(String dirName) {
        registerFontsInDir(dirName, true, Font2D.JRE_RANK, true, false);
    }

    // MACOSX begin -- need to access this in subclass
    protected void registerFontsInDir(String dirName, boolean useJavaRasterizer,
    // MACOSX end
                                    int fontRank,
                                    boolean defer, boolean resolveSymLinks) {
        File pathFile = new File(dirName);
        addDirFonts(dirName, pathFile, ttFilter,
                    FONTFORMAT_TRUETYPE, useJavaRasterizer,
                    fontRank==Font2D.UNKNOWN_RANK ?
                    Font2D.TTF_RANK : fontRank,
                    defer, resolveSymLinks);
        addDirFonts(dirName, pathFile, t1Filter,
                    FONTFORMAT_TYPE1, useJavaRasterizer,
                    fontRank==Font2D.UNKNOWN_RANK ?
                    Font2D.TYPE1_RANK : fontRank,
                    defer, resolveSymLinks);
    }

    protected void registerFontDir(String path) {
    }

    /**
     * Returns file name for default font, either absolute
     * or relative as needed by registerFontFile.
     */
    public synchronized String getDefaultFontFile() {
        return defaultFontFileName;
    }

    /**
     * Whether registerFontFile expects absolute or relative
     * font file names.
     */
    protected boolean useAbsoluteFontFileNames() {
        return true;
    }

    /**
     * Creates this environment's FontConfiguration.
     */
    protected abstract FontConfiguration createFontConfiguration();

    public abstract FontConfiguration
    createFontConfiguration(boolean preferLocaleFonts,
                            boolean preferPropFonts);

    /**
     * Returns face name for default font, or null if
     * no face names are used for CompositeFontDescriptors
     * for this platform.
     */
    public synchronized String getDefaultFontFaceName() {
        return defaultFontName;
    }

    public void loadFontFiles() {
        loadFonts();
        if (loadedAllFontFiles) {
            return;
        }
        /* Use lock specific to the font system */
        synchronized (this) {
            if (FontUtilities.debugFonts()) {
                Thread.dumpStack();
                FontUtilities.logInfo("loadAllFontFiles() called");
            }
            if (fontPath == null) {
                fontPath = getPlatformFontPath(noType1Font);
            }
            if (fontPath != null) {
                // this will find all fonts including those already
                // registered. But we have checks in place to prevent
                // double registration.
                registerFontsOnPath(fontPath, false,
                                    Font2D.UNKNOWN_RANK,
                                    false, true);
            }
            loadedAllFontFiles = true;
        }
    }

    /*
     * This method asks the font configuration API for all platform names
     * used as components of composite/logical fonts and iterates over these
     * looking up their corresponding file name and registers these fonts.
     * It also ensures that the fonts are accessible via platform APIs.
     * The composites themselves are then registered.
     */
    private void
        initCompositeFonts(FontConfiguration fontConfig,
                           ConcurrentHashMap<String, Font2D>  altNameCache) {
        if (FontUtilities.isLogging()) {
            FontUtilities.logInfo("Initialising composite fonts");
        }

        int numCoreFonts = fontConfig.getNumberCoreFonts();
        String[] fcFonts = fontConfig.getPlatformFontNames();
        for (int f=0; f<fcFonts.length; f++) {
            String platformFontName = fcFonts[f];
            String fontFileName =
                getFileNameFromPlatformName(platformFontName);
            String[] nativeNames = null;
            if (fontFileName == null
                || fontFileName.equals(platformFontName)) {
                /* No file located, so register using the platform name,
                 * i.e. as a native font.
                 */
                fontFileName = platformFontName;
            } else {
                if (f < numCoreFonts) {
                    /* If platform APIs also need to access the font, add it
                     * to a set to be registered with the platform too.
                     * This may be used to add the parent directory to the X11
                     * font path if its not already there. See the docs for the
                     * subclass implementation.
                     * This is now mainly for the benefit of X11-based AWT
                     * But for historical reasons, 2D initialisation code
                     * makes these calls.
                     * If the fontconfiguration file is properly set up
                     * so that all fonts are mapped to files and all their
                     * appropriate directories are specified, then this
                     * method will be low cost as it will return after
                     * a test that finds a null lookup map.
                     */
                    addFontToPlatformFontPath(platformFontName);
                }
                nativeNames = getNativeNames(fontFileName, platformFontName);
            }
            /* Uncomment these two lines to "generate" the XLFD->filename
             * mappings needed to speed start-up on Solaris.
             * Augment this with the appendedpathname and the mappings
             * for native (F3) fonts
             */
            //String platName = platformFontName.replaceAll(" ", "_");
            //System.out.println("filename."+platName+"="+fontFileName);
            registerFontFile(fontFileName, nativeNames,
                             Font2D.FONT_CONFIG_RANK, true);


        }
        /* This registers accumulated paths from the calls to
         * addFontToPlatformFontPath(..) and any specified by
         * the font configuration. Rather than registering
         * the fonts it puts them in a place and form suitable for
         * the Toolkit to pick up and use if a toolkit is initialised,
         * and if it uses X11 fonts.
         */
        registerPlatformFontsUsedByFontConfiguration();

        CompositeFontDescriptor[] compositeFontInfo
                = fontConfig.get2DCompositeFontInfo();
        for (int i = 0; i < compositeFontInfo.length; i++) {
            CompositeFontDescriptor descriptor = compositeFontInfo[i];
            String[] componentFileNames = descriptor.getComponentFileNames();
            String[] componentFaceNames = descriptor.getComponentFaceNames();

            /* It would be better eventually to handle this in the
             * FontConfiguration code which should also remove duplicate slots
             */
            if (missingFontFiles != null) {
                for (int ii=0; ii<componentFileNames.length; ii++) {
                    if (missingFontFiles.contains(componentFileNames[ii])) {
                        componentFileNames[ii] = getDefaultFontFile();
                        componentFaceNames[ii] = getDefaultFontFaceName();
                    }
                }
            }

            /* FontConfiguration needs to convey how many fonts it has added
             * as fallback component fonts which should not affect metrics.
             * The core component count will be the number of metrics slots.
             * This does not preclude other mechanisms for adding
             * fall back component fonts to the composite.
             */
            if (altNameCache != null) {
                SunFontManager.registerCompositeFont(
                    descriptor.getFaceName(),
                    componentFileNames, componentFaceNames,
                    descriptor.getCoreComponentCount(),
                    descriptor.getExclusionRanges(),
                    descriptor.getExclusionRangeLimits(),
                    true,
                    altNameCache);
            } else {
                registerCompositeFont(descriptor.getFaceName(),
                                      componentFileNames, componentFaceNames,
                                      descriptor.getCoreComponentCount(),
                                      descriptor.getExclusionRanges(),
                                      descriptor.getExclusionRangeLimits(),
                                      true);
            }
            if (FontUtilities.debugFonts()) {
                FontUtilities.logInfo("registered " + descriptor.getFaceName());
            }
        }
    }

    /**
     * Notifies graphics environment that the logical font configuration
     * uses the given platform font name. The graphics environment may
     * use this for platform specific initialization.
     */
    protected void addFontToPlatformFontPath(String platformFontName) {
    }

    protected void registerFontFile(String fontFileName, String[] nativeNames,
                                    int fontRank, boolean defer) {
//      REMIND: case compare depends on platform
        if (registeredFontFiles.contains(fontFileName)) {
            return;
        }
        int fontFormat;
        if (ttFilter.accept(null, fontFileName)) {
            fontFormat = FONTFORMAT_TRUETYPE;
        } else if (t1Filter.accept(null, fontFileName)) {
            fontFormat = FONTFORMAT_TYPE1;
        } else {
            fontFormat = FONTFORMAT_NATIVE;
        }
        registeredFontFiles.add(fontFileName);
        if (defer) {
            registerDeferredFont(fontFileName, fontFileName, nativeNames,
                                 fontFormat, false, fontRank);
        } else {
            registerFontFile(fontFileName, nativeNames, fontFormat, false,
                             fontRank);
        }
    }

    protected void registerPlatformFontsUsedByFontConfiguration() {
    }

    /*
     * A GE may verify whether a font file used in a fontconfiguration
     * exists. If it doesn't then either we may substitute the default
     * font, or perhaps elide it altogether from the composite font.
     * This makes some sense on windows where the font file is only
     * likely to be in one place. But on other OSes, eg Linux, the file
     * can move around depending. So there we probably don't want to assume
     * its missing and so won't add it to this list.
     * If this list - missingFontFiles - is non-null then the composite
     * font initialisation logic tests to see if a font file is in that
     * set.
     * Only one thread should be able to add to this set so we don't
     * synchronize.
     */
    protected void addToMissingFontFileList(String fileName) {
        if (missingFontFiles == null) {
            missingFontFiles = new HashSet<>();
        }
        missingFontFiles.add(fileName);
    }

    /*
     * This is for use only within getAllFonts().
     * Fonts listed in the fontconfig files for windows were all
     * on the "deferred" initialisation list. They were registered
     * either in the course of the application, or in the call to
     * loadFonts() within getAllFonts(). The fontconfig file specifies
     * the names of the fonts using the English names. If there's a
     * different name in the execution locale, then the platform will
     * report that, and we will construct the font with both names, and
     * thereby enumerate it twice. This happens for Japanese fonts listed
     * in the windows fontconfig, when run in the JA locale. The solution
     * is to rely (in this case) on the platform's font->file mapping to
     * determine that this name corresponds to a file we already registered.
     * This works because
     * - we know when we get here all deferred fonts are already initialised
     * - when we register a font file, we register all fonts in it.
     * - we know the fontconfig fonts are all in the windows registry
     */
    private boolean isNameForRegisteredFile(String fontName) {
        String fileName = getFileNameForFontName(fontName);
        if (fileName == null) {
            return false;
        }
        return registeredFontFiles.contains(fileName);
    }

    /*
     * This invocation is not in a privileged block because
     * all privileged operations (reading files and properties)
     * was conducted on the creation of the GE
     */
    public void
        createCompositeFonts(ConcurrentHashMap<String, Font2D> altNameCache,
                             boolean preferLocale,
                             boolean preferProportional) {

        FontConfiguration fontConfig =
            createFontConfiguration(preferLocale, preferProportional);
        initCompositeFonts(fontConfig, altNameCache);
    }

    /**
     * Returns all fonts installed in this environment.
     */
    public Font[] getAllInstalledFonts() {
        if (allFonts == null) {
            loadFonts();
            TreeMap<String, Font2D> fontMapNames = new TreeMap<>();
            /* warning: the number of composite fonts could change dynamically
             * if applications are allowed to create them. "allfonts" could
             * then be stale.
             */
            Font2D[] allfonts = getRegisteredFonts();
            for (int i=0; i < allfonts.length; i++) {
                if (!(allfonts[i] instanceof NativeFont)) {
                    fontMapNames.put(allfonts[i].getFontName(null),
                                     allfonts[i]);
                }
            }

            String[] platformNames = getFontNamesFromPlatform();
            if (platformNames != null) {
                for (int i=0; i<platformNames.length; i++) {
                    if (!isNameForRegisteredFile(platformNames[i])) {
                        fontMapNames.put(platformNames[i], null);
                    }
                }
            }

            String[] fontNames = fontMapNames.keySet().toArray(new String[0]);
            Font[] fonts = new Font[fontNames.length];
            for (int i=0; i < fontNames.length; i++) {
                fonts[i] = new Font(fontNames[i], Font.PLAIN, 1);
                Font2D f2d = fontMapNames.get(fontNames[i]);
                if (f2d  != null) {
                    FontAccess.getFontAccess().setFont2D(fonts[i], f2d.handle);
                }
            }
            allFonts = fonts;
        }

        Font []copyFonts = new Font[allFonts.length];
        System.arraycopy(allFonts, 0, copyFonts, 0, allFonts.length);
        return copyFonts;
    }

    /**
     * Get a list of installed fonts in the requested {@link Locale}.
     * The list contains the fonts Family Names.
     * If Locale is null, the default locale is used.
     *
     * @param requestedLocale, if null the default locale is used.
     * @return list of installed fonts in the system.
     */
    public String[] getInstalledFontFamilyNames(Locale requestedLocale) {
        if (requestedLocale == null) {
            requestedLocale = Locale.getDefault();
        }
        if (allFamilies != null && lastDefaultLocale != null &&
            requestedLocale.equals(lastDefaultLocale)) {
                String[] copyFamilies = new String[allFamilies.length];
                System.arraycopy(allFamilies, 0, copyFamilies,
                                 0, allFamilies.length);
                return copyFamilies;
        }

        TreeMap<String,String> familyNames = new TreeMap<String,String>();
        //  these names are always there and aren't localised
        String str;
        str = Font.SERIF;         familyNames.put(str.toLowerCase(), str);
        str = Font.SANS_SERIF;    familyNames.put(str.toLowerCase(), str);
        str = Font.MONOSPACED;    familyNames.put(str.toLowerCase(), str);
        str = Font.DIALOG;        familyNames.put(str.toLowerCase(), str);
        str = Font.DIALOG_INPUT;  familyNames.put(str.toLowerCase(), str);

        /* Platform APIs may be used to get the set of available family
         * names for the current default locale so long as it is the same
         * as the start-up system locale, rather than loading all fonts.
         */
        if (requestedLocale.equals(getSystemStartupLocale()) &&
            getFamilyNamesFromPlatform(familyNames, requestedLocale)) {
            /* Augment platform names with JRE font family names */
            getJREFontFamilyNames(familyNames, requestedLocale);
        } else {
            loadFontFiles();
            Font2D[] physicalfonts = getPhysicalFonts();
            for (int i=0; i < physicalfonts.length; i++) {
                if (!(physicalfonts[i] instanceof NativeFont)) {
                    String name =
                        physicalfonts[i].getFamilyName(requestedLocale);
                    familyNames.put(name.toLowerCase(requestedLocale), name);
                }
            }
        }

        // Add any native font family names here
        addNativeFontFamilyNames(familyNames, requestedLocale);

        String[] retval = familyNames.values().toArray(new String[0]);
        if (requestedLocale.equals(Locale.getDefault())) {
            lastDefaultLocale = requestedLocale;
            allFamilies = new String[retval.length];
            System.arraycopy(retval, 0, allFamilies, 0, allFamilies.length);
        }
        return retval;
    }

    // Provides an aperture to add native font family names to the map
    protected void addNativeFontFamilyNames(TreeMap<String, String> familyNames, Locale requestedLocale) { }

    public void register1dot0Fonts() {
        String type1Dir = "/usr/openwin/lib/X11/fonts/Type1";
        registerFontsInDir(type1Dir, true, Font2D.TYPE1_RANK, false, false);
    }

    /* Really we need only the JRE fonts family names, but there's little
     * overhead in doing this the easy way by adding all the currently
     * known fonts.
     */
    protected void getJREFontFamilyNames(TreeMap<String,String> familyNames,
                                         Locale requestedLocale) {
        registerDeferredJREFonts(jreFontDirPath.toString());
        Font2D[] physicalfonts = getPhysicalFonts();
        for (int i=0; i < physicalfonts.length; i++) {
            if (!(physicalfonts[i] instanceof NativeFont)) {
                String name =
                    physicalfonts[i].getFamilyName(requestedLocale);
                familyNames.put(name.toLowerCase(requestedLocale), name);
            }
        }
    }

    /**
     * Default locale can be changed but we need to know the initial locale
     * as that is what is used by native code. Changing Java default locale
     * doesn't affect that.
     * Returns the locale in use when using native code to communicate
     * with platform APIs. On windows this is known as the "system" locale,
     * and it is usually the same as the platform locale, but not always,
     * so this method also checks an implementation property used only
     * on windows and uses that if set.
     */
    private static Locale systemLocale = null;
    private static Locale getSystemStartupLocale() {
        if (systemLocale == null) {
            /* On windows the system locale may be different than the
             * user locale. This is an unsupported configuration, but
             * in that case we want to return a dummy locale that will
             * never cause a match in the usage of this API. This is
             * important because Windows documents that the family
             * names of fonts are enumerated using the language of
             * the system locale. BY returning a dummy locale in that
             * case we do not use the platform API which would not
             * return us the names we want.
             */
            String fileEncoding = System.getProperty("file.encoding", "");
            String sysEncoding = System.getProperty("sun.jnu.encoding");
            if (sysEncoding != null && !sysEncoding.equals(fileEncoding)) {
                systemLocale = Locale.ROOT;
            } else {
                String language = System.getProperty("user.language", "en");
                String country  = System.getProperty("user.country","");
                String variant  = System.getProperty("user.variant","");
                systemLocale = Locale.of(language, country, variant);
            }
        }
        return systemLocale;
    }

    void addToPool(FileFont font) {

        FileFont fontFileToClose = null;
        int freeSlot = -1;

        synchronized (fontFileCache) {
            /* Avoid duplicate entries in the pool, and don't close() it,
             * since this method is called only from within open().
             * Seeing a duplicate is most likely to happen if the thread
             * was interrupted during a read, forcing perhaps repeated
             * close and open calls and it eventually it ends up pointing
             * at the same slot.
             */
            for (int i=0;i<CHANNELPOOLSIZE;i++) {
                if (fontFileCache[i] == font) {
                    return;
                }
                if (fontFileCache[i] == null && freeSlot < 0) {
                    freeSlot = i;
                }
            }
            if (freeSlot >= 0) {
                fontFileCache[freeSlot] = font;
                return;
            } else {
                /* replace with new font. */
                fontFileToClose = fontFileCache[lastPoolIndex];
                fontFileCache[lastPoolIndex] = font;
                /* lastPoolIndex is updated so that the least recently opened
                 * file will be closed next.
                 */
                lastPoolIndex = (lastPoolIndex+1) % CHANNELPOOLSIZE;
            }
        }
        /* Need to close the font file outside of the synchronized block,
         * since its possible some other thread is in an open() call on
         * this font file, and could be holding its lock and the pool lock.
         * Releasing the pool lock allows that thread to continue, so it can
         * then release the lock on this font, allowing the close() call
         * below to proceed.
         * Also, calling close() is safe because any other thread using
         * the font we are closing() synchronizes all reading, so we
         * will not close the file while its in use.
         */
        if (fontFileToClose != null) {
            fontFileToClose.close();
        }
    }

    protected FontUIResource getFontConfigFUIR(String family, int style,
                                               int size)
    {
        return new FontUIResource(family, style, size);
    }
}<|MERGE_RESOLUTION|>--- conflicted
+++ resolved
@@ -34,13 +34,8 @@
 import java.io.IOException;
 import java.io.InputStream;
 import java.io.InputStreamReader;
-<<<<<<< HEAD
 import java.net.URL;
 import java.nio.file.Path;
-import java.security.AccessController;
-import java.security.PrivilegedAction;
-=======
->>>>>>> 1ca76445
 import java.util.ArrayList;
 import java.util.HashMap;
 import java.util.HashSet;
@@ -273,16 +268,9 @@
     private static void initStatic() {
         FontManagerNativeLibrary.load();
 
-<<<<<<< HEAD
-                noType1Font = "true".equals(System.getProperty("sun.java2d.noType1Font"));
-                jreLibDirName = System.getProperty("java.home","") + File.separator + "lib";
-                jreFontDirPath =  JavaHome.getJDKResource(
-                    System.getProperty("java.home",""), "lib", "fonts");
-=======
         // JNI throws an exception if a class/method/field is not found,
         // so there's no need to do anything explicit here.
         initIDs();
->>>>>>> 1ca76445
 
         switch (StrikeCache.nativeAddressSize) {
         case 8: longAddresses = true; break;
@@ -292,7 +280,8 @@
 
         noType1Font = "true".equals(System.getProperty("sun.java2d.noType1Font"));
         jreLibDirName = System.getProperty("java.home","") + File.separator + "lib";
-        jreFontDirName = jreLibDirName + File.separator + "fonts";
+        jreFontDirPath =  JavaHome.getJDKResource(
+                    System.getProperty("java.home",""), "lib", "fonts");
 
         maxSoftRefCnt = Integer.getInteger("sun.java2d.font.maxSoftRefs", 10);
     }
@@ -314,121 +303,17 @@
     private static native void initIDs();
 
     protected SunFontManager() {
-<<<<<<< HEAD
-        AccessController.doPrivileged(new PrivilegedAction<Void>() {
-            public Void run() {
-                if (!JavaHome.isHermetic()) {
-                    File badFontFile =
-                        new File(jreFontDirPath + File.separator + "badfonts.txt");
-                    if (badFontFile.exists()) {
-                        badFonts = new ArrayList<>();
-                        try (FileInputStream fis = new FileInputStream(badFontFile);
-                             BufferedReader br = new BufferedReader(new InputStreamReader(fis))) {
-                            while (true) {
-                                String name = br.readLine();
-                                if (name == null) {
-                                    break;
-                                } else {
-                                    if (FontUtilities.debugFonts()) {
-                                        FontUtilities.logWarning("read bad font: " + name);
-                                    }
-                                    badFonts.add(name);
-                                }
-                            }
-                        } catch (IOException e) {
-                        }
-                    }
-
-                    /* Here we get the fonts in jre/lib/fonts and register
-                     * them so they are always available and preferred over
-                     * other fonts. This needs to be registered before the
-                     * composite fonts as otherwise some native font that
-                     * corresponds may be found as we don't have a way to
-                     * handle two fonts of the same name, so the JRE one
-                     * must be the first one registered. Pass "true" to
-                     * registerFonts method as on-screen these JRE fonts
-                     * always go through the JDK rasteriser.
-                     */
-                    if (FontUtilities.isLinux) {
-                        /* Linux font configuration uses these fonts */
-                        registerFontDir(jreFontDirPath.toString());
-                    }
-                    registerFontsInDir(jreFontDirPath.toString(), true, Font2D.JRE_RANK,
-                                       true, false);
-                }
-
-                /* Create the font configuration and get any font path
-                 * that might be specified.
-                 */
-                fontConfig = createFontConfiguration();
-
-                String[] fontInfo = getDefaultPlatformFont();
-                defaultFontName = fontInfo[0];
-                if (defaultFontName == null && FontUtilities.debugFonts()) {
-                    FontUtilities.logWarning("defaultFontName is null");
-                }
-                defaultFontFileName = fontInfo[1];
-
-                String extraFontPath = fontConfig.getExtraFontPath();
-
-                /* In prior releases the debugging font path replaced
-                 * all normally located font directories except for the
-                 * JRE fonts dir. This directory is still always located
-                 * and placed at the head of the path but as an
-                 * augmentation to the previous behaviour the
-                 * changes below allow you to additionally append to
-                 * the font path by starting with append: or prepend by
-                 * starting with a prepend: sign. Eg: to append
-                 * -Dsun.java2d.fontpath=append:/usr/local/myfonts
-                 * and to prepend
-                 * -Dsun.java2d.fontpath=prepend:/usr/local/myfonts Disp
-                 *
-                 * If there is an appendedfontpath it in the font
-                 * configuration it is used instead of searching the
-                 * system for dirs.
-                 * The behaviour of append and prepend is then similar
-                 * to the normal case. ie it goes after what
-                 * you prepend and * before what you append. If the
-                 * sun.java2d.fontpath property is used, but it
-                 * neither the append or prepend syntaxes is used then
-                 * as except for the JRE dir the path is replaced and it
-                 * is up to you to make sure that all the right
-                 * directories are located. This is platform and
-                 * locale-specific so its almost impossible to get
-                 * right, so it should be used with caution.
-                 */
-                boolean prependToPath = false;
-                boolean appendToPath = false;
-                String dbgFontPath = System.getProperty("sun.java2d.fontpath");
-
-                if (dbgFontPath != null) {
-                    if (dbgFontPath.startsWith("prepend:")) {
-                        prependToPath = true;
-                        dbgFontPath =
-                            dbgFontPath.substring("prepend:".length());
-                    } else if (dbgFontPath.startsWith("append:")) {
-                        appendToPath = true;
-                        dbgFontPath =
-                            dbgFontPath.substring("append:".length());
-                    }
-                }
-
-                if (FontUtilities.debugFonts()) {
-                    FontUtilities.logInfo("JRE font directory: " + jreFontDirPath);
-                    FontUtilities.logInfo("Extra font path: " + extraFontPath);
-                    FontUtilities.logInfo("Debug font path: " + dbgFontPath);
-                }
-=======
-        File badFontFile =
-            new File(jreFontDirName + File.separator + "badfonts.txt");
-        if (badFontFile.exists()) {
-            badFonts = new ArrayList<>();
-            try (FileInputStream fis = new FileInputStream(badFontFile);
-                 BufferedReader br = new BufferedReader(new InputStreamReader(fis))) {
-                while (true) {
-                    String name = br.readLine();
-                    if (name == null) {
-                        break;
+        if (!JavaHome.isHermetic()) {
+            File badFontFile =
+                new File(jreFontDirPath + File.separator + "badfonts.txt");
+            if (badFontFile.exists()) {
+                badFonts = new ArrayList<>();
+                try (FileInputStream fis = new FileInputStream(badFontFile);
+                     BufferedReader br = new BufferedReader(new InputStreamReader(fis))) {
+                    while (true) {
+                        String name = br.readLine();
+                        if (name == null) {
+                            break;
                     } else {
                         if (FontUtilities.debugFonts()) {
                             FontUtilities.logWarning("read bad font: " + name);
@@ -500,7 +385,6 @@
         boolean prependToPath = false;
         boolean appendToPath = false;
         String dbgFontPath = System.getProperty("sun.java2d.fontpath");
->>>>>>> 1ca76445
 
         if (dbgFontPath != null) {
             if (dbgFontPath.startsWith("prepend:")) {
