/*
 * Copyright (c) 2014, 2025, Oracle and/or its affiliates. All rights reserved.
 * Copyright (c) 2015, 2025 SAP SE. All rights reserved.
 * DO NOT ALTER OR REMOVE COPYRIGHT NOTICES OR THIS FILE HEADER.
 *
 * This code is free software; you can redistribute it and/or modify it
 * under the terms of the GNU General Public License version 2 only, as
 * published by the Free Software Foundation.
 *
 * This code is distributed in the hope that it will be useful, but WITHOUT
 * ANY WARRANTY; without even the implied warranty of MERCHANTABILITY or
 * FITNESS FOR A PARTICULAR PURPOSE.  See the GNU General Public License
 * version 2 for more details (a copy is included in the LICENSE file that
 * accompanied this code).
 *
 * You should have received a copy of the GNU General Public License version
 * 2 along with this work; if not, write to the Free Software Foundation,
 * Inc., 51 Franklin St, Fifth Floor, Boston, MA 02110-1301 USA.
 *
 * Please contact Oracle, 500 Oracle Parkway, Redwood Shores, CA 94065 USA
 * or visit www.oracle.com if you need additional information or have any
 * questions.
 *
 */

#include "asm/macroAssembler.inline.hpp"
#include "classfile/javaClasses.hpp"
#include "compiler/disassembler.hpp"
#include "gc/shared/barrierSetAssembler.hpp"
#include "interpreter/bytecodeHistogram.hpp"
#include "interpreter/interpreter.hpp"
#include "interpreter/interpreterRuntime.hpp"
#include "interpreter/interp_masm.hpp"
#include "interpreter/templateInterpreterGenerator.hpp"
#include "interpreter/templateTable.hpp"
#include "oops/arrayOop.hpp"
#include "oops/method.hpp"
#include "oops/methodCounters.hpp"
#include "oops/methodData.hpp"
#include "oops/oop.inline.hpp"
#include "oops/resolvedIndyEntry.hpp"
#include "oops/resolvedMethodEntry.hpp"
#include "prims/jvmtiExport.hpp"
#include "prims/jvmtiThreadState.hpp"
#include "runtime/arguments.hpp"
#include "runtime/deoptimization.hpp"
#include "runtime/frame.inline.hpp"
#include "runtime/jniHandles.hpp"
#include "runtime/sharedRuntime.hpp"
#include "runtime/stubRoutines.hpp"
#include "runtime/synchronizer.hpp"
#include "runtime/timer.hpp"
#include "runtime/vframeArray.hpp"
#include "runtime/vm_version.hpp"
#include "utilities/debug.hpp"
#include "utilities/macros.hpp"

#undef __
#define __ Disassembler::hook<InterpreterMacroAssembler>(__FILE__, __LINE__, _masm)->

// Size of interpreter code.  Increase if too small.  Interpreter will
// fail with a guarantee ("not enough space for interpreter generation");
// if too small.
// Run with +PrintInterpreter to get the VM to print out the size.
// Max size with JVMTI
int TemplateInterpreter::InterpreterCodeSize = 256*K;

#ifdef PRODUCT
#define BLOCK_COMMENT(str) /* nothing */
#else
#define BLOCK_COMMENT(str) __ block_comment(str)
#endif

#define BIND(label)        __ bind(label); BLOCK_COMMENT(#label ":")

//-----------------------------------------------------------------------------

address TemplateInterpreterGenerator::generate_slow_signature_handler() {
  // Slow_signature handler that respects the PPC C calling conventions.
  //
  // We get called by the native entry code with our output register
  // area == 8. First we call InterpreterRuntime::get_result_handler
  // to copy the pointer to the signature string temporarily to the
  // first C-argument and to return the result_handler in
  // R3_RET. Since native_entry will copy the jni-pointer to the
  // first C-argument slot later on, it is OK to occupy this slot
  // temporarily. Then we copy the argument list on the java
  // expression stack into native varargs format on the native stack
  // and load arguments into argument registers. Integer arguments in
  // the varargs vector will be sign-extended to 8 bytes.
  //
  // On entry:
  //   R3_ARG1        - intptr_t*     Address of java argument list in memory.
  //   R15_prev_state - BytecodeInterpreter* Address of interpreter state for
  //     this method
  //   R19_method
  //
  // On exit (just before return instruction):
  //   R3_RET            - contains the address of the result_handler.
  //   R4_ARG2           - is not updated for static methods and contains "this" otherwise.
  //   R5_ARG3-R10_ARG8: - When the (i-2)th Java argument is not of type float or double,
  //                       ARGi contains this argument. Otherwise, ARGi is not updated.
  //   F1_ARG1-F13_ARG13 - contain the first 13 arguments of type float or double.

  const int LogSizeOfTwoInstructions = 3;

  // FIXME: use Argument:: GL: Argument names different numbers!
  const int max_fp_register_arguments  = 13;
  const int max_int_register_arguments = 6;  // first 2 are reserved

  const Register arg_java       = R21_tmp1;
  const Register arg_c          = R22_tmp2;
  const Register signature      = R23_tmp3;  // is string
  const Register sig_byte       = R24_tmp4;
  const Register fpcnt          = R25_tmp5;
  const Register argcnt         = R26_tmp6;
  const Register intSlot        = R27_tmp7;
  const Register target_sp      = R28_tmp8;
  const FloatRegister floatSlot = F0;

  address entry = __ function_entry();

  __ save_LR(R0);
  __ save_nonvolatile_gprs(R1_SP, _spill_nonvolatiles_neg(r14));
  // We use target_sp for storing arguments in the C frame.
  __ mr(target_sp, R1_SP);
  __ push_frame_reg_args_nonvolatiles(0, R11_scratch1);

  __ mr(arg_java, R3_ARG1);

  __ call_VM_leaf(CAST_FROM_FN_PTR(address, InterpreterRuntime::get_signature), R16_thread, R19_method);

  // Signature is in R3_RET. Signature is callee saved.
  __ mr(signature, R3_RET);

  // Get the result handler.
  __ call_VM_leaf(CAST_FROM_FN_PTR(address, InterpreterRuntime::get_result_handler), R16_thread, R19_method);

  {
    Label L;
    // test if static
    // _access_flags._flags must be at offset 0.
    // TODO PPC port: requires change in shared code.
    //assert(in_bytes(AccessFlags::flags_offset()) == 0,
    //       "MethodDesc._access_flags == MethodDesc._access_flags._flags");
    // _access_flags must be a 16 bit value.
    assert(sizeof(AccessFlags) == 2, "wrong size");
    __ lhz(R11_scratch1/*access_flags*/, method_(access_flags));
    // testbit with condition register.
    __ testbitdi(CR0, R0, R11_scratch1/*access_flags*/, JVM_ACC_STATIC_BIT);
    __ btrue(CR0, L);
    // For non-static functions, pass "this" in R4_ARG2 and copy it
    // to 2nd C-arg slot.
    // We need to box the Java object here, so we use arg_java
    // (address of current Java stack slot) as argument and don't
    // dereference it as in case of ints, floats, etc.
    __ mr(R4_ARG2, arg_java);
    __ addi(arg_java, arg_java, -BytesPerWord);
    __ std(R4_ARG2, _abi0(carg_2), target_sp);
    __ bind(L);
  }

  // Will be incremented directly after loop_start. argcnt=0
  // corresponds to 3rd C argument.
  __ li(argcnt, -1);
  // arg_c points to 3rd C argument
  __ addi(arg_c, target_sp, _abi0(carg_3));
  // no floating-point args parsed so far
  __ li(fpcnt, 0);

  Label move_intSlot_to_ARG, move_floatSlot_to_FARG;
  Label loop_start, loop_end;
  Label do_int, do_long, do_float, do_double, do_dontreachhere, do_object, do_array, do_boxed;

  // signature points to '(' at entry
#ifdef ASSERT
  __ lbz(sig_byte, 0, signature);
  __ cmplwi(CR0, sig_byte, '(');
  __ bne(CR0, do_dontreachhere);
#endif

  __ bind(loop_start);

  __ addi(argcnt, argcnt, 1);
  __ lbzu(sig_byte, 1, signature);

  __ cmplwi(CR0, sig_byte, ')'); // end of signature
  __ beq(CR0, loop_end);

  __ cmplwi(CR0, sig_byte, 'B'); // byte
  __ beq(CR0, do_int);

  __ cmplwi(CR0, sig_byte, 'C'); // char
  __ beq(CR0, do_int);

  __ cmplwi(CR0, sig_byte, 'D'); // double
  __ beq(CR0, do_double);

  __ cmplwi(CR0, sig_byte, 'F'); // float
  __ beq(CR0, do_float);

  __ cmplwi(CR0, sig_byte, 'I'); // int
  __ beq(CR0, do_int);

  __ cmplwi(CR0, sig_byte, 'J'); // long
  __ beq(CR0, do_long);

  __ cmplwi(CR0, sig_byte, 'S'); // short
  __ beq(CR0, do_int);

  __ cmplwi(CR0, sig_byte, 'Z'); // boolean
  __ beq(CR0, do_int);

  __ cmplwi(CR0, sig_byte, 'L'); // object
  __ beq(CR0, do_object);

  __ cmplwi(CR0, sig_byte, '['); // array
  __ beq(CR0, do_array);

  //  __ cmplwi(CR0, sig_byte, 'V'); // void cannot appear since we do not parse the return type
  //  __ beq(CR0, do_void);

  __ bind(do_dontreachhere);

  __ unimplemented("ShouldNotReachHere in slow_signature_handler");

  __ bind(do_array);

  {
    Label start_skip, end_skip;

    __ bind(start_skip);
    __ lbzu(sig_byte, 1, signature);
    __ cmplwi(CR0, sig_byte, '[');
    __ beq(CR0, start_skip); // skip further brackets
    __ cmplwi(CR0, sig_byte, '9');
    __ bgt(CR0, end_skip);   // no optional size
    __ cmplwi(CR0, sig_byte, '0');
    __ bge(CR0, start_skip); // skip optional size
    __ bind(end_skip);

    __ cmplwi(CR0, sig_byte, 'L');
    __ beq(CR0, do_object);  // for arrays of objects, the name of the object must be skipped
    __ b(do_boxed);          // otherwise, go directly to do_boxed
  }

  __ bind(do_object);
  {
    Label L;
    __ bind(L);
    __ lbzu(sig_byte, 1, signature);
    __ cmplwi(CR0, sig_byte, ';');
    __ bne(CR0, L);
   }
  // Need to box the Java object here, so we use arg_java (address of
  // current Java stack slot) as argument and don't dereference it as
  // in case of ints, floats, etc.
  Label do_null;
  __ bind(do_boxed);
  __ ld(R0,0, arg_java);
  __ cmpdi(CR0, R0, 0);
  __ li(intSlot,0);
  __ beq(CR0, do_null);
  __ mr(intSlot, arg_java);
  __ bind(do_null);
  __ std(intSlot, 0, arg_c);
  __ addi(arg_java, arg_java, -BytesPerWord);
  __ addi(arg_c, arg_c, BytesPerWord);
  __ cmplwi(CR0, argcnt, max_int_register_arguments);
  __ blt(CR0, move_intSlot_to_ARG);
  __ b(loop_start);

  __ bind(do_int);
  __ lwa(intSlot, 0, arg_java);
  __ std(intSlot, 0, arg_c);
  __ addi(arg_java, arg_java, -BytesPerWord);
  __ addi(arg_c, arg_c, BytesPerWord);
  __ cmplwi(CR0, argcnt, max_int_register_arguments);
  __ blt(CR0, move_intSlot_to_ARG);
  __ b(loop_start);

  __ bind(do_long);
  __ ld(intSlot, -BytesPerWord, arg_java);
  __ std(intSlot, 0, arg_c);
  __ addi(arg_java, arg_java, - 2 * BytesPerWord);
  __ addi(arg_c, arg_c, BytesPerWord);
  __ cmplwi(CR0, argcnt, max_int_register_arguments);
  __ blt(CR0, move_intSlot_to_ARG);
  __ b(loop_start);

  __ bind(do_float);
  __ lfs(floatSlot, 0, arg_java);
  __ stfs(floatSlot, Argument::float_on_stack_offset_in_bytes_c, arg_c);
  __ addi(arg_java, arg_java, -BytesPerWord);
  __ addi(arg_c, arg_c, BytesPerWord);
  __ cmplwi(CR0, fpcnt, max_fp_register_arguments);
  __ blt(CR0, move_floatSlot_to_FARG);
  __ b(loop_start);

  __ bind(do_double);
  __ lfd(floatSlot, - BytesPerWord, arg_java);
  __ stfd(floatSlot, 0, arg_c);
  __ addi(arg_java, arg_java, - 2 * BytesPerWord);
  __ addi(arg_c, arg_c, BytesPerWord);
  __ cmplwi(CR0, fpcnt, max_fp_register_arguments);
  __ blt(CR0, move_floatSlot_to_FARG);
  __ b(loop_start);

  __ bind(loop_end);

  __ pop_frame();
  __ restore_nonvolatile_gprs(R1_SP, _spill_nonvolatiles_neg(r14));
  __ restore_LR(R0);

  __ blr();

  Label move_int_arg, move_float_arg;
  __ bind(move_int_arg); // each case must consist of 2 instructions (otherwise adapt LogSizeOfTwoInstructions)
  __ mr(R5_ARG3, intSlot);  __ b(loop_start);
  __ mr(R6_ARG4, intSlot);  __ b(loop_start);
  __ mr(R7_ARG5, intSlot);  __ b(loop_start);
  __ mr(R8_ARG6, intSlot);  __ b(loop_start);
  __ mr(R9_ARG7, intSlot);  __ b(loop_start);
  __ mr(R10_ARG8, intSlot); __ b(loop_start);

  __ bind(move_float_arg); // each case must consist of 2 instructions (otherwise adapt LogSizeOfTwoInstructions)
  __ fmr(F1_ARG1, floatSlot);   __ b(loop_start);
  __ fmr(F2_ARG2, floatSlot);   __ b(loop_start);
  __ fmr(F3_ARG3, floatSlot);   __ b(loop_start);
  __ fmr(F4_ARG4, floatSlot);   __ b(loop_start);
  __ fmr(F5_ARG5, floatSlot);   __ b(loop_start);
  __ fmr(F6_ARG6, floatSlot);   __ b(loop_start);
  __ fmr(F7_ARG7, floatSlot);   __ b(loop_start);
  __ fmr(F8_ARG8, floatSlot);   __ b(loop_start);
  __ fmr(F9_ARG9, floatSlot);   __ b(loop_start);
  __ fmr(F10_ARG10, floatSlot); __ b(loop_start);
  __ fmr(F11_ARG11, floatSlot); __ b(loop_start);
  __ fmr(F12_ARG12, floatSlot); __ b(loop_start);
  __ fmr(F13_ARG13, floatSlot); __ b(loop_start);

  __ bind(move_intSlot_to_ARG);
  __ sldi(R0, argcnt, LogSizeOfTwoInstructions);
  __ load_const(R11_scratch1, move_int_arg); // Label must be bound here.
  __ add(R11_scratch1, R0, R11_scratch1);
  __ mtctr(R11_scratch1/*branch_target*/);
  __ bctr();
  __ bind(move_floatSlot_to_FARG);
  __ sldi(R0, fpcnt, LogSizeOfTwoInstructions);
  __ addi(fpcnt, fpcnt, 1);
  __ load_const(R11_scratch1, move_float_arg); // Label must be bound here.
  __ add(R11_scratch1, R0, R11_scratch1);
  __ mtctr(R11_scratch1/*branch_target*/);
  __ bctr();

  return entry;
}

address TemplateInterpreterGenerator::generate_result_handler_for(BasicType type) {
  //
  // Registers alive
  //   R3_RET
  //   LR
  //
  // Registers updated
  //   R3_RET
  //

  Label done;
  address entry = __ pc();

  switch (type) {
  case T_BOOLEAN:
    // convert !=0 to 1
    __ normalize_bool(R3_RET);
    break;
  case T_BYTE:
     // sign extend 8 bits
     __ extsb(R3_RET, R3_RET);
     break;
  case T_CHAR:
     // zero extend 16 bits
     __ clrldi(R3_RET, R3_RET, 48);
     break;
  case T_SHORT:
     // sign extend 16 bits
     __ extsh(R3_RET, R3_RET);
     break;
  case T_INT:
     // sign extend 32 bits
     __ extsw(R3_RET, R3_RET);
     break;
  case T_LONG:
     break;
  case T_OBJECT:
    // JNIHandles::resolve result.
    __ resolve_jobject(R3_RET, R11_scratch1, R31, MacroAssembler::PRESERVATION_FRAME_LR); // kills R31
    break;
  case T_FLOAT:
     break;
  case T_DOUBLE:
     break;
  case T_VOID:
     break;
  default: ShouldNotReachHere();
  }

  BIND(done);
  __ blr();

  return entry;
}

// Abstract method entry.
//
address TemplateInterpreterGenerator::generate_abstract_entry(void) {
  address entry = __ pc();

  //
  // Registers alive
  //   R16_thread     - JavaThread*
  //   R19_method     - callee's method (method to be invoked)
  //   R1_SP          - SP prepared such that caller's outgoing args are near top
  //   LR             - return address to caller
  //
  // Stack layout at this point:
  //
  //   0       [TOP_IJAVA_FRAME_ABI]         <-- R1_SP
  //           alignment (optional)
  //           [outgoing Java arguments]
  //           ...
  //   PARENT  [PARENT_IJAVA_FRAME_ABI]
  //            ...
  //

  // Can't use call_VM here because we have not set up a new
  // interpreter state. Make the call to the vm and make it look like
  // our caller set up the JavaFrameAnchor.
  __ set_top_ijava_frame_at_SP_as_last_Java_frame(R1_SP, R12_scratch2/*tmp*/);

  // Push a new C frame and save LR.
  __ save_LR(R0);
  __ push_frame_reg_args(0, R11_scratch1);

  // This is not a leaf but we have a JavaFrameAnchor now and we will
  // check (create) exceptions afterward so this is ok.
  __ call_VM_leaf(CAST_FROM_FN_PTR(address, InterpreterRuntime::throw_AbstractMethodErrorWithMethod),
                  R16_thread, R19_method);

  // Pop the C frame and restore LR.
  __ pop_frame();
  __ restore_LR(R0);

  // Reset JavaFrameAnchor from call_VM_leaf above.
  __ reset_last_Java_frame();

  // We don't know our caller, so jump to the general forward exception stub,
  // which will also pop our full frame off. Satisfy the interface of
  // SharedRuntime::generate_forward_exception()
  __ load_const_optimized(R11_scratch1, StubRoutines::forward_exception_entry(), R0);
  __ mtctr(R11_scratch1);
  __ bctr();

  return entry;
}

// Interpreter intrinsic for WeakReference.get().
// 1. Don't push a full blown frame and go on dispatching, but fetch the value
//    into R8 and return quickly
// 2. If G1 is active we *must* execute this intrinsic for corrrectness:
//    It contains a GC barrier which puts the reference into the satb buffer
//    to indicate that someone holds a strong reference to the object the
//    weak ref points to!
address TemplateInterpreterGenerator::generate_Reference_get_entry(void) {
  // Code: _aload_0, _getfield, _areturn
  // parameter size = 1
  //
  // The code that gets generated by this routine is split into 2 parts:
  //    1. the "intrinsified" code for G1 (or any SATB based GC),
  //    2. the slow path - which is an expansion of the regular method entry.
  //
  // Notes:
  // * In the G1 code we do not check whether we need to block for
  //   a safepoint. If G1 is enabled then we must execute the specialized
  //   code for Reference.get (except when the Reference object is null)
  //   so that we can log the value in the referent field with an SATB
  //   update buffer.
  //   If the code for the getfield template is modified so that the
  //   G1 pre-barrier code is executed when the current method is
  //   Reference.get() then going through the normal method entry
  //   will be fine.
  // * The G1 code can, however, check the receiver object (the instance
  //   of java.lang.Reference) and jump to the slow path if null. If the
  //   Reference object is null then we obviously cannot fetch the referent
  //   and so we don't need to call the G1 pre-barrier. Thus we can use the
  //   regular method entry code to generate the NPE.
  //

  address entry = __ pc();

  const int referent_offset = java_lang_ref_Reference::referent_offset();

  Label slow_path;

  // Debugging not possible, so can't use __ skip_if_jvmti_mode(slow_path, GR31_SCRATCH);

  // In the G1 code we don't check if we need to reach a safepoint. We
  // continue and the thread will safepoint at the next bytecode dispatch.

  // If the receiver is null then it is OK to jump to the slow path.
  __ ld(R3_RET, Interpreter::stackElementSize, R15_esp); // get receiver

  // Check if receiver == nullptr and go the slow path.
  __ cmpdi(CR0, R3_RET, 0);
  __ beq(CR0, slow_path);

  __ load_heap_oop(R3_RET, referent_offset, R3_RET,
                   /* non-volatile temp */ R31, R11_scratch1,
                   MacroAssembler::PRESERVATION_FRAME_LR,
                   ON_WEAK_OOP_REF);

  // Generate the G1 pre-barrier code to log the value of
  // the referent field in an SATB buffer. Note with
  // these parameters the pre-barrier does not generate
  // the load of the previous value.

  // Restore caller sp for c2i case (from compiled) and for resized sender frame (from interpreted).
  __ resize_frame_absolute(R21_sender_SP, R11_scratch1, R0);

  __ blr();

  __ bind(slow_path);
  __ jump_to_entry(Interpreter::entry_for_kind(Interpreter::zerolocals), R11_scratch1);
  return entry;
}

address TemplateInterpreterGenerator::generate_StackOverflowError_handler() {
  address entry = __ pc();

  // Expression stack must be empty before entering the VM if an
  // exception happened.
  __ empty_expression_stack();
  // Throw exception.
  __ call_VM(noreg,
             CAST_FROM_FN_PTR(address,
                              InterpreterRuntime::throw_StackOverflowError));
  return entry;
}

address TemplateInterpreterGenerator::generate_ArrayIndexOutOfBounds_handler() {
  address entry = __ pc();
  __ empty_expression_stack();
  // R4_ARG2 already contains the array.
  // Index is in R17_tos.
  __ mr(R5_ARG3, R17_tos);
  __ call_VM(noreg, CAST_FROM_FN_PTR(address, InterpreterRuntime::throw_ArrayIndexOutOfBoundsException), R4_ARG2, R5_ARG3);
  return entry;
}

address TemplateInterpreterGenerator::generate_ClassCastException_handler() {
  address entry = __ pc();
  // Expression stack must be empty before entering the VM if an
  // exception happened.
  __ empty_expression_stack();

  // Load exception object.
  // Thread will be loaded to R3_ARG1.
  __ call_VM(noreg, CAST_FROM_FN_PTR(address, InterpreterRuntime::throw_ClassCastException), R17_tos);
#ifdef ASSERT
  // Above call must not return here since exception pending.
  __ should_not_reach_here();
#endif
  return entry;
}

address TemplateInterpreterGenerator::generate_exception_handler_common(const char* name, const char* message, bool pass_oop) {
  address entry = __ pc();
  //__ untested("generate_exception_handler_common");
  Register Rexception = R17_tos;

  // Expression stack must be empty before entering the VM if an exception happened.
  __ empty_expression_stack();

  __ load_const_optimized(R4_ARG2, (address) name, R11_scratch1);
  if (pass_oop) {
    __ mr(R5_ARG3, Rexception);
    __ call_VM(Rexception, CAST_FROM_FN_PTR(address, InterpreterRuntime::create_klass_exception));
  } else {
    __ load_const_optimized(R5_ARG3, (address) message, R11_scratch1);
    __ call_VM(Rexception, CAST_FROM_FN_PTR(address, InterpreterRuntime::create_exception));
  }

  // Throw exception.
  __ mr(R3_ARG1, Rexception);
  __ load_const_optimized(R11_scratch1, Interpreter::throw_exception_entry(), R12_scratch2);
  __ mtctr(R11_scratch1);
  __ bctr();

  return entry;
}

// This entry is returned to when a call returns to the interpreter.
// When we arrive here, we expect that the callee stack frame is already popped.
address TemplateInterpreterGenerator::generate_return_entry_for(TosState state, int step, size_t index_size) {
  address entry = __ pc();

  // Move the value out of the return register back to the TOS cache of current frame.
  switch (state) {
    case ltos:
    case btos:
    case ztos:
    case ctos:
    case stos:
    case atos:
    case itos: __ mr(R17_tos, R3_RET); break;   // RET -> TOS cache
    case ftos:
    case dtos: __ fmr(F15_ftos, F1_RET); break; // TOS cache -> GR_FRET
    case vtos: break;                           // Nothing to do, this was a void return.
    default  : ShouldNotReachHere();
  }

  __ restore_interpreter_state(R11_scratch1, false /*bcp_and_mdx_only*/, true /*restore_top_frame_sp*/);

  // Compiled code destroys templateTableBase, reload.
  __ load_const_optimized(R25_templateTableBase, (address)Interpreter::dispatch_table((TosState)0), R12_scratch2);

  if (state == atos) {
    __ profile_return_type(R3_RET, R11_scratch1, R12_scratch2);
  }

  const Register cache = R11_scratch1;
  const Register size  = R12_scratch2;
  if (index_size == sizeof(u4)) {
    __ load_resolved_indy_entry(cache, size /* tmp */);
    __ lhz(size, in_bytes(ResolvedIndyEntry::num_parameters_offset()), cache);
  } else {
    assert(index_size == sizeof(u2), "Can only be u2");
    __ load_method_entry(cache, size /* tmp */);
    __ lhz(size, in_bytes(ResolvedMethodEntry::num_parameters_offset()), cache);
  }
  __ sldi(size, size, Interpreter::logStackElementSize);
  __ add(R15_esp, R15_esp, size);

 __ check_and_handle_popframe(R11_scratch1);
 __ check_and_handle_earlyret(R11_scratch1);

  __ dispatch_next(state, step);
  return entry;
}

address TemplateInterpreterGenerator::generate_deopt_entry_for(TosState state, int step, address continuation) {
  address entry = __ pc();
  // If state != vtos, we're returning from a native method, which put it's result
  // into the result register. So move the value out of the return register back
  // to the TOS cache of current frame.

  switch (state) {
    case ltos:
    case btos:
    case ztos:
    case ctos:
    case stos:
    case atos:
    case itos: __ mr(R17_tos, R3_RET); break;   // GR_RET -> TOS cache
    case ftos:
    case dtos: __ fmr(F15_ftos, F1_RET); break; // TOS cache -> GR_FRET
    case vtos: break;                           // Nothing to do, this was a void return.
    default  : ShouldNotReachHere();
  }

  // Load LcpoolCache @@@ should be already set!
  __ get_constant_pool_cache(R27_constPoolCache);

  // Handle a pending exception, fall through if none.
  __ check_and_forward_exception(R11_scratch1, R12_scratch2);

  // Start executing bytecodes.
  if (continuation == nullptr) {
    __ dispatch_next(state, step);
  } else {
    __ jump_to_entry(continuation, R11_scratch1);
  }

  return entry;
}

address TemplateInterpreterGenerator::generate_safept_entry_for(TosState state, address runtime_entry) {
  address entry = __ pc();

  __ push(state);
  __ push_cont_fastpath();
  __ call_VM(noreg, runtime_entry);
  __ pop_cont_fastpath();
  __ dispatch_via(vtos, Interpreter::_normal_table.table_for(vtos));

  return entry;
}

address TemplateInterpreterGenerator::generate_cont_resume_interpreter_adapter() {
  if (!Continuations::enabled()) return nullptr;
  address start = __ pc();

  __ load_const_optimized(R25_templateTableBase, (address)Interpreter::dispatch_table((TosState)0), R12_scratch2);
  __ restore_interpreter_state(R11_scratch1, false, true /*restore_top_frame_sp*/);
  __ blr();

  return start;
}

// Helpers for commoning out cases in the various type of method entries.

// Increment invocation count & check for overflow.
//
// Note: checking for negative value instead of overflow
//       so we have a 'sticky' overflow test.
//
void TemplateInterpreterGenerator::generate_counter_incr(Label* overflow) {
  // Note: In tiered we increment either counters in method or in MDO depending if we're profiling or not.
  Register Rscratch1   = R11_scratch1;
  Register Rscratch2   = R12_scratch2;
  Register R3_counters = R3_ARG1;
  Label done;

  const int increment = InvocationCounter::count_increment;
  Label no_mdo;
  if (ProfileInterpreter) {
    const Register Rmdo = R3_counters;
    __ ld(Rmdo, in_bytes(Method::method_data_offset()), R19_method);
    __ cmpdi(CR0, Rmdo, 0);
    __ beq(CR0, no_mdo);

    // Increment invocation counter in the MDO.
    const int mdo_ic_offs = in_bytes(MethodData::invocation_counter_offset()) + in_bytes(InvocationCounter::counter_offset());
    __ lwz(Rscratch2, mdo_ic_offs, Rmdo);
    __ lwz(Rscratch1, in_bytes(MethodData::invoke_mask_offset()), Rmdo);
    __ addi(Rscratch2, Rscratch2, increment);
    __ stw(Rscratch2, mdo_ic_offs, Rmdo);
    __ and_(Rscratch1, Rscratch2, Rscratch1);
    __ bne(CR0, done);
    __ b(*overflow);
  }

  // Increment counter in MethodCounters*.
  const int mo_ic_offs = in_bytes(MethodCounters::invocation_counter_offset()) + in_bytes(InvocationCounter::counter_offset());
  __ bind(no_mdo);
  __ get_method_counters(R19_method, R3_counters, done);
  __ lwz(Rscratch2, mo_ic_offs, R3_counters);
  __ lwz(Rscratch1, in_bytes(MethodCounters::invoke_mask_offset()), R3_counters);
  __ addi(Rscratch2, Rscratch2, increment);
  __ stw(Rscratch2, mo_ic_offs, R3_counters);
  __ and_(Rscratch1, Rscratch2, Rscratch1);
  __ beq(CR0, *overflow);

  __ bind(done);
}

// Generate code to initiate compilation on invocation counter overflow.
void TemplateInterpreterGenerator::generate_counter_overflow(Label& continue_entry) {
  // Generate code to initiate compilation on the counter overflow.

  // InterpreterRuntime::frequency_counter_overflow takes one arguments,
  // which indicates if the counter overflow occurs at a backwards branch (null bcp)
  // We pass zero in.
  // The call returns the address of the verified entry point for the method or null
  // if the compilation did not complete (either went background or bailed out).
  //
  // Unlike the C++ interpreter above: Check exceptions!
  // Assumption: Caller must set the flag "do_not_unlock_if_sychronized" if the monitor of a sync'ed
  // method has not yet been created. Thus, no unlocking of a non-existing monitor can occur.

  __ li(R4_ARG2, 0);
  __ call_VM(noreg, CAST_FROM_FN_PTR(address, InterpreterRuntime::frequency_counter_overflow), R4_ARG2, true);

  // Returns verified_entry_point or null.
  // We ignore it in any case.
  __ b(continue_entry);
}

// See if we've got enough room on the stack for locals plus overhead below
// JavaThread::stack_overflow_limit(). If not, throw a StackOverflowError
// without going through the signal handler, i.e., reserved and yellow zones
// will not be made usable. The shadow zone must suffice to handle the
// overflow.
//
// Kills Rmem_frame_size, Rscratch1.
void TemplateInterpreterGenerator::generate_stack_overflow_check(Register Rmem_frame_size, Register Rscratch1) {
  Label done;
  assert_different_registers(Rmem_frame_size, Rscratch1);

  BLOCK_COMMENT("stack_overflow_check_with_compare {");
  __ sub(Rmem_frame_size, R1_SP, Rmem_frame_size);
  __ ld(Rscratch1, thread_(stack_overflow_limit));
  __ cmpld(CR0/*is_stack_overflow*/, Rmem_frame_size, Rscratch1);
  __ bgt(CR0/*is_stack_overflow*/, done);

  // The stack overflows. Load target address of the runtime stub and call it.
  assert(SharedRuntime::throw_StackOverflowError_entry() != nullptr, "generated in wrong order");
  __ load_const_optimized(Rscratch1, (SharedRuntime::throw_StackOverflowError_entry()), R0);
  __ mtctr(Rscratch1);
  // Restore caller_sp (c2i adapter may exist, but no shrinking of interpreted caller frame).
#ifdef ASSERT
  Label frame_not_shrunk;
  __ cmpld(CR0, R1_SP, R21_sender_SP);
  __ ble(CR0, frame_not_shrunk);
  __ stop("frame shrunk");
  __ bind(frame_not_shrunk);
  __ ld(Rscratch1, 0, R1_SP);
  __ ld(R0, 0, R21_sender_SP);
  __ cmpd(CR0, R0, Rscratch1);
  __ asm_assert_eq("backlink");
#endif // ASSERT
  __ mr(R1_SP, R21_sender_SP);
  __ bctr();

  __ align(32, 12);
  __ bind(done);
  BLOCK_COMMENT("} stack_overflow_check_with_compare");
}

// Lock the current method, interpreter register window must be set up!
void TemplateInterpreterGenerator::lock_method(Register Rflags, Register Rscratch1, Register Rscratch2, bool flags_preloaded) {
  const Register Robj_to_lock = Rscratch2;

  {
    if (!flags_preloaded) {
      __ lhz(Rflags, method_(access_flags));
    }

#ifdef ASSERT
    // Check if methods needs synchronization.
    {
      Label Lok;
      __ testbitdi(CR0, R0, Rflags, JVM_ACC_SYNCHRONIZED_BIT);
      __ btrue(CR0,Lok);
      __ stop("method doesn't need synchronization");
      __ bind(Lok);
    }
#endif // ASSERT
  }

  // Get synchronization object to Rscratch2.
  {
    Label Lstatic;
    Label Ldone;

    __ testbitdi(CR0, R0, Rflags, JVM_ACC_STATIC_BIT);
    __ btrue(CR0, Lstatic);

    // Non-static case: load receiver obj from stack and we're done.
    __ ld(Robj_to_lock, R18_locals);
    __ b(Ldone);

    __ bind(Lstatic); // Static case: Lock the java mirror
    // Load mirror from interpreter frame.
    __ ld(Robj_to_lock, _abi0(callers_sp), R1_SP);
    __ ld(Robj_to_lock, _ijava_state_neg(mirror), Robj_to_lock);

    __ bind(Ldone);
    __ verify_oop(Robj_to_lock);
  }

  // Got the oop to lock => execute!
  __ add_monitor_to_stack(true, Rscratch1, R0);

  __ std(Robj_to_lock, in_bytes(BasicObjectLock::obj_offset()), R26_monitor);
  __ lock_object(R26_monitor, Robj_to_lock);
}

// Generate a fixed interpreter frame for pure interpreter
// and I2N native transition frames.
//
// Before (stack grows downwards):
//
//         |  ...         |
//         |------------- |
//         |  java arg0   |
//         |  ...         |
//         |  java argn   |
//         |              |   <-   R15_esp
//         |              |
//         |--------------|
//         | abi_112      |
//         |              |   <-   R1_SP
//         |==============|
//
//
// After:
//
//         |  ...         |
//         |  java arg0   |<-   R18_locals
//         |  ...         |
//         |  java argn   |
//         |--------------|
//         |              |
//         |  java locals |
//         |              |
//         |--------------|
//         |  abi_48      |
//         |==============|
//         |              |
//         |   istate     |
//         |              |
//         |--------------|
//         |   monitor    |<-   R26_monitor
//         |--------------|
//         |              |<-   R15_esp
//         | expression   |
//         | stack        |
//         |              |
//         |--------------|
//         |              |
//         | abi_112      |<-   R1_SP
//         |==============|
//
// The top most frame needs an abi space of 112 bytes. This space is needed,
// since we call to c. The c function may spill their arguments to the caller
// frame. When we call to java, we don't need these spill slots. In order to save
// space on the stack, we resize the caller. However, java locals reside in
// the caller frame and the frame has to be increased. The frame_size for the
// current frame was calculated based on max_stack as size for the expression
// stack. At the call, just a part of the expression stack might be used.
// We don't want to waste this space and cut the frame back accordingly.
// The resulting amount for resizing is calculated as follows:
// resize =   (number_of_locals - number_of_arguments) * slot_size
//          + (R1_SP - R15_esp) + 48
//
// The size for the callee frame is calculated:
// framesize = 112 + max_stack + monitor + state_size
//
// maxstack:   Max number of slots on the expression stack, loaded from the method.
// monitor:    We statically reserve room for one monitor object.
// state_size: We save the current state of the interpreter to this area.
//
void TemplateInterpreterGenerator::generate_fixed_frame(bool native_call, Register Rsize_of_parameters, Register Rsize_of_locals) {
  Register Rparent_frame_resize = R6_ARG4, // Frame will grow by this number of bytes.
           Rtop_frame_size      = R7_ARG5,
           Rconst_method        = R8_ARG6,
           Rconst_pool          = R9_ARG7,
           Rmirror              = R10_ARG8;

  assert_different_registers(Rsize_of_parameters, Rsize_of_locals, Rparent_frame_resize, Rtop_frame_size,
                             Rconst_method, Rconst_pool);

  __ ld(Rconst_method, method_(const));
  __ lhz(Rsize_of_parameters /* number of params */,
         in_bytes(ConstMethod::size_of_parameters_offset()), Rconst_method);
  if (native_call) {
    // If we're calling a native method, we reserve space for the worst-case signature
    // handler varargs vector, which is max(Argument::n_int_register_parameters_c, parameter_count+2).
    // We add two slots to the parameter_count, one for the jni
    // environment and one for a possible native mirror.
    Label skip_native_calculate_max_stack;
    __ addi(Rtop_frame_size, Rsize_of_parameters, 2);
    __ cmpwi(CR0, Rtop_frame_size, Argument::n_int_register_parameters_c);
    __ bge(CR0, skip_native_calculate_max_stack);
    __ li(Rtop_frame_size, Argument::n_int_register_parameters_c);
    __ bind(skip_native_calculate_max_stack);
    __ sldi(Rsize_of_parameters, Rsize_of_parameters, Interpreter::logStackElementSize);
    __ sldi(Rtop_frame_size, Rtop_frame_size, Interpreter::logStackElementSize);
    __ sub(Rparent_frame_resize, R1_SP, R15_esp); // <0, off by Interpreter::stackElementSize!
    assert(Rsize_of_locals == noreg, "Rsize_of_locals not initialized"); // Only relevant value is Rsize_of_parameters.
  } else {
    __ lhz(Rsize_of_locals /* number of params */, in_bytes(ConstMethod::size_of_locals_offset()), Rconst_method);
    __ sldi(Rsize_of_parameters, Rsize_of_parameters, Interpreter::logStackElementSize);
    __ sldi(Rsize_of_locals, Rsize_of_locals, Interpreter::logStackElementSize);
    __ lhz(Rtop_frame_size, in_bytes(ConstMethod::max_stack_offset()), Rconst_method);
    __ sub(R11_scratch1, Rsize_of_locals, Rsize_of_parameters); // >=0
    __ sub(Rparent_frame_resize, R1_SP, R15_esp); // <0, off by Interpreter::stackElementSize!
    __ sldi(Rtop_frame_size, Rtop_frame_size, Interpreter::logStackElementSize);
    __ add(Rparent_frame_resize, Rparent_frame_resize, R11_scratch1);
  }

  // Compute top frame size.
  __ addi(Rtop_frame_size, Rtop_frame_size, frame::top_ijava_frame_abi_size + frame::ijava_state_size);

  // Cut back area between esp and max_stack.
  __ addi(Rparent_frame_resize, Rparent_frame_resize, frame::parent_ijava_frame_abi_size - Interpreter::stackElementSize);

  __ round_to(Rtop_frame_size, frame::alignment_in_bytes);
  __ round_to(Rparent_frame_resize, frame::alignment_in_bytes);
  // Rparent_frame_resize = (locals-parameters) - (ESP-SP-ABI48) Rounded to frame alignment size.
  // Enlarge by locals-parameters (not in case of native_call), shrink by ESP-SP-ABI48.

  if (!native_call) {
    // Stack overflow check.
    // Native calls don't need the stack size check since they have no
    // expression stack and the arguments are already on the stack and
    // we only add a handful of words to the stack.
    __ add(R11_scratch1, Rparent_frame_resize, Rtop_frame_size);
    generate_stack_overflow_check(R11_scratch1, R12_scratch2);
  }

  // Set up interpreter state registers.

  __ add(R18_locals, R15_esp, Rsize_of_parameters);
  __ ld(Rconst_pool, in_bytes(ConstMethod::constants_offset()), Rconst_method);
  __ ld(R27_constPoolCache, ConstantPool::cache_offset(), Rconst_pool);

  // Set method data pointer.
  if (ProfileInterpreter) {
    Label zero_continue;
    __ ld(R28_mdx, method_(method_data));
    __ cmpdi(CR0, R28_mdx, 0);
    __ beq(CR0, zero_continue);
    __ addi(R28_mdx, R28_mdx, in_bytes(MethodData::data_offset()));
    __ bind(zero_continue);
  }

  if (native_call) {
    __ li(R14_bcp, 0); // Must initialize.
  } else {
    __ addi(R14_bcp, Rconst_method, in_bytes(ConstMethod::codes_offset()));
  }

  // Resize parent frame.
  __ mflr(R12_scratch2);
  __ neg(Rparent_frame_resize, Rparent_frame_resize);
  __ resize_frame(Rparent_frame_resize, R11_scratch1);
  __ std(R12_scratch2, _abi0(lr), R1_SP);

  // Get mirror and store it in the frame as GC root for this Method*.
  __ ld(Rmirror, ConstantPool::pool_holder_offset(), Rconst_pool);
  __ ld(Rmirror, in_bytes(Klass::java_mirror_offset()), Rmirror);
  __ resolve_oop_handle(Rmirror, R11_scratch1, R12_scratch2, MacroAssembler::PRESERVATION_FRAME_LR_GP_REGS);

  __ addi(R26_monitor, R1_SP, -frame::ijava_state_size);
  __ addi(R15_esp, R26_monitor, -Interpreter::stackElementSize);

  // Store values.
  __ std(R19_method, _ijava_state_neg(method), R1_SP);
  __ std(Rmirror, _ijava_state_neg(mirror), R1_SP);
  __ sub(R12_scratch2, R18_locals, R1_SP);
  __ srdi(R12_scratch2, R12_scratch2, Interpreter::logStackElementSize);
  // Store relativized R18_locals, see frame::interpreter_frame_locals().
  __ std(R12_scratch2, _ijava_state_neg(locals), R1_SP);
  __ std(R27_constPoolCache, _ijava_state_neg(cpoolCache), R1_SP);

  // Note: esp, bcp, monitor, mdx live in registers. Hence, the correct version can only
  // be found in the frame after save_interpreter_state is done. This is always true
  // for non-top frames. But when a signal occurs, dumping the top frame can go wrong,
  // because e.g. frame::interpreter_frame_bcp() will not access the correct value
  // (Enhanced Stack Trace).
  // The signal handler does not save the interpreter state into the frame.

  // We have to initialize some of these frame slots for native calls (accessed by GC).
  // Also initialize them for non-native calls for better tool support (even though
  // you may not get the most recent version as described above).
  __ li(R0, 0);
  __ li(R12_scratch2, -(frame::ijava_state_size / wordSize));
  __ std(R12_scratch2, _ijava_state_neg(monitors), R1_SP);
  __ std(R14_bcp, _ijava_state_neg(bcp), R1_SP);
  if (ProfileInterpreter) { __ std(R28_mdx, _ijava_state_neg(mdx), R1_SP); }
  __ sub(R12_scratch2, R15_esp, R1_SP);
  __ sradi(R12_scratch2, R12_scratch2, Interpreter::logStackElementSize);
  __ std(R12_scratch2, _ijava_state_neg(esp), R1_SP);
  __ std(R0, _ijava_state_neg(oop_tmp), R1_SP); // only used for native_call

  // Store sender's SP and this frame's top SP.
  __ std(R21_sender_SP, _ijava_state_neg(sender_sp), R1_SP);
  __ neg(R12_scratch2, Rtop_frame_size);
  __ sradi(R12_scratch2, R12_scratch2, Interpreter::logStackElementSize);
  // Store relativized top_frame_sp
  __ std(R12_scratch2, _ijava_state_neg(top_frame_sp), R1_SP);

  // Push top frame.
  __ push_frame(Rtop_frame_size, R11_scratch1);
}

// End of helpers

address TemplateInterpreterGenerator::generate_math_entry(AbstractInterpreter::MethodKind kind) {

  // Decide what to do: Use same platform specific instructions and runtime calls as compilers.
  bool use_instruction = false;
  address runtime_entry = nullptr;
  int num_args = 1;
  bool double_precision = true;

  // PPC64 specific:
  switch (kind) {
    case Interpreter::java_lang_math_sqrt: use_instruction = VM_Version::has_fsqrt(); break;
    case Interpreter::java_lang_math_abs:  use_instruction = true; break;
    case Interpreter::java_lang_math_fmaF:
    case Interpreter::java_lang_math_fmaD: use_instruction = UseFMA; break;
    default: break; // Fall back to runtime call.
  }

  switch (kind) {
    case Interpreter::java_lang_math_sin  : runtime_entry = CAST_FROM_FN_PTR(address, SharedRuntime::dsin);   break;
    case Interpreter::java_lang_math_cos  : runtime_entry = CAST_FROM_FN_PTR(address, SharedRuntime::dcos);   break;
    case Interpreter::java_lang_math_tan  : runtime_entry = CAST_FROM_FN_PTR(address, SharedRuntime::dtan);   break;
    case Interpreter::java_lang_math_tanh : /* run interpreted */ break;
    case Interpreter::java_lang_math_abs  : /* run interpreted */ break;
    case Interpreter::java_lang_math_sqrt : runtime_entry = CAST_FROM_FN_PTR(address, SharedRuntime::dsqrt);  break;
    case Interpreter::java_lang_math_log  : runtime_entry = CAST_FROM_FN_PTR(address, SharedRuntime::dlog);   break;
    case Interpreter::java_lang_math_log10: runtime_entry = CAST_FROM_FN_PTR(address, SharedRuntime::dlog10); break;
    case Interpreter::java_lang_math_pow  : runtime_entry = CAST_FROM_FN_PTR(address, SharedRuntime::dpow); num_args = 2; break;
    case Interpreter::java_lang_math_exp  : runtime_entry = CAST_FROM_FN_PTR(address, SharedRuntime::dexp);   break;
    case Interpreter::java_lang_math_fmaF : /* run interpreted */ num_args = 3; double_precision = false; break;
    case Interpreter::java_lang_math_fmaD : /* run interpreted */ num_args = 3; break;
    default: ShouldNotReachHere();
  }

  // Use normal entry if neither instruction nor runtime call is used.
  if (!use_instruction && runtime_entry == nullptr) return nullptr;

  address entry = __ pc();

  // Load arguments
  assert(num_args <= 13, "passed in registers");
  if (double_precision) {
    int offset = (2 * num_args - 1) * Interpreter::stackElementSize;
    for (int i = 0; i < num_args; ++i) {
      __ lfd(as_FloatRegister(F1_ARG1->encoding() + i), offset, R15_esp);
      offset -= 2 * Interpreter::stackElementSize;
    }
  } else {
    int offset = num_args * Interpreter::stackElementSize;
    for (int i = 0; i < num_args; ++i) {
      __ lfs(as_FloatRegister(F1_ARG1->encoding() + i), offset, R15_esp);
      offset -= Interpreter::stackElementSize;
    }
  }

  if (use_instruction) {
    switch (kind) {
      case Interpreter::java_lang_math_sqrt: __ fsqrt(F1_RET, F1);          break;
      case Interpreter::java_lang_math_abs:  __ fabs(F1_RET, F1);           break;
      case Interpreter::java_lang_math_fmaF: __ fmadds(F1_RET, F1, F2, F3); break;
      case Interpreter::java_lang_math_fmaD: __ fmadd(F1_RET, F1, F2, F3);  break;
      default: ShouldNotReachHere();
    }
  } else {
    // Comment: Can use tail call if the unextended frame is always C ABI compliant:
    //__ load_const_optimized(R12_scratch2, runtime_entry, R0);
    //__ call_c_and_return_to_caller(R12_scratch2);

    // Push a new C frame and save LR.
    __ save_LR(R0);
    __ push_frame_reg_args(0, R11_scratch1);

    __ call_VM_leaf(runtime_entry);

    // Pop the C frame and restore LR.
    __ pop_frame();
    __ restore_LR(R0);
  }

  // Restore caller sp for c2i case (from compiled) and for resized sender frame (from interpreted).
  __ resize_frame_absolute(R21_sender_SP, R11_scratch1, R0);
  __ blr();

  __ flush();

  return entry;
}

address TemplateInterpreterGenerator::generate_Float_floatToFloat16_entry() {
  if (!VM_Version::supports_float16()) return nullptr;

  address entry = __ pc();

  __ lfs(F1, Interpreter::stackElementSize, R15_esp);
  __ f2hf(R3_RET, F1, F0);

  // Restore caller sp for c2i case (from compiled) and for resized sender frame (from interpreted).
  __ resize_frame_absolute(R21_sender_SP, R11_scratch1, R0);
  __ blr();

  __ flush();

  return entry;
}

address TemplateInterpreterGenerator::generate_Float_float16ToFloat_entry() {
  if (!VM_Version::supports_float16()) return nullptr;

  address entry = __ pc();

  // Note: Could also use:
  //__ li(R3, Interpreter::stackElementSize);
  //__ lfiwax(F1_RET, R15_esp, R3); // short stored as 32 bit integer
  //__ xscvhpdp(F1_RET->to_vsr(), F1_RET->to_vsr());
  __ lwa(R3, Interpreter::stackElementSize, R15_esp);
  __ hf2f(F1_RET, R3);

  // Restore caller sp for c2i case (from compiled) and for resized sender frame (from interpreted).
  __ resize_frame_absolute(R21_sender_SP, R11_scratch1, R0);
  __ blr();

  __ flush();

  return entry;
}

void TemplateInterpreterGenerator::bang_stack_shadow_pages(bool native_call) {
  // Quick & dirty stack overflow checking: bang the stack & handle trap.
  // Note that we do the banging after the frame is setup, since the exception
  // handling code expects to find a valid interpreter frame on the stack.
  // Doing the banging earlier fails if the caller frame is not an interpreter
  // frame.
  // (Also, the exception throwing code expects to unlock any synchronized
  // method receiever, so do the banging after locking the receiver.)

  // Bang each page in the shadow zone. We can't assume it's been done for
  // an interpreter frame with greater than a page of locals, so each page
  // needs to be checked.  Only true for non-native.
  const size_t page_size = os::vm_page_size();
  const int n_shadow_pages = StackOverflow::stack_shadow_zone_size() / page_size;
  const int start_page = native_call ? n_shadow_pages : 1;
  BLOCK_COMMENT("bang_stack_shadow_pages:");
  for (int pages = start_page; pages <= n_shadow_pages; pages++) {
    __ bang_stack_with_offset(pages*page_size);
  }
}

// Interpreter stub for calling a native method. (asm interpreter)
// This sets up a somewhat different looking stack for calling the
// native method than the typical interpreter frame setup.
//
// On entry:
//   R19_method    - method
//   R16_thread    - JavaThread*
//   R15_esp       - intptr_t* sender tos
//
//   abstract stack (grows up)
//     [  IJava (caller of JNI callee)  ]  <-- ASP
//        ...
address TemplateInterpreterGenerator::generate_native_entry(bool synchronized, bool runtime_upcalls) {

  address entry = __ pc();

  const bool inc_counter = (UseCompiler || CountCompiledCalls) && !PreloadOnly;

  // -----------------------------------------------------------------------------
  // Allocate a new frame that represents the native callee (i2n frame).
  // This is not a full-blown interpreter frame, but in particular, the
  // following registers are valid after this:
  // - R19_method
  // - R18_local (points to start of arguments to native function)
  //
  //   abstract stack (grows up)
  //     [  IJava (caller of JNI callee)  ]  <-- ASP
  //        ...

  const Register signature_handler_fd = R11_scratch1;
  const Register pending_exception    = R0;
  const Register result_handler_addr  = R31;
  const Register native_method_fd     = R12_scratch2; // preferred in MacroAssembler::branch_to
  const Register access_flags         = R22_tmp2;
  const Register active_handles       = R11_scratch1; // R26_monitor saved to state.
  const Register sync_state           = R12_scratch2;
  const Register sync_state_addr      = sync_state;   // Address is dead after use.
  const Register suspend_flags        = R11_scratch1;

  //=============================================================================
  // Allocate new frame and initialize interpreter state.

  Label exception_return;
  Label exception_return_sync_check;
  Label stack_overflow_return;

  Register size_of_parameters = R22_tmp2;

  generate_fixed_frame(true, size_of_parameters, noreg /* unused */);

  //=============================================================================
  // Increment invocation counter. On overflow, entry to JNI method
  // will be compiled.
  Label invocation_counter_overflow, continue_after_compile;
  if (inc_counter) {
    if (synchronized) {
      // Since at this point in the method invocation the exception handler
      // would try to exit the monitor of synchronized methods which hasn't
      // been entered yet, we set the thread local variable
      // _do_not_unlock_if_synchronized to true. If any exception was thrown by
      // runtime, exception handling i.e. unlock_if_synchronized_method will
      // check this thread local flag.
      // This flag has two effects, one is to force an unwind in the topmost
      // interpreter frame and not perform an unlock while doing so.
      __ li(R0, 1);
      __ stb(R0, in_bytes(JavaThread::do_not_unlock_if_synchronized_offset()), R16_thread);
    }
    generate_counter_incr(&invocation_counter_overflow);

    BIND(continue_after_compile);
  }

  bang_stack_shadow_pages(true);

  if (inc_counter) {
    // Reset the _do_not_unlock_if_synchronized flag.
    if (synchronized) {
      __ li(R0, 0);
      __ stb(R0, in_bytes(JavaThread::do_not_unlock_if_synchronized_offset()), R16_thread);
    }
  }

  // access_flags = method->access_flags();
  // Load access flags.
  assert(__ nonvolatile_accross_vthread_preemtion(access_flags),
         "access_flags not preserved");
  // Type check.
  assert(2 == sizeof(AccessFlags), "unexpected field size");
  __ lhz(access_flags, method_(access_flags));

  // We don't want to reload R19_method and access_flags after calls
  // to some helper functions.
  assert(R19_method->is_nonvolatile(),
         "R19_method must be a non-volatile register");

  // Check for synchronized methods. Must happen AFTER invocation counter
  // check, so method is not locked if counter overflows.

  if (synchronized) {
    lock_method(access_flags, R11_scratch1, R12_scratch2, true);

    // Update monitor in state.
    __ ld(R11_scratch1, 0, R1_SP);
    __ sub(R12_scratch2, R26_monitor, R11_scratch1);
    __ sradi(R12_scratch2, R12_scratch2, Interpreter::logStackElementSize);
    __ std(R12_scratch2, _ijava_state_neg(monitors), R11_scratch1);
  }

  // jvmti/jvmpi support
  __ notify_method_entry();

  //=============================================================================
  // Get and call the signature handler.

  __ ld(signature_handler_fd, method_(signature_handler));
  Label call_signature_handler;

  __ cmpdi(CR0, signature_handler_fd, 0);
  __ bne(CR0, call_signature_handler);

  // Method has never been called. Either generate a specialized
  // handler or point to the slow one.
  //
  // Pass parameter 'false' to avoid exception check in call_VM.
  __ call_VM(noreg, CAST_FROM_FN_PTR(address, InterpreterRuntime::prepare_native_call), R19_method, false);

  // Check for an exception while looking up the target method. If we
  // incurred one, bail.
  __ ld(pending_exception, thread_(pending_exception));
  __ cmpdi(CR0, pending_exception, 0);
  __ bne(CR0, exception_return_sync_check); // Has pending exception.

  // Reload signature handler, it may have been created/assigned in the meanwhile.
  __ ld(signature_handler_fd, method_(signature_handler));
  __ twi_0(signature_handler_fd); // Order wrt. load of klass mirror and entry point (isync is below).

  BIND(call_signature_handler);

  // Before we call the signature handler we push a new frame to
  // protect the interpreter frame volatile registers when we return
  // from jni but before we can get back to Java.

  // First set the frame anchor while the SP/FP registers are
  // convenient and the slow signature handler can use this same frame
  // anchor.

  bool support_vthread_preemption = Continuations::enabled() && LockingMode != LM_LEGACY;

  // We have a TOP_IJAVA_FRAME here, which belongs to us.
  Label last_java_pc;
  Label *resume_pc = support_vthread_preemption ? &last_java_pc : nullptr;
  __ set_top_ijava_frame_at_SP_as_last_Java_frame(R1_SP, R3_ARG1/*tmp*/, resume_pc);

  // Now the interpreter frame (and its call chain) have been
  // invalidated and flushed. We are now protected against eager
  // being enabled in native code. Even if it goes eager the
  // registers will be reloaded as clean and we will invalidate after
  // the call so no spurious flush should be possible.

  // Call signature handler and pass locals address.
  //
  // Our signature handlers copy required arguments to the C stack
  // (outgoing C args), R3_ARG1 to R10_ARG8, and FARG1 to FARG13.
  __ mr(R3_ARG1, R18_locals);
#if !defined(ABI_ELFv2)
  __ ld(signature_handler_fd, 0, signature_handler_fd);
#endif

  __ call_stub(signature_handler_fd);

  assert(__ nonvolatile_accross_vthread_preemtion(result_handler_addr),
         "result_handler_addr not preserved");
  // Save across call to native method.
  __ mr(result_handler_addr, R3_RET);
  __ ld(R11_scratch1, _abi0(callers_sp), R1_SP); // load FP

  __ isync(); // Acquire signature handler before trying to fetch the native entry point and klass mirror.

  // Set up fixed parameters and call the native method.
  // If the method is static, get mirror into R4_ARG2.
  {
    Label method_is_not_static;
    // Access_flags is non-volatile and still, no need to restore it.

    // Restore access flags.
    __ testbitdi(CR0, R0, access_flags, JVM_ACC_STATIC_BIT);
    __ bfalse(CR0, method_is_not_static);

    // Load mirror from interpreter frame (FP in R11_scratch1)
    __ ld(R21_tmp1, _ijava_state_neg(mirror), R11_scratch1);
    // R4_ARG2 = &state->_oop_temp;
    __ addi(R4_ARG2, R11_scratch1, _ijava_state_neg(oop_tmp));
    __ std(R21_tmp1/*mirror*/, _ijava_state_neg(oop_tmp), R11_scratch1);
    BIND(method_is_not_static);
  }

  // At this point, arguments have been copied off the stack into
  // their JNI positions. Oops are boxed in-place on the stack, with
  // handles copied to arguments. The result handler address is in a
  // register.

  // Pass JNIEnv address as first parameter.
  __ addir(R3_ARG1, thread_(jni_environment));

  // Load the native_method entry before we change the thread state.
  __ ld(native_method_fd, method_(native_function));

  //=============================================================================
  // Transition from _thread_in_Java to _thread_in_native. As soon as
  // we make this change the safepoint code needs to be certain that
  // the last Java frame we established is good. The pc in that frame
  // just needs to be near here not an actual return address.

  // We use release_store_fence to update values like the thread state, where
  // we don't want the current thread to continue until all our prior memory
  // accesses (including the new thread state) are visible to other threads.
  __ li(R0, _thread_in_native);
  __ release();

  // TODO PPC port assert(4 == JavaThread::sz_thread_state(), "unexpected field size");
  __ stw(R0, thread_(thread_state));

  //=============================================================================
  // Call the native method. Argument registers must not have been
  // overwritten since "__ call_stub(signature_handler);" (except for
  // ARG1 and ARG2 for static methods).

  if (support_vthread_preemption) {
    // result_handler_addr is a nonvolatile register. Its value will be preserved across
    // the native call but only if the call isn't preempted. To preserve its value even
    // in the case of preemption we save it in the lresult slot. It is restored at
    // resume_pc if, and only if the call was preempted. This works because only
    // j.l.Object::wait calls are preempted which don't return a result.
    __ std(result_handler_addr, _ijava_state_neg(lresult), R11_scratch1);
  }
  __ push_cont_fastpath();
  __ call_c(native_method_fd);
  __ pop_cont_fastpath();

  __ li(R0, 0);
  __ ld(R11_scratch1, 0, R1_SP);
  __ std(R3_RET, _ijava_state_neg(lresult), R11_scratch1);
  __ stfd(F1_RET, _ijava_state_neg(fresult), R11_scratch1);
  __ std(R0/*mirror*/, _ijava_state_neg(oop_tmp), R11_scratch1); // reset

  // Note: C++ interpreter needs the following here:
  // The frame_manager_lr field, which we use for setting the last
  // java frame, gets overwritten by the signature handler. Restore
  // it now.
  //__ get_PC_trash_LR(R11_scratch1);
  //__ std(R11_scratch1, _top_ijava_frame_abi(frame_manager_lr), R1_SP);

  // Because of GC R19_method may no longer be valid.

  // Block, if necessary, before resuming in _thread_in_Java state.
  // In order for GC to work, don't clear the last_Java_sp until after
  // blocking.

  //=============================================================================
  // Switch thread to "native transition" state before reading the
  // synchronization state. This additional state is necessary
  // because reading and testing the synchronization state is not
  // atomic w.r.t. GC, as this scenario demonstrates: Java thread A,
  // in _thread_in_native state, loads _not_synchronized and is
  // preempted. VM thread changes sync state to synchronizing and
  // suspends threads for GC. Thread A is resumed to finish this
  // native method, but doesn't block here since it didn't see any
  // synchronization in progress, and escapes.

  // We use release_store_fence to update values like the thread state, where
  // we don't want the current thread to continue until all our prior memory
  // accesses (including the new thread state) are visible to other threads.
  __ li(R0/*thread_state*/, _thread_in_native_trans);
  __ release();
  __ stw(R0/*thread_state*/, thread_(thread_state));
  if (!UseSystemMemoryBarrier) {
    __ fence();
  }

  // Now before we return to java we must look for a current safepoint
  // (a new safepoint can not start since we entered native_trans).
  // We must check here because a current safepoint could be modifying
  // the callers registers right this moment.

  // Acquire isn't strictly necessary here because of the fence, but
  // sync_state is declared to be volatile, so we do it anyway
  // (cmp-br-isync on one path, release (same as acquire on PPC64) on the other path).

  Label do_safepoint, sync_check_done;
  // No synchronization in progress nor yet synchronized.
  __ safepoint_poll(do_safepoint, sync_state, true /* at_return */, false /* in_nmethod */);

  // Not suspended.
  // TODO PPC port assert(4 == Thread::sz_suspend_flags(), "unexpected field size");
  __ lwz(suspend_flags, thread_(suspend_flags));
  __ cmpwi(CR1, suspend_flags, 0);
  __ beq(CR1, sync_check_done);

  __ bind(do_safepoint);
  __ isync();
  // Block. We do the call directly and leave the current
  // last_Java_frame setup undisturbed. We must save any possible
  // native result across the call. No oop is present.

  __ mr(R3_ARG1, R16_thread);
  __ call_c(CAST_FROM_FN_PTR(address, JavaThread::check_special_condition_for_native_trans));

  __ bind(sync_check_done);

  //=============================================================================
  // <<<<<< Back in Interpreter Frame >>>>>

  // We are in thread_in_native_trans here and back in the normal
  // interpreter frame. We don't have to do anything special about
  // safepoints and we can switch to Java mode anytime we are ready.

  // Note: frame::interpreter_frame_result has a dependency on how the
  // method result is saved across the call to post_method_exit. For
  // native methods it assumes that the non-FPU/non-void result is
  // saved in _native_lresult and a FPU result in _native_fresult. If
  // this changes then the interpreter_frame_result implementation
  // will need to be updated too.

  // On PPC64, we have stored the result directly after the native call.

  //=============================================================================
  // Back in Java

  // We use release_store_fence to update values like the thread state, where
  // we don't want the current thread to continue until all our prior memory
  // accesses (including the new thread state) are visible to other threads.
  __ li(R0/*thread_state*/, _thread_in_Java);
  __ lwsync(); // Acquire safepoint and suspend state, release thread state.
  __ stw(R0/*thread_state*/, thread_(thread_state));

  if (support_vthread_preemption) {
    // Check preemption for Object.wait()
    Label not_preempted;
    __ ld(R0, in_bytes(JavaThread::preempt_alternate_return_offset()), R16_thread);
    __ cmpdi(CR0, R0, 0);
    __ beq(CR0, not_preempted);
    __ mtlr(R0);
    __ li(R0, 0);
    __ std(R0, in_bytes(JavaThread::preempt_alternate_return_offset()), R16_thread);
    __ blr();

    // Execution will be resumed here when the vthread becomes runnable again.
    __ bind(*resume_pc);
    __ restore_after_resume(R11_scratch1 /* fp */);
    // We saved the result handler before the call
    __ ld(result_handler_addr, _ijava_state_neg(lresult), R11_scratch1);
#ifdef ASSERT
    // Clobber result slots. Only native methods returning void can be preemted currently.
    __ load_const(R3_RET, UCONST64(0xbad01001));
    __ std(R3_RET, _ijava_state_neg(lresult), R11_scratch1);
    __ std(R3_RET, _ijava_state_neg(fresult), R11_scratch1);
    // reset_last_Java_frame() below asserts that a last java sp is set
    __ asm_assert_mem8_is_zero(in_bytes(JavaThread::last_Java_sp_offset()),
        R16_thread, FILE_AND_LINE ": Last java sp should not be set when resuming");
    __ std(R3_RET, in_bytes(JavaThread::last_Java_sp_offset()), R16_thread);
#endif
    __ bind(not_preempted);
  }

  if (CheckJNICalls) {
    // clear_pending_jni_exception_check
    __ load_const_optimized(R0, 0L);
    __ st_ptr(R0, JavaThread::pending_jni_exception_check_fn_offset(), R16_thread);
  }

  __ reset_last_Java_frame();

  // Jvmdi/jvmpi support. Whether we've got an exception pending or
  // not, and whether unlocking throws an exception or not, we notify
  // on native method exit. If we do have an exception, we'll end up
  // in the caller's context to handle it, so if we don't do the
  // notify here, we'll drop it on the floor.
  __ notify_method_exit(true/*native method*/,
                        ilgl /*illegal state (not used for native methods)*/,
                        InterpreterMacroAssembler::NotifyJVMTI,
                        false /*check_exceptions*/);

  //=============================================================================
  // Handle exceptions

  if (synchronized) {
    __ unlock_object(R26_monitor); // Can also unlock methods.
  }

  // Reset active handles after returning from native.
  // thread->active_handles()->clear();
  __ ld(active_handles, thread_(active_handles));
  // TODO PPC port assert(4 == JNIHandleBlock::top_size_in_bytes(), "unexpected field size");
  __ li(R0, 0);
  __ stw(R0, in_bytes(JNIHandleBlock::top_offset()), active_handles);

  Label exception_return_sync_check_already_unlocked;
  __ ld(R0/*pending_exception*/, thread_(pending_exception));
  __ cmpdi(CR0, R0/*pending_exception*/, 0);
  __ bne(CR0, exception_return_sync_check_already_unlocked);

  //-----------------------------------------------------------------------------
  // No exception pending.

  // Move native method result back into proper registers and return.
  // Invoke result handler (may unbox/promote).
  __ ld(R11_scratch1, 0, R1_SP);
  __ ld(R3_RET, _ijava_state_neg(lresult), R11_scratch1);
  __ lfd(F1_RET, _ijava_state_neg(fresult), R11_scratch1);
  __ call_stub(result_handler_addr);

  __ merge_frames(/*top_frame_sp*/ R21_sender_SP, /*return_pc*/ R0, R11_scratch1, R12_scratch2);

  // Must use the return pc which was loaded from the caller's frame
  // as the VM uses return-pc-patching for deoptimization.
  __ mtlr(R0);
  __ blr();

  //-----------------------------------------------------------------------------
  // An exception is pending. We call into the runtime only if the
  // caller was not interpreted. If it was interpreted the
  // interpreter will do the correct thing. If it isn't interpreted
  // (call stub/compiled code) we will change our return and continue.

  BIND(exception_return_sync_check);

  if (synchronized) {
    __ unlock_object(R26_monitor); // Can also unlock methods.
  }
  BIND(exception_return_sync_check_already_unlocked);

  const Register return_pc = R31;

  __ ld(return_pc, 0, R1_SP);
  __ ld(return_pc, _abi0(lr), return_pc);

  // Get the address of the exception handler.
  __ call_VM_leaf(CAST_FROM_FN_PTR(address, SharedRuntime::exception_handler_for_return_address),
                  R16_thread,
                  return_pc /* return pc */);
  __ merge_frames(/*top_frame_sp*/ R21_sender_SP, noreg, R11_scratch1, R12_scratch2);

  // Load the PC of the exception handler into LR.
  __ mtlr(R3_RET);

  // Load exception into R3_ARG1 and clear pending exception in thread.
  __ ld(R3_ARG1/*exception*/, thread_(pending_exception));
  __ li(R4_ARG2, 0);
  __ std(R4_ARG2, thread_(pending_exception));

  // Load the original return pc into R4_ARG2.
  __ mr(R4_ARG2/*issuing_pc*/, return_pc);

  // Return to exception handler.
  __ blr();

  //=============================================================================
  // Counter overflow.

  if (inc_counter) {
    // Handle invocation counter overflow.
    __ bind(invocation_counter_overflow);

    generate_counter_overflow(continue_after_compile);
  }

  return entry;
}

// Generic interpreted method entry to (asm) interpreter.
//
address TemplateInterpreterGenerator::generate_normal_entry(bool synchronized, bool runtime_upcalls) {
  bool inc_counter = (UseCompiler || CountCompiledCalls) && !PreloadOnly;
  address entry = __ pc();
  // Generate the code to allocate the interpreter stack frame.
  Register Rsize_of_parameters = R4_ARG2, // Written by generate_fixed_frame.
           Rsize_of_locals     = R5_ARG3; // Written by generate_fixed_frame.

  // Does also a stack check to assure this frame fits on the stack.
  generate_fixed_frame(false, Rsize_of_parameters, Rsize_of_locals);

  // --------------------------------------------------------------------------
  // Zero out non-parameter locals.
  // Note: *Always* zero out non-parameter locals as Sparc does. It's not
  // worth to ask the flag, just do it.
  Register Rslot_addr = R6_ARG4,
           Rnum       = R7_ARG5;
  Label Lno_locals, Lzero_loop;

  // Set up the zeroing loop.
  __ subf(Rnum, Rsize_of_parameters, Rsize_of_locals);
  __ subf(Rslot_addr, Rsize_of_parameters, R18_locals);
  __ srdi_(Rnum, Rnum, Interpreter::logStackElementSize);
  __ beq(CR0, Lno_locals);
  __ li(R0, 0);
  __ mtctr(Rnum);

  // The zero locals loop.
  __ bind(Lzero_loop);
  __ std(R0, 0, Rslot_addr);
  __ addi(Rslot_addr, Rslot_addr, -Interpreter::stackElementSize);
  __ bdnz(Lzero_loop);

  __ bind(Lno_locals);

  // --------------------------------------------------------------------------
  // Counter increment and overflow check.
  Label invocation_counter_overflow;
  Label continue_after_compile;
  if (inc_counter || ProfileInterpreter) {

    Register Rdo_not_unlock_if_synchronized_addr = R11_scratch1;
    if (synchronized) {
      // Since at this point in the method invocation the exception handler
      // would try to exit the monitor of synchronized methods which hasn't
      // been entered yet, we set the thread local variable
      // _do_not_unlock_if_synchronized to true. If any exception was thrown by
      // runtime, exception handling i.e. unlock_if_synchronized_method will
      // check this thread local flag.
      // This flag has two effects, one is to force an unwind in the topmost
      // interpreter frame and not perform an unlock while doing so.
      __ li(R0, 1);
      __ stb(R0, in_bytes(JavaThread::do_not_unlock_if_synchronized_offset()), R16_thread);
    }

    // Argument and return type profiling.
    __ profile_parameters_type(R3_ARG1, R4_ARG2, R5_ARG3, R6_ARG4);

    // Increment invocation counter and check for overflow.
    if (inc_counter) {
      generate_counter_incr(&invocation_counter_overflow);
    }

    __ bind(continue_after_compile);
  }

  bang_stack_shadow_pages(false);

  if (inc_counter || ProfileInterpreter) {
    // Reset the _do_not_unlock_if_synchronized flag.
    if (synchronized) {
      __ li(R0, 0);
      __ stb(R0, in_bytes(JavaThread::do_not_unlock_if_synchronized_offset()), R16_thread);
    }
  }

  // --------------------------------------------------------------------------
  // Locking of synchronized methods. Must happen AFTER invocation_counter
  // check and stack overflow check, so method is not locked if overflows.
  if (synchronized) {
    lock_method(R3_ARG1, R4_ARG2, R5_ARG3);
  }
#ifdef ASSERT
  else {
    Label Lok;
    __ lhz(R0, in_bytes(Method::access_flags_offset()), R19_method);
    __ andi_(R0, R0, JVM_ACC_SYNCHRONIZED);
    __ asm_assert_eq("method needs synchronization");
    __ bind(Lok);
  }
#endif // ASSERT

  // --------------------------------------------------------------------------
  // JVMTI support
  __ notify_method_entry();

  // --------------------------------------------------------------------------
  // Start executing instructions.
  __ dispatch_next(vtos);

  // --------------------------------------------------------------------------
  if (inc_counter) {
    // Handle invocation counter overflow.
    __ bind(invocation_counter_overflow);
    generate_counter_overflow(continue_after_compile);
  }
  return entry;
}

// CRC32 Intrinsics.
//
// Contract on scratch and work registers.
// =======================================
//
// On ppc, the register set {R2..R12} is available in the interpreter as scratch/work registers.
// You should, however, keep in mind that {R3_ARG1..R10_ARG8} is the C-ABI argument register set.
// You can't rely on these registers across calls.
//
// The generators for CRC32_update and for CRC32_updateBytes use the
// scratch/work register set internally, passing the work registers
// as arguments to the MacroAssembler emitters as required.
//
// R3_ARG1..R6_ARG4 are preset to hold the incoming java arguments.
// Their contents is not constant but may change according to the requirements
// of the emitted code.
//
// All other registers from the scratch/work register set are used "internally"
// and contain garbage (i.e. unpredictable values) once blr() is reached.
// Basically, only R3_RET contains a defined value which is the function result.
//
/**
 * Method entry for static native methods:
 *   int java.util.zip.CRC32.update(int crc, int b)
 */
address TemplateInterpreterGenerator::generate_CRC32_update_entry() {
  assert(UseCRC32Intrinsics, "this intrinsic is not supported");
  address start = __ pc();  // Remember stub start address (is rtn value).
  Label slow_path;

  // Safepoint check
  const Register sync_state = R11_scratch1;
  __ safepoint_poll(slow_path, sync_state, false /* at_return */, false /* in_nmethod */);

  // We don't generate local frame and don't align stack because
  // we not even call stub code (we generate the code inline)
  // and there is no safepoint on this path.

  // Load java parameters.
  // R15_esp is callers operand stack pointer, i.e. it points to the parameters.
  const Register argP    = R15_esp;
  const Register crc     = R3_ARG1;  // crc value
  const Register data    = R4_ARG2;
  const Register table   = R5_ARG3;  // address of crc32 table

  BLOCK_COMMENT("CRC32_update {");

  // Arguments are reversed on java expression stack
#ifdef VM_LITTLE_ENDIAN
  int data_offs = 0+1*wordSize;      // (stack) address of byte value. Emitter expects address, not value.
                                     // Being passed as an int, the single byte is at offset +0.
#else
  int data_offs = 3+1*wordSize;      // (stack) address of byte value. Emitter expects address, not value.
                                     // Being passed from java as an int, the single byte is at offset +3.
#endif
  __ lwz(crc, 2*wordSize, argP);     // Current crc state, zero extend to 64 bit to have a clean register.
  __ lbz(data, data_offs, argP);     // Byte from buffer, zero-extended.
  __ load_const_optimized(table, StubRoutines::crc_table_addr(), R0);
  __ kernel_crc32_singleByteReg(crc, data, table, true);

  // Restore caller sp for c2i case (from compiled) and for resized sender frame (from interpreted).
  __ resize_frame_absolute(R21_sender_SP, R11_scratch1, R0);
  __ blr();

  // Generate a vanilla native entry as the slow path.
  BLOCK_COMMENT("} CRC32_update");
  BIND(slow_path);
  __ jump_to_entry(Interpreter::entry_for_kind(Interpreter::native), R11_scratch1);
  return start;
}

/**
 * Method entry for static native methods:
 *   int java.util.zip.CRC32.updateBytes(     int crc, byte[] b,  int off, int len)
 *   int java.util.zip.CRC32.updateByteBuffer(int crc, long* buf, int off, int len)
 */
address TemplateInterpreterGenerator::generate_CRC32_updateBytes_entry(AbstractInterpreter::MethodKind kind) {
  assert(UseCRC32Intrinsics, "this intrinsic is not supported");
  address start = __ pc();  // Remember stub start address (is rtn value).
  Label slow_path;

  // Safepoint check
  const Register sync_state = R11_scratch1;
  __ safepoint_poll(slow_path, sync_state, false /* at_return */, false /* in_nmethod */);

  // We don't generate local frame and don't align stack because
  // we not even call stub code (we generate the code inline)
  // and there is no safepoint on this path.

  // Load parameters.
  // Z_esp is callers operand stack pointer, i.e. it points to the parameters.
  const Register argP    = R15_esp;
  const Register crc     = R3_ARG1;  // crc value
  const Register data    = R4_ARG2;  // address of java byte array
  const Register dataLen = R5_ARG3;  // source data len
  const Register tmp     = R11_scratch1;

  // Arguments are reversed on java expression stack.
  // Calculate address of start element.
  if (kind == Interpreter::java_util_zip_CRC32_updateByteBuffer) { // Used for "updateByteBuffer direct".
    BLOCK_COMMENT("CRC32_updateByteBuffer {");
    // crc     @ (SP + 5W) (32bit)
    // buf     @ (SP + 3W) (64bit ptr to long array)
    // off     @ (SP + 2W) (32bit)
    // dataLen @ (SP + 1W) (32bit)
    // data = buf + off
    __ ld(  data,    3*wordSize, argP);  // start of byte buffer
    __ lwa( tmp,     2*wordSize, argP);  // byte buffer offset
    __ lwa( dataLen, 1*wordSize, argP);  // #bytes to process
    __ lwz( crc,     5*wordSize, argP);  // current crc state
    __ add( data, data, tmp);            // Add byte buffer offset.
  } else {                                                         // Used for "updateBytes update".
    BLOCK_COMMENT("CRC32_updateBytes {");
    // crc     @ (SP + 4W) (32bit)
    // buf     @ (SP + 3W) (64bit ptr to byte array)
    // off     @ (SP + 2W) (32bit)
    // dataLen @ (SP + 1W) (32bit)
    // data = buf + off + base_offset
    __ ld(  data,    3*wordSize, argP);  // start of byte buffer
    __ lwa( tmp,     2*wordSize, argP);  // byte buffer offset
    __ lwa( dataLen, 1*wordSize, argP);  // #bytes to process
    __ add( data, data, tmp);            // add byte buffer offset
    __ lwz( crc,     4*wordSize, argP);  // current crc state
    __ addi(data, data, arrayOopDesc::base_offset_in_bytes(T_BYTE));
  }

  __ crc32(crc, data, dataLen, R2, R6, R7, R8, R9, R10, R11, R12, false);

  // Restore caller sp for c2i case (from compiled) and for resized sender frame (from interpreted).
  __ resize_frame_absolute(R21_sender_SP, R11_scratch1, R0);
  __ blr();

  // Generate a vanilla native entry as the slow path.
  BLOCK_COMMENT("} CRC32_updateBytes(Buffer)");
  BIND(slow_path);
  __ jump_to_entry(Interpreter::entry_for_kind(Interpreter::native), R11_scratch1);
  return start;
}


/**
 * Method entry for intrinsic-candidate (non-native) methods:
 *   int java.util.zip.CRC32C.updateBytes(           int crc, byte[] b,  int off, int end)
 *   int java.util.zip.CRC32C.updateDirectByteBuffer(int crc, long* buf, int off, int end)
 * Unlike CRC32, CRC32C does not have any methods marked as native
 * CRC32C also uses an "end" variable instead of the length variable CRC32 uses
 **/
address TemplateInterpreterGenerator::generate_CRC32C_updateBytes_entry(AbstractInterpreter::MethodKind kind) {
  assert(UseCRC32CIntrinsics, "this intrinsic is not supported");
  address start = __ pc();  // Remember stub start address (is rtn value).

  // We don't generate local frame and don't align stack because
  // we not even call stub code (we generate the code inline)
  // and there is no safepoint on this path.

  // Load parameters.
  // Z_esp is callers operand stack pointer, i.e. it points to the parameters.
  const Register argP    = R15_esp;
  const Register crc     = R3_ARG1;  // crc value
  const Register data    = R4_ARG2;  // address of java byte array
  const Register dataLen = R5_ARG3;  // source data len
  const Register tmp     = R11_scratch1;

  // Arguments are reversed on java expression stack.
  // Calculate address of start element.
  if (kind == Interpreter::java_util_zip_CRC32C_updateDirectByteBuffer) { // Used for "updateDirectByteBuffer".
    BLOCK_COMMENT("CRC32C_updateDirectByteBuffer {");
    // crc     @ (SP + 5W) (32bit)
    // buf     @ (SP + 3W) (64bit ptr to long array)
    // off     @ (SP + 2W) (32bit)
    // dataLen @ (SP + 1W) (32bit)
    // data = buf + off
    __ ld(  data,    3*wordSize, argP);  // start of byte buffer
    __ lwa( tmp,     2*wordSize, argP);  // byte buffer offset
    __ lwa( dataLen, 1*wordSize, argP);  // #bytes to process
    __ lwz( crc,     5*wordSize, argP);  // current crc state
    __ add( data, data, tmp);            // Add byte buffer offset.
    __ sub( dataLen, dataLen, tmp);      // (end_index - offset)
  } else {                                                         // Used for "updateBytes update".
    BLOCK_COMMENT("CRC32C_updateBytes {");
    // crc     @ (SP + 4W) (32bit)
    // buf     @ (SP + 3W) (64bit ptr to byte array)
    // off     @ (SP + 2W) (32bit)
    // dataLen @ (SP + 1W) (32bit)
    // data = buf + off + base_offset
    __ ld(  data,    3*wordSize, argP);  // start of byte buffer
    __ lwa( tmp,     2*wordSize, argP);  // byte buffer offset
    __ lwa( dataLen, 1*wordSize, argP);  // #bytes to process
    __ add( data, data, tmp);            // add byte buffer offset
    __ sub( dataLen, dataLen, tmp);      // (end_index - offset)
    __ lwz( crc,     4*wordSize, argP);  // current crc state
    __ addi(data, data, arrayOopDesc::base_offset_in_bytes(T_BYTE));
  }

  __ crc32(crc, data, dataLen, R2, R6, R7, R8, R9, R10, R11, R12, true);

  // Restore caller sp for c2i case (from compiled) and for resized sender frame (from interpreted).
  __ resize_frame_absolute(R21_sender_SP, R11_scratch1, R0);
  __ blr();

  BLOCK_COMMENT("} CRC32C_update{Bytes|DirectByteBuffer}");
  return start;
}

address TemplateInterpreterGenerator::generate_currentThread() {
  address entry_point = __ pc();

  __ ld(R3_RET, JavaThread::vthread_offset(), R16_thread);
  __ resolve_oop_handle(R3_RET, R11_scratch1, R12_scratch2, MacroAssembler::PRESERVATION_FRAME_LR);

  // restore caller sp for c2i case (from compiled) and for resized sender frame (from interpreted).
  __ resize_frame_absolute(R21_sender_SP, R11_scratch1, R0);
  __ blr();

  return entry_point;
}

// Not supported
address TemplateInterpreterGenerator::generate_Float_intBitsToFloat_entry() { return nullptr; }
address TemplateInterpreterGenerator::generate_Float_floatToRawIntBits_entry() { return nullptr; }
address TemplateInterpreterGenerator::generate_Double_longBitsToDouble_entry() { return nullptr; }
address TemplateInterpreterGenerator::generate_Double_doubleToRawLongBits_entry() { return nullptr; }

// =============================================================================
// Exceptions

void TemplateInterpreterGenerator::generate_throw_exception() {
  Register Rexception    = R17_tos,
           Rcontinuation = R3_RET;

  // --------------------------------------------------------------------------
  // Entry point if an method returns with a pending exception (rethrow).
  Interpreter::_rethrow_exception_entry = __ pc();
  {
    __ restore_interpreter_state(R11_scratch1, false /*bcp_and_mdx_only*/, true /*restore_top_frame_sp*/);

    // Compiled code destroys templateTableBase, reload.
    __ load_const_optimized(R25_templateTableBase, (address)Interpreter::dispatch_table((TosState)0), R11_scratch1);
  }

  // Entry point if a interpreted method throws an exception (throw).
  Interpreter::_throw_exception_entry = __ pc();
  {
    __ mr(Rexception, R3_RET);

    __ verify_oop(Rexception);

    // Expression stack must be empty before entering the VM in case of an exception.
    __ empty_expression_stack();
    // Find exception handler address and preserve exception oop.
    // Call C routine to find handler and jump to it.
    __ call_VM(Rexception, CAST_FROM_FN_PTR(address, InterpreterRuntime::exception_handler_for_exception), Rexception);
    __ mtctr(Rcontinuation);
    // Push exception for exception handler bytecodes.
    __ push_ptr(Rexception);

    // Jump to exception handler (may be remove activation entry!).
    __ bctr();
  }

  // If the exception is not handled in the current frame the frame is
  // removed and the exception is rethrown (i.e. exception
  // continuation is _rethrow_exception).
  //
  // Note: At this point the bci is still the bxi for the instruction
  // which caused the exception and the expression stack is
  // empty. Thus, for any VM calls at this point, GC will find a legal
  // oop map (with empty expression stack).

  // In current activation
  // tos: exception
  // bcp: exception bcp

  // --------------------------------------------------------------------------
  // JVMTI PopFrame support

  Interpreter::_remove_activation_preserving_args_entry = __ pc();
  {
    // Set the popframe_processing bit in popframe_condition indicating that we are
    // currently handling popframe, so that call_VMs that may happen later do not
    // trigger new popframe handling cycles.
    __ lwz(R11_scratch1, in_bytes(JavaThread::popframe_condition_offset()), R16_thread);
    __ ori(R11_scratch1, R11_scratch1, JavaThread::popframe_processing_bit);
    __ stw(R11_scratch1, in_bytes(JavaThread::popframe_condition_offset()), R16_thread);

    // Empty the expression stack, as in normal exception handling.
    __ empty_expression_stack();
    __ unlock_if_synchronized_method(vtos, /* throw_monitor_exception */ false, /* install_monitor_exception */ false);

    // Check to see whether we are returning to a deoptimized frame.
    // (The PopFrame call ensures that the caller of the popped frame is
    // either interpreted or compiled and deoptimizes it if compiled.)
    // Note that we don't compare the return PC against the
    // deoptimization blob's unpack entry because of the presence of
    // adapter frames in C2.
    Label Lcaller_not_deoptimized;
    Register return_pc = R3_ARG1;
    __ ld(return_pc, 0, R1_SP);
    __ ld(return_pc, _abi0(lr), return_pc);
    __ call_VM_leaf(CAST_FROM_FN_PTR(address, InterpreterRuntime::interpreter_contains), return_pc);
    __ cmpdi(CR0, R3_RET, 0);
    __ bne(CR0, Lcaller_not_deoptimized);

    // The deoptimized case.
    // In this case, we can't call dispatch_next() after the frame is
    // popped, but instead must save the incoming arguments and restore
    // them after deoptimization has occurred.
    __ ld(R4_ARG2, in_bytes(Method::const_offset()), R19_method);
    __ lhz(R4_ARG2 /* number of params */, in_bytes(ConstMethod::size_of_parameters_offset()), R4_ARG2);
    __ slwi(R4_ARG2, R4_ARG2, Interpreter::logStackElementSize);
    __ addi(R5_ARG3, R18_locals, Interpreter::stackElementSize);
    __ subf(R5_ARG3, R4_ARG2, R5_ARG3);
    // Save these arguments.
    __ call_VM_leaf(CAST_FROM_FN_PTR(address, Deoptimization::popframe_preserve_args), R16_thread, R4_ARG2, R5_ARG3);

    // Inform deoptimization that it is responsible for restoring these arguments.
    __ load_const_optimized(R11_scratch1, JavaThread::popframe_force_deopt_reexecution_bit);
    __ stw(R11_scratch1, in_bytes(JavaThread::popframe_condition_offset()), R16_thread);

    // Return from the current method into the deoptimization blob. Will eventually
    // end up in the deopt interpreter entry, deoptimization prepared everything that
    // we will reexecute the call that called us.
    __ merge_frames(/*top_frame_sp*/ R21_sender_SP, /*reload return_pc*/ return_pc, R11_scratch1, R12_scratch2);
    __ mtlr(return_pc);
    __ pop_cont_fastpath();
    __ blr();

    // The non-deoptimized case.
    __ bind(Lcaller_not_deoptimized);

    // Clear the popframe condition flag.
    __ li(R0, 0);
    __ stw(R0, in_bytes(JavaThread::popframe_condition_offset()), R16_thread);

    // Get out of the current method and re-execute the call that called us.
    __ merge_frames(/*top_frame_sp*/ R21_sender_SP, /*return_pc*/ noreg, R11_scratch1, R12_scratch2);
    __ pop_cont_fastpath();
    __ restore_interpreter_state(R11_scratch1, false /*bcp_and_mdx_only*/, true /*restore_top_frame_sp*/);
    if (ProfileInterpreter) {
      __ set_method_data_pointer_for_bcp();
      __ ld(R11_scratch1, 0, R1_SP);
      __ std(R28_mdx, _ijava_state_neg(mdx), R11_scratch1);
    }
#if INCLUDE_JVMTI
    Label L_done;

    __ lbz(R11_scratch1, 0, R14_bcp);
    __ cmpwi(CR0, R11_scratch1, Bytecodes::_invokestatic);
    __ bne(CR0, L_done);

    // The member name argument must be restored if _invokestatic is re-executed after a PopFrame call.
    // Detect such a case in the InterpreterRuntime function and return the member name argument, or null.
    __ ld(R4_ARG2, 0, R18_locals);
    __ call_VM(R4_ARG2, CAST_FROM_FN_PTR(address, InterpreterRuntime::member_name_arg_or_null), R4_ARG2, R19_method, R14_bcp);

    __ cmpdi(CR0, R4_ARG2, 0);
    __ beq(CR0, L_done);
    __ std(R4_ARG2, wordSize, R15_esp);
    __ bind(L_done);
#endif // INCLUDE_JVMTI
    __ dispatch_next(vtos);
  }
  // end of JVMTI PopFrame support

  // --------------------------------------------------------------------------
  // Remove activation exception entry.
  // This is jumped to if an interpreted method can't handle an exception itself
  // (we come from the throw/rethrow exception entry above). We're going to call
  // into the VM to find the exception handler in the caller, pop the current
  // frame and return the handler we calculated.
  Interpreter::_remove_activation_entry = __ pc();
  {
    __ pop_ptr(Rexception);
    __ verify_oop(Rexception);
    __ std(Rexception, in_bytes(JavaThread::vm_result_offset()), R16_thread);

    __ unlock_if_synchronized_method(vtos, /* throw_monitor_exception */ false, true);
    __ notify_method_exit(false, vtos, InterpreterMacroAssembler::SkipNotifyJVMTI, false);

    __ get_vm_result(Rexception);

    // We are done with this activation frame; find out where to go next.
    // The continuation point will be an exception handler, which expects
    // the following registers set up:
    //
    // RET:  exception oop
    // ARG2: Issuing PC (see generate_exception_blob()), only used if the caller is compiled.

    Register return_pc = R31; // Needs to survive the runtime call.
    __ ld(return_pc, 0, R1_SP);
    __ ld(return_pc, _abi0(lr), return_pc);
    __ call_VM_leaf(CAST_FROM_FN_PTR(address, SharedRuntime::exception_handler_for_return_address), R16_thread, return_pc);

    // Remove the current activation.
    __ merge_frames(/*top_frame_sp*/ R21_sender_SP, /*return_pc*/ noreg, R11_scratch1, R12_scratch2);
    __ pop_cont_fastpath();

    __ mr(R4_ARG2, return_pc);
    __ mtlr(R3_RET);
    __ mr(R3_RET, Rexception);
    __ blr();
  }
}

// JVMTI ForceEarlyReturn support.
// Returns "in the middle" of a method with a "fake" return value.
address TemplateInterpreterGenerator::generate_earlyret_entry_for(TosState state) {

  Register Rscratch1 = R11_scratch1,
           Rscratch2 = R12_scratch2;

  address entry = __ pc();
  __ empty_expression_stack();

  __ load_earlyret_value(state, Rscratch1);

  __ ld(Rscratch1, in_bytes(JavaThread::jvmti_thread_state_offset()), R16_thread);
  // Clear the earlyret state.
  __ li(R0, 0);
  __ stw(R0, in_bytes(JvmtiThreadState::earlyret_state_offset()), Rscratch1);

  __ remove_activation(state, false, false);
  // Copied from TemplateTable::_return.
  // Restoration of lr done by remove_activation.
  switch (state) {
    // Narrow result if state is itos but result type is smaller.
    case btos:
    case ztos:
    case ctos:
    case stos:
    case itos: __ narrow(R17_tos); /* fall through */
    case ltos:
    case atos: __ mr(R3_RET, R17_tos); break;
    case ftos:
    case dtos: __ fmr(F1_RET, F15_ftos); break;
    case vtos: // This might be a constructor. Final fields (and volatile fields on PPC64) need
               // to get visible before the reference to the object gets stored anywhere.
               __ membar(Assembler::StoreStore); break;
    default  : ShouldNotReachHere();
  }
  __ blr();

  return entry;
} // end of ForceEarlyReturn support

//-----------------------------------------------------------------------------
// Helper for vtos entry point generation

void TemplateInterpreterGenerator::set_vtos_entry_points(Template* t,
                                                         address& bep,
                                                         address& cep,
                                                         address& sep,
                                                         address& aep,
                                                         address& iep,
                                                         address& lep,
                                                         address& fep,
                                                         address& dep,
                                                         address& vep) {
  assert(t->is_valid() && t->tos_in() == vtos, "illegal template");
  Label L;

  aep = __ pc();  __ push_ptr();  __ b(L);
  fep = __ pc();  __ push_f();    __ b(L);
  dep = __ pc();  __ push_d();    __ b(L);
  lep = __ pc();  __ push_l();    __ b(L);
  __ align(32, 12, 24); // align L
  bep = cep = sep =
  iep = __ pc();  __ push_i();
  vep = __ pc();
  __ bind(L);
  generate_and_dispatch(t);
}

//-----------------------------------------------------------------------------

void TemplateInterpreterGenerator::count_bytecode() {
  int offs = __ load_const_optimized(R11_scratch1, (address) &BytecodeCounter::_counter_value, R12_scratch2, true);
  __ lwz(R12_scratch2, offs, R11_scratch1);
  __ addi(R12_scratch2, R12_scratch2, 1);
  __ stw(R12_scratch2, offs, R11_scratch1);
}

void TemplateInterpreterGenerator::histogram_bytecode(Template* t) {
  int offs = __ load_const_optimized(R11_scratch1, (address) &BytecodeHistogram::_counters[t->bytecode()], R12_scratch2, true);
  __ lwz(R12_scratch2, offs, R11_scratch1);
  __ addi(R12_scratch2, R12_scratch2, 1);
  __ stw(R12_scratch2, offs, R11_scratch1);
}

// Non-product code
#ifndef PRODUCT
address TemplateInterpreterGenerator::generate_trace_code(TosState state) {
  //__ flush_bundle();
  address entry = __ pc();

  const char *bname = nullptr;
  uint tsize = 0;
  switch(state) {
  case ftos:
    bname = "trace_code_ftos {";
    tsize = 2;
    break;
  case btos:
    bname = "trace_code_btos {";
    tsize = 2;
    break;
  case ztos:
    bname = "trace_code_ztos {";
    tsize = 2;
    break;
  case ctos:
    bname = "trace_code_ctos {";
    tsize = 2;
    break;
  case stos:
    bname = "trace_code_stos {";
    tsize = 2;
    break;
  case itos:
    bname = "trace_code_itos {";
    tsize = 2;
    break;
  case ltos:
    bname = "trace_code_ltos {";
    tsize = 3;
    break;
  case atos:
    bname = "trace_code_atos {";
    tsize = 2;
    break;
  case vtos:
    // Note: In case of vtos, the topmost of stack value could be a int or doubl
    // In case of a double (2 slots) we won't see the 2nd stack value.
    // Maybe we simply should print the topmost 3 stack slots to cope with the problem.
    bname = "trace_code_vtos {";
    tsize = 2;

    break;
  case dtos:
    bname = "trace_code_dtos {";
    tsize = 3;
    break;
  default:
    ShouldNotReachHere();
  }
  BLOCK_COMMENT(bname);

  // Support short-cut for TraceBytecodesAt.
  // Don't call into the VM if we don't want to trace to speed up things.
  Label Lskip_vm_call;
  if (TraceBytecodesAt > 0) {
    int offs1 = __ load_const_optimized(R11_scratch1, (address) &TraceBytecodesAt, R0, true);
    int offs2 = __ load_const_optimized(R12_scratch2, (address) &BytecodeCounter::_counter_value, R0, true);
    __ ld(R11_scratch1, offs1, R11_scratch1);
    __ ld(R12_scratch2, offs2, R12_scratch2);
    __ cmpd(CR0, R12_scratch2, R11_scratch1);
    __ blt(CR0, Lskip_vm_call);
  }

  __ push(state);
  // Load 2 topmost expression stack values.
  __ ld(R6_ARG4, tsize*Interpreter::stackElementSize, R15_esp);
  __ ld(R5_ARG3, Interpreter::stackElementSize, R15_esp);
  __ mflr(R31);
  __ call_VM(noreg, CAST_FROM_FN_PTR(address, InterpreterRuntime::trace_bytecode), /* unused */ R4_ARG2, R5_ARG3, R6_ARG4, false);
  __ mtlr(R31);
  __ pop(state);

  if (TraceBytecodesAt > 0) {
    __ bind(Lskip_vm_call);
  }
  __ blr();
  BLOCK_COMMENT("} trace_code");
  return entry;
}

<<<<<<< HEAD
=======
void TemplateInterpreterGenerator::count_bytecode() {
  int offs = __ load_const_optimized(R11_scratch1, (address) &BytecodeCounter::_counter_value, R12_scratch2, true);
  __ ld(R12_scratch2, offs, R11_scratch1);
  __ addi(R12_scratch2, R12_scratch2, 1);
  __ std(R12_scratch2, offs, R11_scratch1);
}

void TemplateInterpreterGenerator::histogram_bytecode(Template* t) {
  int offs = __ load_const_optimized(R11_scratch1, (address) &BytecodeHistogram::_counters[t->bytecode()], R12_scratch2, true);
  __ lwz(R12_scratch2, offs, R11_scratch1);
  __ addi(R12_scratch2, R12_scratch2, 1);
  __ stw(R12_scratch2, offs, R11_scratch1);
}

>>>>>>> 0460978e
void TemplateInterpreterGenerator::histogram_bytecode_pair(Template* t) {
  const Register addr = R11_scratch1,
                 tmp  = R12_scratch2;
  // Get index, shift out old bytecode, bring in new bytecode, and store it.
  // _index = (_index >> log2_number_of_codes) |
  //          (bytecode << log2_number_of_codes);
  int offs1 = __ load_const_optimized(addr, (address)&BytecodePairHistogram::_index, tmp, true);
  __ lwz(tmp, offs1, addr);
  __ srwi(tmp, tmp, BytecodePairHistogram::log2_number_of_codes);
  __ ori(tmp, tmp, ((int) t->bytecode()) << BytecodePairHistogram::log2_number_of_codes);
  __ stw(tmp, offs1, addr);

  // Bump bucket contents.
  // _counters[_index] ++;
  int offs2 = __ load_const_optimized(addr, (address)&BytecodePairHistogram::_counters, R0, true);
  __ sldi(tmp, tmp, LogBytesPerInt);
  __ add(addr, tmp, addr);
  __ lwz(tmp, offs2, addr);
  __ addi(tmp, tmp, 1);
  __ stw(tmp, offs2, addr);
}

void TemplateInterpreterGenerator::trace_bytecode(Template* t) {
  // Call a little run-time stub to avoid blow-up for each bytecode.
  // The run-time runtime saves the right registers, depending on
  // the tosca in-state for the given template.

  assert(Interpreter::trace_code(t->tos_in()) != nullptr,
         "entry must have been generated");

  // Note: we destroy LR here.
  __ bl(Interpreter::trace_code(t->tos_in()));
}

void TemplateInterpreterGenerator::stop_interpreter_at() {
  Label L;
  int offs1 = __ load_const_optimized(R11_scratch1, (address) &StopInterpreterAt, R0, true);
  int offs2 = __ load_const_optimized(R12_scratch2, (address) &BytecodeCounter::_counter_value, R0, true);
  __ ld(R11_scratch1, offs1, R11_scratch1);
  __ ld(R12_scratch2, offs2, R12_scratch2);
  __ cmpd(CR0, R12_scratch2, R11_scratch1);
  __ bne(CR0, L);
  __ illtrap();
  __ bind(L);
}

#endif // !PRODUCT<|MERGE_RESOLUTION|>--- conflicted
+++ resolved
@@ -2267,20 +2267,6 @@
 
 //-----------------------------------------------------------------------------
 
-void TemplateInterpreterGenerator::count_bytecode() {
-  int offs = __ load_const_optimized(R11_scratch1, (address) &BytecodeCounter::_counter_value, R12_scratch2, true);
-  __ lwz(R12_scratch2, offs, R11_scratch1);
-  __ addi(R12_scratch2, R12_scratch2, 1);
-  __ stw(R12_scratch2, offs, R11_scratch1);
-}
-
-void TemplateInterpreterGenerator::histogram_bytecode(Template* t) {
-  int offs = __ load_const_optimized(R11_scratch1, (address) &BytecodeHistogram::_counters[t->bytecode()], R12_scratch2, true);
-  __ lwz(R12_scratch2, offs, R11_scratch1);
-  __ addi(R12_scratch2, R12_scratch2, 1);
-  __ stw(R12_scratch2, offs, R11_scratch1);
-}
-
 // Non-product code
 #ifndef PRODUCT
 address TemplateInterpreterGenerator::generate_trace_code(TosState state) {
@@ -2367,9 +2353,8 @@
   BLOCK_COMMENT("} trace_code");
   return entry;
 }
-
-<<<<<<< HEAD
-=======
+#endif //PRODUCT
+
 void TemplateInterpreterGenerator::count_bytecode() {
   int offs = __ load_const_optimized(R11_scratch1, (address) &BytecodeCounter::_counter_value, R12_scratch2, true);
   __ ld(R12_scratch2, offs, R11_scratch1);
@@ -2384,7 +2369,7 @@
   __ stw(R12_scratch2, offs, R11_scratch1);
 }
 
->>>>>>> 0460978e
+#ifndef PRODUCT
 void TemplateInterpreterGenerator::histogram_bytecode_pair(Template* t) {
   const Register addr = R11_scratch1,
                  tmp  = R12_scratch2;
