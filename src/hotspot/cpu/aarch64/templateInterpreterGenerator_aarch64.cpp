/*
 * Copyright (c) 2003, 2025, Oracle and/or its affiliates. All rights reserved.
 * Copyright (c) 2014, 2020, Red Hat Inc. All rights reserved.
 * DO NOT ALTER OR REMOVE COPYRIGHT NOTICES OR THIS FILE HEADER.
 *
 * This code is free software; you can redistribute it and/or modify it
 * under the terms of the GNU General Public License version 2 only, as
 * published by the Free Software Foundation.
 *
 * This code is distributed in the hope that it will be useful, but WITHOUT
 * ANY WARRANTY; without even the implied warranty of MERCHANTABILITY or
 * FITNESS FOR A PARTICULAR PURPOSE.  See the GNU General Public License
 * version 2 for more details (a copy is included in the LICENSE file that
 * accompanied this code).
 *
 * You should have received a copy of the GNU General Public License version
 * 2 along with this work; if not, write to the Free Software Foundation,
 * Inc., 51 Franklin St, Fifth Floor, Boston, MA 02110-1301 USA.
 *
 * Please contact Oracle, 500 Oracle Parkway, Redwood Shores, CA 94065 USA
 * or visit www.oracle.com if you need additional information or have any
 * questions.
 *
 */

#include "asm/macroAssembler.inline.hpp"
#include "classfile/javaClasses.hpp"
#include "compiler/disassembler.hpp"
#include "compiler/compiler_globals.hpp"
#include "gc/shared/barrierSetAssembler.hpp"
#include "interpreter/bytecodeHistogram.hpp"
#include "interpreter/interpreter.hpp"
#include "interpreter/interpreterRuntime.hpp"
#include "interpreter/interp_masm.hpp"
#include "interpreter/templateInterpreterGenerator.hpp"
#include "interpreter/templateTable.hpp"
#include "interpreter/bytecodeTracer.hpp"
#include "memory/resourceArea.hpp"
#include "oops/arrayOop.hpp"
#include "oops/method.hpp"
#include "oops/methodCounters.hpp"
#include "oops/methodData.hpp"
#include "oops/oop.inline.hpp"
#include "oops/resolvedIndyEntry.hpp"
#include "oops/resolvedMethodEntry.hpp"
#include "prims/jvmtiExport.hpp"
#include "prims/jvmtiThreadState.hpp"
#include "runtime/arguments.hpp"
#include "runtime/deoptimization.hpp"
#include "runtime/frame.inline.hpp"
#include "runtime/globals.hpp"
#include "runtime/jniHandles.hpp"
#include "runtime/sharedRuntime.hpp"
#include "runtime/stubRoutines.hpp"
#include "runtime/synchronizer.hpp"
#include "runtime/timer.hpp"
#include "runtime/vframeArray.hpp"
#include "utilities/checkedCast.hpp"
#include "utilities/debug.hpp"
#include "utilities/powerOfTwo.hpp"
#include <sys/types.h>

// Size of interpreter code.  Increase if too small.  Interpreter will
// fail with a guarantee ("not enough space for interpreter generation");
// if too small.
// Run with +PrintInterpreter to get the VM to print out the size.
// Max size with JVMTI
int TemplateInterpreter::InterpreterCodeSize = 200 * 1024;

#define __ Disassembler::hook<InterpreterMacroAssembler>(__FILE__, __LINE__, _masm)->

address TemplateInterpreterGenerator::generate_slow_signature_handler() {
  address entry = __ pc();

  __ andr(esp, esp, -16);
  __ mov(c_rarg3, esp);
  // rmethod
  // rlocals
  // c_rarg3: first stack arg - wordSize

  // adjust sp
  __ sub(sp, c_rarg3, 18 * wordSize);
  __ str(lr, Address(__ pre(sp, -2 * wordSize)));
  __ call_VM(noreg,
             CAST_FROM_FN_PTR(address,
                              InterpreterRuntime::slow_signature_handler),
             rmethod, rlocals, c_rarg3);

  // r0: result handler

  // Stack layout:
  // rsp: return address           <- sp
  //      1 garbage
  //      8 integer args (if static first is unused)
  //      1 float/double identifiers
  //      8 double args
  //        stack args              <- esp
  //        garbage
  //        expression stack bottom
  //        bcp (null)
  //        ...

  // Restore LR
  __ ldr(lr, Address(__ post(sp, 2 * wordSize)));

  // Do FP first so we can use c_rarg3 as temp
  __ ldrw(c_rarg3, Address(sp, 9 * wordSize)); // float/double identifiers

  for (int i = 0; i < Argument::n_float_register_parameters_c; i++) {
    const FloatRegister r = as_FloatRegister(i);

    Label d, done;

    __ tbnz(c_rarg3, i, d);
    __ ldrs(r, Address(sp, (10 + i) * wordSize));
    __ b(done);
    __ bind(d);
    __ ldrd(r, Address(sp, (10 + i) * wordSize));
    __ bind(done);
  }

  // c_rarg0 contains the result from the call of
  // InterpreterRuntime::slow_signature_handler so we don't touch it
  // here.  It will be loaded with the JNIEnv* later.
  __ ldr(c_rarg1, Address(sp, 1 * wordSize));
  for (int i = c_rarg2->encoding(); i <= c_rarg7->encoding(); i += 2) {
    Register rm = as_Register(i), rn = as_Register(i+1);
    __ ldp(rm, rn, Address(sp, i * wordSize));
  }

  __ add(sp, sp, 18 * wordSize);
  __ ret(lr);

  return entry;
}


//
// Various method entries
//

address TemplateInterpreterGenerator::generate_math_entry(AbstractInterpreter::MethodKind kind) {
  // rmethod: Method*
  // r19_sender_sp: sender sp
  // esp: args

  // These don't need a safepoint check because they aren't virtually
  // callable. We won't enter these intrinsics from compiled code.
  // If in the future we added an intrinsic which was virtually callable
  // we'd have to worry about how to safepoint so that this code is used.

  // mathematical functions inlined by compiler
  // (interpreter must provide identical implementation
  // in order to avoid monotonicity bugs when switching
  // from interpreter to compiler in the middle of some
  // computation)
  //
  // stack:
  //        [ arg ] <-- esp
  //        [ arg ]
  // retaddr in lr

  address entry_point = nullptr;
  Register continuation = lr;
  switch (kind) {
  case Interpreter::java_lang_math_abs:
    entry_point = __ pc();
    __ ldrd(v0, Address(esp));
    __ fabsd(v0, v0);
    __ mov(sp, r19_sender_sp); // Restore caller's SP
    break;
  case Interpreter::java_lang_math_sqrt:
    entry_point = __ pc();
    __ ldrd(v0, Address(esp));
    __ fsqrtd(v0, v0);
    __ mov(sp, r19_sender_sp);
    break;
  case Interpreter::java_lang_math_sin :
  case Interpreter::java_lang_math_cos :
  case Interpreter::java_lang_math_tan :
  case Interpreter::java_lang_math_log :
  case Interpreter::java_lang_math_log10 :
  case Interpreter::java_lang_math_exp :
    entry_point = __ pc();
    __ ldrd(v0, Address(esp));
    __ mov(sp, r19_sender_sp);
    __ mov(r23, lr);
    continuation = r23;  // The first free callee-saved register
    generate_transcendental_entry(kind, 1);
    break;
  case Interpreter::java_lang_math_pow :
    entry_point = __ pc();
    __ mov(r23, lr);
    continuation = r23;
    __ ldrd(v0, Address(esp, 2 * Interpreter::stackElementSize));
    __ ldrd(v1, Address(esp));
    __ mov(sp, r19_sender_sp);
    generate_transcendental_entry(kind, 2);
    break;
  case Interpreter::java_lang_math_fmaD :
    if (UseFMA) {
      entry_point = __ pc();
      __ ldrd(v0, Address(esp, 4 * Interpreter::stackElementSize));
      __ ldrd(v1, Address(esp, 2 * Interpreter::stackElementSize));
      __ ldrd(v2, Address(esp));
      __ fmaddd(v0, v0, v1, v2);
      __ mov(sp, r19_sender_sp); // Restore caller's SP
    }
    break;
  case Interpreter::java_lang_math_fmaF :
    if (UseFMA) {
      entry_point = __ pc();
      __ ldrs(v0, Address(esp, 2 * Interpreter::stackElementSize));
      __ ldrs(v1, Address(esp, Interpreter::stackElementSize));
      __ ldrs(v2, Address(esp));
      __ fmadds(v0, v0, v1, v2);
      __ mov(sp, r19_sender_sp); // Restore caller's SP
    }
    break;
  default:
    ;
  }
  if (entry_point) {
    __ br(continuation);
  }

  return entry_point;
}

  // double trigonometrics and transcendentals
  // static jdouble dsin(jdouble x);
  // static jdouble dcos(jdouble x);
  // static jdouble dtan(jdouble x);
  // static jdouble dlog(jdouble x);
  // static jdouble dlog10(jdouble x);
  // static jdouble dexp(jdouble x);
  // static jdouble dpow(jdouble x, jdouble y);

void TemplateInterpreterGenerator::generate_transcendental_entry(AbstractInterpreter::MethodKind kind, int fpargs) {
  address fn;
  switch (kind) {
  case Interpreter::java_lang_math_sin :
    if (StubRoutines::dsin() == nullptr) {
      fn = CAST_FROM_FN_PTR(address, SharedRuntime::dsin);
    } else {
      fn = CAST_FROM_FN_PTR(address, StubRoutines::dsin());
    }
    break;
  case Interpreter::java_lang_math_cos :
    if (StubRoutines::dcos() == nullptr) {
      fn = CAST_FROM_FN_PTR(address, SharedRuntime::dcos);
    } else {
      fn = CAST_FROM_FN_PTR(address, StubRoutines::dcos());
    }
    break;
  case Interpreter::java_lang_math_tan :
    if (StubRoutines::dtan() == nullptr) {
      fn = CAST_FROM_FN_PTR(address, SharedRuntime::dtan);
    } else {
      fn = CAST_FROM_FN_PTR(address, StubRoutines::dtan());
    }
    break;
  case Interpreter::java_lang_math_log :
    if (StubRoutines::dlog() == nullptr) {
      fn = CAST_FROM_FN_PTR(address, SharedRuntime::dlog);
    } else {
      fn = CAST_FROM_FN_PTR(address, StubRoutines::dlog());
    }
    break;
  case Interpreter::java_lang_math_log10 :
    if (StubRoutines::dlog10() == nullptr) {
      fn = CAST_FROM_FN_PTR(address, SharedRuntime::dlog10);
    } else {
      fn = CAST_FROM_FN_PTR(address, StubRoutines::dlog10());
    }
    break;
  case Interpreter::java_lang_math_exp :
    if (StubRoutines::dexp() == nullptr) {
      fn = CAST_FROM_FN_PTR(address, SharedRuntime::dexp);
    } else {
      fn = CAST_FROM_FN_PTR(address, StubRoutines::dexp());
    }
    break;
  case Interpreter::java_lang_math_pow :
    if (StubRoutines::dpow() == nullptr) {
      fn = CAST_FROM_FN_PTR(address, SharedRuntime::dpow);
    } else {
      fn = CAST_FROM_FN_PTR(address, StubRoutines::dpow());
    }
    break;
  default:
    ShouldNotReachHere();
    fn = nullptr;  // unreachable
  }
  __ mov(rscratch1, fn);
  __ blr(rscratch1);
}

address TemplateInterpreterGenerator::generate_Float_float16ToFloat_entry() {
  assert(VM_Version::supports_float16(), "this intrinsic is not supported");
  // r19_sender_sp: sender sp
  // stack:
  //        [ arg ] <-- esp
  //        [ arg ]
  // retaddr in lr
  // result in v0

  address entry_point = __ pc();
  __ ldrw(c_rarg0, Address(esp));
  __ flt16_to_flt(v0, c_rarg0, v1);
  __ mov(sp, r19_sender_sp); // Restore caller's SP
  __ br(lr);
  return entry_point;
}

address TemplateInterpreterGenerator::generate_Float_floatToFloat16_entry() {
  assert(VM_Version::supports_float16(), "this intrinsic is not supported");
  // r19_sender_sp: sender sp
  // stack:
  //        [ arg ] <-- esp
  //        [ arg ]
  // retaddr in lr
  // result in c_rarg0

  address entry_point = __ pc();
  __ ldrs(v0, Address(esp));
  __ flt_to_flt16(c_rarg0, v0, v1);
  __ mov(sp, r19_sender_sp); // Restore caller's SP
  __ br(lr);
  return entry_point;
}

// Abstract method entry
// Attempt to execute abstract method. Throw exception
address TemplateInterpreterGenerator::generate_abstract_entry(void) {
  // rmethod: Method*
  // r19_sender_sp: sender SP

  address entry_point = __ pc();

  // abstract method entry

  //  pop return address, reset last_sp to null
  __ empty_expression_stack();
  __ restore_bcp();      // bcp must be correct for exception handler   (was destroyed)
  __ restore_locals();   // make sure locals pointer is correct as well (was destroyed)

  // throw exception
  __ call_VM(noreg, CAST_FROM_FN_PTR(address,
                                     InterpreterRuntime::throw_AbstractMethodErrorWithMethod),
                                     rmethod);
  // the call_VM checks for exception, so we should never return here.
  __ should_not_reach_here();

  return entry_point;
}

address TemplateInterpreterGenerator::generate_StackOverflowError_handler() {
  address entry = __ pc();

#ifdef ASSERT
  {
    Label L;
    __ ldr(rscratch1, Address(rfp,
                       frame::interpreter_frame_monitor_block_top_offset *
                       wordSize));
    __ lea(rscratch1, Address(rfp, rscratch1, Address::lsl(Interpreter::logStackElementSize)));
    __ mov(rscratch2, sp);
    __ cmp(rscratch1, rscratch2); // maximal rsp for current rfp (stack
                           // grows negative)
    __ br(Assembler::HS, L); // check if frame is complete
    __ stop ("interpreter frame not set up");
    __ bind(L);
  }
#endif // ASSERT
  // Restore bcp under the assumption that the current frame is still
  // interpreted
  __ restore_bcp();

  // expression stack must be empty before entering the VM if an
  // exception happened
  __ empty_expression_stack();
  // throw exception
  __ call_VM(noreg,
             CAST_FROM_FN_PTR(address,
                              InterpreterRuntime::throw_StackOverflowError));
  return entry;
}

address TemplateInterpreterGenerator::generate_ArrayIndexOutOfBounds_handler() {
  address entry = __ pc();
  // expression stack must be empty before entering the VM if an
  // exception happened
  __ empty_expression_stack();
  // setup parameters

  // ??? convention: expect aberrant index in register r1
  __ movw(c_rarg2, r1);
  // ??? convention: expect array in register r3
  __ mov(c_rarg1, r3);
  __ call_VM(noreg,
             CAST_FROM_FN_PTR(address,
                              InterpreterRuntime::
                              throw_ArrayIndexOutOfBoundsException),
             c_rarg1, c_rarg2);
  return entry;
}

address TemplateInterpreterGenerator::generate_ClassCastException_handler() {
  address entry = __ pc();

  // object is at TOS
  __ pop(c_rarg1);

  // expression stack must be empty before entering the VM if an
  // exception happened
  __ empty_expression_stack();

  __ call_VM(noreg,
             CAST_FROM_FN_PTR(address,
                              InterpreterRuntime::
                              throw_ClassCastException),
             c_rarg1);
  return entry;
}

address TemplateInterpreterGenerator::generate_exception_handler_common(
        const char* name, const char* message, bool pass_oop) {
  assert(!pass_oop || message == nullptr, "either oop or message but not both");
  address entry = __ pc();
  if (pass_oop) {
    // object is at TOS
    __ pop(c_rarg2);
  }
  // expression stack must be empty before entering the VM if an
  // exception happened
  __ empty_expression_stack();
  // setup parameters
  __ lea(c_rarg1, Address((address)name));
  if (pass_oop) {
    __ call_VM(r0, CAST_FROM_FN_PTR(address,
                                    InterpreterRuntime::
                                    create_klass_exception),
               c_rarg1, c_rarg2);
  } else {
    // kind of lame ExternalAddress can't take null because
    // external_word_Relocation will assert.
    if (message != nullptr) {
      __ lea(c_rarg2, Address((address)message));
    } else {
      __ mov(c_rarg2, NULL_WORD);
    }
    __ call_VM(r0,
               CAST_FROM_FN_PTR(address, InterpreterRuntime::create_exception),
               c_rarg1, c_rarg2);
  }
  // throw exception
  __ b(address(Interpreter::throw_exception_entry()));
  return entry;
}

address TemplateInterpreterGenerator::generate_return_entry_for(TosState state, int step, size_t index_size) {
  address entry = __ pc();

  // Restore stack bottom in case i2c adjusted stack
  __ ldr(rscratch1, Address(rfp, frame::interpreter_frame_last_sp_offset * wordSize));
  __ lea(esp, Address(rfp, rscratch1, Address::lsl(Interpreter::logStackElementSize)));
  // and null it as marker that esp is now tos until next java call
  __ str(zr, Address(rfp, frame::interpreter_frame_last_sp_offset * wordSize));
  __ restore_bcp();
  __ restore_locals();
  __ restore_constant_pool_cache();
  __ get_method(rmethod);

  if (state == atos) {
    Register obj = r0;
    Register mdp = r1;
    Register tmp = r2;
    __ profile_return_type(mdp, obj, tmp);
  }

  const Register cache = r1;
  const Register index = r2;

  if (index_size == sizeof(u4)) {
    __ load_resolved_indy_entry(cache, index);
    __ load_unsigned_short(cache, Address(cache, in_bytes(ResolvedIndyEntry::num_parameters_offset())));
    __ add(esp, esp, cache, Assembler::LSL, 3);
  } else {
    // Pop N words from the stack
    assert(index_size == sizeof(u2), "Can only be u2");
    __ load_method_entry(cache, index);
    __ load_unsigned_short(cache, Address(cache, in_bytes(ResolvedMethodEntry::num_parameters_offset())));
    __ add(esp, esp, cache, Assembler::LSL, 3);
  }

  // Restore machine SP
  __ restore_sp_after_call();

  __ check_and_handle_popframe(rthread);
  __ check_and_handle_earlyret(rthread);

  __ get_dispatch();
  __ dispatch_next(state, step);

  return entry;
}

address TemplateInterpreterGenerator::generate_deopt_entry_for(TosState state,
                                                               int step,
                                                               address continuation) {
  address entry = __ pc();
  __ restore_bcp();
  __ restore_locals();
  __ restore_constant_pool_cache();
  __ get_method(rmethod);
  __ get_dispatch();

  __ restore_sp_after_call();  // Restore SP to extended SP

  // Restore expression stack pointer
  __ ldr(rscratch1, Address(rfp, frame::interpreter_frame_last_sp_offset * wordSize));
  __ lea(esp, Address(rfp, rscratch1, Address::lsl(Interpreter::logStackElementSize)));
  // null last_sp until next java call
  __ str(zr, Address(rfp, frame::interpreter_frame_last_sp_offset * wordSize));

#if INCLUDE_JVMCI
  // Check if we need to take lock at entry of synchronized method.  This can
  // only occur on method entry so emit it only for vtos with step 0.
  if (EnableJVMCI && state == vtos && step == 0) {
    Label L;
    __ ldrb(rscratch1, Address(rthread, JavaThread::pending_monitorenter_offset()));
    __ cbz(rscratch1, L);
    // Clear flag.
    __ strb(zr, Address(rthread, JavaThread::pending_monitorenter_offset()));
    // Take lock.
    lock_method();
    __ bind(L);
  } else {
#ifdef ASSERT
    if (EnableJVMCI) {
      Label L;
      __ ldrb(rscratch1, Address(rthread, JavaThread::pending_monitorenter_offset()));
      __ cbz(rscratch1, L);
      __ stop("unexpected pending monitor in deopt entry");
      __ bind(L);
    }
#endif
  }
#endif
  // handle exceptions
  {
    Label L;
    __ ldr(rscratch1, Address(rthread, Thread::pending_exception_offset()));
    __ cbz(rscratch1, L);
    __ call_VM(noreg,
               CAST_FROM_FN_PTR(address,
                                InterpreterRuntime::throw_pending_exception));
    __ should_not_reach_here();
    __ bind(L);
  }

  if (continuation == nullptr) {
    __ dispatch_next(state, step);
  } else {
    __ jump_to_entry(continuation);
  }
  return entry;
}

address TemplateInterpreterGenerator::generate_result_handler_for(
        BasicType type) {
    address entry = __ pc();
  switch (type) {
  case T_BOOLEAN: __ c2bool(r0);         break;
  case T_CHAR   : __ uxth(r0, r0);       break;
  case T_BYTE   : __ sxtb(r0, r0);        break;
  case T_SHORT  : __ sxth(r0, r0);        break;
  case T_INT    : __ uxtw(r0, r0);        break;  // FIXME: We almost certainly don't need this
  case T_LONG   : /* nothing to do */        break;
  case T_VOID   : /* nothing to do */        break;
  case T_FLOAT  : /* nothing to do */        break;
  case T_DOUBLE : /* nothing to do */        break;
  case T_OBJECT :
    // retrieve result from frame
    __ ldr(r0, Address(rfp, frame::interpreter_frame_oop_temp_offset*wordSize));
    // and verify it
    __ verify_oop(r0);
    break;
  default       : ShouldNotReachHere();
  }
  __ ret(lr);                                  // return from result handler
  return entry;
}

address TemplateInterpreterGenerator::generate_safept_entry_for(
        TosState state,
        address runtime_entry) {
  address entry = __ pc();
  __ push(state);
  __ push_cont_fastpath(rthread);
  __ call_VM(noreg, runtime_entry);
  __ pop_cont_fastpath(rthread);
  __ membar(Assembler::AnyAny);
  __ dispatch_via(vtos, Interpreter::_normal_table.table_for(vtos));
  return entry;
}

address TemplateInterpreterGenerator::generate_cont_resume_interpreter_adapter() {
  if (!Continuations::enabled()) return nullptr;
  address start = __ pc();

  __ restore_bcp();
  __ restore_locals();

  // Restore constant pool cache
  __ ldr(rcpool, Address(rfp, frame::interpreter_frame_cache_offset * wordSize));

  // Restore Java expression stack pointer
  __ ldr(rscratch1, Address(rfp, frame::interpreter_frame_last_sp_offset * wordSize));
  __ lea(esp, Address(rfp, rscratch1, Address::lsl(Interpreter::logStackElementSize)));
  // and null it as marker that esp is now tos until next java call
  __ str(zr, Address(rfp, frame::interpreter_frame_last_sp_offset * wordSize));

  // Restore machine SP
  __ ldr(rscratch1, Address(rfp, frame::interpreter_frame_extended_sp_offset * wordSize));
  __ lea(sp, Address(rfp, rscratch1, Address::lsl(LogBytesPerWord)));

  // Restore method
  __ ldr(rmethod, Address(rfp, frame::interpreter_frame_method_offset * wordSize));

  // Restore dispatch
  uint64_t offset;
  __ adrp(rdispatch, ExternalAddress((address)Interpreter::dispatch_table()), offset);
  __ add(rdispatch, rdispatch, offset);

  __ ret(lr);

  return start;
}


// Helpers for commoning out cases in the various type of method entries.
//


// increment invocation count & check for overflow
//
// Note: checking for negative value instead of overflow
//       so we have a 'sticky' overflow test
//
// rmethod: method
//
void TemplateInterpreterGenerator::generate_counter_incr(Label* overflow) {
  Label done;
  // Note: In tiered we increment either counters in Method* or in MDO depending if we're profiling or not.
  int increment = InvocationCounter::count_increment;
  Label no_mdo;
  if (ProfileInterpreter) {
    // Are we profiling?
    __ ldr(r0, Address(rmethod, Method::method_data_offset()));
    __ cbz(r0, no_mdo);
    // Increment counter in the MDO
    const Address mdo_invocation_counter(r0, in_bytes(MethodData::invocation_counter_offset()) +
                                              in_bytes(InvocationCounter::counter_offset()));
    const Address mask(r0, in_bytes(MethodData::invoke_mask_offset()));
    __ increment_mask_and_jump(mdo_invocation_counter, increment, mask, rscratch1, rscratch2, false, Assembler::EQ, overflow);
    __ b(done);
  }
  __ bind(no_mdo);
  // Increment counter in MethodCounters
  const Address invocation_counter(rscratch2,
                MethodCounters::invocation_counter_offset() +
                InvocationCounter::counter_offset());
  __ get_method_counters(rmethod, rscratch2, done);
  const Address mask(rscratch2, in_bytes(MethodCounters::invoke_mask_offset()));
  __ increment_mask_and_jump(invocation_counter, increment, mask, rscratch1, r1, false, Assembler::EQ, overflow);
  __ bind(done);
}

void TemplateInterpreterGenerator::generate_counter_overflow(Label& do_continue) {

  // Asm interpreter on entry
  // On return (i.e. jump to entry_point) [ back to invocation of interpreter ]
  // Everything as it was on entry

  // InterpreterRuntime::frequency_counter_overflow takes two
  // arguments, the first (thread) is passed by call_VM, the second
  // indicates if the counter overflow occurs at a backwards branch
  // (null bcp).  We pass zero for it.  The call returns the address
  // of the verified entry point for the method or null if the
  // compilation did not complete (either went background or bailed
  // out).
  __ mov(c_rarg1, 0);
  __ call_VM(noreg,
             CAST_FROM_FN_PTR(address,
                              InterpreterRuntime::frequency_counter_overflow),
             c_rarg1);

  __ b(do_continue);
}

// See if we've got enough room on the stack for locals plus overhead
// below JavaThread::stack_overflow_limit(). If not, throw a StackOverflowError
// without going through the signal handler, i.e., reserved and yellow zones
// will not be made usable. The shadow zone must suffice to handle the
// overflow.
// The expression stack grows down incrementally, so the normal guard
// page mechanism will work for that.
//
// NOTE: Since the additional locals are also always pushed (wasn't
// obvious in generate_method_entry) so the guard should work for them
// too.
//
// Args:
//      r3: number of additional locals this frame needs (what we must check)
//      rmethod: Method*
//
// Kills:
//      r0
void TemplateInterpreterGenerator::generate_stack_overflow_check(void) {

  // monitor entry size: see picture of stack set
  // (generate_method_entry) and frame_amd64.hpp
  const int entry_size = frame::interpreter_frame_monitor_size_in_bytes();

  // total overhead size: entry_size + (saved rbp through expr stack
  // bottom).  be sure to change this if you add/subtract anything
  // to/from the overhead area
  const int overhead_size =
    -(frame::interpreter_frame_initial_sp_offset * wordSize) + entry_size;

  const size_t page_size = os::vm_page_size();

  Label after_frame_check;

  // see if the frame is greater than one page in size. If so,
  // then we need to verify there is enough stack space remaining
  // for the additional locals.
  //
  // Note that we use SUBS rather than CMP here because the immediate
  // field of this instruction may overflow.  SUBS can cope with this
  // because it is a macro that will expand to some number of MOV
  // instructions and a register operation.
  __ subs(rscratch1, r3, (page_size - overhead_size) / Interpreter::stackElementSize);
  __ br(Assembler::LS, after_frame_check);

  // compute rsp as if this were going to be the last frame on
  // the stack before the red zone

  // locals + overhead, in bytes
  __ mov(r0, overhead_size);
  __ add(r0, r0, r3, Assembler::LSL, Interpreter::logStackElementSize);  // 2 slots per parameter.

  const Address stack_limit(rthread, JavaThread::stack_overflow_limit_offset());
  __ ldr(rscratch1, stack_limit);

#ifdef ASSERT
  Label limit_okay;
  // Verify that thread stack limit is non-zero.
  __ cbnz(rscratch1, limit_okay);
  __ stop("stack overflow limit is zero");
  __ bind(limit_okay);
#endif

  // Add stack limit to locals.
  __ add(r0, r0, rscratch1);

  // Check against the current stack bottom.
  __ cmp(sp, r0);
  __ br(Assembler::HI, after_frame_check);

  // Remove the incoming args, peeling the machine SP back to where it
  // was in the caller.  This is not strictly necessary, but unless we
  // do so the stack frame may have a garbage FP; this ensures a
  // correct call stack that we can always unwind.  The ANDR should be
  // unnecessary because the sender SP in r19 is always aligned, but
  // it doesn't hurt.
  __ andr(sp, r19_sender_sp, -16);

  // Note: the restored frame is not necessarily interpreted.
  // Use the shared runtime version of the StackOverflowError.
  assert(SharedRuntime::throw_StackOverflowError_entry() != nullptr, "stub not yet generated");
  __ far_jump(RuntimeAddress(SharedRuntime::throw_StackOverflowError_entry()));

  // all done with frame size check
  __ bind(after_frame_check);
}

// Allocate monitor and lock method (asm interpreter)
//
// Args:
//      rmethod: Method*
//      rlocals: locals
//
// Kills:
//      r0
//      c_rarg0, c_rarg1, c_rarg2, c_rarg3, ...(param regs)
//      rscratch1, rscratch2 (scratch regs)
void TemplateInterpreterGenerator::lock_method() {
  // synchronize method
  const Address access_flags(rmethod, Method::access_flags_offset());
  const Address monitor_block_top(
        rfp,
        frame::interpreter_frame_monitor_block_top_offset * wordSize);
  const int entry_size = frame::interpreter_frame_monitor_size_in_bytes();

#ifdef ASSERT
  {
    Label L;
    __ ldrh(r0, access_flags);
    __ tst(r0, JVM_ACC_SYNCHRONIZED);
    __ br(Assembler::NE, L);
    __ stop("method doesn't need synchronization");
    __ bind(L);
  }
#endif // ASSERT

  // get synchronization object
  {
    Label done;
    __ ldrh(r0, access_flags);
    __ tst(r0, JVM_ACC_STATIC);
    // get receiver (assume this is frequent case)
    __ ldr(r0, Address(rlocals, Interpreter::local_offset_in_bytes(0)));
    __ br(Assembler::EQ, done);
    __ load_mirror(r0, rmethod, r5, rscratch2);

#ifdef ASSERT
    {
      Label L;
      __ cbnz(r0, L);
      __ stop("synchronization object is null");
      __ bind(L);
    }
#endif // ASSERT

    __ bind(done);
  }

  // add space for monitor & lock
  __ check_extended_sp();
  __ sub(sp, sp, entry_size); // add space for a monitor entry
  __ sub(esp, esp, entry_size);
  __ sub(rscratch1, sp, rfp);
  __ asr(rscratch1, rscratch1, Interpreter::logStackElementSize);
  __ str(rscratch1, Address(rfp, frame::interpreter_frame_extended_sp_offset * wordSize));
  __ sub(rscratch1, esp, rfp);
  __ asr(rscratch1, rscratch1, Interpreter::logStackElementSize);
  __ str(rscratch1, monitor_block_top);  // set new monitor block top

  // store object
  __ str(r0, Address(esp, BasicObjectLock::obj_offset()));
  __ mov(c_rarg1, esp); // object address
  __ lock_object(c_rarg1);
}

// Generate a fixed interpreter frame. This is identical setup for
// interpreted methods and for native methods hence the shared code.
//
// Args:
//      lr: return address
//      rmethod: Method*
//      rlocals: pointer to locals
//      rcpool: cp cache
//      stack_pointer: previous sp
void TemplateInterpreterGenerator::generate_fixed_frame(bool native_call) {
  // initialize fixed part of activation frame
  if (native_call) {
    __ sub(esp, sp, 14 *  wordSize);
    __ mov(rbcp, zr);
    __ mov(rscratch1, frame::interpreter_frame_initial_sp_offset);
    __ stp(rscratch1, zr, Address(__ pre(sp, -14 * wordSize)));
    // add 2 zero-initialized slots for native calls
    __ stp(zr, zr, Address(sp, 12 * wordSize));
  } else {
    __ sub(esp, sp, 12 *  wordSize);
    __ ldr(rscratch1, Address(rmethod, Method::const_offset()));    // get ConstMethod
    __ add(rbcp, rscratch1, in_bytes(ConstMethod::codes_offset())); // get codebase
    __ mov(rscratch1, frame::interpreter_frame_initial_sp_offset);
    __ stp(rscratch1, rbcp, Address(__ pre(sp, -12 * wordSize)));
  }

  if (ProfileInterpreter) {
    Label method_data_continue;
    __ ldr(rscratch1, Address(rmethod, Method::method_data_offset()));
    __ cbz(rscratch1, method_data_continue);
    __ lea(rscratch1, Address(rscratch1, in_bytes(MethodData::data_offset())));
    __ bind(method_data_continue);
    __ stp(rscratch1, rmethod, Address(sp, 6 * wordSize));  // save Method* and mdp (method data pointer)
  } else {
    __ stp(zr, rmethod, Address(sp, 6 * wordSize));         // save Method* (no mdp)
  }

  __ protect_return_address();
  __ stp(rfp, lr, Address(sp, 10 * wordSize));
  __ lea(rfp, Address(sp, 10 * wordSize));

  __ ldr(rcpool, Address(rmethod, Method::const_offset()));
  __ ldr(rcpool, Address(rcpool, ConstMethod::constants_offset()));
  __ ldr(rcpool, Address(rcpool, ConstantPool::cache_offset()));
  __ sub(rscratch1, rlocals, rfp);
  __ lsr(rscratch1, rscratch1, Interpreter::logStackElementSize);   // rscratch1 = rlocals - fp();
  // Store relativized rlocals, see frame::interpreter_frame_locals().
  __ stp(rscratch1, rcpool, Address(sp, 2 * wordSize));

  // set sender sp
  // leave last_sp as null
  __ stp(zr, r19_sender_sp, Address(sp, 8 * wordSize));

  // Get mirror
  __ load_mirror(r10, rmethod, r5, rscratch2);
  if (! native_call) {
    __ ldr(rscratch1, Address(rmethod, Method::const_offset()));
    __ ldrh(rscratch1, Address(rscratch1, ConstMethod::max_stack_offset()));
    __ add(rscratch1, rscratch1, MAX2(3, Method::extra_stack_entries()));
    __ sub(rscratch1, sp, rscratch1, ext::uxtw, 3);
    __ andr(rscratch1, rscratch1, -16);
    __ sub(rscratch2, rscratch1, rfp);
    __ asr(rscratch2, rscratch2, Interpreter::logStackElementSize);
    // Store extended SP and mirror
    __ stp(r10, rscratch2, Address(sp, 4 * wordSize));
    // Move SP out of the way
    __ mov(sp, rscratch1);
  } else {
    // Make sure there is room for the exception oop pushed in case method throws
    // an exception (see TemplateInterpreterGenerator::generate_throw_exception())
    __ sub(rscratch1, sp, 2 * wordSize);
    __ sub(rscratch2, rscratch1, rfp);
    __ asr(rscratch2, rscratch2, Interpreter::logStackElementSize);
    __ stp(r10, rscratch2, Address(sp, 4 * wordSize));
    __ mov(sp, rscratch1);
  }
}

// End of helpers

// Various method entries
//------------------------------------------------------------------------------------------------------------------------
//
//

// Method entry for java.lang.ref.Reference.get.
address TemplateInterpreterGenerator::generate_Reference_get_entry(void) {
  // Code: _aload_0, _getfield, _areturn
  // parameter size = 1
  //
  // The code that gets generated by this routine is split into 2 parts:
  //    1. The "intrinsified" code for G1 (or any SATB based GC),
  //    2. The slow path - which is an expansion of the regular method entry.
  //
  // Notes:-
  // * In the G1 code we do not check whether we need to block for
  //   a safepoint. If G1 is enabled then we must execute the specialized
  //   code for Reference.get (except when the Reference object is null)
  //   so that we can log the value in the referent field with an SATB
  //   update buffer.
  //   If the code for the getfield template is modified so that the
  //   G1 pre-barrier code is executed when the current method is
  //   Reference.get() then going through the normal method entry
  //   will be fine.
  // * The G1 code can, however, check the receiver object (the instance
  //   of java.lang.Reference) and jump to the slow path if null. If the
  //   Reference object is null then we obviously cannot fetch the referent
  //   and so we don't need to call the G1 pre-barrier. Thus we can use the
  //   regular method entry code to generate the NPE.
  //
  // This code is based on generate_accessor_entry.
  //
  // rmethod: Method*
  // r19_sender_sp: senderSP must preserve for slow path, set SP to it on fast path

  // LR is live.  It must be saved around calls.

  address entry = __ pc();

  const int referent_offset = java_lang_ref_Reference::referent_offset();

  Label slow_path;
  const Register local_0 = c_rarg0;
  // Check if local 0 != null
  // If the receiver is null then it is OK to jump to the slow path.
  __ ldr(local_0, Address(esp, 0));
  __ cbz(local_0, slow_path);

  // Load the value of the referent field.
  const Address field_address(local_0, referent_offset);
  BarrierSetAssembler *bs = BarrierSet::barrier_set()->barrier_set_assembler();
  bs->load_at(_masm, IN_HEAP | ON_WEAK_OOP_REF, T_OBJECT, local_0, field_address, /*tmp1*/ rscratch1, /*tmp2*/ rscratch2);

  // areturn
  __ andr(sp, r19_sender_sp, -16);  // done with stack
  __ ret(lr);

  // generate a vanilla interpreter entry as the slow path
  __ bind(slow_path);
  __ jump_to_entry(Interpreter::entry_for_kind(Interpreter::zerolocals));
  return entry;

}

/**
 * Method entry for static native methods:
 *   int java.util.zip.CRC32.update(int crc, int b)
 */
address TemplateInterpreterGenerator::generate_CRC32_update_entry() {
  assert(UseCRC32Intrinsics, "this intrinsic is not supported");
  address entry = __ pc();

  // rmethod: Method*
  // r19_sender_sp: senderSP must preserved for slow path
  // esp: args

  Label slow_path;
  // If we need a safepoint check, generate full interpreter entry.
  __ safepoint_poll(slow_path, false /* at_return */, false /* acquire */, false /* in_nmethod */);

  // We don't generate local frame and don't align stack because
  // we call stub code and there is no safepoint on this path.

  // Load parameters
  const Register crc = c_rarg0;  // crc
  const Register val = c_rarg1;  // source java byte value
  const Register tbl = c_rarg2;  // scratch

  // Arguments are reversed on java expression stack
  __ ldrw(val, Address(esp, 0));              // byte value
  __ ldrw(crc, Address(esp, wordSize));       // Initial CRC

  uint64_t offset;
  __ adrp(tbl, ExternalAddress(StubRoutines::crc_table_addr()), offset);
  __ add(tbl, tbl, offset);

  __ mvnw(crc, crc); // ~crc
  __ update_byte_crc32(crc, val, tbl);
  __ mvnw(crc, crc); // ~crc

  // result in c_rarg0

  __ andr(sp, r19_sender_sp, -16);
  __ ret(lr);

  // generate a vanilla native entry as the slow path
  __ bind(slow_path);
  __ jump_to_entry(Interpreter::entry_for_kind(Interpreter::native));
  return entry;
}

/**
 * Method entry for static native methods:
 *   int java.util.zip.CRC32.updateBytes(int crc, byte[] b, int off, int len)
 *   int java.util.zip.CRC32.updateByteBuffer(int crc, long buf, int off, int len)
 */
address TemplateInterpreterGenerator::generate_CRC32_updateBytes_entry(AbstractInterpreter::MethodKind kind) {
  assert(UseCRC32Intrinsics, "this intrinsic is not supported");
  address entry = __ pc();

  // rmethod,: Method*
  // r19_sender_sp: senderSP must preserved for slow path

  Label slow_path;
  // If we need a safepoint check, generate full interpreter entry.
  __ safepoint_poll(slow_path, false /* at_return */, false /* acquire */, false /* in_nmethod */);

  // We don't generate local frame and don't align stack because
  // we call stub code and there is no safepoint on this path.

  // Load parameters
  const Register crc = c_rarg0;  // crc
  const Register buf = c_rarg1;  // source java byte array address
  const Register len = c_rarg2;  // length
  const Register off = len;      // offset (never overlaps with 'len')

  // Arguments are reversed on java expression stack
  // Calculate address of start element
  if (kind == Interpreter::java_util_zip_CRC32_updateByteBuffer) {
    __ ldr(buf, Address(esp, 2*wordSize)); // long buf
    __ ldrw(off, Address(esp, wordSize)); // offset
    __ add(buf, buf, off); // + offset
    __ ldrw(crc,   Address(esp, 4*wordSize)); // Initial CRC
  } else {
    __ ldr(buf, Address(esp, 2*wordSize)); // byte[] array
    __ add(buf, buf, arrayOopDesc::base_offset_in_bytes(T_BYTE)); // + header size
    __ ldrw(off, Address(esp, wordSize)); // offset
    __ add(buf, buf, off); // + offset
    __ ldrw(crc,   Address(esp, 3*wordSize)); // Initial CRC
  }
  // Can now load 'len' since we're finished with 'off'
  __ ldrw(len, Address(esp, 0x0)); // Length

  __ andr(sp, r19_sender_sp, -16); // Restore the caller's SP

  // We are frameless so we can just jump to the stub.
  __ b(CAST_FROM_FN_PTR(address, StubRoutines::updateBytesCRC32()));

  // generate a vanilla native entry as the slow path
  __ bind(slow_path);
  __ jump_to_entry(Interpreter::entry_for_kind(Interpreter::native));
  return entry;
}

/**
 * Method entry for intrinsic-candidate (non-native) methods:
 *   int java.util.zip.CRC32C.updateBytes(int crc, byte[] b, int off, int end)
 *   int java.util.zip.CRC32C.updateDirectByteBuffer(int crc, long buf, int off, int end)
 * Unlike CRC32, CRC32C does not have any methods marked as native
 * CRC32C also uses an "end" variable instead of the length variable CRC32 uses
 */
address TemplateInterpreterGenerator::generate_CRC32C_updateBytes_entry(AbstractInterpreter::MethodKind kind) {
  assert(UseCRC32CIntrinsics, "this intrinsic is not supported");
  address entry = __ pc();

  // Prepare jump to stub using parameters from the stack
  const Register crc = c_rarg0; // initial crc
  const Register buf = c_rarg1; // source java byte array address
  const Register len = c_rarg2; // len argument to the kernel

  const Register end = len; // index of last element to process
  const Register off = crc; // offset

  __ ldrw(end, Address(esp)); // int end
  __ ldrw(off, Address(esp, wordSize)); // int offset
  __ sub(len, end, off);
  __ ldr(buf, Address(esp, 2*wordSize)); // byte[] buf | long buf
  __ add(buf, buf, off); // + offset
  if (kind == Interpreter::java_util_zip_CRC32C_updateDirectByteBuffer) {
    __ ldrw(crc, Address(esp, 4*wordSize)); // long crc
  } else {
    __ add(buf, buf, arrayOopDesc::base_offset_in_bytes(T_BYTE)); // + header size
    __ ldrw(crc, Address(esp, 3*wordSize)); // long crc
  }

  __ andr(sp, r19_sender_sp, -16); // Restore the caller's SP

  // Jump to the stub.
  __ b(CAST_FROM_FN_PTR(address, StubRoutines::updateBytesCRC32C()));

  return entry;
}

void TemplateInterpreterGenerator::bang_stack_shadow_pages(bool native_call) {
  // See more discussion in stackOverflow.hpp.

  const int shadow_zone_size = checked_cast<int>(StackOverflow::stack_shadow_zone_size());
  const int page_size = (int)os::vm_page_size();
  const int n_shadow_pages = shadow_zone_size / page_size;

#ifdef ASSERT
  Label L_good_limit;
  __ ldr(rscratch1, Address(rthread, JavaThread::shadow_zone_safe_limit()));
  __ cbnz(rscratch1, L_good_limit);
  __ stop("shadow zone safe limit is not initialized");
  __ bind(L_good_limit);

  Label L_good_watermark;
  __ ldr(rscratch1, Address(rthread, JavaThread::shadow_zone_growth_watermark()));
  __ cbnz(rscratch1, L_good_watermark);
  __ stop("shadow zone growth watermark is not initialized");
  __ bind(L_good_watermark);
#endif

  Label L_done;

  __ ldr(rscratch1, Address(rthread, JavaThread::shadow_zone_growth_watermark()));
  __ cmp(sp, rscratch1);
  __ br(Assembler::HI, L_done);

  for (int p = 1; p <= n_shadow_pages; p++) {
    __ sub(rscratch2, sp, p*page_size);
    __ str(zr, Address(rscratch2));
  }

  // Record the new watermark, but only if the update is above the safe limit.
  // Otherwise, the next time around the check above would pass the safe limit.
  __ ldr(rscratch1, Address(rthread, JavaThread::shadow_zone_safe_limit()));
  __ cmp(sp, rscratch1);
  __ br(Assembler::LS, L_done);
  __ mov(rscratch1, sp);
  __ str(rscratch1, Address(rthread, JavaThread::shadow_zone_growth_watermark()));

  __ bind(L_done);
}

// Interpreter stub for calling a native method. (asm interpreter)
// This sets up a somewhat different looking stack for calling the
// native method than the typical interpreter frame setup.
address TemplateInterpreterGenerator::generate_native_entry(bool synchronized, bool runtime_upcalls) {
  // determine code generation flags
  bool inc_counter = (UseCompiler || CountCompiledCalls) && !PreloadOnly;

  // r1: Method*
  // rscratch1: sender sp

  address entry_point = __ pc();

  const Address constMethod       (rmethod, Method::const_offset());
  const Address access_flags      (rmethod, Method::access_flags_offset());
  const Address size_of_parameters(r2, ConstMethod::
                                       size_of_parameters_offset());

  // get parameter size (always needed)
  __ ldr(r2, constMethod);
  __ load_unsigned_short(r2, size_of_parameters);

  // Native calls don't need the stack size check since they have no
  // expression stack and the arguments are already on the stack and
  // we only add a handful of words to the stack.

  // rmethod: Method*
  // r2: size of parameters
  // rscratch1: sender sp

  // for natives the size of locals is zero

  // compute beginning of parameters (rlocals)
  __ add(rlocals, esp, r2, ext::uxtx, 3);
  __ add(rlocals, rlocals, -wordSize);

  // Pull SP back to minimum size: this avoids holes in the stack
  __ andr(sp, esp, -16);

  // initialize fixed part of activation frame
  generate_fixed_frame(true);

  // make sure method is native & not abstract
#ifdef ASSERT
  __ ldrh(r0, access_flags);
  {
    Label L;
    __ tst(r0, JVM_ACC_NATIVE);
    __ br(Assembler::NE, L);
    __ stop("tried to execute non-native method as native");
    __ bind(L);
  }
  {
    Label L;
    __ tst(r0, JVM_ACC_ABSTRACT);
    __ br(Assembler::EQ, L);
    __ stop("tried to execute abstract method in interpreter");
    __ bind(L);
  }
#endif

  // Since at this point in the method invocation the exception
  // handler would try to exit the monitor of synchronized methods
  // which hasn't been entered yet, we set the thread local variable
  // _do_not_unlock_if_synchronized to true. The remove_activation
  // will check this flag.

   const Address do_not_unlock_if_synchronized(rthread,
        in_bytes(JavaThread::do_not_unlock_if_synchronized_offset()));
  __ mov(rscratch2, true);
  __ strb(rscratch2, do_not_unlock_if_synchronized);

  // increment invocation count & check for overflow
  Label invocation_counter_overflow;
  if (inc_counter) {
    generate_counter_incr(&invocation_counter_overflow);
  }

  Label continue_after_compile;
  __ bind(continue_after_compile);

  bang_stack_shadow_pages(true);

  // reset the _do_not_unlock_if_synchronized flag
  __ strb(zr, do_not_unlock_if_synchronized);

  // check for synchronized methods
  // Must happen AFTER invocation_counter check and stack overflow check,
  // so method is not locked if overflows.
  if (synchronized) {
    lock_method();
  } else {
    // no synchronization necessary
#ifdef ASSERT
    {
      Label L;
      __ ldrh(r0, access_flags);
      __ tst(r0, JVM_ACC_SYNCHRONIZED);
      __ br(Assembler::EQ, L);
      __ stop("method needs synchronization");
      __ bind(L);
    }
#endif
  }

  // start execution
#ifdef ASSERT
  {
    Label L;
    const Address monitor_block_top(rfp,
                 frame::interpreter_frame_monitor_block_top_offset * wordSize);
    __ ldr(rscratch1, monitor_block_top);
    __ lea(rscratch1, Address(rfp, rscratch1, Address::lsl(Interpreter::logStackElementSize)));
    __ cmp(esp, rscratch1);
    __ br(Assembler::EQ, L);
    __ stop("broken stack frame setup in interpreter 1");
    __ bind(L);
  }
#endif

  // jvmti support
  __ notify_method_entry();

  if (runtime_upcalls) {
    __ generate_runtime_upcalls_on_method_entry();
  }

  // work registers
  const Register t = r17;
  const Register result_handler = r19;

  // allocate space for parameters
  __ ldr(t, Address(rmethod, Method::const_offset()));
  __ load_unsigned_short(t, Address(t, ConstMethod::size_of_parameters_offset()));

  __ sub(rscratch1, esp, t, ext::uxtx, Interpreter::logStackElementSize);
  __ andr(sp, rscratch1, -16);
  __ mov(esp, rscratch1);

  // get signature handler
  {
    Label L;
    __ ldr(t, Address(rmethod, Method::signature_handler_offset()));
    __ cbnz(t, L);
    __ call_VM(noreg,
               CAST_FROM_FN_PTR(address,
                                InterpreterRuntime::prepare_native_call),
               rmethod);
    __ ldr(t, Address(rmethod, Method::signature_handler_offset()));
    __ bind(L);
  }

  // call signature handler
  assert(InterpreterRuntime::SignatureHandlerGenerator::from() == rlocals,
         "adjust this code");
  assert(InterpreterRuntime::SignatureHandlerGenerator::to() == sp,
         "adjust this code");
  assert(InterpreterRuntime::SignatureHandlerGenerator::temp() == rscratch1,
          "adjust this code");

  // The generated handlers do not touch rmethod (the method).
  // However, large signatures cannot be cached and are generated
  // each time here.  The slow-path generator can do a GC on return,
  // so we must reload it after the call.
  __ blr(t);
  __ get_method(rmethod);        // slow path can do a GC, reload rmethod


  // result handler is in r0
  // set result handler
  __ mov(result_handler, r0);
  // Save it in the frame in case of preemption; we cannot rely on callee saved registers.
  __ str(r0, Address(rfp, frame::interpreter_frame_result_handler_offset * wordSize));

  // pass mirror handle if static call
  {
    Label L;
    __ ldrh(t, Address(rmethod, Method::access_flags_offset()));
    __ tbz(t, exact_log2(JVM_ACC_STATIC), L);
    // get mirror
    __ load_mirror(t, rmethod, r10, rscratch2);
    // copy mirror into activation frame
    __ str(t, Address(rfp, frame::interpreter_frame_oop_temp_offset * wordSize));
    // pass handle to mirror
    __ add(c_rarg1, rfp, frame::interpreter_frame_oop_temp_offset * wordSize);
    __ bind(L);
  }

  // get native function entry point in r10
  {
    Label L;
    __ ldr(r10, Address(rmethod, Method::native_function_offset()));
    ExternalAddress unsatisfied(SharedRuntime::native_method_throw_unsatisfied_link_error_entry());
    __ lea(rscratch2, unsatisfied);
    __ ldr(rscratch2, rscratch2);
    __ cmp(r10, rscratch2);
    __ br(Assembler::NE, L);
    __ call_VM(noreg,
               CAST_FROM_FN_PTR(address,
                                InterpreterRuntime::prepare_native_call),
               rmethod);
    __ get_method(rmethod);
    __ ldr(r10, Address(rmethod, Method::native_function_offset()));
    __ bind(L);
  }

  // pass JNIEnv
  __ add(c_rarg0, rthread, in_bytes(JavaThread::jni_environment_offset()));

  // It is enough that the pc() points into the right code
  // segment. It does not have to be the correct return pc.
  // For convenience we use the pc we want to resume to in
  // case of preemption on Object.wait.
  Label native_return;
  __ set_last_Java_frame(esp, rfp, native_return, rscratch1);

  // change thread state
#ifdef ASSERT
  {
    Label L;
    __ ldrw(t, Address(rthread, JavaThread::thread_state_offset()));
    __ cmp(t, (u1)_thread_in_Java);
    __ br(Assembler::EQ, L);
    __ stop("Wrong thread state in native stub");
    __ bind(L);
  }
#endif

  // Change state to native
  __ mov(rscratch1, _thread_in_native);
  __ lea(rscratch2, Address(rthread, JavaThread::thread_state_offset()));
  __ stlrw(rscratch1, rscratch2);

  __ push_cont_fastpath();

  // Call the native method.
  __ blr(r10);

  __ pop_cont_fastpath();

  __ get_method(rmethod);
  // result potentially in r0 or v0

  // Restore cpu control state after JNI call
  __ restore_cpu_control_state_after_jni(rscratch1, rscratch2);

  // make room for the pushes we're about to do
  __ sub(rscratch1, esp, 4 * wordSize);
  __ andr(sp, rscratch1, -16);

  // NOTE: The order of these pushes is known to frame::interpreter_frame_result
  // in order to extract the result of a method call. If the order of these
  // pushes change or anything else is added to the stack then the code in
  // interpreter_frame_result must also change.
  __ push(dtos);
  __ push(ltos);

  __ verify_sve_vector_length();

  // change thread state
  __ mov(rscratch1, _thread_in_native_trans);
  __ lea(rscratch2, Address(rthread, JavaThread::thread_state_offset()));
  __ stlrw(rscratch1, rscratch2);

  // Force this write out before the read below
  if (!UseSystemMemoryBarrier) {
    __ dmb(Assembler::ISH);
  }

  // check for safepoint operation in progress and/or pending suspend requests
  {
    Label L, Continue;

    // No need for acquire as Java threads always disarm themselves.
    __ safepoint_poll(L, true /* at_return */, false /* acquire */, false /* in_nmethod */);
    __ ldrw(rscratch2, Address(rthread, JavaThread::suspend_flags_offset()));
    __ cbz(rscratch2, Continue);
    __ bind(L);

    // Don't use call_VM as it will see a possible pending exception
    // and forward it and never return here preventing us from
    // clearing _last_native_pc down below. So we do a runtime call by
    // hand.
    //
    __ mov(c_rarg0, rthread);
    __ lea(rscratch2, RuntimeAddress(CAST_FROM_FN_PTR(address, JavaThread::check_special_condition_for_native_trans)));
    __ blr(rscratch2);
    __ get_method(rmethod);
    __ reinit_heapbase();
    __ bind(Continue);
  }

  // change thread state
  __ mov(rscratch1, _thread_in_Java);
  __ lea(rscratch2, Address(rthread, JavaThread::thread_state_offset()));
  __ stlrw(rscratch1, rscratch2);

  if (LockingMode != LM_LEGACY) {
    // Check preemption for Object.wait()
    Label not_preempted;
    __ ldr(rscratch1, Address(rthread, JavaThread::preempt_alternate_return_offset()));
    __ cbz(rscratch1, not_preempted);
    __ str(zr, Address(rthread, JavaThread::preempt_alternate_return_offset()));
    __ br(rscratch1);
    __ bind(native_return);
    __ restore_after_resume(true /* is_native */);
    // reload result_handler
    __ ldr(result_handler, Address(rfp, frame::interpreter_frame_result_handler_offset*wordSize));
    __ bind(not_preempted);
  } else {
    // any pc will do so just use this one for LM_LEGACY to keep code together.
    __ bind(native_return);
  }

  // reset_last_Java_frame
  __ reset_last_Java_frame(true);

  if (CheckJNICalls) {
    // clear_pending_jni_exception_check
    __ str(zr, Address(rthread, JavaThread::pending_jni_exception_check_fn_offset()));
  }

  // reset handle block
  __ ldr(t, Address(rthread, JavaThread::active_handles_offset()));
  __ str(zr, Address(t, JNIHandleBlock::top_offset()));

  // If result is an oop unbox and store it in frame where gc will see it
  // and result handler will pick it up

  {
    Label no_oop;
    __ adr(t, ExternalAddress(AbstractInterpreter::result_handler(T_OBJECT)));
    __ cmp(t, result_handler);
    __ br(Assembler::NE, no_oop);
    // Unbox oop result, e.g. JNIHandles::resolve result.
    __ pop(ltos);
    __ resolve_jobject(r0, t, rscratch2);
    __ str(r0, Address(rfp, frame::interpreter_frame_oop_temp_offset*wordSize));
    // keep stack depth as expected by pushing oop which will eventually be discarded
    __ push(ltos);
    __ bind(no_oop);
  }

  {
    Label no_reguard;
    __ lea(rscratch1, Address(rthread, in_bytes(JavaThread::stack_guard_state_offset())));
    __ ldrw(rscratch1, Address(rscratch1));
    __ cmp(rscratch1, (u1)StackOverflow::stack_guard_yellow_reserved_disabled);
    __ br(Assembler::NE, no_reguard);

    __ push_call_clobbered_registers();
    __ mov(c_rarg0, rthread);
    __ lea(rscratch2, RuntimeAddress(CAST_FROM_FN_PTR(address, SharedRuntime::reguard_yellow_pages)));
    __ blr(rscratch2);
    __ pop_call_clobbered_registers();

    __ bind(no_reguard);
  }

  // The method register is junk from after the thread_in_native transition
  // until here.  Also can't call_VM until the bcp has been
  // restored.  Need bcp for throwing exception below so get it now.
  __ get_method(rmethod);

  // restore bcp to have legal interpreter frame, i.e., bci == 0 <=>
  // rbcp == code_base()
  __ ldr(rbcp, Address(rmethod, Method::const_offset()));   // get ConstMethod*
  __ add(rbcp, rbcp, in_bytes(ConstMethod::codes_offset()));          // get codebase
  // handle exceptions (exception handling will handle unlocking!)
  {
    Label L;
    __ ldr(rscratch1, Address(rthread, Thread::pending_exception_offset()));
    __ cbz(rscratch1, L);
    // Note: At some point we may want to unify this with the code
    // used in call_VM_base(); i.e., we should use the
    // StubRoutines::forward_exception code. For now this doesn't work
    // here because the rsp is not correctly set at this point.
    __ MacroAssembler::call_VM(noreg,
                               CAST_FROM_FN_PTR(address,
                               InterpreterRuntime::throw_pending_exception));
    __ should_not_reach_here();
    __ bind(L);
  }

  // do unlocking if necessary
  {
    Label L;
    __ ldrh(t, Address(rmethod, Method::access_flags_offset()));
    __ tbz(t, exact_log2(JVM_ACC_SYNCHRONIZED), L);
    // the code below should be shared with interpreter macro
    // assembler implementation
    {
      Label unlock;
      // BasicObjectLock will be first in list, since this is a
      // synchronized method. However, need to check that the object
      // has not been unlocked by an explicit monitorexit bytecode.

      // monitor expect in c_rarg1 for slow unlock path
      __ lea (c_rarg1, Address(rfp,   // address of first monitor
                               (intptr_t)(frame::interpreter_frame_initial_sp_offset *
                                          wordSize - sizeof(BasicObjectLock))));

      __ ldr(t, Address(c_rarg1, BasicObjectLock::obj_offset()));
      __ cbnz(t, unlock);

      // Entry already unlocked, need to throw exception
      __ MacroAssembler::call_VM(noreg,
                                 CAST_FROM_FN_PTR(address,
                   InterpreterRuntime::throw_illegal_monitor_state_exception));
      __ should_not_reach_here();

      __ bind(unlock);
      __ unlock_object(c_rarg1);
    }
    __ bind(L);
  }

  // jvmti support
  // Note: This must happen _after_ handling/throwing any exceptions since
  //       the exception handler code notifies the runtime of method exits
  //       too. If this happens before, method entry/exit notifications are
  //       not properly paired (was bug - gri 11/22/99).
  __ notify_method_exit(vtos, InterpreterMacroAssembler::NotifyJVMTI);

  // restore potential result in r0:d0, call result handler to
  // restore potential result in ST0 & handle result

  __ pop(ltos);
  __ pop(dtos);

  __ blr(result_handler);

  // remove activation
  __ ldr(esp, Address(rfp,
                    frame::interpreter_frame_sender_sp_offset *
                    wordSize)); // get sender sp
  // remove frame anchor
  __ leave();

  // restore sender sp
  __ mov(sp, esp);

  __ ret(lr);

  if (inc_counter) {
    // Handle overflow of counter and compile method
    __ bind(invocation_counter_overflow);
    generate_counter_overflow(continue_after_compile);
  }

  return entry_point;
}

//
// Generic interpreted method entry to (asm) interpreter
//
address TemplateInterpreterGenerator::generate_normal_entry(bool synchronized, bool runtime_upcalls) {
  // determine code generation flags
  bool inc_counter = (UseCompiler || CountCompiledCalls) && !PreloadOnly;

  // rscratch1: sender sp
  address entry_point = __ pc();

  const Address constMethod(rmethod, Method::const_offset());
  const Address access_flags(rmethod, Method::access_flags_offset());
  const Address size_of_parameters(r3,
                                   ConstMethod::size_of_parameters_offset());
  const Address size_of_locals(r3, ConstMethod::size_of_locals_offset());

  // get parameter size (always needed)
  // need to load the const method first
  __ ldr(r3, constMethod);
  __ load_unsigned_short(r2, size_of_parameters);

  // r2: size of parameters

  __ load_unsigned_short(r3, size_of_locals); // get size of locals in words
  __ sub(r3, r3, r2); // r3 = no. of additional locals

  // see if we've got enough room on the stack for locals plus overhead.
  generate_stack_overflow_check();

  // compute beginning of parameters (rlocals)
  __ add(rlocals, esp, r2, ext::uxtx, 3);
  __ sub(rlocals, rlocals, wordSize);

  __ mov(rscratch1, esp);

  // r3 - # of additional locals
  // allocate space for locals
  // explicitly initialize locals
  // Initializing memory allocated for locals in the same direction as
  // the stack grows to ensure page initialization order according
  // to windows-aarch64 stack page growth requirement (see
  // https://docs.microsoft.com/en-us/cpp/build/arm64-windows-abi-conventions?view=msvc-160#stack)
  {
    Label exit, loop;
    __ ands(zr, r3, r3);
    __ br(Assembler::LE, exit); // do nothing if r3 <= 0
    __ bind(loop);
    __ str(zr, Address(__ pre(rscratch1, -wordSize)));
    __ sub(r3, r3, 1); // until everything initialized
    __ cbnz(r3, loop);
    __ bind(exit);
  }

  // Padding between locals and fixed part of activation frame to ensure
  // SP is always 16-byte aligned.
  __ andr(sp, rscratch1, -16);

  // And the base dispatch table
  __ get_dispatch();

  // initialize fixed part of activation frame
  generate_fixed_frame(false);

  // make sure method is not native & not abstract
#ifdef ASSERT
  __ ldrh(r0, access_flags);
  {
    Label L;
    __ tst(r0, JVM_ACC_NATIVE);
    __ br(Assembler::EQ, L);
    __ stop("tried to execute native method as non-native");
    __ bind(L);
  }
 {
    Label L;
    __ tst(r0, JVM_ACC_ABSTRACT);
    __ br(Assembler::EQ, L);
    __ stop("tried to execute abstract method in interpreter");
    __ bind(L);
  }
#endif

  // Since at this point in the method invocation the exception
  // handler would try to exit the monitor of synchronized methods
  // which hasn't been entered yet, we set the thread local variable
  // _do_not_unlock_if_synchronized to true. The remove_activation
  // will check this flag.

   const Address do_not_unlock_if_synchronized(rthread,
        in_bytes(JavaThread::do_not_unlock_if_synchronized_offset()));
  __ mov(rscratch2, true);
  __ strb(rscratch2, do_not_unlock_if_synchronized);

  Register mdp = r3;
  __ profile_parameters_type(mdp, r1, r2);

  // increment invocation count & check for overflow
  Label invocation_counter_overflow;
  if (inc_counter) {
    generate_counter_incr(&invocation_counter_overflow);
  }

  Label continue_after_compile;
  __ bind(continue_after_compile);

  bang_stack_shadow_pages(false);

  // reset the _do_not_unlock_if_synchronized flag
  __ strb(zr, do_not_unlock_if_synchronized);

  // check for synchronized methods
  // Must happen AFTER invocation_counter check and stack overflow check,
  // so method is not locked if overflows.
  if (synchronized) {
    // Allocate monitor and lock method
    lock_method();
  } else {
    // no synchronization necessary
#ifdef ASSERT
    {
      Label L;
      __ ldrh(r0, access_flags);
      __ tst(r0, JVM_ACC_SYNCHRONIZED);
      __ br(Assembler::EQ, L);
      __ stop("method needs synchronization");
      __ bind(L);
    }
#endif
  }

  // start execution
#ifdef ASSERT
  {
    Label L;
     const Address monitor_block_top (rfp,
                 frame::interpreter_frame_monitor_block_top_offset * wordSize);
    __ ldr(rscratch1, monitor_block_top);
    __ lea(rscratch1, Address(rfp, rscratch1, Address::lsl(Interpreter::logStackElementSize)));
    __ cmp(esp, rscratch1);
    __ br(Assembler::EQ, L);
    __ stop("broken stack frame setup in interpreter 2");
    __ bind(L);
  }
#endif

  // jvmti support
  __ notify_method_entry();

  // runtime upcalls
  if (runtime_upcalls) {
    __ generate_runtime_upcalls_on_method_entry();
  }

  __ dispatch_next(vtos);

  // invocation counter overflow
  if (inc_counter) {
    // Handle overflow of counter and compile method
    __ bind(invocation_counter_overflow);
    generate_counter_overflow(continue_after_compile);
  }

  return entry_point;
}

// Method entry for java.lang.Thread.currentThread
address TemplateInterpreterGenerator::generate_currentThread() {
  address entry_point = __ pc();

  __ ldr(r0, Address(rthread, JavaThread::vthread_offset()));
  __ resolve_oop_handle(r0, rscratch1, rscratch2);
  __ ret(lr);

  return entry_point;
}

// Not supported
address TemplateInterpreterGenerator::generate_Float_intBitsToFloat_entry() { return nullptr; }
address TemplateInterpreterGenerator::generate_Float_floatToRawIntBits_entry() { return nullptr; }
address TemplateInterpreterGenerator::generate_Double_longBitsToDouble_entry() { return nullptr; }
address TemplateInterpreterGenerator::generate_Double_doubleToRawLongBits_entry() { return nullptr; }

//-----------------------------------------------------------------------------
// Exceptions

void TemplateInterpreterGenerator::generate_throw_exception() {
  // Entry point in previous activation (i.e., if the caller was
  // interpreted)
  Interpreter::_rethrow_exception_entry = __ pc();
  // Restore sp to interpreter_frame_last_sp even though we are going
  // to empty the expression stack for the exception processing.
  __ str(zr, Address(rfp, frame::interpreter_frame_last_sp_offset * wordSize));
  // r0: exception
  // r3: return address/pc that threw exception
  __ restore_bcp();    // rbcp points to call/send
  __ restore_locals();
  __ restore_constant_pool_cache();
  __ reinit_heapbase();  // restore rheapbase as heapbase.
  __ get_dispatch();

  // Entry point for exceptions thrown within interpreter code
  Interpreter::_throw_exception_entry = __ pc();
  // If we came here via a NullPointerException on the receiver of a
  // method, rmethod may be corrupt.
  __ get_method(rmethod);
  // expression stack is undefined here
  // r0: exception
  // rbcp: exception bcp
  __ verify_oop(r0);
  __ mov(c_rarg1, r0);

  // expression stack must be empty before entering the VM in case of
  // an exception
  __ empty_expression_stack();
  // find exception handler address and preserve exception oop
  __ call_VM(r3,
             CAST_FROM_FN_PTR(address,
                          InterpreterRuntime::exception_handler_for_exception),
             c_rarg1);

  // Restore machine SP
  __ restore_sp_after_call();

  // r0: exception handler entry point
  // r3: preserved exception oop
  // rbcp: bcp for exception handler
  __ push_ptr(r3); // push exception which is now the only value on the stack
  __ br(r0); // jump to exception handler (may be _remove_activation_entry!)

  // If the exception is not handled in the current frame the frame is
  // removed and the exception is rethrown (i.e. exception
  // continuation is _rethrow_exception).
  //
  // Note: At this point the bci is still the bxi for the instruction
  // which caused the exception and the expression stack is
  // empty. Thus, for any VM calls at this point, GC will find a legal
  // oop map (with empty expression stack).

  //
  // JVMTI PopFrame support
  //

  Interpreter::_remove_activation_preserving_args_entry = __ pc();
  __ empty_expression_stack();
  // Set the popframe_processing bit in pending_popframe_condition
  // indicating that we are currently handling popframe, so that
  // call_VMs that may happen later do not trigger new popframe
  // handling cycles.
  __ ldrw(r3, Address(rthread, JavaThread::popframe_condition_offset()));
  __ orr(r3, r3, JavaThread::popframe_processing_bit);
  __ strw(r3, Address(rthread, JavaThread::popframe_condition_offset()));

  {
    // Check to see whether we are returning to a deoptimized frame.
    // (The PopFrame call ensures that the caller of the popped frame is
    // either interpreted or compiled and deoptimizes it if compiled.)
    // In this case, we can't call dispatch_next() after the frame is
    // popped, but instead must save the incoming arguments and restore
    // them after deoptimization has occurred.
    //
    // Note that we don't compare the return PC against the
    // deoptimization blob's unpack entry because of the presence of
    // adapter frames in C2.
    Label caller_not_deoptimized;
    __ ldr(c_rarg1, Address(rfp, frame::return_addr_offset * wordSize));
    // This is a return address, so requires authenticating for PAC.
    __ authenticate_return_address(c_rarg1);
    __ super_call_VM_leaf(CAST_FROM_FN_PTR(address,
                               InterpreterRuntime::interpreter_contains), c_rarg1);
    __ cbnz(r0, caller_not_deoptimized);

    // Compute size of arguments for saving when returning to
    // deoptimized caller
    __ get_method(r0);
    __ ldr(r0, Address(r0, Method::const_offset()));
    __ load_unsigned_short(r0, Address(r0, in_bytes(ConstMethod::
                                                    size_of_parameters_offset())));
    __ lsl(r0, r0, Interpreter::logStackElementSize);
    __ restore_locals(); // XXX do we need this?
    __ sub(rlocals, rlocals, r0);
    __ add(rlocals, rlocals, wordSize);
    // Save these arguments
    __ super_call_VM_leaf(CAST_FROM_FN_PTR(address,
                                           Deoptimization::
                                           popframe_preserve_args),
                          rthread, r0, rlocals);

    __ remove_activation(vtos,
                         /* throw_monitor_exception */ false,
                         /* install_monitor_exception */ false,
                         /* notify_jvmdi */ false);

    // Inform deoptimization that it is responsible for restoring
    // these arguments
    __ mov(rscratch1, JavaThread::popframe_force_deopt_reexecution_bit);
    __ strw(rscratch1, Address(rthread, JavaThread::popframe_condition_offset()));

    // Continue in deoptimization handler
    __ ret(lr);

    __ bind(caller_not_deoptimized);
  }

  __ remove_activation(vtos,
                       /* throw_monitor_exception */ false,
                       /* install_monitor_exception */ false,
                       /* notify_jvmdi */ false);

  // Restore the last_sp and null it out
  __ ldr(rscratch1, Address(rfp, frame::interpreter_frame_last_sp_offset * wordSize));
  __ lea(esp, Address(rfp, rscratch1, Address::lsl(Interpreter::logStackElementSize)));
  __ str(zr, Address(rfp, frame::interpreter_frame_last_sp_offset * wordSize));

  __ restore_bcp();
  __ restore_locals();
  __ restore_constant_pool_cache();
  __ get_method(rmethod);
  __ get_dispatch();

  // The method data pointer was incremented already during
  // call profiling. We have to restore the mdp for the current bcp.
  if (ProfileInterpreter) {
    __ set_method_data_pointer_for_bcp();
  }

  // Clear the popframe condition flag
  __ strw(zr, Address(rthread, JavaThread::popframe_condition_offset()));
  assert(JavaThread::popframe_inactive == 0, "fix popframe_inactive");

#if INCLUDE_JVMTI
  {
    Label L_done;

    __ ldrb(rscratch1, Address(rbcp, 0));
    __ cmpw(rscratch1, Bytecodes::_invokestatic);
    __ br(Assembler::NE, L_done);

    // The member name argument must be restored if _invokestatic is re-executed after a PopFrame call.
    // Detect such a case in the InterpreterRuntime function and return the member name argument, or null.

    __ ldr(c_rarg0, Address(rlocals, 0));
    __ call_VM(r0, CAST_FROM_FN_PTR(address, InterpreterRuntime::member_name_arg_or_null), c_rarg0, rmethod, rbcp);

    __ cbz(r0, L_done);

    __ str(r0, Address(esp, 0));
    __ bind(L_done);
  }
#endif // INCLUDE_JVMTI

  // Restore machine SP
  __ restore_sp_after_call();

  __ dispatch_next(vtos);
  // end of PopFrame support

  Interpreter::_remove_activation_entry = __ pc();

  // preserve exception over this code sequence
  __ pop_ptr(r0);
  __ str(r0, Address(rthread, JavaThread::vm_result_offset()));
  // remove the activation (without doing throws on illegalMonitorExceptions)
  __ remove_activation(vtos, false, true, false);
  // restore exception
  __ get_vm_result(r0, rthread);

  // In between activations - previous activation type unknown yet
  // compute continuation point - the continuation point expects the
  // following registers set up:
  //
  // r0: exception
  // lr: return address/pc that threw exception
  // esp: expression stack of caller
  // rfp: fp of caller
  __ stp(r0, lr, Address(__ pre(sp, -2 * wordSize)));  // save exception & return address
  __ super_call_VM_leaf(CAST_FROM_FN_PTR(address,
                          SharedRuntime::exception_handler_for_return_address),
                        rthread, lr);
  __ mov(r1, r0);                               // save exception handler
  __ ldp(r0, lr, Address(__ post(sp, 2 * wordSize)));  // restore exception & return address
  // We might be returning to a deopt handler that expects r3 to
  // contain the exception pc
  __ mov(r3, lr);
  // Note that an "issuing PC" is actually the next PC after the call
  __ br(r1);                                    // jump to exception
                                                // handler of caller
}


//
// JVMTI ForceEarlyReturn support
//
address TemplateInterpreterGenerator::generate_earlyret_entry_for(TosState state) {
  address entry = __ pc();

  __ restore_bcp();
  __ restore_locals();
  __ empty_expression_stack();
  __ load_earlyret_value(state);

  __ ldr(rscratch1, Address(rthread, JavaThread::jvmti_thread_state_offset()));
  Address cond_addr(rscratch1, JvmtiThreadState::earlyret_state_offset());

  // Clear the earlyret state
  assert(JvmtiThreadState::earlyret_inactive == 0, "should be");
  __ str(zr, cond_addr);

  __ remove_activation(state,
                       false, /* throw_monitor_exception */
                       false, /* install_monitor_exception */
                       true); /* notify_jvmdi */
  __ ret(lr);

  return entry;
} // end of ForceEarlyReturn support



//-----------------------------------------------------------------------------
// Helper for vtos entry point generation

void TemplateInterpreterGenerator::set_vtos_entry_points(Template* t,
                                                         address& bep,
                                                         address& cep,
                                                         address& sep,
                                                         address& aep,
                                                         address& iep,
                                                         address& lep,
                                                         address& fep,
                                                         address& dep,
                                                         address& vep) {
  assert(t->is_valid() && t->tos_in() == vtos, "illegal template");
  Label L;
  aep = __ pc();     // atos entry point
      __ push_ptr();
      __ b(L);
  fep = __ pc();     // ftos entry point
      __ push_f();
      __ b(L);
  dep = __ pc();     // dtos entry point
      __ push_d();
      __ b(L);
  lep = __ pc();     // ltos entry point
      __ push_l();
      __ b(L);
  bep = cep = sep = iep = __ pc();     // [bcsi]tos entry point
      __ push_i();
  vep = __ pc();     // vtos entry point
  __ bind(L);
  generate_and_dispatch(t);
}

//-----------------------------------------------------------------------------

void TemplateInterpreterGenerator::count_bytecode() {
  if (CountBytecodesPerThread) {
    Address bc_counter_addr(rthread, Thread::bc_counter_offset());
    __ ldr(r10, bc_counter_addr);
    __ add(r10, r10, 1);
    __ str(r10, bc_counter_addr);
  }
  if (CountBytecodes || TraceBytecodes || StopInterpreterAt > 0) {
    __ mov(r10, (address) &BytecodeCounter::_counter_value);
    __ atomic_add(noreg, 1, r10);
  }
}

void TemplateInterpreterGenerator::histogram_bytecode(Template* t) {
  __ mov(r10, (address) &BytecodeHistogram::_counters[t->bytecode()]);
  __ atomic_addw(noreg, 1, r10);
}

// Non-product code
#ifndef PRODUCT
address TemplateInterpreterGenerator::generate_trace_code(TosState state) {
  address entry = __ pc();

  __ protect_return_address();
  __ push(lr);
  __ push(state);
  __ push(RegSet::range(r0, r15), sp);
  __ mov(c_rarg2, r0);  // Pass itos
  __ call_VM(noreg,
             CAST_FROM_FN_PTR(address, InterpreterRuntime::trace_bytecode),
             c_rarg1, c_rarg2, c_rarg3);
  __ pop(RegSet::range(r0, r15), sp);
  __ pop(state);
  __ pop(lr);
  __ authenticate_return_address();
  __ ret(lr);                                   // return from result handler

  return entry;
}

<<<<<<< HEAD
=======
void TemplateInterpreterGenerator::count_bytecode() {
  __ mov(r10, (address) &BytecodeCounter::_counter_value);
  __ atomic_add(noreg, 1, r10);
}

void TemplateInterpreterGenerator::histogram_bytecode(Template* t) {
  __ mov(r10, (address) &BytecodeHistogram::_counters[t->bytecode()]);
  __ atomic_addw(noreg, 1, r10);
}

>>>>>>> 0460978e
void TemplateInterpreterGenerator::histogram_bytecode_pair(Template* t) {
  // Calculate new index for counter:
  //   _index = (_index >> log2_number_of_codes) |
  //            (bytecode << log2_number_of_codes);
  Register index_addr = rscratch1;
  Register index = rscratch2;
  __ mov(index_addr, (address) &BytecodePairHistogram::_index);
  __ ldrw(index, index_addr);
  __ mov(r10,
         ((int)t->bytecode()) << BytecodePairHistogram::log2_number_of_codes);
  __ orrw(index, r10, index, Assembler::LSR,
          BytecodePairHistogram::log2_number_of_codes);
  __ strw(index, index_addr);

  // Bump bucket contents:
  //   _counters[_index] ++;
  Register counter_addr = rscratch1;
  __ mov(r10, (address) &BytecodePairHistogram::_counters);
  __ lea(counter_addr, Address(r10, index, Address::lsl(LogBytesPerInt)));
  __ atomic_addw(noreg, 1, counter_addr);
}

void TemplateInterpreterGenerator::trace_bytecode(Template* t) {
  // Call a little run-time stub to avoid blow-up for each bytecode.
  // The run-time runtime saves the right registers, depending on
  // the tosca in-state for the given template.

  assert(Interpreter::trace_code(t->tos_in()) != nullptr,
         "entry must have been generated");
  __ bl(RuntimeAddress(Interpreter::trace_code(t->tos_in())));
  __ reinit_heapbase();
}


void TemplateInterpreterGenerator::stop_interpreter_at() {
  Label L;
  __ push(rscratch1);
  __ mov(rscratch1, (address) &BytecodeCounter::_counter_value);
  __ ldr(rscratch1, Address(rscratch1));
  __ mov(rscratch2, StopInterpreterAt);
  __ cmp(rscratch1, rscratch2);
  __ br(Assembler::NE, L);
  __ brk(0);
  __ bind(L);
  __ pop(rscratch1);
}

#endif // !PRODUCT<|MERGE_RESOLUTION|>--- conflicted
+++ resolved
@@ -2087,24 +2087,6 @@
 
 //-----------------------------------------------------------------------------
 
-void TemplateInterpreterGenerator::count_bytecode() {
-  if (CountBytecodesPerThread) {
-    Address bc_counter_addr(rthread, Thread::bc_counter_offset());
-    __ ldr(r10, bc_counter_addr);
-    __ add(r10, r10, 1);
-    __ str(r10, bc_counter_addr);
-  }
-  if (CountBytecodes || TraceBytecodes || StopInterpreterAt > 0) {
-    __ mov(r10, (address) &BytecodeCounter::_counter_value);
-    __ atomic_add(noreg, 1, r10);
-  }
-}
-
-void TemplateInterpreterGenerator::histogram_bytecode(Template* t) {
-  __ mov(r10, (address) &BytecodeHistogram::_counters[t->bytecode()]);
-  __ atomic_addw(noreg, 1, r10);
-}
-
 // Non-product code
 #ifndef PRODUCT
 address TemplateInterpreterGenerator::generate_trace_code(TosState state) {
@@ -2126,12 +2108,19 @@
 
   return entry;
 }
-
-<<<<<<< HEAD
-=======
+#endif // PRODUCT
+
 void TemplateInterpreterGenerator::count_bytecode() {
-  __ mov(r10, (address) &BytecodeCounter::_counter_value);
-  __ atomic_add(noreg, 1, r10);
+  if (CountBytecodesPerThread) {
+    Address bc_counter_addr(rthread, Thread::bc_counter_offset());
+    __ ldr(r10, bc_counter_addr);
+    __ add(r10, r10, 1);
+    __ str(r10, bc_counter_addr);
+  }
+  if (CountBytecodes || TraceBytecodes || StopInterpreterAt > 0) {
+    __ mov(r10, (address) &BytecodeCounter::_counter_value);
+    __ atomic_add(noreg, 1, r10);
+  }
 }
 
 void TemplateInterpreterGenerator::histogram_bytecode(Template* t) {
@@ -2139,7 +2128,7 @@
   __ atomic_addw(noreg, 1, r10);
 }
 
->>>>>>> 0460978e
+#ifndef PRODUCT
 void TemplateInterpreterGenerator::histogram_bytecode_pair(Template* t) {
   // Calculate new index for counter:
   //   _index = (_index >> log2_number_of_codes) |
