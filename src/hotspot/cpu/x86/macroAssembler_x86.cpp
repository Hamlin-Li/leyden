/*
 * Copyright (c) 1997, 2025, Oracle and/or its affiliates. All rights reserved.
 * DO NOT ALTER OR REMOVE COPYRIGHT NOTICES OR THIS FILE HEADER.
 *
 * This code is free software; you can redistribute it and/or modify it
 * under the terms of the GNU General Public License version 2 only, as
 * published by the Free Software Foundation.
 *
 * This code is distributed in the hope that it will be useful, but WITHOUT
 * ANY WARRANTY; without even the implied warranty of MERCHANTABILITY or
 * FITNESS FOR A PARTICULAR PURPOSE.  See the GNU General Public License
 * version 2 for more details (a copy is included in the LICENSE file that
 * accompanied this code).
 *
 * You should have received a copy of the GNU General Public License version
 * 2 along with this work; if not, write to the Free Software Foundation,
 * Inc., 51 Franklin St, Fifth Floor, Boston, MA 02110-1301 USA.
 *
 * Please contact Oracle, 500 Oracle Parkway, Redwood Shores, CA 94065 USA
 * or visit www.oracle.com if you need additional information or have any
 * questions.
 *
 */

#include "asm/assembler.hpp"
#include "asm/assembler.inline.hpp"
#include "code/aotCodeCache.hpp"
#include "code/compiledIC.hpp"
#include "compiler/compiler_globals.hpp"
#include "compiler/disassembler.hpp"
#include "crc32c.h"
#include "gc/shared/barrierSet.hpp"
#include "gc/shared/barrierSetAssembler.hpp"
#include "gc/shared/collectedHeap.inline.hpp"
#include "gc/shared/tlab_globals.hpp"
#include "interpreter/bytecodeHistogram.hpp"
#include "interpreter/interpreter.hpp"
#include "interpreter/interpreterRuntime.hpp"
#include "jvm.h"
#include "memory/resourceArea.hpp"
#include "memory/universe.hpp"
#include "oops/accessDecorators.hpp"
#include "oops/compressedKlass.inline.hpp"
#include "oops/compressedOops.inline.hpp"
#include "oops/klass.inline.hpp"
#include "prims/methodHandles.hpp"
#include "runtime/continuation.hpp"
#include "runtime/interfaceSupport.inline.hpp"
#include "runtime/javaThread.hpp"
#include "runtime/jniHandles.hpp"
#include "runtime/objectMonitor.hpp"
#include "runtime/os.hpp"
#include "runtime/safepoint.hpp"
#include "runtime/safepointMechanism.hpp"
#include "runtime/sharedRuntime.hpp"
#include "runtime/stubRoutines.hpp"
#include "utilities/checkedCast.hpp"
#include "utilities/macros.hpp"

#ifdef PRODUCT
#define BLOCK_COMMENT(str) /* nothing */
#define STOP(error) stop(error)
#else
#define BLOCK_COMMENT(str) block_comment(str)
#define STOP(error) block_comment(error); stop(error)
#endif

#define BIND(label) bind(label); BLOCK_COMMENT(#label ":")

#ifdef ASSERT
bool AbstractAssembler::pd_check_instruction_mark() { return true; }
#endif

static const Assembler::Condition reverse[] = {
    Assembler::noOverflow     /* overflow      = 0x0 */ ,
    Assembler::overflow       /* noOverflow    = 0x1 */ ,
    Assembler::aboveEqual     /* carrySet      = 0x2, below         = 0x2 */ ,
    Assembler::below          /* aboveEqual    = 0x3, carryClear    = 0x3 */ ,
    Assembler::notZero        /* zero          = 0x4, equal         = 0x4 */ ,
    Assembler::zero           /* notZero       = 0x5, notEqual      = 0x5 */ ,
    Assembler::above          /* belowEqual    = 0x6 */ ,
    Assembler::belowEqual     /* above         = 0x7 */ ,
    Assembler::positive       /* negative      = 0x8 */ ,
    Assembler::negative       /* positive      = 0x9 */ ,
    Assembler::noParity       /* parity        = 0xa */ ,
    Assembler::parity         /* noParity      = 0xb */ ,
    Assembler::greaterEqual   /* less          = 0xc */ ,
    Assembler::less           /* greaterEqual  = 0xd */ ,
    Assembler::greater        /* lessEqual     = 0xe */ ,
    Assembler::lessEqual      /* greater       = 0xf, */

};


// Implementation of MacroAssembler

Address MacroAssembler::as_Address(AddressLiteral adr) {
  // amd64 always does this as a pc-rel
  // we can be absolute or disp based on the instruction type
  // jmp/call are displacements others are absolute
  assert(!adr.is_lval(), "must be rval");
  assert(reachable(adr), "must be");
  return Address(checked_cast<int32_t>(adr.target() - pc()), adr.target(), adr.reloc());

}

Address MacroAssembler::as_Address(ArrayAddress adr, Register rscratch) {
  AddressLiteral base = adr.base();
  lea(rscratch, base);
  Address index = adr.index();
  assert(index._disp == 0, "must not have disp"); // maybe it can?
  Address array(rscratch, index._index, index._scale, index._disp);
  return array;
}

void MacroAssembler::call_VM_leaf_base(address entry_point, int num_args) {
  Label L, E;

#ifdef _WIN64
  // Windows always allocates space for it's register args
  assert(num_args <= 4, "only register arguments supported");
  subq(rsp,  frame::arg_reg_save_area_bytes);
#endif

  // Align stack if necessary
  testl(rsp, 15);
  jcc(Assembler::zero, L);

  subq(rsp, 8);
  call(RuntimeAddress(entry_point));
  addq(rsp, 8);
  jmp(E);

  bind(L);
  call(RuntimeAddress(entry_point));

  bind(E);

#ifdef _WIN64
  // restore stack pointer
  addq(rsp, frame::arg_reg_save_area_bytes);
#endif
}

void MacroAssembler::cmp64(Register src1, AddressLiteral src2, Register rscratch) {
  assert(!src2.is_lval(), "should use cmpptr");
  assert(rscratch != noreg || always_reachable(src2), "missing");

  if (reachable(src2)) {
    cmpq(src1, as_Address(src2));
  } else {
    lea(rscratch, src2);
    Assembler::cmpq(src1, Address(rscratch, 0));
  }
}

int MacroAssembler::corrected_idivq(Register reg) {
  // Full implementation of Java ldiv and lrem; checks for special
  // case as described in JVM spec., p.243 & p.271.  The function
  // returns the (pc) offset of the idivl instruction - may be needed
  // for implicit exceptions.
  //
  //         normal case                           special case
  //
  // input : rax: dividend                         min_long
  //         reg: divisor   (may not be eax/edx)   -1
  //
  // output: rax: quotient  (= rax idiv reg)       min_long
  //         rdx: remainder (= rax irem reg)       0
  assert(reg != rax && reg != rdx, "reg cannot be rax or rdx register");
  static const int64_t min_long = 0x8000000000000000;
  Label normal_case, special_case;

  // check for special case
  cmp64(rax, ExternalAddress((address) &min_long), rdx /*rscratch*/);
  jcc(Assembler::notEqual, normal_case);
  xorl(rdx, rdx); // prepare rdx for possible special case (where
                  // remainder = 0)
  cmpq(reg, -1);
  jcc(Assembler::equal, special_case);

  // handle normal case
  bind(normal_case);
  cdqq();
  int idivq_offset = offset();
  idivq(reg);

  // normal and special case exit
  bind(special_case);

  return idivq_offset;
}

void MacroAssembler::decrementq(Register reg, int value) {
  if (value == min_jint) { subq(reg, value); return; }
  if (value <  0) { incrementq(reg, -value); return; }
  if (value == 0) {                        ; return; }
  if (value == 1 && UseIncDec) { decq(reg) ; return; }
  /* else */      { subq(reg, value)       ; return; }
}

void MacroAssembler::decrementq(Address dst, int value) {
  if (value == min_jint) { subq(dst, value); return; }
  if (value <  0) { incrementq(dst, -value); return; }
  if (value == 0) {                        ; return; }
  if (value == 1 && UseIncDec) { decq(dst) ; return; }
  /* else */      { subq(dst, value)       ; return; }
}

void MacroAssembler::incrementq(AddressLiteral dst, Register rscratch) {
  assert(rscratch != noreg || always_reachable(dst), "missing");

  if (reachable(dst)) {
    incrementq(as_Address(dst));
  } else {
    lea(rscratch, dst);
    incrementq(Address(rscratch, 0));
  }
}

void MacroAssembler::incrementq(Register reg, int value) {
  if (value == min_jint) { addq(reg, value); return; }
  if (value <  0) { decrementq(reg, -value); return; }
  if (value == 0) {                        ; return; }
  if (value == 1 && UseIncDec) { incq(reg) ; return; }
  /* else */      { addq(reg, value)       ; return; }
}

void MacroAssembler::incrementq(Address dst, int value) {
  if (value == min_jint) { addq(dst, value); return; }
  if (value <  0) { decrementq(dst, -value); return; }
  if (value == 0) {                        ; return; }
  if (value == 1 && UseIncDec) { incq(dst) ; return; }
  /* else */      { addq(dst, value)       ; return; }
}

// 32bit can do a case table jump in one instruction but we no longer allow the base
// to be installed in the Address class
void MacroAssembler::jump(ArrayAddress entry, Register rscratch) {
  lea(rscratch, entry.base());
  Address dispatch = entry.index();
  assert(dispatch._base == noreg, "must be");
  dispatch._base = rscratch;
  jmp(dispatch);
}

void MacroAssembler::lcmp2int(Register x_hi, Register x_lo, Register y_hi, Register y_lo) {
  ShouldNotReachHere(); // 64bit doesn't use two regs
  cmpq(x_lo, y_lo);
}

void MacroAssembler::lea(Register dst, AddressLiteral src) {
  mov_literal64(dst, (intptr_t)src.target(), src.rspec());
}

void MacroAssembler::lea(Address dst, AddressLiteral adr, Register rscratch) {
  lea(rscratch, adr);
  movptr(dst, rscratch);
}

void MacroAssembler::leave() {
  // %%% is this really better? Why not on 32bit too?
  emit_int8((unsigned char)0xC9); // LEAVE
}

void MacroAssembler::lneg(Register hi, Register lo) {
  ShouldNotReachHere(); // 64bit doesn't use two regs
  negq(lo);
}

void MacroAssembler::movoop(Register dst, jobject obj) {
  mov_literal64(dst, (intptr_t)obj, oop_Relocation::spec_for_immediate());
}

void MacroAssembler::movoop(Address dst, jobject obj, Register rscratch) {
  mov_literal64(rscratch, (intptr_t)obj, oop_Relocation::spec_for_immediate());
  movq(dst, rscratch);
}

void MacroAssembler::mov_metadata(Register dst, Metadata* obj) {
  mov_literal64(dst, (intptr_t)obj, metadata_Relocation::spec_for_immediate());
}

void MacroAssembler::mov_metadata(Address dst, Metadata* obj, Register rscratch) {
  mov_literal64(rscratch, (intptr_t)obj, metadata_Relocation::spec_for_immediate());
  movq(dst, rscratch);
}

void MacroAssembler::movptr(Register dst, AddressLiteral src) {
  if (src.is_lval()) {
    mov_literal64(dst, (intptr_t)src.target(), src.rspec());
  } else {
    if (reachable(src)) {
      movq(dst, as_Address(src));
    } else {
      lea(dst, src);
      movq(dst, Address(dst, 0));
    }
  }
}

void MacroAssembler::movptr(ArrayAddress dst, Register src, Register rscratch) {
  movq(as_Address(dst, rscratch), src);
}

void MacroAssembler::movptr(Register dst, ArrayAddress src) {
  movq(dst, as_Address(src, dst /*rscratch*/));
}

// src should NEVER be a real pointer. Use AddressLiteral for true pointers
void MacroAssembler::movptr(Address dst, intptr_t src, Register rscratch) {
  if (is_simm32(src)) {
    movptr(dst, checked_cast<int32_t>(src));
  } else {
    mov64(rscratch, src);
    movq(dst, rscratch);
  }
}

void MacroAssembler::pushoop(jobject obj, Register rscratch) {
  movoop(rscratch, obj);
  push(rscratch);
}

void MacroAssembler::pushklass(Metadata* obj, Register rscratch) {
  mov_metadata(rscratch, obj);
  push(rscratch);
}

void MacroAssembler::pushptr(AddressLiteral src, Register rscratch) {
  lea(rscratch, src);
  if (src.is_lval()) {
    push(rscratch);
  } else {
    pushq(Address(rscratch, 0));
  }
}

static void pass_arg0(MacroAssembler* masm, Register arg) {
  if (c_rarg0 != arg ) {
    masm->mov(c_rarg0, arg);
  }
}

static void pass_arg1(MacroAssembler* masm, Register arg) {
  if (c_rarg1 != arg ) {
    masm->mov(c_rarg1, arg);
  }
}

static void pass_arg2(MacroAssembler* masm, Register arg) {
  if (c_rarg2 != arg ) {
    masm->mov(c_rarg2, arg);
  }
}

static void pass_arg3(MacroAssembler* masm, Register arg) {
  if (c_rarg3 != arg ) {
    masm->mov(c_rarg3, arg);
  }
}

void MacroAssembler::stop(const char* msg) {
  if (ShowMessageBoxOnError) {
    address rip = pc();
    pusha(); // get regs on stack
    lea(c_rarg1, InternalAddress(rip));
    movq(c_rarg2, rsp); // pass pointer to regs array
  }
  lea(c_rarg0, ExternalAddress((address) msg));
  andq(rsp, -16); // align stack as required by ABI
  call(RuntimeAddress(CAST_FROM_FN_PTR(address, MacroAssembler::debug64)));
  hlt();
  AOTCodeCache::add_C_string(msg);
}

void MacroAssembler::warn(const char* msg) {
  push(rbp);
  movq(rbp, rsp);
  andq(rsp, -16);     // align stack as required by push_CPU_state and call
  push_CPU_state();   // keeps alignment at 16 bytes

#ifdef _WIN64
  // Windows always allocates space for its register args
  subq(rsp,  frame::arg_reg_save_area_bytes);
#endif
  lea(c_rarg0, ExternalAddress((address) msg));
  call(RuntimeAddress(CAST_FROM_FN_PTR(address, warning)));

#ifdef _WIN64
  // restore stack pointer
  addq(rsp, frame::arg_reg_save_area_bytes);
#endif
  pop_CPU_state();
  mov(rsp, rbp);
  pop(rbp);
}

void MacroAssembler::print_state() {
  address rip = pc();
  pusha();            // get regs on stack
  push(rbp);
  movq(rbp, rsp);
  andq(rsp, -16);     // align stack as required by push_CPU_state and call
  push_CPU_state();   // keeps alignment at 16 bytes

  lea(c_rarg0, InternalAddress(rip));
  lea(c_rarg1, Address(rbp, wordSize)); // pass pointer to regs array
  call_VM_leaf(CAST_FROM_FN_PTR(address, MacroAssembler::print_state64), c_rarg0, c_rarg1);

  pop_CPU_state();
  mov(rsp, rbp);
  pop(rbp);
  popa();
}

#ifndef PRODUCT
extern "C" void findpc(intptr_t x);
#endif

void MacroAssembler::debug64(char* msg, int64_t pc, int64_t regs[]) {
  // In order to get locks to work, we need to fake a in_VM state
  if (ShowMessageBoxOnError) {
    JavaThread* thread = JavaThread::current();
    JavaThreadState saved_state = thread->thread_state();
    thread->set_thread_state(_thread_in_vm);
#ifndef PRODUCT
    if (CountBytecodes || TraceBytecodes || StopInterpreterAt) {
      ttyLocker ttyl;
      BytecodeCounter::print();
    }
#endif
    // To see where a verify_oop failed, get $ebx+40/X for this frame.
    // XXX correct this offset for amd64
    // This is the value of eip which points to where verify_oop will return.
    if (os::message_box(msg, "Execution stopped, print registers?")) {
      print_state64(pc, regs);
      BREAKPOINT;
    }
  }
  fatal("DEBUG MESSAGE: %s", msg);
}

void MacroAssembler::print_state64(int64_t pc, int64_t regs[]) {
  ttyLocker ttyl;
  DebuggingContext debugging{};
  tty->print_cr("rip = 0x%016lx", (intptr_t)pc);
#ifndef PRODUCT
  tty->cr();
  findpc(pc);
  tty->cr();
#endif
#define PRINT_REG(rax, value) \
  { tty->print("%s = ", #rax); os::print_location(tty, value); }
  PRINT_REG(rax, regs[15]);
  PRINT_REG(rbx, regs[12]);
  PRINT_REG(rcx, regs[14]);
  PRINT_REG(rdx, regs[13]);
  PRINT_REG(rdi, regs[8]);
  PRINT_REG(rsi, regs[9]);
  PRINT_REG(rbp, regs[10]);
  // rsp is actually not stored by pusha(), compute the old rsp from regs (rsp after pusha): regs + 16 = old rsp
  PRINT_REG(rsp, (intptr_t)(&regs[16]));
  PRINT_REG(r8 , regs[7]);
  PRINT_REG(r9 , regs[6]);
  PRINT_REG(r10, regs[5]);
  PRINT_REG(r11, regs[4]);
  PRINT_REG(r12, regs[3]);
  PRINT_REG(r13, regs[2]);
  PRINT_REG(r14, regs[1]);
  PRINT_REG(r15, regs[0]);
#undef PRINT_REG
  // Print some words near the top of the stack.
  int64_t* rsp = &regs[16];
  int64_t* dump_sp = rsp;
  for (int col1 = 0; col1 < 8; col1++) {
    tty->print("(rsp+0x%03x) 0x%016lx: ", (int)((intptr_t)dump_sp - (intptr_t)rsp), (intptr_t)dump_sp);
    os::print_location(tty, *dump_sp++);
  }
  for (int row = 0; row < 25; row++) {
    tty->print("(rsp+0x%03x) 0x%016lx: ", (int)((intptr_t)dump_sp - (intptr_t)rsp), (intptr_t)dump_sp);
    for (int col = 0; col < 4; col++) {
      tty->print(" 0x%016lx", (intptr_t)*dump_sp++);
    }
    tty->cr();
  }
  // Print some instructions around pc:
  Disassembler::decode((address)pc-64, (address)pc);
  tty->print_cr("--------");
  Disassembler::decode((address)pc, (address)pc+32);
}

// The java_calling_convention describes stack locations as ideal slots on
// a frame with no abi restrictions. Since we must observe abi restrictions
// (like the placement of the register window) the slots must be biased by
// the following value.
static int reg2offset_in(VMReg r) {
  // Account for saved rbp and return address
  // This should really be in_preserve_stack_slots
  return (r->reg2stack() + 4) * VMRegImpl::stack_slot_size;
}

static int reg2offset_out(VMReg r) {
  return (r->reg2stack() + SharedRuntime::out_preserve_stack_slots()) * VMRegImpl::stack_slot_size;
}

// A long move
void MacroAssembler::long_move(VMRegPair src, VMRegPair dst, Register tmp, int in_stk_bias, int out_stk_bias) {

  // The calling conventions assures us that each VMregpair is either
  // all really one physical register or adjacent stack slots.

  if (src.is_single_phys_reg() ) {
    if (dst.is_single_phys_reg()) {
      if (dst.first() != src.first()) {
        mov(dst.first()->as_Register(), src.first()->as_Register());
      }
    } else {
      assert(dst.is_single_reg(), "not a stack pair: (%s, %s), (%s, %s)",
             src.first()->name(), src.second()->name(), dst.first()->name(), dst.second()->name());
      movq(Address(rsp, reg2offset_out(dst.first()) + out_stk_bias), src.first()->as_Register());
    }
  } else if (dst.is_single_phys_reg()) {
    assert(src.is_single_reg(),  "not a stack pair");
    movq(dst.first()->as_Register(), Address(rbp, reg2offset_in(src.first()) + in_stk_bias));
  } else {
    assert(src.is_single_reg() && dst.is_single_reg(), "not stack pairs");
    movq(tmp, Address(rbp, reg2offset_in(src.first()) + in_stk_bias));
    movq(Address(rsp, reg2offset_out(dst.first()) + out_stk_bias), tmp);
  }
}

// A double move
void MacroAssembler::double_move(VMRegPair src, VMRegPair dst, Register tmp, int in_stk_bias, int out_stk_bias) {

  // The calling conventions assures us that each VMregpair is either
  // all really one physical register or adjacent stack slots.

  if (src.is_single_phys_reg() ) {
    if (dst.is_single_phys_reg()) {
      // In theory these overlap but the ordering is such that this is likely a nop
      if ( src.first() != dst.first()) {
        movdbl(dst.first()->as_XMMRegister(), src.first()->as_XMMRegister());
      }
    } else {
      assert(dst.is_single_reg(), "not a stack pair");
      movdbl(Address(rsp, reg2offset_out(dst.first()) + out_stk_bias), src.first()->as_XMMRegister());
    }
  } else if (dst.is_single_phys_reg()) {
    assert(src.is_single_reg(),  "not a stack pair");
    movdbl(dst.first()->as_XMMRegister(), Address(rbp, reg2offset_in(src.first()) + in_stk_bias));
  } else {
    assert(src.is_single_reg() && dst.is_single_reg(), "not stack pairs");
    movq(tmp, Address(rbp, reg2offset_in(src.first()) + in_stk_bias));
    movq(Address(rsp, reg2offset_out(dst.first()) + out_stk_bias), tmp);
  }
}


// A float arg may have to do float reg int reg conversion
void MacroAssembler::float_move(VMRegPair src, VMRegPair dst, Register tmp, int in_stk_bias, int out_stk_bias) {
  assert(!src.second()->is_valid() && !dst.second()->is_valid(), "bad float_move");

  // The calling conventions assures us that each VMregpair is either
  // all really one physical register or adjacent stack slots.

  if (src.first()->is_stack()) {
    if (dst.first()->is_stack()) {
      movl(tmp, Address(rbp, reg2offset_in(src.first()) + in_stk_bias));
      movptr(Address(rsp, reg2offset_out(dst.first()) + out_stk_bias), tmp);
    } else {
      // stack to reg
      assert(dst.first()->is_XMMRegister(), "only expect xmm registers as parameters");
      movflt(dst.first()->as_XMMRegister(), Address(rbp, reg2offset_in(src.first()) + in_stk_bias));
    }
  } else if (dst.first()->is_stack()) {
    // reg to stack
    assert(src.first()->is_XMMRegister(), "only expect xmm registers as parameters");
    movflt(Address(rsp, reg2offset_out(dst.first()) + out_stk_bias), src.first()->as_XMMRegister());
  } else {
    // reg to reg
    // In theory these overlap but the ordering is such that this is likely a nop
    if ( src.first() != dst.first()) {
      movdbl(dst.first()->as_XMMRegister(),  src.first()->as_XMMRegister());
    }
  }
}

// On 64 bit we will store integer like items to the stack as
// 64 bits items (x86_32/64 abi) even though java would only store
// 32bits for a parameter. On 32bit it will simply be 32 bits
// So this routine will do 32->32 on 32bit and 32->64 on 64bit
void MacroAssembler::move32_64(VMRegPair src, VMRegPair dst, Register tmp, int in_stk_bias, int out_stk_bias) {
  if (src.first()->is_stack()) {
    if (dst.first()->is_stack()) {
      // stack to stack
      movslq(tmp, Address(rbp, reg2offset_in(src.first()) + in_stk_bias));
      movq(Address(rsp, reg2offset_out(dst.first()) + out_stk_bias), tmp);
    } else {
      // stack to reg
      movslq(dst.first()->as_Register(), Address(rbp, reg2offset_in(src.first()) + in_stk_bias));
    }
  } else if (dst.first()->is_stack()) {
    // reg to stack
    // Do we really have to sign extend???
    // __ movslq(src.first()->as_Register(), src.first()->as_Register());
    movq(Address(rsp, reg2offset_out(dst.first()) + out_stk_bias), src.first()->as_Register());
  } else {
    // Do we really have to sign extend???
    // __ movslq(dst.first()->as_Register(), src.first()->as_Register());
    if (dst.first() != src.first()) {
      movq(dst.first()->as_Register(), src.first()->as_Register());
    }
  }
}

void MacroAssembler::move_ptr(VMRegPair src, VMRegPair dst) {
  if (src.first()->is_stack()) {
    if (dst.first()->is_stack()) {
      // stack to stack
      movq(rax, Address(rbp, reg2offset_in(src.first())));
      movq(Address(rsp, reg2offset_out(dst.first())), rax);
    } else {
      // stack to reg
      movq(dst.first()->as_Register(), Address(rbp, reg2offset_in(src.first())));
    }
  } else if (dst.first()->is_stack()) {
    // reg to stack
    movq(Address(rsp, reg2offset_out(dst.first())), src.first()->as_Register());
  } else {
    if (dst.first() != src.first()) {
      movq(dst.first()->as_Register(), src.first()->as_Register());
    }
  }
}

// An oop arg. Must pass a handle not the oop itself
void MacroAssembler::object_move(OopMap* map,
                        int oop_handle_offset,
                        int framesize_in_slots,
                        VMRegPair src,
                        VMRegPair dst,
                        bool is_receiver,
                        int* receiver_offset) {

  // must pass a handle. First figure out the location we use as a handle

  Register rHandle = dst.first()->is_stack() ? rax : dst.first()->as_Register();

  // See if oop is null if it is we need no handle

  if (src.first()->is_stack()) {

    // Oop is already on the stack as an argument
    int offset_in_older_frame = src.first()->reg2stack() + SharedRuntime::out_preserve_stack_slots();
    map->set_oop(VMRegImpl::stack2reg(offset_in_older_frame + framesize_in_slots));
    if (is_receiver) {
      *receiver_offset = (offset_in_older_frame + framesize_in_slots) * VMRegImpl::stack_slot_size;
    }

    cmpptr(Address(rbp, reg2offset_in(src.first())), NULL_WORD);
    lea(rHandle, Address(rbp, reg2offset_in(src.first())));
    // conditionally move a null
    cmovptr(Assembler::equal, rHandle, Address(rbp, reg2offset_in(src.first())));
  } else {

    // Oop is in a register we must store it to the space we reserve
    // on the stack for oop_handles and pass a handle if oop is non-null

    const Register rOop = src.first()->as_Register();
    int oop_slot;
    if (rOop == j_rarg0)
      oop_slot = 0;
    else if (rOop == j_rarg1)
      oop_slot = 1;
    else if (rOop == j_rarg2)
      oop_slot = 2;
    else if (rOop == j_rarg3)
      oop_slot = 3;
    else if (rOop == j_rarg4)
      oop_slot = 4;
    else {
      assert(rOop == j_rarg5, "wrong register");
      oop_slot = 5;
    }

    oop_slot = oop_slot * VMRegImpl::slots_per_word + oop_handle_offset;
    int offset = oop_slot*VMRegImpl::stack_slot_size;

    map->set_oop(VMRegImpl::stack2reg(oop_slot));
    // Store oop in handle area, may be null
    movptr(Address(rsp, offset), rOop);
    if (is_receiver) {
      *receiver_offset = offset;
    }

    cmpptr(rOop, NULL_WORD);
    lea(rHandle, Address(rsp, offset));
    // conditionally move a null from the handle area where it was just stored
    cmovptr(Assembler::equal, rHandle, Address(rsp, offset));
  }

  // If arg is on the stack then place it otherwise it is already in correct reg.
  if (dst.first()->is_stack()) {
    movptr(Address(rsp, reg2offset_out(dst.first())), rHandle);
  }
}

void MacroAssembler::addptr(Register dst, int32_t imm32) {
  addq(dst, imm32);
}

void MacroAssembler::addptr(Register dst, Register src) {
  addq(dst, src);
}

void MacroAssembler::addptr(Address dst, Register src) {
  addq(dst, src);
}

void MacroAssembler::addsd(XMMRegister dst, AddressLiteral src, Register rscratch) {
  assert(rscratch != noreg || always_reachable(src), "missing");

  if (reachable(src)) {
    Assembler::addsd(dst, as_Address(src));
  } else {
    lea(rscratch, src);
    Assembler::addsd(dst, Address(rscratch, 0));
  }
}

void MacroAssembler::addss(XMMRegister dst, AddressLiteral src, Register rscratch) {
  assert(rscratch != noreg || always_reachable(src), "missing");

  if (reachable(src)) {
    addss(dst, as_Address(src));
  } else {
    lea(rscratch, src);
    addss(dst, Address(rscratch, 0));
  }
}

void MacroAssembler::addpd(XMMRegister dst, AddressLiteral src, Register rscratch) {
  assert(rscratch != noreg || always_reachable(src), "missing");

  if (reachable(src)) {
    Assembler::addpd(dst, as_Address(src));
  } else {
    lea(rscratch, src);
    Assembler::addpd(dst, Address(rscratch, 0));
  }
}

// See 8273459.  Function for ensuring 64-byte alignment, intended for stubs only.
// Stub code is generated once and never copied.
// NMethods can't use this because they get copied and we can't force alignment > 32 bytes.
void MacroAssembler::align64() {
  align(64, (uint)(uintptr_t)pc());
}

void MacroAssembler::align32() {
  align(32, (uint)(uintptr_t)pc());
}

void MacroAssembler::align(uint modulus) {
  // 8273459: Ensure alignment is possible with current segment alignment
  assert(modulus <= (uintx)CodeEntryAlignment, "Alignment must be <= CodeEntryAlignment");
  align(modulus, offset());
}

void MacroAssembler::align(uint modulus, uint target) {
  if (target % modulus != 0) {
    nop(modulus - (target % modulus));
  }
}

void MacroAssembler::push_f(XMMRegister r) {
  subptr(rsp, wordSize);
  movflt(Address(rsp, 0), r);
}

void MacroAssembler::pop_f(XMMRegister r) {
  movflt(r, Address(rsp, 0));
  addptr(rsp, wordSize);
}

void MacroAssembler::push_d(XMMRegister r) {
  subptr(rsp, 2 * wordSize);
  movdbl(Address(rsp, 0), r);
}

void MacroAssembler::pop_d(XMMRegister r) {
  movdbl(r, Address(rsp, 0));
  addptr(rsp, 2 * Interpreter::stackElementSize);
}

void MacroAssembler::andpd(XMMRegister dst, AddressLiteral src, Register rscratch) {
  // Used in sign-masking with aligned address.
  assert((UseAVX > 0) || (((intptr_t)src.target() & 15) == 0), "SSE mode requires address alignment 16 bytes");
  assert(rscratch != noreg || always_reachable(src), "missing");

  if (UseAVX > 2 &&
      (!VM_Version::supports_avx512dq() || !VM_Version::supports_avx512vl()) &&
      (dst->encoding() >= 16)) {
    vpand(dst, dst, src, AVX_512bit, rscratch);
  } else if (reachable(src)) {
    Assembler::andpd(dst, as_Address(src));
  } else {
    lea(rscratch, src);
    Assembler::andpd(dst, Address(rscratch, 0));
  }
}

void MacroAssembler::andps(XMMRegister dst, AddressLiteral src, Register rscratch) {
  // Used in sign-masking with aligned address.
  assert((UseAVX > 0) || (((intptr_t)src.target() & 15) == 0), "SSE mode requires address alignment 16 bytes");
  assert(rscratch != noreg || always_reachable(src), "missing");

  if (reachable(src)) {
    Assembler::andps(dst, as_Address(src));
  } else {
    lea(rscratch, src);
    Assembler::andps(dst, Address(rscratch, 0));
  }
}

void MacroAssembler::andptr(Register dst, int32_t imm32) {
  andq(dst, imm32);
}

void MacroAssembler::andq(Register dst, AddressLiteral src, Register rscratch) {
  assert(rscratch != noreg || always_reachable(src), "missing");

  if (reachable(src)) {
    andq(dst, as_Address(src));
  } else {
    lea(rscratch, src);
    andq(dst, Address(rscratch, 0));
  }
}

void MacroAssembler::atomic_incl(Address counter_addr) {
  lock();
  incrementl(counter_addr);
}

void MacroAssembler::atomic_incl(AddressLiteral counter_addr, Register rscratch) {
  assert(rscratch != noreg || always_reachable(counter_addr), "missing");

  if (reachable(counter_addr)) {
    atomic_incl(as_Address(counter_addr));
  } else {
    lea(rscratch, counter_addr);
    atomic_incl(Address(rscratch, 0));
  }
}

void MacroAssembler::atomic_incq(Address counter_addr) {
  lock();
  incrementq(counter_addr);
}

void MacroAssembler::atomic_incq(AddressLiteral counter_addr, Register rscratch) {
  assert(rscratch != noreg || always_reachable(counter_addr), "missing");

  if (reachable(counter_addr)) {
    atomic_incq(as_Address(counter_addr));
  } else {
    lea(rscratch, counter_addr);
    atomic_incq(Address(rscratch, 0));
  }
}

// Writes to stack successive pages until offset reached to check for
// stack overflow + shadow pages.  This clobbers tmp.
void MacroAssembler::bang_stack_size(Register size, Register tmp) {
  movptr(tmp, rsp);
  // Bang stack for total size given plus shadow page size.
  // Bang one page at a time because large size can bang beyond yellow and
  // red zones.
  Label loop;
  bind(loop);
  movl(Address(tmp, (-(int)os::vm_page_size())), size );
  subptr(tmp, (int)os::vm_page_size());
  subl(size, (int)os::vm_page_size());
  jcc(Assembler::greater, loop);

  // Bang down shadow pages too.
  // At this point, (tmp-0) is the last address touched, so don't
  // touch it again.  (It was touched as (tmp-pagesize) but then tmp
  // was post-decremented.)  Skip this address by starting at i=1, and
  // touch a few more pages below.  N.B.  It is important to touch all
  // the way down including all pages in the shadow zone.
  for (int i = 1; i < ((int)StackOverflow::stack_shadow_zone_size() / (int)os::vm_page_size()); i++) {
    // this could be any sized move but this is can be a debugging crumb
    // so the bigger the better.
    movptr(Address(tmp, (-i*(int)os::vm_page_size())), size );
  }
}

void MacroAssembler::reserved_stack_check() {
  // testing if reserved zone needs to be enabled
  Label no_reserved_zone_enabling;

  cmpptr(rsp, Address(r15_thread, JavaThread::reserved_stack_activation_offset()));
  jcc(Assembler::below, no_reserved_zone_enabling);

  call_VM_leaf(CAST_FROM_FN_PTR(address, SharedRuntime::enable_stack_reserved_zone), r15_thread);
  jump(RuntimeAddress(SharedRuntime::throw_delayed_StackOverflowError_entry()));
  should_not_reach_here();

  bind(no_reserved_zone_enabling);
}

void MacroAssembler::c2bool(Register x) {
  // implements x == 0 ? 0 : 1
  // note: must only look at least-significant byte of x
  //       since C-style booleans are stored in one byte
  //       only! (was bug)
  andl(x, 0xFF);
  setb(Assembler::notZero, x);
}

// Wouldn't need if AddressLiteral version had new name
void MacroAssembler::call(Label& L, relocInfo::relocType rtype) {
  Assembler::call(L, rtype);
}

void MacroAssembler::call(Register entry) {
  Assembler::call(entry);
}

void MacroAssembler::call(AddressLiteral entry, Register rscratch) {
  assert(rscratch != noreg || always_reachable(entry), "missing");

  if (reachable(entry)) {
    Assembler::call_literal(entry.target(), entry.rspec());
  } else {
    lea(rscratch, entry);
    Assembler::call(rscratch);
  }
}

void MacroAssembler::ic_call(address entry, jint method_index) {
  RelocationHolder rh = virtual_call_Relocation::spec(pc(), method_index);
  // Needs full 64-bit immediate for later patching.
  mov64(rax, (int64_t)Universe::non_oop_word());
  call(AddressLiteral(entry, rh));
}

int MacroAssembler::ic_check_size() {
  return UseCompactObjectHeaders ? 17 : 14;
}

int MacroAssembler::ic_check(int end_alignment) {
  Register receiver = j_rarg0;
  Register data = rax;
  Register temp = rscratch1;

  // The UEP of a code blob ensures that the VEP is padded. However, the padding of the UEP is placed
  // before the inline cache check, so we don't have to execute any nop instructions when dispatching
  // through the UEP, yet we can ensure that the VEP is aligned appropriately. That's why we align
  // before the inline cache check here, and not after
  align(end_alignment, offset() + ic_check_size());

  int uep_offset = offset();

  if (UseCompactObjectHeaders) {
    load_narrow_klass_compact(temp, receiver);
    cmpl(temp, Address(data, CompiledICData::speculated_klass_offset()));
  } else if (UseCompressedClassPointers) {
    movl(temp, Address(receiver, oopDesc::klass_offset_in_bytes()));
    cmpl(temp, Address(data, CompiledICData::speculated_klass_offset()));
  } else {
    movptr(temp, Address(receiver, oopDesc::klass_offset_in_bytes()));
    cmpptr(temp, Address(data, CompiledICData::speculated_klass_offset()));
  }

  // if inline cache check fails, then jump to runtime routine
  jump_cc(Assembler::notEqual, RuntimeAddress(SharedRuntime::get_ic_miss_stub()));
  assert((offset() % end_alignment) == 0, "Misaligned verified entry point (%d, %d, %d)", uep_offset, offset(), end_alignment);

  return uep_offset;
}

void MacroAssembler::emit_static_call_stub() {
  // Static stub relocation also tags the Method* in the code-stream.
  mov_metadata(rbx, (Metadata*) nullptr);  // Method is zapped till fixup time.
  // This is recognized as unresolved by relocs/nativeinst/ic code.
  jump(RuntimeAddress(pc()));
}

// Implementation of call_VM versions

void MacroAssembler::call_VM(Register oop_result,
                             address entry_point,
                             bool check_exceptions) {
  Label C, E;
  call(C, relocInfo::none);
  jmp(E);

  bind(C);
  call_VM_helper(oop_result, entry_point, 0, check_exceptions);
  ret(0);

  bind(E);
}

void MacroAssembler::call_VM(Register oop_result,
                             address entry_point,
                             Register arg_1,
                             bool check_exceptions) {
  Label C, E;
  call(C, relocInfo::none);
  jmp(E);

  bind(C);
  pass_arg1(this, arg_1);
  call_VM_helper(oop_result, entry_point, 1, check_exceptions);
  ret(0);

  bind(E);
}

void MacroAssembler::call_VM(Register oop_result,
                             address entry_point,
                             Register arg_1,
                             Register arg_2,
                             bool check_exceptions) {
  Label C, E;
  call(C, relocInfo::none);
  jmp(E);

  bind(C);

  assert_different_registers(arg_1, c_rarg2);

  pass_arg2(this, arg_2);
  pass_arg1(this, arg_1);
  call_VM_helper(oop_result, entry_point, 2, check_exceptions);
  ret(0);

  bind(E);
}

void MacroAssembler::call_VM(Register oop_result,
                             address entry_point,
                             Register arg_1,
                             Register arg_2,
                             Register arg_3,
                             bool check_exceptions) {
  Label C, E;
  call(C, relocInfo::none);
  jmp(E);

  bind(C);

  assert_different_registers(arg_1, c_rarg2, c_rarg3);
  assert_different_registers(arg_2, c_rarg3);
  pass_arg3(this, arg_3);
  pass_arg2(this, arg_2);
  pass_arg1(this, arg_1);
  call_VM_helper(oop_result, entry_point, 3, check_exceptions);
  ret(0);

  bind(E);
}

void MacroAssembler::call_VM(Register oop_result,
                             Register last_java_sp,
                             address entry_point,
                             int number_of_arguments,
                             bool check_exceptions) {
  call_VM_base(oop_result, last_java_sp, entry_point, number_of_arguments, check_exceptions);
}

void MacroAssembler::call_VM(Register oop_result,
                             Register last_java_sp,
                             address entry_point,
                             Register arg_1,
                             bool check_exceptions) {
  pass_arg1(this, arg_1);
  call_VM(oop_result, last_java_sp, entry_point, 1, check_exceptions);
}

void MacroAssembler::call_VM(Register oop_result,
                             Register last_java_sp,
                             address entry_point,
                             Register arg_1,
                             Register arg_2,
                             bool check_exceptions) {

  assert_different_registers(arg_1, c_rarg2);
  pass_arg2(this, arg_2);
  pass_arg1(this, arg_1);
  call_VM(oop_result, last_java_sp, entry_point, 2, check_exceptions);
}

void MacroAssembler::call_VM(Register oop_result,
                             Register last_java_sp,
                             address entry_point,
                             Register arg_1,
                             Register arg_2,
                             Register arg_3,
                             bool check_exceptions) {
  assert_different_registers(arg_1, c_rarg2, c_rarg3);
  assert_different_registers(arg_2, c_rarg3);
  pass_arg3(this, arg_3);
  pass_arg2(this, arg_2);
  pass_arg1(this, arg_1);
  call_VM(oop_result, last_java_sp, entry_point, 3, check_exceptions);
}

void MacroAssembler::super_call_VM(Register oop_result,
                                   Register last_java_sp,
                                   address entry_point,
                                   int number_of_arguments,
                                   bool check_exceptions) {
  MacroAssembler::call_VM_base(oop_result, last_java_sp, entry_point, number_of_arguments, check_exceptions);
}

void MacroAssembler::super_call_VM(Register oop_result,
                                   Register last_java_sp,
                                   address entry_point,
                                   Register arg_1,
                                   bool check_exceptions) {
  pass_arg1(this, arg_1);
  super_call_VM(oop_result, last_java_sp, entry_point, 1, check_exceptions);
}

void MacroAssembler::super_call_VM(Register oop_result,
                                   Register last_java_sp,
                                   address entry_point,
                                   Register arg_1,
                                   Register arg_2,
                                   bool check_exceptions) {

  assert_different_registers(arg_1, c_rarg2);
  pass_arg2(this, arg_2);
  pass_arg1(this, arg_1);
  super_call_VM(oop_result, last_java_sp, entry_point, 2, check_exceptions);
}

void MacroAssembler::super_call_VM(Register oop_result,
                                   Register last_java_sp,
                                   address entry_point,
                                   Register arg_1,
                                   Register arg_2,
                                   Register arg_3,
                                   bool check_exceptions) {
  assert_different_registers(arg_1, c_rarg2, c_rarg3);
  assert_different_registers(arg_2, c_rarg3);
  pass_arg3(this, arg_3);
  pass_arg2(this, arg_2);
  pass_arg1(this, arg_1);
  super_call_VM(oop_result, last_java_sp, entry_point, 3, check_exceptions);
}

void MacroAssembler::call_VM_base(Register oop_result,
                                  Register last_java_sp,
                                  address  entry_point,
                                  int      number_of_arguments,
                                  bool     check_exceptions) {
  Register java_thread = r15_thread;

  // determine last_java_sp register
  if (!last_java_sp->is_valid()) {
    last_java_sp = rsp;
  }
  // debugging support
  assert(number_of_arguments >= 0   , "cannot have negative number of arguments");
#ifdef ASSERT
  // TraceBytecodes does not use r12 but saves it over the call, so don't verify
  // r12 is the heapbase.
  if (UseCompressedOops && !TraceBytecodes) verify_heapbase("call_VM_base: heap base corrupted?");
#endif // ASSERT

  assert(java_thread != oop_result  , "cannot use the same register for java_thread & oop_result");
  assert(java_thread != last_java_sp, "cannot use the same register for java_thread & last_java_sp");

  // push java thread (becomes first argument of C function)

  mov(c_rarg0, r15_thread);

  // set last Java frame before call
  assert(last_java_sp != rbp, "can't use ebp/rbp");

  // Only interpreter should have to set fp
  set_last_Java_frame(last_java_sp, rbp, nullptr, rscratch1);

  // do the call, remove parameters
  MacroAssembler::call_VM_leaf_base(entry_point, number_of_arguments);

#ifdef ASSERT
  // Check that thread register is not clobbered.
  guarantee(java_thread != rax, "change this code");
  push(rax);
  { Label L;
    get_thread_slow(rax);
    cmpptr(java_thread, rax);
    jcc(Assembler::equal, L);
    STOP("MacroAssembler::call_VM_base: java_thread not callee saved?");
    bind(L);
  }
  pop(rax);
#endif

  // reset last Java frame
  // Only interpreter should have to clear fp
  reset_last_Java_frame(true);

   // C++ interp handles this in the interpreter
  check_and_handle_popframe();
  check_and_handle_earlyret();

  if (check_exceptions) {
    // check for pending exceptions (java_thread is set upon return)
    cmpptr(Address(r15_thread, Thread::pending_exception_offset()), NULL_WORD);
    // This used to conditionally jump to forward_exception however it is
    // possible if we relocate that the branch will not reach. So we must jump
    // around so we can always reach

    Label ok;
    jcc(Assembler::equal, ok);
    jump(RuntimeAddress(StubRoutines::forward_exception_entry()));
    bind(ok);
  }

  // get oop result if there is one and reset the value in the thread
  if (oop_result->is_valid()) {
    get_vm_result_oop(oop_result);
  }
}

void MacroAssembler::call_VM_helper(Register oop_result, address entry_point, int number_of_arguments, bool check_exceptions) {
  // Calculate the value for last_Java_sp somewhat subtle.
  // call_VM does an intermediate call which places a return address on
  // the stack just under the stack pointer as the user finished with it.
  // This allows use to retrieve last_Java_pc from last_Java_sp[-1].

  // We've pushed one address, correct last_Java_sp
  lea(rax, Address(rsp, wordSize));

  call_VM_base(oop_result, rax, entry_point, number_of_arguments, check_exceptions);
}

// Use this method when MacroAssembler version of call_VM_leaf_base() should be called from Interpreter.
void MacroAssembler::call_VM_leaf0(address entry_point) {
  MacroAssembler::call_VM_leaf_base(entry_point, 0);
}

void MacroAssembler::call_VM_leaf(address entry_point, int number_of_arguments) {
  call_VM_leaf_base(entry_point, number_of_arguments);
}

void MacroAssembler::call_VM_leaf(address entry_point, Register arg_0) {
  pass_arg0(this, arg_0);
  call_VM_leaf(entry_point, 1);
}

void MacroAssembler::call_VM_leaf(address entry_point, Register arg_0, Register arg_1) {

  assert_different_registers(arg_0, c_rarg1);
  pass_arg1(this, arg_1);
  pass_arg0(this, arg_0);
  call_VM_leaf(entry_point, 2);
}

void MacroAssembler::call_VM_leaf(address entry_point, Register arg_0, Register arg_1, Register arg_2) {
  assert_different_registers(arg_0, c_rarg1, c_rarg2);
  assert_different_registers(arg_1, c_rarg2);
  pass_arg2(this, arg_2);
  pass_arg1(this, arg_1);
  pass_arg0(this, arg_0);
  call_VM_leaf(entry_point, 3);
}

void MacroAssembler::call_VM_leaf(address entry_point, Register arg_0, Register arg_1, Register arg_2, Register arg_3) {
  assert_different_registers(arg_0, c_rarg1, c_rarg2, c_rarg3);
  assert_different_registers(arg_1, c_rarg2, c_rarg3);
  assert_different_registers(arg_2, c_rarg3);
  pass_arg3(this, arg_3);
  pass_arg2(this, arg_2);
  pass_arg1(this, arg_1);
  pass_arg0(this, arg_0);
  call_VM_leaf(entry_point, 3);
}

void MacroAssembler::super_call_VM_leaf(address entry_point, Register arg_0) {
  pass_arg0(this, arg_0);
  MacroAssembler::call_VM_leaf_base(entry_point, 1);
}

void MacroAssembler::super_call_VM_leaf(address entry_point, Register arg_0, Register arg_1) {
  assert_different_registers(arg_0, c_rarg1);
  pass_arg1(this, arg_1);
  pass_arg0(this, arg_0);
  MacroAssembler::call_VM_leaf_base(entry_point, 2);
}

void MacroAssembler::super_call_VM_leaf(address entry_point, Register arg_0, Register arg_1, Register arg_2) {
  assert_different_registers(arg_0, c_rarg1, c_rarg2);
  assert_different_registers(arg_1, c_rarg2);
  pass_arg2(this, arg_2);
  pass_arg1(this, arg_1);
  pass_arg0(this, arg_0);
  MacroAssembler::call_VM_leaf_base(entry_point, 3);
}

void MacroAssembler::super_call_VM_leaf(address entry_point, Register arg_0, Register arg_1, Register arg_2, Register arg_3) {
  assert_different_registers(arg_0, c_rarg1, c_rarg2, c_rarg3);
  assert_different_registers(arg_1, c_rarg2, c_rarg3);
  assert_different_registers(arg_2, c_rarg3);
  pass_arg3(this, arg_3);
  pass_arg2(this, arg_2);
  pass_arg1(this, arg_1);
  pass_arg0(this, arg_0);
  MacroAssembler::call_VM_leaf_base(entry_point, 4);
}

void MacroAssembler::get_vm_result_oop(Register oop_result) {
  movptr(oop_result, Address(r15_thread, JavaThread::vm_result_oop_offset()));
  movptr(Address(r15_thread, JavaThread::vm_result_oop_offset()), NULL_WORD);
  verify_oop_msg(oop_result, "broken oop in call_VM_base");
}

void MacroAssembler::get_vm_result_metadata(Register metadata_result) {
  movptr(metadata_result, Address(r15_thread, JavaThread::vm_result_metadata_offset()));
  movptr(Address(r15_thread, JavaThread::vm_result_metadata_offset()), NULL_WORD);
}

void MacroAssembler::check_and_handle_earlyret() {
}

void MacroAssembler::check_and_handle_popframe() {
}

void MacroAssembler::cmp32(AddressLiteral src1, int32_t imm, Register rscratch) {
  assert(rscratch != noreg || always_reachable(src1), "missing");

  if (reachable(src1)) {
    cmpl(as_Address(src1), imm);
  } else {
    lea(rscratch, src1);
    cmpl(Address(rscratch, 0), imm);
  }
}

void MacroAssembler::cmp32(Register src1, AddressLiteral src2, Register rscratch) {
  assert(!src2.is_lval(), "use cmpptr");
  assert(rscratch != noreg || always_reachable(src2), "missing");

  if (reachable(src2)) {
    cmpl(src1, as_Address(src2));
  } else {
    lea(rscratch, src2);
    cmpl(src1, Address(rscratch, 0));
  }
}

void MacroAssembler::cmp32(Register src1, int32_t imm) {
  Assembler::cmpl(src1, imm);
}

void MacroAssembler::cmp32(Register src1, Address src2) {
  Assembler::cmpl(src1, src2);
}

void MacroAssembler::cmpsd2int(XMMRegister opr1, XMMRegister opr2, Register dst, bool unordered_is_less) {
  ucomisd(opr1, opr2);

  Label L;
  if (unordered_is_less) {
    movl(dst, -1);
    jcc(Assembler::parity, L);
    jcc(Assembler::below , L);
    movl(dst, 0);
    jcc(Assembler::equal , L);
    increment(dst);
  } else { // unordered is greater
    movl(dst, 1);
    jcc(Assembler::parity, L);
    jcc(Assembler::above , L);
    movl(dst, 0);
    jcc(Assembler::equal , L);
    decrementl(dst);
  }
  bind(L);
}

void MacroAssembler::cmpss2int(XMMRegister opr1, XMMRegister opr2, Register dst, bool unordered_is_less) {
  ucomiss(opr1, opr2);

  Label L;
  if (unordered_is_less) {
    movl(dst, -1);
    jcc(Assembler::parity, L);
    jcc(Assembler::below , L);
    movl(dst, 0);
    jcc(Assembler::equal , L);
    increment(dst);
  } else { // unordered is greater
    movl(dst, 1);
    jcc(Assembler::parity, L);
    jcc(Assembler::above , L);
    movl(dst, 0);
    jcc(Assembler::equal , L);
    decrementl(dst);
  }
  bind(L);
}


void MacroAssembler::cmp8(AddressLiteral src1, int imm, Register rscratch) {
  assert(rscratch != noreg || always_reachable(src1), "missing");

  if (reachable(src1)) {
    cmpb(as_Address(src1), imm);
  } else {
    lea(rscratch, src1);
    cmpb(Address(rscratch, 0), imm);
  }
}

void MacroAssembler::cmpptr(Register src1, AddressLiteral src2, Register rscratch) {
  assert(rscratch != noreg || always_reachable(src2), "missing");

  if (src2.is_lval()) {
    movptr(rscratch, src2);
    Assembler::cmpq(src1, rscratch);
  } else if (reachable(src2)) {
    cmpq(src1, as_Address(src2));
  } else {
    lea(rscratch, src2);
    Assembler::cmpq(src1, Address(rscratch, 0));
  }
}

void MacroAssembler::cmpptr(Address src1, AddressLiteral src2, Register rscratch) {
  assert(src2.is_lval(), "not a mem-mem compare");
  // moves src2's literal address
  movptr(rscratch, src2);
  Assembler::cmpq(src1, rscratch);
}

void MacroAssembler::cmpoop(Register src1, Register src2) {
  cmpptr(src1, src2);
}

void MacroAssembler::cmpoop(Register src1, Address src2) {
  cmpptr(src1, src2);
}

void MacroAssembler::cmpoop(Register src1, jobject src2, Register rscratch) {
  movoop(rscratch, src2);
  cmpptr(src1, rscratch);
}

void MacroAssembler::locked_cmpxchgptr(Register reg, AddressLiteral adr, Register rscratch) {
  assert(rscratch != noreg || always_reachable(adr), "missing");

  if (reachable(adr)) {
    lock();
    cmpxchgptr(reg, as_Address(adr));
  } else {
    lea(rscratch, adr);
    lock();
    cmpxchgptr(reg, Address(rscratch, 0));
  }
}

void MacroAssembler::cmpxchgptr(Register reg, Address adr) {
  cmpxchgq(reg, adr);
}

void MacroAssembler::comisd(XMMRegister dst, AddressLiteral src, Register rscratch) {
  assert(rscratch != noreg || always_reachable(src), "missing");

  if (reachable(src)) {
    Assembler::comisd(dst, as_Address(src));
  } else {
    lea(rscratch, src);
    Assembler::comisd(dst, Address(rscratch, 0));
  }
}

void MacroAssembler::comiss(XMMRegister dst, AddressLiteral src, Register rscratch) {
  assert(rscratch != noreg || always_reachable(src), "missing");

  if (reachable(src)) {
    Assembler::comiss(dst, as_Address(src));
  } else {
    lea(rscratch, src);
    Assembler::comiss(dst, Address(rscratch, 0));
  }
}


void MacroAssembler::cond_inc32(Condition cond, AddressLiteral counter_addr, Register rscratch) {
  assert(rscratch != noreg || always_reachable(counter_addr), "missing");

  Condition negated_cond = negate_condition(cond);
  Label L;
  jcc(negated_cond, L);
  pushf(); // Preserve flags
  atomic_incl(counter_addr, rscratch);
  popf();
  bind(L);
}

int MacroAssembler::corrected_idivl(Register reg) {
  // Full implementation of Java idiv and irem; checks for
  // special case as described in JVM spec., p.243 & p.271.
  // The function returns the (pc) offset of the idivl
  // instruction - may be needed for implicit exceptions.
  //
  //         normal case                           special case
  //
  // input : rax,: dividend                         min_int
  //         reg: divisor   (may not be rax,/rdx)   -1
  //
  // output: rax,: quotient  (= rax, idiv reg)       min_int
  //         rdx: remainder (= rax, irem reg)       0
  assert(reg != rax && reg != rdx, "reg cannot be rax, or rdx register");
  const int min_int = 0x80000000;
  Label normal_case, special_case;

  // check for special case
  cmpl(rax, min_int);
  jcc(Assembler::notEqual, normal_case);
  xorl(rdx, rdx); // prepare rdx for possible special case (where remainder = 0)
  cmpl(reg, -1);
  jcc(Assembler::equal, special_case);

  // handle normal case
  bind(normal_case);
  cdql();
  int idivl_offset = offset();
  idivl(reg);

  // normal and special case exit
  bind(special_case);

  return idivl_offset;
}



void MacroAssembler::decrementl(Register reg, int value) {
  if (value == min_jint) {subl(reg, value) ; return; }
  if (value <  0) { incrementl(reg, -value); return; }
  if (value == 0) {                        ; return; }
  if (value == 1 && UseIncDec) { decl(reg) ; return; }
  /* else */      { subl(reg, value)       ; return; }
}

void MacroAssembler::decrementl(Address dst, int value) {
  if (value == min_jint) {subl(dst, value) ; return; }
  if (value <  0) { incrementl(dst, -value); return; }
  if (value == 0) {                        ; return; }
  if (value == 1 && UseIncDec) { decl(dst) ; return; }
  /* else */      { subl(dst, value)       ; return; }
}

void MacroAssembler::division_with_shift (Register reg, int shift_value) {
  assert(shift_value > 0, "illegal shift value");
  Label _is_positive;
  testl (reg, reg);
  jcc (Assembler::positive, _is_positive);
  int offset = (1 << shift_value) - 1 ;

  if (offset == 1) {
    incrementl(reg);
  } else {
    addl(reg, offset);
  }

  bind (_is_positive);
  sarl(reg, shift_value);
}

void MacroAssembler::divsd(XMMRegister dst, AddressLiteral src, Register rscratch) {
  assert(rscratch != noreg || always_reachable(src), "missing");

  if (reachable(src)) {
    Assembler::divsd(dst, as_Address(src));
  } else {
    lea(rscratch, src);
    Assembler::divsd(dst, Address(rscratch, 0));
  }
}

void MacroAssembler::divss(XMMRegister dst, AddressLiteral src, Register rscratch) {
  assert(rscratch != noreg || always_reachable(src), "missing");

  if (reachable(src)) {
    Assembler::divss(dst, as_Address(src));
  } else {
    lea(rscratch, src);
    Assembler::divss(dst, Address(rscratch, 0));
  }
}

void MacroAssembler::enter() {
  push(rbp);
  mov(rbp, rsp);
}

void MacroAssembler::post_call_nop() {
  if (!Continuations::enabled()) {
    return;
  }
  InstructionMark im(this);
  relocate(post_call_nop_Relocation::spec());
  InlineSkippedInstructionsCounter skipCounter(this);
  emit_int8((uint8_t)0x0f);
  emit_int8((uint8_t)0x1f);
  emit_int8((uint8_t)0x84);
  emit_int8((uint8_t)0x00);
  emit_int32(0x00);
}

// A 5 byte nop that is safe for patching (see patch_verified_entry)
void MacroAssembler::fat_nop() {
  if (UseAddressNop) {
    addr_nop_5();
  } else {
    emit_int8((uint8_t)0x26); // es:
    emit_int8((uint8_t)0x2e); // cs:
    emit_int8((uint8_t)0x64); // fs:
    emit_int8((uint8_t)0x65); // gs:
    emit_int8((uint8_t)0x90);
  }
}

void MacroAssembler::mulpd(XMMRegister dst, AddressLiteral src, Register rscratch) {
  assert(rscratch != noreg || always_reachable(src), "missing");
  if (reachable(src)) {
    Assembler::mulpd(dst, as_Address(src));
  } else {
    lea(rscratch, src);
    Assembler::mulpd(dst, Address(rscratch, 0));
  }
}

// dst = c = a * b + c
void MacroAssembler::fmad(XMMRegister dst, XMMRegister a, XMMRegister b, XMMRegister c) {
  Assembler::vfmadd231sd(c, a, b);
  if (dst != c) {
    movdbl(dst, c);
  }
}

// dst = c = a * b + c
void MacroAssembler::fmaf(XMMRegister dst, XMMRegister a, XMMRegister b, XMMRegister c) {
  Assembler::vfmadd231ss(c, a, b);
  if (dst != c) {
    movflt(dst, c);
  }
}

// dst = c = a * b + c
void MacroAssembler::vfmad(XMMRegister dst, XMMRegister a, XMMRegister b, XMMRegister c, int vector_len) {
  Assembler::vfmadd231pd(c, a, b, vector_len);
  if (dst != c) {
    vmovdqu(dst, c);
  }
}

// dst = c = a * b + c
void MacroAssembler::vfmaf(XMMRegister dst, XMMRegister a, XMMRegister b, XMMRegister c, int vector_len) {
  Assembler::vfmadd231ps(c, a, b, vector_len);
  if (dst != c) {
    vmovdqu(dst, c);
  }
}

// dst = c = a * b + c
void MacroAssembler::vfmad(XMMRegister dst, XMMRegister a, Address b, XMMRegister c, int vector_len) {
  Assembler::vfmadd231pd(c, a, b, vector_len);
  if (dst != c) {
    vmovdqu(dst, c);
  }
}

// dst = c = a * b + c
void MacroAssembler::vfmaf(XMMRegister dst, XMMRegister a, Address b, XMMRegister c, int vector_len) {
  Assembler::vfmadd231ps(c, a, b, vector_len);
  if (dst != c) {
    vmovdqu(dst, c);
  }
}

void MacroAssembler::incrementl(AddressLiteral dst, Register rscratch) {
  assert(rscratch != noreg || always_reachable(dst), "missing");

  if (reachable(dst)) {
    incrementl(as_Address(dst));
  } else {
    lea(rscratch, dst);
    incrementl(Address(rscratch, 0));
  }
}

void MacroAssembler::incrementl(ArrayAddress dst, Register rscratch) {
  incrementl(as_Address(dst, rscratch));
}

void MacroAssembler::incrementl(Register reg, int value) {
  if (value == min_jint) {addl(reg, value) ; return; }
  if (value <  0) { decrementl(reg, -value); return; }
  if (value == 0) {                        ; return; }
  if (value == 1 && UseIncDec) { incl(reg) ; return; }
  /* else */      { addl(reg, value)       ; return; }
}

void MacroAssembler::incrementl(Address dst, int value) {
  if (value == min_jint) {addl(dst, value) ; return; }
  if (value <  0) { decrementl(dst, -value); return; }
  if (value == 0) {                        ; return; }
  if (value == 1 && UseIncDec) { incl(dst) ; return; }
  /* else */      { addl(dst, value)       ; return; }
}

void MacroAssembler::jump(AddressLiteral dst, Register rscratch) {
  assert(rscratch != noreg || always_reachable(dst), "missing");
  assert(!dst.rspec().reloc()->is_data(), "should not use ExternalAddress for jump");
  if (reachable(dst)) {
    jmp_literal(dst.target(), dst.rspec());
  } else {
    lea(rscratch, dst);
    jmp(rscratch);
  }
}

void MacroAssembler::jump_cc(Condition cc, AddressLiteral dst, Register rscratch) {
  assert(rscratch != noreg || always_reachable(dst), "missing");
  assert(!dst.rspec().reloc()->is_data(), "should not use ExternalAddress for jump_cc");
  if (reachable(dst)) {
    InstructionMark im(this);
    relocate(dst.reloc());
    const int short_size = 2;
    const int long_size = 6;
    int offs = (intptr_t)dst.target() - ((intptr_t)pc());
    if (dst.reloc() == relocInfo::none && is8bit(offs - short_size)) {
      // 0111 tttn #8-bit disp
      emit_int8(0x70 | cc);
      emit_int8((offs - short_size) & 0xFF);
    } else {
      // 0000 1111 1000 tttn #32-bit disp
      emit_int8(0x0F);
      emit_int8((unsigned char)(0x80 | cc));
      emit_int32(offs - long_size);
    }
  } else {
#ifdef ASSERT
    warning("reversing conditional branch");
#endif /* ASSERT */
    Label skip;
    jccb(reverse[cc], skip);
    lea(rscratch, dst);
    Assembler::jmp(rscratch);
    bind(skip);
  }
}

void MacroAssembler::cmp32_mxcsr_std(Address mxcsr_save, Register tmp, Register rscratch) {
  ExternalAddress mxcsr_std(StubRoutines::x86::addr_mxcsr_std());
  assert(rscratch != noreg || always_reachable(mxcsr_std), "missing");

  stmxcsr(mxcsr_save);
  movl(tmp, mxcsr_save);
  if (EnableX86ECoreOpts) {
    // The mxcsr_std has status bits set for performance on ECore
    orl(tmp, 0x003f);
  } else {
    // Mask out status bits (only check control and mask bits)
    andl(tmp, 0xFFC0);
  }
  cmp32(tmp, mxcsr_std, rscratch);
}

void MacroAssembler::ldmxcsr(AddressLiteral src, Register rscratch) {
  assert(rscratch != noreg || always_reachable(src), "missing");

  if (reachable(src)) {
    Assembler::ldmxcsr(as_Address(src));
  } else {
    lea(rscratch, src);
    Assembler::ldmxcsr(Address(rscratch, 0));
  }
}

int MacroAssembler::load_signed_byte(Register dst, Address src) {
  int off = offset();
  movsbl(dst, src); // movsxb
  return off;
}

// Note: load_signed_short used to be called load_signed_word.
// Although the 'w' in x86 opcodes refers to the term "word" in the assembler
// manual, which means 16 bits, that usage is found nowhere in HotSpot code.
// The term "word" in HotSpot means a 32- or 64-bit machine word.
int MacroAssembler::load_signed_short(Register dst, Address src) {
  // This is dubious to me since it seems safe to do a signed 16 => 64 bit
  // version but this is what 64bit has always done. This seems to imply
  // that users are only using 32bits worth.
  int off = offset();
  movswl(dst, src); // movsxw
  return off;
}

int MacroAssembler::load_unsigned_byte(Register dst, Address src) {
  // According to Intel Doc. AP-526, "Zero-Extension of Short", p.16,
  // and "3.9 Partial Register Penalties", p. 22).
  int off = offset();
  movzbl(dst, src); // movzxb
  return off;
}

// Note: load_unsigned_short used to be called load_unsigned_word.
int MacroAssembler::load_unsigned_short(Register dst, Address src) {
  // According to Intel Doc. AP-526, "Zero-Extension of Short", p.16,
  // and "3.9 Partial Register Penalties", p. 22).
  int off = offset();
  movzwl(dst, src); // movzxw
  return off;
}

void MacroAssembler::load_sized_value(Register dst, Address src, size_t size_in_bytes, bool is_signed, Register dst2) {
  switch (size_in_bytes) {
  case  8:  movq(dst, src); break;
  case  4:  movl(dst, src); break;
  case  2:  is_signed ? load_signed_short(dst, src) : load_unsigned_short(dst, src); break;
  case  1:  is_signed ? load_signed_byte( dst, src) : load_unsigned_byte( dst, src); break;
  default:  ShouldNotReachHere();
  }
}

void MacroAssembler::store_sized_value(Address dst, Register src, size_t size_in_bytes, Register src2) {
  switch (size_in_bytes) {
  case  8:  movq(dst, src); break;
  case  4:  movl(dst, src); break;
  case  2:  movw(dst, src); break;
  case  1:  movb(dst, src); break;
  default:  ShouldNotReachHere();
  }
}

void MacroAssembler::mov32(AddressLiteral dst, Register src, Register rscratch) {
  assert(rscratch != noreg || always_reachable(dst), "missing");

  if (reachable(dst)) {
    movl(as_Address(dst), src);
  } else {
    lea(rscratch, dst);
    movl(Address(rscratch, 0), src);
  }
}

void MacroAssembler::mov32(Register dst, AddressLiteral src) {
  if (reachable(src)) {
    movl(dst, as_Address(src));
  } else {
    lea(dst, src);
    movl(dst, Address(dst, 0));
  }
}

// C++ bool manipulation

void MacroAssembler::movbool(Register dst, Address src) {
  if(sizeof(bool) == 1)
    movb(dst, src);
  else if(sizeof(bool) == 2)
    movw(dst, src);
  else if(sizeof(bool) == 4)
    movl(dst, src);
  else
    // unsupported
    ShouldNotReachHere();
}

void MacroAssembler::movbool(Address dst, bool boolconst) {
  if(sizeof(bool) == 1)
    movb(dst, (int) boolconst);
  else if(sizeof(bool) == 2)
    movw(dst, (int) boolconst);
  else if(sizeof(bool) == 4)
    movl(dst, (int) boolconst);
  else
    // unsupported
    ShouldNotReachHere();
}

void MacroAssembler::movbool(Address dst, Register src) {
  if(sizeof(bool) == 1)
    movb(dst, src);
  else if(sizeof(bool) == 2)
    movw(dst, src);
  else if(sizeof(bool) == 4)
    movl(dst, src);
  else
    // unsupported
    ShouldNotReachHere();
}

void MacroAssembler::movdl(XMMRegister dst, AddressLiteral src, Register rscratch) {
  assert(rscratch != noreg || always_reachable(src), "missing");

  if (reachable(src)) {
    movdl(dst, as_Address(src));
  } else {
    lea(rscratch, src);
    movdl(dst, Address(rscratch, 0));
  }
}

void MacroAssembler::movq(XMMRegister dst, AddressLiteral src, Register rscratch) {
  assert(rscratch != noreg || always_reachable(src), "missing");

  if (reachable(src)) {
    movq(dst, as_Address(src));
  } else {
    lea(rscratch, src);
    movq(dst, Address(rscratch, 0));
  }
}

void MacroAssembler::movdbl(XMMRegister dst, AddressLiteral src, Register rscratch) {
  assert(rscratch != noreg || always_reachable(src), "missing");

  if (reachable(src)) {
    if (UseXmmLoadAndClearUpper) {
      movsd (dst, as_Address(src));
    } else {
      movlpd(dst, as_Address(src));
    }
  } else {
    lea(rscratch, src);
    if (UseXmmLoadAndClearUpper) {
      movsd (dst, Address(rscratch, 0));
    } else {
      movlpd(dst, Address(rscratch, 0));
    }
  }
}

void MacroAssembler::movflt(XMMRegister dst, AddressLiteral src, Register rscratch) {
  assert(rscratch != noreg || always_reachable(src), "missing");

  if (reachable(src)) {
    movss(dst, as_Address(src));
  } else {
    lea(rscratch, src);
    movss(dst, Address(rscratch, 0));
  }
}

void MacroAssembler::movptr(Register dst, Register src) {
  movq(dst, src);
}

void MacroAssembler::movptr(Register dst, Address src) {
  movq(dst, src);
}

// src should NEVER be a real pointer. Use AddressLiteral for true pointers
void MacroAssembler::movptr(Register dst, intptr_t src) {
  if (is_uimm32(src)) {
    movl(dst, checked_cast<uint32_t>(src));
  } else if (is_simm32(src)) {
    movq(dst, checked_cast<int32_t>(src));
  } else {
    mov64(dst, src);
  }
}

void MacroAssembler::movptr(Address dst, Register src) {
  movq(dst, src);
}

void MacroAssembler::movptr(Address dst, int32_t src) {
  movslq(dst, src);
}

void MacroAssembler::movdqu(Address dst, XMMRegister src) {
  assert(((src->encoding() < 16) || VM_Version::supports_avx512vl()),"XMM register should be 0-15");
  Assembler::movdqu(dst, src);
}

void MacroAssembler::movdqu(XMMRegister dst, Address src) {
  assert(((dst->encoding() < 16) || VM_Version::supports_avx512vl()),"XMM register should be 0-15");
  Assembler::movdqu(dst, src);
}

void MacroAssembler::movdqu(XMMRegister dst, XMMRegister src) {
  assert(((dst->encoding() < 16  && src->encoding() < 16) || VM_Version::supports_avx512vl()),"XMM register should be 0-15");
  Assembler::movdqu(dst, src);
}

void MacroAssembler::movdqu(XMMRegister dst, AddressLiteral src, Register rscratch) {
  assert(rscratch != noreg || always_reachable(src), "missing");

  if (reachable(src)) {
    movdqu(dst, as_Address(src));
  } else {
    lea(rscratch, src);
    movdqu(dst, Address(rscratch, 0));
  }
}

void MacroAssembler::vmovdqu(Address dst, XMMRegister src) {
  assert(((src->encoding() < 16) || VM_Version::supports_avx512vl()),"XMM register should be 0-15");
  Assembler::vmovdqu(dst, src);
}

void MacroAssembler::vmovdqu(XMMRegister dst, Address src) {
  assert(((dst->encoding() < 16) || VM_Version::supports_avx512vl()),"XMM register should be 0-15");
  Assembler::vmovdqu(dst, src);
}

void MacroAssembler::vmovdqu(XMMRegister dst, XMMRegister src) {
  assert(((dst->encoding() < 16  && src->encoding() < 16) || VM_Version::supports_avx512vl()),"XMM register should be 0-15");
  Assembler::vmovdqu(dst, src);
}

void MacroAssembler::vmovdqu(XMMRegister dst, AddressLiteral src, Register rscratch) {
  assert(rscratch != noreg || always_reachable(src), "missing");

  if (reachable(src)) {
    vmovdqu(dst, as_Address(src));
  }
  else {
    lea(rscratch, src);
    vmovdqu(dst, Address(rscratch, 0));
  }
}

void MacroAssembler::vmovdqu(XMMRegister dst, AddressLiteral src, int vector_len, Register rscratch) {
  assert(rscratch != noreg || always_reachable(src), "missing");

  if (vector_len == AVX_512bit) {
    evmovdquq(dst, src, AVX_512bit, rscratch);
  } else if (vector_len == AVX_256bit) {
    vmovdqu(dst, src, rscratch);
  } else {
    movdqu(dst, src, rscratch);
  }
}

void MacroAssembler::vmovdqu(XMMRegister dst, XMMRegister src, int vector_len) {
  if (vector_len == AVX_512bit) {
    evmovdquq(dst, src, AVX_512bit);
  } else if (vector_len == AVX_256bit) {
    vmovdqu(dst, src);
  } else {
    movdqu(dst, src);
  }
}

void MacroAssembler::vmovdqu(Address dst, XMMRegister src, int vector_len) {
  if (vector_len == AVX_512bit) {
    evmovdquq(dst, src, AVX_512bit);
  } else if (vector_len == AVX_256bit) {
    vmovdqu(dst, src);
  } else {
    movdqu(dst, src);
  }
}

void MacroAssembler::vmovdqu(XMMRegister dst, Address src, int vector_len) {
  if (vector_len == AVX_512bit) {
    evmovdquq(dst, src, AVX_512bit);
  } else if (vector_len == AVX_256bit) {
    vmovdqu(dst, src);
  } else {
    movdqu(dst, src);
  }
}

void MacroAssembler::vmovdqa(XMMRegister dst, AddressLiteral src, Register rscratch) {
  assert(rscratch != noreg || always_reachable(src), "missing");

  if (reachable(src)) {
    vmovdqa(dst, as_Address(src));
  }
  else {
    lea(rscratch, src);
    vmovdqa(dst, Address(rscratch, 0));
  }
}

void MacroAssembler::vmovdqa(XMMRegister dst, AddressLiteral src, int vector_len, Register rscratch) {
  assert(rscratch != noreg || always_reachable(src), "missing");

  if (vector_len == AVX_512bit) {
    evmovdqaq(dst, src, AVX_512bit, rscratch);
  } else if (vector_len == AVX_256bit) {
    vmovdqa(dst, src, rscratch);
  } else {
    movdqa(dst, src, rscratch);
  }
}

void MacroAssembler::kmov(KRegister dst, Address src) {
  if (VM_Version::supports_avx512bw()) {
    kmovql(dst, src);
  } else {
    assert(VM_Version::supports_evex(), "");
    kmovwl(dst, src);
  }
}

void MacroAssembler::kmov(Address dst, KRegister src) {
  if (VM_Version::supports_avx512bw()) {
    kmovql(dst, src);
  } else {
    assert(VM_Version::supports_evex(), "");
    kmovwl(dst, src);
  }
}

void MacroAssembler::kmov(KRegister dst, KRegister src) {
  if (VM_Version::supports_avx512bw()) {
    kmovql(dst, src);
  } else {
    assert(VM_Version::supports_evex(), "");
    kmovwl(dst, src);
  }
}

void MacroAssembler::kmov(Register dst, KRegister src) {
  if (VM_Version::supports_avx512bw()) {
    kmovql(dst, src);
  } else {
    assert(VM_Version::supports_evex(), "");
    kmovwl(dst, src);
  }
}

void MacroAssembler::kmov(KRegister dst, Register src) {
  if (VM_Version::supports_avx512bw()) {
    kmovql(dst, src);
  } else {
    assert(VM_Version::supports_evex(), "");
    kmovwl(dst, src);
  }
}

void MacroAssembler::kmovql(KRegister dst, AddressLiteral src, Register rscratch) {
  assert(rscratch != noreg || always_reachable(src), "missing");

  if (reachable(src)) {
    kmovql(dst, as_Address(src));
  } else {
    lea(rscratch, src);
    kmovql(dst, Address(rscratch, 0));
  }
}

void MacroAssembler::kmovwl(KRegister dst, AddressLiteral src, Register rscratch) {
  assert(rscratch != noreg || always_reachable(src), "missing");

  if (reachable(src)) {
    kmovwl(dst, as_Address(src));
  } else {
    lea(rscratch, src);
    kmovwl(dst, Address(rscratch, 0));
  }
}

void MacroAssembler::evmovdqub(XMMRegister dst, KRegister mask, AddressLiteral src, bool merge,
                               int vector_len, Register rscratch) {
  assert(rscratch != noreg || always_reachable(src), "missing");

  if (reachable(src)) {
    Assembler::evmovdqub(dst, mask, as_Address(src), merge, vector_len);
  } else {
    lea(rscratch, src);
    Assembler::evmovdqub(dst, mask, Address(rscratch, 0), merge, vector_len);
  }
}

void MacroAssembler::evmovdquw(XMMRegister dst, KRegister mask, AddressLiteral src, bool merge,
                               int vector_len, Register rscratch) {
  assert(rscratch != noreg || always_reachable(src), "missing");

  if (reachable(src)) {
    Assembler::evmovdquw(dst, mask, as_Address(src), merge, vector_len);
  } else {
    lea(rscratch, src);
    Assembler::evmovdquw(dst, mask, Address(rscratch, 0), merge, vector_len);
  }
}

void MacroAssembler::evmovdqul(XMMRegister dst, KRegister mask, AddressLiteral src, bool merge, int vector_len, Register rscratch) {
  assert(rscratch != noreg || always_reachable(src), "missing");

  if (reachable(src)) {
    Assembler::evmovdqul(dst, mask, as_Address(src), merge, vector_len);
  } else {
    lea(rscratch, src);
    Assembler::evmovdqul(dst, mask, Address(rscratch, 0), merge, vector_len);
  }
}

void MacroAssembler::evmovdquq(XMMRegister dst, KRegister mask, AddressLiteral src, bool merge, int vector_len, Register rscratch) {
  assert(rscratch != noreg || always_reachable(src), "missing");

  if (reachable(src)) {
    Assembler::evmovdquq(dst, mask, as_Address(src), merge, vector_len);
  } else {
    lea(rscratch, src);
    Assembler::evmovdquq(dst, mask, Address(rscratch, 0), merge, vector_len);
  }
}

void MacroAssembler::evmovdquq(XMMRegister dst, AddressLiteral src, int vector_len, Register rscratch) {
  assert(rscratch != noreg || always_reachable(src), "missing");

  if (reachable(src)) {
    Assembler::evmovdquq(dst, as_Address(src), vector_len);
  } else {
    lea(rscratch, src);
    Assembler::evmovdquq(dst, Address(rscratch, 0), vector_len);
  }
}

void MacroAssembler::evmovdqaq(XMMRegister dst, KRegister mask, AddressLiteral src, bool merge, int vector_len, Register rscratch) {
  assert(rscratch != noreg || always_reachable(src), "missing");

  if (reachable(src)) {
    Assembler::evmovdqaq(dst, mask, as_Address(src), merge, vector_len);
  } else {
    lea(rscratch, src);
    Assembler::evmovdqaq(dst, mask, Address(rscratch, 0), merge, vector_len);
  }
}

void MacroAssembler::evmovdqaq(XMMRegister dst, AddressLiteral src, int vector_len, Register rscratch) {
  assert(rscratch != noreg || always_reachable(src), "missing");

  if (reachable(src)) {
    Assembler::evmovdqaq(dst, as_Address(src), vector_len);
  } else {
    lea(rscratch, src);
    Assembler::evmovdqaq(dst, Address(rscratch, 0), vector_len);
  }
}


void MacroAssembler::movdqa(XMMRegister dst, AddressLiteral src, Register rscratch) {
  assert(rscratch != noreg || always_reachable(src), "missing");

  if (reachable(src)) {
    Assembler::movdqa(dst, as_Address(src));
  } else {
    lea(rscratch, src);
    Assembler::movdqa(dst, Address(rscratch, 0));
  }
}

void MacroAssembler::movsd(XMMRegister dst, AddressLiteral src, Register rscratch) {
  assert(rscratch != noreg || always_reachable(src), "missing");

  if (reachable(src)) {
    Assembler::movsd(dst, as_Address(src));
  } else {
    lea(rscratch, src);
    Assembler::movsd(dst, Address(rscratch, 0));
  }
}

void MacroAssembler::movss(XMMRegister dst, AddressLiteral src, Register rscratch) {
  assert(rscratch != noreg || always_reachable(src), "missing");

  if (reachable(src)) {
    Assembler::movss(dst, as_Address(src));
  } else {
    lea(rscratch, src);
    Assembler::movss(dst, Address(rscratch, 0));
  }
}

void MacroAssembler::movddup(XMMRegister dst, AddressLiteral src, Register rscratch) {
  assert(rscratch != noreg || always_reachable(src), "missing");

  if (reachable(src)) {
    Assembler::movddup(dst, as_Address(src));
  } else {
    lea(rscratch, src);
    Assembler::movddup(dst, Address(rscratch, 0));
  }
}

void MacroAssembler::vmovddup(XMMRegister dst, AddressLiteral src, int vector_len, Register rscratch) {
  assert(rscratch != noreg || always_reachable(src), "missing");

  if (reachable(src)) {
    Assembler::vmovddup(dst, as_Address(src), vector_len);
  } else {
    lea(rscratch, src);
    Assembler::vmovddup(dst, Address(rscratch, 0), vector_len);
  }
}

void MacroAssembler::mulsd(XMMRegister dst, AddressLiteral src, Register rscratch) {
  assert(rscratch != noreg || always_reachable(src), "missing");

  if (reachable(src)) {
    Assembler::mulsd(dst, as_Address(src));
  } else {
    lea(rscratch, src);
    Assembler::mulsd(dst, Address(rscratch, 0));
  }
}

void MacroAssembler::mulss(XMMRegister dst, AddressLiteral src, Register rscratch) {
  assert(rscratch != noreg || always_reachable(src), "missing");

  if (reachable(src)) {
    Assembler::mulss(dst, as_Address(src));
  } else {
    lea(rscratch, src);
    Assembler::mulss(dst, Address(rscratch, 0));
  }
}

void MacroAssembler::null_check(Register reg, int offset) {
  if (needs_explicit_null_check(offset)) {
    // provoke OS null exception if reg is null by
    // accessing M[reg] w/o changing any (non-CC) registers
    // NOTE: cmpl is plenty here to provoke a segv
    cmpptr(rax, Address(reg, 0));
    // Note: should probably use testl(rax, Address(reg, 0));
    //       may be shorter code (however, this version of
    //       testl needs to be implemented first)
  } else {
    // nothing to do, (later) access of M[reg + offset]
    // will provoke OS null exception if reg is null
  }
}

void MacroAssembler::os_breakpoint() {
  // instead of directly emitting a breakpoint, call os:breakpoint for better debugability
  // (e.g., MSVC can't call ps() otherwise)
  call(RuntimeAddress(CAST_FROM_FN_PTR(address, os::breakpoint)));
}

void MacroAssembler::unimplemented(const char* what) {
  const char* buf = nullptr;
  {
    ResourceMark rm;
    stringStream ss;
    ss.print("unimplemented: %s", what);
    buf = code_string(ss.as_string());
  }
  stop(buf);
}

#define XSTATE_BV 0x200

void MacroAssembler::pop_CPU_state() {
  pop_FPU_state();
  pop_IU_state();
}

void MacroAssembler::pop_FPU_state() {
  fxrstor(Address(rsp, 0));
  addptr(rsp, FPUStateSizeInWords * wordSize);
}

void MacroAssembler::pop_IU_state() {
  popa();
  addq(rsp, 8);
  popf();
}

// Save Integer and Float state
// Warning: Stack must be 16 byte aligned (64bit)
void MacroAssembler::push_CPU_state() {
  push_IU_state();
  push_FPU_state();
}

void MacroAssembler::push_FPU_state() {
  subptr(rsp, FPUStateSizeInWords * wordSize);
  fxsave(Address(rsp, 0));
}

void MacroAssembler::push_IU_state() {
  // Push flags first because pusha kills them
  pushf();
  // Make sure rsp stays 16-byte aligned
  subq(rsp, 8);
  pusha();
}

void MacroAssembler::push_cont_fastpath() {
  if (!Continuations::enabled()) return;

  Label L_done;
  cmpptr(rsp, Address(r15_thread, JavaThread::cont_fastpath_offset()));
  jccb(Assembler::belowEqual, L_done);
  movptr(Address(r15_thread, JavaThread::cont_fastpath_offset()), rsp);
  bind(L_done);
}

void MacroAssembler::pop_cont_fastpath() {
  if (!Continuations::enabled()) return;

  Label L_done;
  cmpptr(rsp, Address(r15_thread, JavaThread::cont_fastpath_offset()));
  jccb(Assembler::below, L_done);
  movptr(Address(r15_thread, JavaThread::cont_fastpath_offset()), 0);
  bind(L_done);
}

void MacroAssembler::inc_held_monitor_count() {
  incrementq(Address(r15_thread, JavaThread::held_monitor_count_offset()));
}

void MacroAssembler::dec_held_monitor_count() {
  decrementq(Address(r15_thread, JavaThread::held_monitor_count_offset()));
}

#ifdef ASSERT
void MacroAssembler::stop_if_in_cont(Register cont, const char* name) {
  Label no_cont;
  movptr(cont, Address(r15_thread, JavaThread::cont_entry_offset()));
  testl(cont, cont);
  jcc(Assembler::zero, no_cont);
  stop(name);
  bind(no_cont);
}
#endif

void MacroAssembler::reset_last_Java_frame(bool clear_fp) { // determine java_thread register
  // we must set sp to zero to clear frame
  movptr(Address(r15_thread, JavaThread::last_Java_sp_offset()), NULL_WORD);
  // must clear fp, so that compiled frames are not confused; it is
  // possible that we need it only for debugging
  if (clear_fp) {
    movptr(Address(r15_thread, JavaThread::last_Java_fp_offset()), NULL_WORD);
  }
  // Always clear the pc because it could have been set by make_walkable()
  movptr(Address(r15_thread, JavaThread::last_Java_pc_offset()), NULL_WORD);
  vzeroupper();
}

void MacroAssembler::round_to(Register reg, int modulus) {
  addptr(reg, modulus - 1);
  andptr(reg, -modulus);
}

void MacroAssembler::safepoint_poll(Label& slow_path, bool at_return, bool in_nmethod) {
  if (at_return) {
    // Note that when in_nmethod is set, the stack pointer is incremented before the poll. Therefore,
    // we may safely use rsp instead to perform the stack watermark check.
    cmpptr(in_nmethod ? rsp : rbp, Address(r15_thread, JavaThread::polling_word_offset()));
    jcc(Assembler::above, slow_path);
    return;
  }
  testb(Address(r15_thread, JavaThread::polling_word_offset()), SafepointMechanism::poll_bit());
  jcc(Assembler::notZero, slow_path); // handshake bit set implies poll
}

// Calls to C land
//
// When entering C land, the rbp, & rsp of the last Java frame have to be recorded
// in the (thread-local) JavaThread object. When leaving C land, the last Java fp
// has to be reset to 0. This is required to allow proper stack traversal.
void MacroAssembler::set_last_Java_frame(Register last_java_sp,
                                         Register last_java_fp,
                                         address  last_java_pc,
                                         Register rscratch) {
  vzeroupper();
  // determine last_java_sp register
  if (!last_java_sp->is_valid()) {
    last_java_sp = rsp;
  }
  // last_java_fp is optional
  if (last_java_fp->is_valid()) {
    movptr(Address(r15_thread, JavaThread::last_Java_fp_offset()), last_java_fp);
  }
  // last_java_pc is optional
  if (last_java_pc != nullptr) {
    Address java_pc(r15_thread,
                    JavaThread::frame_anchor_offset() + JavaFrameAnchor::last_Java_pc_offset());
    lea(java_pc, InternalAddress(last_java_pc), rscratch);
  }
  movptr(Address(r15_thread, JavaThread::last_Java_sp_offset()), last_java_sp);
}

void MacroAssembler::set_last_Java_frame(Register last_java_sp,
                                         Register last_java_fp,
                                         Label &L,
                                         Register scratch) {
  lea(scratch, L);
  movptr(Address(r15_thread, JavaThread::last_Java_pc_offset()), scratch);
  set_last_Java_frame(last_java_sp, last_java_fp, nullptr, scratch);
}

void MacroAssembler::shlptr(Register dst, int imm8) {
  shlq(dst, imm8);
}

void MacroAssembler::shrptr(Register dst, int imm8) {
  shrq(dst, imm8);
}

void MacroAssembler::sign_extend_byte(Register reg) {
  movsbl(reg, reg); // movsxb
}

void MacroAssembler::sign_extend_short(Register reg) {
  movswl(reg, reg); // movsxw
}

void MacroAssembler::testl(Address dst, int32_t imm32) {
  if (imm32 >= 0 && is8bit(imm32)) {
    testb(dst, imm32);
  } else {
    Assembler::testl(dst, imm32);
  }
}

void MacroAssembler::testl(Register dst, int32_t imm32) {
  if (imm32 >= 0 && is8bit(imm32) && dst->has_byte_register()) {
    testb(dst, imm32);
  } else {
    Assembler::testl(dst, imm32);
  }
}

void MacroAssembler::testl(Register dst, AddressLiteral src) {
  assert(always_reachable(src), "Address should be reachable");
  testl(dst, as_Address(src));
}

void MacroAssembler::testq(Address dst, int32_t imm32) {
  if (imm32 >= 0) {
    testl(dst, imm32);
  } else {
    Assembler::testq(dst, imm32);
  }
}

void MacroAssembler::testq(Register dst, int32_t imm32) {
  if (imm32 >= 0) {
    testl(dst, imm32);
  } else {
    Assembler::testq(dst, imm32);
  }
}

void MacroAssembler::pcmpeqb(XMMRegister dst, XMMRegister src) {
  assert(((dst->encoding() < 16 && src->encoding() < 16) || VM_Version::supports_avx512vlbw()),"XMM register should be 0-15");
  Assembler::pcmpeqb(dst, src);
}

void MacroAssembler::pcmpeqw(XMMRegister dst, XMMRegister src) {
  assert(((dst->encoding() < 16 && src->encoding() < 16) || VM_Version::supports_avx512vlbw()),"XMM register should be 0-15");
  Assembler::pcmpeqw(dst, src);
}

void MacroAssembler::pcmpestri(XMMRegister dst, Address src, int imm8) {
  assert((dst->encoding() < 16),"XMM register should be 0-15");
  Assembler::pcmpestri(dst, src, imm8);
}

void MacroAssembler::pcmpestri(XMMRegister dst, XMMRegister src, int imm8) {
  assert((dst->encoding() < 16 && src->encoding() < 16),"XMM register should be 0-15");
  Assembler::pcmpestri(dst, src, imm8);
}

void MacroAssembler::pmovzxbw(XMMRegister dst, XMMRegister src) {
  assert(((dst->encoding() < 16 && src->encoding() < 16) || VM_Version::supports_avx512vlbw()),"XMM register should be 0-15");
  Assembler::pmovzxbw(dst, src);
}

void MacroAssembler::pmovzxbw(XMMRegister dst, Address src) {
  assert(((dst->encoding() < 16) || VM_Version::supports_avx512vlbw()),"XMM register should be 0-15");
  Assembler::pmovzxbw(dst, src);
}

void MacroAssembler::pmovmskb(Register dst, XMMRegister src) {
  assert((src->encoding() < 16),"XMM register should be 0-15");
  Assembler::pmovmskb(dst, src);
}

void MacroAssembler::ptest(XMMRegister dst, XMMRegister src) {
  assert((dst->encoding() < 16 && src->encoding() < 16),"XMM register should be 0-15");
  Assembler::ptest(dst, src);
}

void MacroAssembler::sqrtss(XMMRegister dst, AddressLiteral src, Register rscratch) {
  assert(rscratch != noreg || always_reachable(src), "missing");

  if (reachable(src)) {
    Assembler::sqrtss(dst, as_Address(src));
  } else {
    lea(rscratch, src);
    Assembler::sqrtss(dst, Address(rscratch, 0));
  }
}

void MacroAssembler::subsd(XMMRegister dst, AddressLiteral src, Register rscratch) {
  assert(rscratch != noreg || always_reachable(src), "missing");

  if (reachable(src)) {
    Assembler::subsd(dst, as_Address(src));
  } else {
    lea(rscratch, src);
    Assembler::subsd(dst, Address(rscratch, 0));
  }
}

void MacroAssembler::roundsd(XMMRegister dst, AddressLiteral src, int32_t rmode, Register rscratch) {
  assert(rscratch != noreg || always_reachable(src), "missing");

  if (reachable(src)) {
    Assembler::roundsd(dst, as_Address(src), rmode);
  } else {
    lea(rscratch, src);
    Assembler::roundsd(dst, Address(rscratch, 0), rmode);
  }
}

void MacroAssembler::subss(XMMRegister dst, AddressLiteral src, Register rscratch) {
  assert(rscratch != noreg || always_reachable(src), "missing");

  if (reachable(src)) {
    Assembler::subss(dst, as_Address(src));
  } else {
    lea(rscratch, src);
    Assembler::subss(dst, Address(rscratch, 0));
  }
}

void MacroAssembler::ucomisd(XMMRegister dst, AddressLiteral src, Register rscratch) {
  assert(rscratch != noreg || always_reachable(src), "missing");

  if (reachable(src)) {
    Assembler::ucomisd(dst, as_Address(src));
  } else {
    lea(rscratch, src);
    Assembler::ucomisd(dst, Address(rscratch, 0));
  }
}

void MacroAssembler::ucomiss(XMMRegister dst, AddressLiteral src, Register rscratch) {
  assert(rscratch != noreg || always_reachable(src), "missing");

  if (reachable(src)) {
    Assembler::ucomiss(dst, as_Address(src));
  } else {
    lea(rscratch, src);
    Assembler::ucomiss(dst, Address(rscratch, 0));
  }
}

void MacroAssembler::xorpd(XMMRegister dst, AddressLiteral src, Register rscratch) {
  assert(rscratch != noreg || always_reachable(src), "missing");

  // Used in sign-bit flipping with aligned address.
  assert((UseAVX > 0) || (((intptr_t)src.target() & 15) == 0), "SSE mode requires address alignment 16 bytes");

  if (UseAVX > 2 &&
      (!VM_Version::supports_avx512dq() || !VM_Version::supports_avx512vl()) &&
      (dst->encoding() >= 16)) {
    vpxor(dst, dst, src, Assembler::AVX_512bit, rscratch);
  } else if (reachable(src)) {
    Assembler::xorpd(dst, as_Address(src));
  } else {
    lea(rscratch, src);
    Assembler::xorpd(dst, Address(rscratch, 0));
  }
}

void MacroAssembler::xorpd(XMMRegister dst, XMMRegister src) {
  if (UseAVX > 2 &&
      (!VM_Version::supports_avx512dq() || !VM_Version::supports_avx512vl()) &&
      ((dst->encoding() >= 16) || (src->encoding() >= 16))) {
    Assembler::vpxor(dst, dst, src, Assembler::AVX_512bit);
  } else {
    Assembler::xorpd(dst, src);
  }
}

void MacroAssembler::xorps(XMMRegister dst, XMMRegister src) {
  if (UseAVX > 2 &&
      (!VM_Version::supports_avx512dq() || !VM_Version::supports_avx512vl()) &&
      ((dst->encoding() >= 16) || (src->encoding() >= 16))) {
    Assembler::vpxor(dst, dst, src, Assembler::AVX_512bit);
  } else {
    Assembler::xorps(dst, src);
  }
}

void MacroAssembler::xorps(XMMRegister dst, AddressLiteral src, Register rscratch) {
  assert(rscratch != noreg || always_reachable(src), "missing");

  // Used in sign-bit flipping with aligned address.
  assert((UseAVX > 0) || (((intptr_t)src.target() & 15) == 0), "SSE mode requires address alignment 16 bytes");

  if (UseAVX > 2 &&
      (!VM_Version::supports_avx512dq() || !VM_Version::supports_avx512vl()) &&
      (dst->encoding() >= 16)) {
    vpxor(dst, dst, src, Assembler::AVX_512bit, rscratch);
  } else if (reachable(src)) {
    Assembler::xorps(dst, as_Address(src));
  } else {
    lea(rscratch, src);
    Assembler::xorps(dst, Address(rscratch, 0));
  }
}

void MacroAssembler::pshufb(XMMRegister dst, AddressLiteral src, Register rscratch) {
  assert(rscratch != noreg || always_reachable(src), "missing");

  // Used in sign-bit flipping with aligned address.
  bool aligned_adr = (((intptr_t)src.target() & 15) == 0);
  assert((UseAVX > 0) || aligned_adr, "SSE mode requires address alignment 16 bytes");
  if (reachable(src)) {
    Assembler::pshufb(dst, as_Address(src));
  } else {
    lea(rscratch, src);
    Assembler::pshufb(dst, Address(rscratch, 0));
  }
}

// AVX 3-operands instructions

void MacroAssembler::vaddsd(XMMRegister dst, XMMRegister nds, AddressLiteral src, Register rscratch) {
  assert(rscratch != noreg || always_reachable(src), "missing");

  if (reachable(src)) {
    vaddsd(dst, nds, as_Address(src));
  } else {
    lea(rscratch, src);
    vaddsd(dst, nds, Address(rscratch, 0));
  }
}

void MacroAssembler::vaddss(XMMRegister dst, XMMRegister nds, AddressLiteral src, Register rscratch) {
  assert(rscratch != noreg || always_reachable(src), "missing");

  if (reachable(src)) {
    vaddss(dst, nds, as_Address(src));
  } else {
    lea(rscratch, src);
    vaddss(dst, nds, Address(rscratch, 0));
  }
}

void MacroAssembler::vpaddb(XMMRegister dst, XMMRegister nds, AddressLiteral src, int vector_len, Register rscratch) {
  assert(UseAVX > 0, "requires some form of AVX");
  assert(rscratch != noreg || always_reachable(src), "missing");

  if (reachable(src)) {
    Assembler::vpaddb(dst, nds, as_Address(src), vector_len);
  } else {
    lea(rscratch, src);
    Assembler::vpaddb(dst, nds, Address(rscratch, 0), vector_len);
  }
}

void MacroAssembler::vpaddd(XMMRegister dst, XMMRegister nds, AddressLiteral src, int vector_len, Register rscratch) {
  assert(UseAVX > 0, "requires some form of AVX");
  assert(rscratch != noreg || always_reachable(src), "missing");

  if (reachable(src)) {
    Assembler::vpaddd(dst, nds, as_Address(src), vector_len);
  } else {
    lea(rscratch, src);
    Assembler::vpaddd(dst, nds, Address(rscratch, 0), vector_len);
  }
}

void MacroAssembler::vabsss(XMMRegister dst, XMMRegister nds, XMMRegister src, AddressLiteral negate_field, int vector_len, Register rscratch) {
  assert(((dst->encoding() < 16 && src->encoding() < 16 && nds->encoding() < 16) || VM_Version::supports_avx512vldq()),"XMM register should be 0-15");
  assert(rscratch != noreg || always_reachable(negate_field), "missing");

  vandps(dst, nds, negate_field, vector_len, rscratch);
}

void MacroAssembler::vabssd(XMMRegister dst, XMMRegister nds, XMMRegister src, AddressLiteral negate_field, int vector_len, Register rscratch) {
  assert(((dst->encoding() < 16 && src->encoding() < 16 && nds->encoding() < 16) || VM_Version::supports_avx512vldq()),"XMM register should be 0-15");
  assert(rscratch != noreg || always_reachable(negate_field), "missing");

  vandpd(dst, nds, negate_field, vector_len, rscratch);
}

void MacroAssembler::vpaddb(XMMRegister dst, XMMRegister nds, XMMRegister src, int vector_len) {
  assert(((dst->encoding() < 16 && src->encoding() < 16 && nds->encoding() < 16) || VM_Version::supports_avx512vlbw()),"XMM register should be 0-15");
  Assembler::vpaddb(dst, nds, src, vector_len);
}

void MacroAssembler::vpaddb(XMMRegister dst, XMMRegister nds, Address src, int vector_len) {
  assert(((dst->encoding() < 16 && nds->encoding() < 16) || VM_Version::supports_avx512vlbw()),"XMM register should be 0-15");
  Assembler::vpaddb(dst, nds, src, vector_len);
}

void MacroAssembler::vpaddw(XMMRegister dst, XMMRegister nds, XMMRegister src, int vector_len) {
  assert(((dst->encoding() < 16 && src->encoding() < 16 && nds->encoding() < 16) || VM_Version::supports_avx512vlbw()),"XMM register should be 0-15");
  Assembler::vpaddw(dst, nds, src, vector_len);
}

void MacroAssembler::vpaddw(XMMRegister dst, XMMRegister nds, Address src, int vector_len) {
  assert(((dst->encoding() < 16 && nds->encoding() < 16) || VM_Version::supports_avx512vlbw()),"XMM register should be 0-15");
  Assembler::vpaddw(dst, nds, src, vector_len);
}

void MacroAssembler::vpand(XMMRegister dst, XMMRegister nds, AddressLiteral src, int vector_len, Register rscratch) {
  assert(rscratch != noreg || always_reachable(src), "missing");

  if (reachable(src)) {
    Assembler::vpand(dst, nds, as_Address(src), vector_len);
  } else {
    lea(rscratch, src);
    Assembler::vpand(dst, nds, Address(rscratch, 0), vector_len);
  }
}

void MacroAssembler::vpbroadcastd(XMMRegister dst, AddressLiteral src, int vector_len, Register rscratch) {
  assert(rscratch != noreg || always_reachable(src), "missing");

  if (reachable(src)) {
    Assembler::vpbroadcastd(dst, as_Address(src), vector_len);
  } else {
    lea(rscratch, src);
    Assembler::vpbroadcastd(dst, Address(rscratch, 0), vector_len);
  }
}

void MacroAssembler::vbroadcasti128(XMMRegister dst, AddressLiteral src, int vector_len, Register rscratch) {
  assert(rscratch != noreg || always_reachable(src), "missing");

  if (reachable(src)) {
    Assembler::vbroadcasti128(dst, as_Address(src), vector_len);
  } else {
    lea(rscratch, src);
    Assembler::vbroadcasti128(dst, Address(rscratch, 0), vector_len);
  }
}

void MacroAssembler::vpbroadcastq(XMMRegister dst, AddressLiteral src, int vector_len, Register rscratch) {
  assert(rscratch != noreg || always_reachable(src), "missing");

  if (reachable(src)) {
    Assembler::vpbroadcastq(dst, as_Address(src), vector_len);
  } else {
    lea(rscratch, src);
    Assembler::vpbroadcastq(dst, Address(rscratch, 0), vector_len);
  }
}

void MacroAssembler::vbroadcastsd(XMMRegister dst, AddressLiteral src, int vector_len, Register rscratch) {
  assert(rscratch != noreg || always_reachable(src), "missing");

  if (reachable(src)) {
    Assembler::vbroadcastsd(dst, as_Address(src), vector_len);
  } else {
    lea(rscratch, src);
    Assembler::vbroadcastsd(dst, Address(rscratch, 0), vector_len);
  }
}

void MacroAssembler::vbroadcastss(XMMRegister dst, AddressLiteral src, int vector_len, Register rscratch) {
  assert(rscratch != noreg || always_reachable(src), "missing");

  if (reachable(src)) {
    Assembler::vbroadcastss(dst, as_Address(src), vector_len);
  } else {
    lea(rscratch, src);
    Assembler::vbroadcastss(dst, Address(rscratch, 0), vector_len);
  }
}

// Vector float blend
// vblendvps(XMMRegister dst, XMMRegister nds, XMMRegister src, XMMRegister mask, int vector_len, bool compute_mask = true, XMMRegister scratch = xnoreg)
void MacroAssembler::vblendvps(XMMRegister dst, XMMRegister src1, XMMRegister src2, XMMRegister mask, int vector_len, bool compute_mask, XMMRegister scratch) {
  // WARN: Allow dst == (src1|src2), mask == scratch
  bool blend_emulation = EnableX86ECoreOpts && UseAVX > 1;
  bool scratch_available = scratch != xnoreg && scratch != src1 && scratch != src2 && scratch != dst;
  bool dst_available = dst != mask && (dst != src1 || dst != src2);
  if (blend_emulation && scratch_available && dst_available) {
    if (compute_mask) {
      vpsrad(scratch, mask, 32, vector_len);
      mask = scratch;
    }
    if (dst == src1) {
      vpandn(dst,     mask, src1, vector_len); // if mask == 0, src1
      vpand (scratch, mask, src2, vector_len); // if mask == 1, src2
    } else {
      vpand (dst,     mask, src2, vector_len); // if mask == 1, src2
      vpandn(scratch, mask, src1, vector_len); // if mask == 0, src1
    }
    vpor(dst, dst, scratch, vector_len);
  } else {
    Assembler::vblendvps(dst, src1, src2, mask, vector_len);
  }
}

// vblendvpd(XMMRegister dst, XMMRegister nds, XMMRegister src, XMMRegister mask, int vector_len, bool compute_mask = true, XMMRegister scratch = xnoreg)
void MacroAssembler::vblendvpd(XMMRegister dst, XMMRegister src1, XMMRegister src2, XMMRegister mask, int vector_len, bool compute_mask, XMMRegister scratch) {
  // WARN: Allow dst == (src1|src2), mask == scratch
  bool blend_emulation = EnableX86ECoreOpts && UseAVX > 1;
  bool scratch_available = scratch != xnoreg && scratch != src1 && scratch != src2 && scratch != dst && (!compute_mask || scratch != mask);
  bool dst_available = dst != mask && (dst != src1 || dst != src2);
  if (blend_emulation && scratch_available && dst_available) {
    if (compute_mask) {
      vpxor(scratch, scratch, scratch, vector_len);
      vpcmpgtq(scratch, scratch, mask, vector_len);
      mask = scratch;
    }
    if (dst == src1) {
      vpandn(dst,     mask, src1, vector_len); // if mask == 0, src
      vpand (scratch, mask, src2, vector_len); // if mask == 1, src2
    } else {
      vpand (dst,     mask, src2, vector_len); // if mask == 1, src2
      vpandn(scratch, mask, src1, vector_len); // if mask == 0, src
    }
    vpor(dst, dst, scratch, vector_len);
  } else {
    Assembler::vblendvpd(dst, src1, src2, mask, vector_len);
  }
}

void MacroAssembler::vpcmpeqb(XMMRegister dst, XMMRegister nds, XMMRegister src, int vector_len) {
  assert(((dst->encoding() < 16 && src->encoding() < 16 && nds->encoding() < 16) || VM_Version::supports_avx512vlbw()),"XMM register should be 0-15");
  Assembler::vpcmpeqb(dst, nds, src, vector_len);
}

void MacroAssembler::vpcmpeqb(XMMRegister dst, XMMRegister src1, Address src2, int vector_len) {
  assert(((dst->encoding() < 16 && src1->encoding() < 16) || VM_Version::supports_avx512vlbw()),"XMM register should be 0-15");
  Assembler::vpcmpeqb(dst, src1, src2, vector_len);
}

void MacroAssembler::vpcmpeqw(XMMRegister dst, XMMRegister nds, XMMRegister src, int vector_len) {
  assert(((dst->encoding() < 16 && src->encoding() < 16 && nds->encoding() < 16) || VM_Version::supports_avx512vlbw()),"XMM register should be 0-15");
  Assembler::vpcmpeqw(dst, nds, src, vector_len);
}

void MacroAssembler::vpcmpeqw(XMMRegister dst, XMMRegister nds, Address src, int vector_len) {
  assert(((dst->encoding() < 16 && nds->encoding() < 16) || VM_Version::supports_avx512vlbw()),"XMM register should be 0-15");
  Assembler::vpcmpeqw(dst, nds, src, vector_len);
}

void MacroAssembler::evpcmpeqd(KRegister kdst, KRegister mask, XMMRegister nds, AddressLiteral src, int vector_len, Register rscratch) {
  assert(rscratch != noreg || always_reachable(src), "missing");

  if (reachable(src)) {
    Assembler::evpcmpeqd(kdst, mask, nds, as_Address(src), vector_len);
  } else {
    lea(rscratch, src);
    Assembler::evpcmpeqd(kdst, mask, nds, Address(rscratch, 0), vector_len);
  }
}

void MacroAssembler::evpcmpd(KRegister kdst, KRegister mask, XMMRegister nds, AddressLiteral src,
                             int comparison, bool is_signed, int vector_len, Register rscratch) {
  assert(rscratch != noreg || always_reachable(src), "missing");

  if (reachable(src)) {
    Assembler::evpcmpd(kdst, mask, nds, as_Address(src), comparison, is_signed, vector_len);
  } else {
    lea(rscratch, src);
    Assembler::evpcmpd(kdst, mask, nds, Address(rscratch, 0), comparison, is_signed, vector_len);
  }
}

void MacroAssembler::evpcmpq(KRegister kdst, KRegister mask, XMMRegister nds, AddressLiteral src,
                             int comparison, bool is_signed, int vector_len, Register rscratch) {
  assert(rscratch != noreg || always_reachable(src), "missing");

  if (reachable(src)) {
    Assembler::evpcmpq(kdst, mask, nds, as_Address(src), comparison, is_signed, vector_len);
  } else {
    lea(rscratch, src);
    Assembler::evpcmpq(kdst, mask, nds, Address(rscratch, 0), comparison, is_signed, vector_len);
  }
}

void MacroAssembler::evpcmpb(KRegister kdst, KRegister mask, XMMRegister nds, AddressLiteral src,
                             int comparison, bool is_signed, int vector_len, Register rscratch) {
  assert(rscratch != noreg || always_reachable(src), "missing");

  if (reachable(src)) {
    Assembler::evpcmpb(kdst, mask, nds, as_Address(src), comparison, is_signed, vector_len);
  } else {
    lea(rscratch, src);
    Assembler::evpcmpb(kdst, mask, nds, Address(rscratch, 0), comparison, is_signed, vector_len);
  }
}

void MacroAssembler::evpcmpw(KRegister kdst, KRegister mask, XMMRegister nds, AddressLiteral src,
                             int comparison, bool is_signed, int vector_len, Register rscratch) {
  assert(rscratch != noreg || always_reachable(src), "missing");

  if (reachable(src)) {
    Assembler::evpcmpw(kdst, mask, nds, as_Address(src), comparison, is_signed, vector_len);
  } else {
    lea(rscratch, src);
    Assembler::evpcmpw(kdst, mask, nds, Address(rscratch, 0), comparison, is_signed, vector_len);
  }
}

void MacroAssembler::vpcmpCC(XMMRegister dst, XMMRegister nds, XMMRegister src, int cond_encoding, Width width, int vector_len) {
  if (width == Assembler::Q) {
    Assembler::vpcmpCCq(dst, nds, src, cond_encoding, vector_len);
  } else {
    Assembler::vpcmpCCbwd(dst, nds, src, cond_encoding, vector_len);
  }
}

void MacroAssembler::vpcmpCCW(XMMRegister dst, XMMRegister nds, XMMRegister src, XMMRegister xtmp, ComparisonPredicate cond, Width width, int vector_len) {
  int eq_cond_enc = 0x29;
  int gt_cond_enc = 0x37;
  if (width != Assembler::Q) {
    eq_cond_enc = 0x74 + width;
    gt_cond_enc = 0x64 + width;
  }
  switch (cond) {
  case eq:
    vpcmpCC(dst, nds, src, eq_cond_enc, width, vector_len);
    break;
  case neq:
    vpcmpCC(dst, nds, src, eq_cond_enc, width, vector_len);
    vallones(xtmp, vector_len);
    vpxor(dst, xtmp, dst, vector_len);
    break;
  case le:
    vpcmpCC(dst, nds, src, gt_cond_enc, width, vector_len);
    vallones(xtmp, vector_len);
    vpxor(dst, xtmp, dst, vector_len);
    break;
  case nlt:
    vpcmpCC(dst, src, nds, gt_cond_enc, width, vector_len);
    vallones(xtmp, vector_len);
    vpxor(dst, xtmp, dst, vector_len);
    break;
  case lt:
    vpcmpCC(dst, src, nds, gt_cond_enc, width, vector_len);
    break;
  case nle:
    vpcmpCC(dst, nds, src, gt_cond_enc, width, vector_len);
    break;
  default:
    assert(false, "Should not reach here");
  }
}

void MacroAssembler::vpmovzxbw(XMMRegister dst, Address src, int vector_len) {
  assert(((dst->encoding() < 16) || VM_Version::supports_avx512vlbw()),"XMM register should be 0-15");
  Assembler::vpmovzxbw(dst, src, vector_len);
}

void MacroAssembler::vpmovmskb(Register dst, XMMRegister src, int vector_len) {
  assert((src->encoding() < 16),"XMM register should be 0-15");
  Assembler::vpmovmskb(dst, src, vector_len);
}

void MacroAssembler::vpmullw(XMMRegister dst, XMMRegister nds, XMMRegister src, int vector_len) {
  assert(((dst->encoding() < 16 && src->encoding() < 16 && nds->encoding() < 16) || VM_Version::supports_avx512vlbw()),"XMM register should be 0-15");
  Assembler::vpmullw(dst, nds, src, vector_len);
}

void MacroAssembler::vpmullw(XMMRegister dst, XMMRegister nds, Address src, int vector_len) {
  assert(((dst->encoding() < 16 && nds->encoding() < 16) || VM_Version::supports_avx512vlbw()),"XMM register should be 0-15");
  Assembler::vpmullw(dst, nds, src, vector_len);
}

void MacroAssembler::vpmulld(XMMRegister dst, XMMRegister nds, AddressLiteral src, int vector_len, Register rscratch) {
  assert((UseAVX > 0), "AVX support is needed");
  assert(rscratch != noreg || always_reachable(src), "missing");

  if (reachable(src)) {
    Assembler::vpmulld(dst, nds, as_Address(src), vector_len);
  } else {
    lea(rscratch, src);
    Assembler::vpmulld(dst, nds, Address(rscratch, 0), vector_len);
  }
}

void MacroAssembler::vpsubb(XMMRegister dst, XMMRegister nds, XMMRegister src, int vector_len) {
  assert(((dst->encoding() < 16 && src->encoding() < 16 && nds->encoding() < 16) || VM_Version::supports_avx512vlbw()),"XMM register should be 0-15");
  Assembler::vpsubb(dst, nds, src, vector_len);
}

void MacroAssembler::vpsubb(XMMRegister dst, XMMRegister nds, Address src, int vector_len) {
  assert(((dst->encoding() < 16 && nds->encoding() < 16) || VM_Version::supports_avx512vlbw()),"XMM register should be 0-15");
  Assembler::vpsubb(dst, nds, src, vector_len);
}

void MacroAssembler::vpsubw(XMMRegister dst, XMMRegister nds, XMMRegister src, int vector_len) {
  assert(((dst->encoding() < 16 && src->encoding() < 16 && nds->encoding() < 16) || VM_Version::supports_avx512vlbw()),"XMM register should be 0-15");
  Assembler::vpsubw(dst, nds, src, vector_len);
}

void MacroAssembler::vpsubw(XMMRegister dst, XMMRegister nds, Address src, int vector_len) {
  assert(((dst->encoding() < 16 && nds->encoding() < 16) || VM_Version::supports_avx512vlbw()),"XMM register should be 0-15");
  Assembler::vpsubw(dst, nds, src, vector_len);
}

void MacroAssembler::vpsraw(XMMRegister dst, XMMRegister nds, XMMRegister shift, int vector_len) {
  assert(((dst->encoding() < 16 && shift->encoding() < 16 && nds->encoding() < 16) || VM_Version::supports_avx512vlbw()),"XMM register should be 0-15");
  Assembler::vpsraw(dst, nds, shift, vector_len);
}

void MacroAssembler::vpsraw(XMMRegister dst, XMMRegister nds, int shift, int vector_len) {
  assert(((dst->encoding() < 16 && nds->encoding() < 16) || VM_Version::supports_avx512vlbw()),"XMM register should be 0-15");
  Assembler::vpsraw(dst, nds, shift, vector_len);
}

void MacroAssembler::evpsraq(XMMRegister dst, XMMRegister nds, XMMRegister shift, int vector_len) {
  assert(UseAVX > 2,"");
  if (!VM_Version::supports_avx512vl() && vector_len < 2) {
     vector_len = 2;
  }
  Assembler::evpsraq(dst, nds, shift, vector_len);
}

void MacroAssembler::evpsraq(XMMRegister dst, XMMRegister nds, int shift, int vector_len) {
  assert(UseAVX > 2,"");
  if (!VM_Version::supports_avx512vl() && vector_len < 2) {
     vector_len = 2;
  }
  Assembler::evpsraq(dst, nds, shift, vector_len);
}

void MacroAssembler::vpsrlw(XMMRegister dst, XMMRegister nds, XMMRegister shift, int vector_len) {
  assert(((dst->encoding() < 16 && shift->encoding() < 16 && nds->encoding() < 16) || VM_Version::supports_avx512vlbw()),"XMM register should be 0-15");
  Assembler::vpsrlw(dst, nds, shift, vector_len);
}

void MacroAssembler::vpsrlw(XMMRegister dst, XMMRegister nds, int shift, int vector_len) {
  assert(((dst->encoding() < 16 && nds->encoding() < 16) || VM_Version::supports_avx512vlbw()),"XMM register should be 0-15");
  Assembler::vpsrlw(dst, nds, shift, vector_len);
}

void MacroAssembler::vpsllw(XMMRegister dst, XMMRegister nds, XMMRegister shift, int vector_len) {
  assert(((dst->encoding() < 16 && shift->encoding() < 16 && nds->encoding() < 16) || VM_Version::supports_avx512vlbw()),"XMM register should be 0-15");
  Assembler::vpsllw(dst, nds, shift, vector_len);
}

void MacroAssembler::vpsllw(XMMRegister dst, XMMRegister nds, int shift, int vector_len) {
  assert(((dst->encoding() < 16 && nds->encoding() < 16) || VM_Version::supports_avx512vlbw()),"XMM register should be 0-15");
  Assembler::vpsllw(dst, nds, shift, vector_len);
}

void MacroAssembler::vptest(XMMRegister dst, XMMRegister src) {
  assert((dst->encoding() < 16 && src->encoding() < 16),"XMM register should be 0-15");
  Assembler::vptest(dst, src);
}

void MacroAssembler::punpcklbw(XMMRegister dst, XMMRegister src) {
  assert(((dst->encoding() < 16 && src->encoding() < 16) || VM_Version::supports_avx512vlbw()),"XMM register should be 0-15");
  Assembler::punpcklbw(dst, src);
}

void MacroAssembler::pshufd(XMMRegister dst, Address src, int mode) {
  assert(((dst->encoding() < 16) || VM_Version::supports_avx512vl()),"XMM register should be 0-15");
  Assembler::pshufd(dst, src, mode);
}

void MacroAssembler::pshuflw(XMMRegister dst, XMMRegister src, int mode) {
  assert(((dst->encoding() < 16 && src->encoding() < 16) || VM_Version::supports_avx512vlbw()),"XMM register should be 0-15");
  Assembler::pshuflw(dst, src, mode);
}

void MacroAssembler::vandpd(XMMRegister dst, XMMRegister nds, AddressLiteral src, int vector_len, Register rscratch) {
  assert(rscratch != noreg || always_reachable(src), "missing");

  if (reachable(src)) {
    vandpd(dst, nds, as_Address(src), vector_len);
  } else {
    lea(rscratch, src);
    vandpd(dst, nds, Address(rscratch, 0), vector_len);
  }
}

void MacroAssembler::vandps(XMMRegister dst, XMMRegister nds, AddressLiteral src, int vector_len, Register rscratch) {
  assert(rscratch != noreg || always_reachable(src), "missing");

  if (reachable(src)) {
    vandps(dst, nds, as_Address(src), vector_len);
  } else {
    lea(rscratch, src);
    vandps(dst, nds, Address(rscratch, 0), vector_len);
  }
}

void MacroAssembler::evpord(XMMRegister dst, KRegister mask, XMMRegister nds, AddressLiteral src,
                            bool merge, int vector_len, Register rscratch) {
  assert(rscratch != noreg || always_reachable(src), "missing");

  if (reachable(src)) {
    Assembler::evpord(dst, mask, nds, as_Address(src), merge, vector_len);
  } else {
    lea(rscratch, src);
    Assembler::evpord(dst, mask, nds, Address(rscratch, 0), merge, vector_len);
  }
}

void MacroAssembler::vdivsd(XMMRegister dst, XMMRegister nds, AddressLiteral src, Register rscratch) {
  assert(rscratch != noreg || always_reachable(src), "missing");

  if (reachable(src)) {
    vdivsd(dst, nds, as_Address(src));
  } else {
    lea(rscratch, src);
    vdivsd(dst, nds, Address(rscratch, 0));
  }
}

void MacroAssembler::vdivss(XMMRegister dst, XMMRegister nds, AddressLiteral src, Register rscratch) {
  assert(rscratch != noreg || always_reachable(src), "missing");

  if (reachable(src)) {
    vdivss(dst, nds, as_Address(src));
  } else {
    lea(rscratch, src);
    vdivss(dst, nds, Address(rscratch, 0));
  }
}

void MacroAssembler::vmulsd(XMMRegister dst, XMMRegister nds, AddressLiteral src, Register rscratch) {
  assert(rscratch != noreg || always_reachable(src), "missing");

  if (reachable(src)) {
    vmulsd(dst, nds, as_Address(src));
  } else {
    lea(rscratch, src);
    vmulsd(dst, nds, Address(rscratch, 0));
  }
}

void MacroAssembler::vmulss(XMMRegister dst, XMMRegister nds, AddressLiteral src, Register rscratch) {
  assert(rscratch != noreg || always_reachable(src), "missing");

  if (reachable(src)) {
    vmulss(dst, nds, as_Address(src));
  } else {
    lea(rscratch, src);
    vmulss(dst, nds, Address(rscratch, 0));
  }
}

void MacroAssembler::vsubsd(XMMRegister dst, XMMRegister nds, AddressLiteral src, Register rscratch) {
  assert(rscratch != noreg || always_reachable(src), "missing");

  if (reachable(src)) {
    vsubsd(dst, nds, as_Address(src));
  } else {
    lea(rscratch, src);
    vsubsd(dst, nds, Address(rscratch, 0));
  }
}

void MacroAssembler::vsubss(XMMRegister dst, XMMRegister nds, AddressLiteral src, Register rscratch) {
  assert(rscratch != noreg || always_reachable(src), "missing");

  if (reachable(src)) {
    vsubss(dst, nds, as_Address(src));
  } else {
    lea(rscratch, src);
    vsubss(dst, nds, Address(rscratch, 0));
  }
}

void MacroAssembler::vnegatess(XMMRegister dst, XMMRegister nds, AddressLiteral src, Register rscratch) {
  assert(((dst->encoding() < 16 && nds->encoding() < 16) || VM_Version::supports_avx512vldq()),"XMM register should be 0-15");
  assert(rscratch != noreg || always_reachable(src), "missing");

  vxorps(dst, nds, src, Assembler::AVX_128bit, rscratch);
}

void MacroAssembler::vnegatesd(XMMRegister dst, XMMRegister nds, AddressLiteral src, Register rscratch) {
  assert(((dst->encoding() < 16 && nds->encoding() < 16) || VM_Version::supports_avx512vldq()),"XMM register should be 0-15");
  assert(rscratch != noreg || always_reachable(src), "missing");

  vxorpd(dst, nds, src, Assembler::AVX_128bit, rscratch);
}

void MacroAssembler::vxorpd(XMMRegister dst, XMMRegister nds, AddressLiteral src, int vector_len, Register rscratch) {
  assert(rscratch != noreg || always_reachable(src), "missing");

  if (reachable(src)) {
    vxorpd(dst, nds, as_Address(src), vector_len);
  } else {
    lea(rscratch, src);
    vxorpd(dst, nds, Address(rscratch, 0), vector_len);
  }
}

void MacroAssembler::vxorps(XMMRegister dst, XMMRegister nds, AddressLiteral src, int vector_len, Register rscratch) {
  assert(rscratch != noreg || always_reachable(src), "missing");

  if (reachable(src)) {
    vxorps(dst, nds, as_Address(src), vector_len);
  } else {
    lea(rscratch, src);
    vxorps(dst, nds, Address(rscratch, 0), vector_len);
  }
}

void MacroAssembler::vpxor(XMMRegister dst, XMMRegister nds, AddressLiteral src, int vector_len, Register rscratch) {
  assert(rscratch != noreg || always_reachable(src), "missing");

  if (UseAVX > 1 || (vector_len < 1)) {
    if (reachable(src)) {
      Assembler::vpxor(dst, nds, as_Address(src), vector_len);
    } else {
      lea(rscratch, src);
      Assembler::vpxor(dst, nds, Address(rscratch, 0), vector_len);
    }
  } else {
    MacroAssembler::vxorpd(dst, nds, src, vector_len, rscratch);
  }
}

void MacroAssembler::vpermd(XMMRegister dst,  XMMRegister nds, AddressLiteral src, int vector_len, Register rscratch) {
  assert(rscratch != noreg || always_reachable(src), "missing");

  if (reachable(src)) {
    Assembler::vpermd(dst, nds, as_Address(src), vector_len);
  } else {
    lea(rscratch, src);
    Assembler::vpermd(dst, nds, Address(rscratch, 0), vector_len);
  }
}

void MacroAssembler::clear_jobject_tag(Register possibly_non_local) {
  const int32_t inverted_mask = ~static_cast<int32_t>(JNIHandles::tag_mask);
  STATIC_ASSERT(inverted_mask == -4); // otherwise check this code
  // The inverted mask is sign-extended
  andptr(possibly_non_local, inverted_mask);
}

void MacroAssembler::resolve_jobject(Register value,
                                     Register tmp) {
  Register thread = r15_thread;
  assert_different_registers(value, thread, tmp);
  Label done, tagged, weak_tagged;
  testptr(value, value);
  jcc(Assembler::zero, done);           // Use null as-is.
  testptr(value, JNIHandles::tag_mask); // Test for tag.
  jcc(Assembler::notZero, tagged);

  // Resolve local handle
  access_load_at(T_OBJECT, IN_NATIVE | AS_RAW, value, Address(value, 0), tmp);
  verify_oop(value);
  jmp(done);

  bind(tagged);
  testptr(value, JNIHandles::TypeTag::weak_global); // Test for weak tag.
  jcc(Assembler::notZero, weak_tagged);

  // Resolve global handle
  access_load_at(T_OBJECT, IN_NATIVE, value, Address(value, -JNIHandles::TypeTag::global), tmp);
  verify_oop(value);
  jmp(done);

  bind(weak_tagged);
  // Resolve jweak.
  access_load_at(T_OBJECT, IN_NATIVE | ON_PHANTOM_OOP_REF,
                 value, Address(value, -JNIHandles::TypeTag::weak_global), tmp);
  verify_oop(value);

  bind(done);
}

void MacroAssembler::resolve_global_jobject(Register value,
                                            Register tmp) {
  Register thread = r15_thread;
  assert_different_registers(value, thread, tmp);
  Label done;

  testptr(value, value);
  jcc(Assembler::zero, done);           // Use null as-is.

#ifdef ASSERT
  {
    Label valid_global_tag;
    testptr(value, JNIHandles::TypeTag::global); // Test for global tag.
    jcc(Assembler::notZero, valid_global_tag);
    stop("non global jobject using resolve_global_jobject");
    bind(valid_global_tag);
  }
#endif

  // Resolve global handle
  access_load_at(T_OBJECT, IN_NATIVE, value, Address(value, -JNIHandles::TypeTag::global), tmp);
  verify_oop(value);

  bind(done);
}

void MacroAssembler::subptr(Register dst, int32_t imm32) {
  subq(dst, imm32);
}

// Force generation of a 4 byte immediate value even if it fits into 8bit
void MacroAssembler::subptr_imm32(Register dst, int32_t imm32) {
  subq_imm32(dst, imm32);
}

void MacroAssembler::subptr(Register dst, Register src) {
  subq(dst, src);
}

// C++ bool manipulation
void MacroAssembler::testbool(Register dst) {
  if(sizeof(bool) == 1)
    testb(dst, 0xff);
  else if(sizeof(bool) == 2) {
    // testw implementation needed for two byte bools
    ShouldNotReachHere();
  } else if(sizeof(bool) == 4)
    testl(dst, dst);
  else
    // unsupported
    ShouldNotReachHere();
}

void MacroAssembler::testptr(Register dst, Register src) {
  testq(dst, src);
}

// Defines obj, preserves var_size_in_bytes, okay for t2 == var_size_in_bytes.
void MacroAssembler::tlab_allocate(Register obj,
                                   Register var_size_in_bytes,
                                   int con_size_in_bytes,
                                   Register t1,
                                   Register t2,
                                   Label& slow_case) {
  BarrierSetAssembler* bs = BarrierSet::barrier_set()->barrier_set_assembler();
  bs->tlab_allocate(this, obj, var_size_in_bytes, con_size_in_bytes, t1, t2, slow_case);
}

RegSet MacroAssembler::call_clobbered_gp_registers() {
  RegSet regs;
  regs += RegSet::of(rax, rcx, rdx);
#ifndef _WINDOWS
  regs += RegSet::of(rsi, rdi);
#endif
  regs += RegSet::range(r8, r11);
  if (UseAPX) {
    regs += RegSet::range(r16, as_Register(Register::number_of_registers - 1));
  }
  return regs;
}

XMMRegSet MacroAssembler::call_clobbered_xmm_registers() {
  int num_xmm_registers = XMMRegister::available_xmm_registers();
#if defined(_WINDOWS)
  XMMRegSet result = XMMRegSet::range(xmm0, xmm5);
  if (num_xmm_registers > 16) {
     result += XMMRegSet::range(xmm16, as_XMMRegister(num_xmm_registers - 1));
  }
  return result;
#else
  return XMMRegSet::range(xmm0, as_XMMRegister(num_xmm_registers - 1));
#endif
}

// C1 only ever uses the first double/float of the XMM register.
static int xmm_save_size() { return sizeof(double); }

static void save_xmm_register(MacroAssembler* masm, int offset, XMMRegister reg) {
  masm->movdbl(Address(rsp, offset), reg);
}

static void restore_xmm_register(MacroAssembler* masm, int offset, XMMRegister reg) {
  masm->movdbl(reg, Address(rsp, offset));
}

static int register_section_sizes(RegSet gp_registers, XMMRegSet xmm_registers,
                                  bool save_fpu, int& gp_area_size, int& xmm_area_size) {

  gp_area_size = align_up(gp_registers.size() * Register::max_slots_per_register * VMRegImpl::stack_slot_size,
                         StackAlignmentInBytes);
  xmm_area_size = save_fpu ? xmm_registers.size() * xmm_save_size() : 0;

  return gp_area_size + xmm_area_size;
}

void MacroAssembler::push_call_clobbered_registers_except(RegSet exclude, bool save_fpu) {
  block_comment("push_call_clobbered_registers start");
  // Regular registers
  RegSet gp_registers_to_push = call_clobbered_gp_registers() - exclude;

  int gp_area_size;
  int xmm_area_size;
  int total_save_size = register_section_sizes(gp_registers_to_push, call_clobbered_xmm_registers(), save_fpu,
                                               gp_area_size, xmm_area_size);
  subptr(rsp, total_save_size);

  push_set(gp_registers_to_push, 0);

  if (save_fpu) {
    push_set(call_clobbered_xmm_registers(), gp_area_size);
  }

  block_comment("push_call_clobbered_registers end");
}

void MacroAssembler::pop_call_clobbered_registers_except(RegSet exclude, bool restore_fpu) {
  block_comment("pop_call_clobbered_registers start");

  RegSet gp_registers_to_pop = call_clobbered_gp_registers() - exclude;

  int gp_area_size;
  int xmm_area_size;
  int total_save_size = register_section_sizes(gp_registers_to_pop, call_clobbered_xmm_registers(), restore_fpu,
                                               gp_area_size, xmm_area_size);

  if (restore_fpu) {
    pop_set(call_clobbered_xmm_registers(), gp_area_size);
  }

  pop_set(gp_registers_to_pop, 0);

  addptr(rsp, total_save_size);

  vzeroupper();

  block_comment("pop_call_clobbered_registers end");
}

void MacroAssembler::push_set(XMMRegSet set, int offset) {
  assert(is_aligned(set.size() * xmm_save_size(), StackAlignmentInBytes), "must be");
  int spill_offset = offset;

  for (RegSetIterator<XMMRegister> it = set.begin(); *it != xnoreg; ++it) {
    save_xmm_register(this, spill_offset, *it);
    spill_offset += xmm_save_size();
  }
}

void MacroAssembler::pop_set(XMMRegSet set, int offset) {
  int restore_size = set.size() * xmm_save_size();
  assert(is_aligned(restore_size, StackAlignmentInBytes), "must be");

  int restore_offset = offset + restore_size - xmm_save_size();

  for (ReverseRegSetIterator<XMMRegister> it = set.rbegin(); *it != xnoreg; ++it) {
    restore_xmm_register(this, restore_offset, *it);
    restore_offset -= xmm_save_size();
  }
}

void MacroAssembler::push_set(RegSet set, int offset) {
  int spill_offset;
  if (offset == -1) {
    int register_push_size = set.size() * Register::max_slots_per_register * VMRegImpl::stack_slot_size;
    int aligned_size = align_up(register_push_size, StackAlignmentInBytes);
    subptr(rsp, aligned_size);
    spill_offset = 0;
  } else {
    spill_offset = offset;
  }

  for (RegSetIterator<Register> it = set.begin(); *it != noreg; ++it) {
    movptr(Address(rsp, spill_offset), *it);
    spill_offset += Register::max_slots_per_register * VMRegImpl::stack_slot_size;
  }
}

void MacroAssembler::pop_set(RegSet set, int offset) {

  int gp_reg_size = Register::max_slots_per_register * VMRegImpl::stack_slot_size;
  int restore_size = set.size() * gp_reg_size;
  int aligned_size = align_up(restore_size, StackAlignmentInBytes);

  int restore_offset;
  if (offset == -1) {
    restore_offset = restore_size - gp_reg_size;
  } else {
    restore_offset = offset + restore_size - gp_reg_size;
  }
  for (ReverseRegSetIterator<Register> it = set.rbegin(); *it != noreg; ++it) {
    movptr(*it, Address(rsp, restore_offset));
    restore_offset -= gp_reg_size;
  }

  if (offset == -1) {
    addptr(rsp, aligned_size);
  }
}

// Preserves the contents of address, destroys the contents length_in_bytes and temp.
void MacroAssembler::zero_memory(Register address, Register length_in_bytes, int offset_in_bytes, Register temp) {
  assert(address != length_in_bytes && address != temp && temp != length_in_bytes, "registers must be different");
  assert((offset_in_bytes & (BytesPerWord - 1)) == 0, "offset must be a multiple of BytesPerWord");
  Label done;

  testptr(length_in_bytes, length_in_bytes);
  jcc(Assembler::zero, done);

  // initialize topmost word, divide index by 2, check if odd and test if zero
  // note: for the remaining code to work, index must be a multiple of BytesPerWord
#ifdef ASSERT
  {
    Label L;
    testptr(length_in_bytes, BytesPerWord - 1);
    jcc(Assembler::zero, L);
    stop("length must be a multiple of BytesPerWord");
    bind(L);
  }
#endif
  Register index = length_in_bytes;
  xorptr(temp, temp);    // use _zero reg to clear memory (shorter code)
  if (UseIncDec) {
    shrptr(index, 3);  // divide by 8/16 and set carry flag if bit 2 was set
  } else {
    shrptr(index, 2);  // use 2 instructions to avoid partial flag stall
    shrptr(index, 1);
  }

  // initialize remaining object fields: index is a multiple of 2 now
  {
    Label loop;
    bind(loop);
    movptr(Address(address, index, Address::times_8, offset_in_bytes - 1*BytesPerWord), temp);
    decrement(index);
    jcc(Assembler::notZero, loop);
  }

  bind(done);
}

// Look up the method for a megamorphic invokeinterface call.
// The target method is determined by <intf_klass, itable_index>.
// The receiver klass is in recv_klass.
// On success, the result will be in method_result, and execution falls through.
// On failure, execution transfers to the given label.
void MacroAssembler::lookup_interface_method(Register recv_klass,
                                             Register intf_klass,
                                             RegisterOrConstant itable_index,
                                             Register method_result,
                                             Register scan_temp,
                                             Label& L_no_such_interface,
                                             bool return_method) {
  assert_different_registers(recv_klass, intf_klass, scan_temp);
  assert_different_registers(method_result, intf_klass, scan_temp);
  assert(recv_klass != method_result || !return_method,
         "recv_klass can be destroyed when method isn't needed");

  assert(itable_index.is_constant() || itable_index.as_register() == method_result,
         "caller must use same register for non-constant itable index as for method");

  // Compute start of first itableOffsetEntry (which is at the end of the vtable)
  int vtable_base = in_bytes(Klass::vtable_start_offset());
  int itentry_off = in_bytes(itableMethodEntry::method_offset());
  int scan_step   = itableOffsetEntry::size() * wordSize;
  int vte_size    = vtableEntry::size_in_bytes();
  Address::ScaleFactor times_vte_scale = Address::times_ptr;
  assert(vte_size == wordSize, "else adjust times_vte_scale");

  movl(scan_temp, Address(recv_klass, Klass::vtable_length_offset()));

  // Could store the aligned, prescaled offset in the klass.
  lea(scan_temp, Address(recv_klass, scan_temp, times_vte_scale, vtable_base));

  if (return_method) {
    // Adjust recv_klass by scaled itable_index, so we can free itable_index.
    assert(itableMethodEntry::size() * wordSize == wordSize, "adjust the scaling in the code below");
    lea(recv_klass, Address(recv_klass, itable_index, Address::times_ptr, itentry_off));
  }

  // for (scan = klass->itable(); scan->interface() != nullptr; scan += scan_step) {
  //   if (scan->interface() == intf) {
  //     result = (klass + scan->offset() + itable_index);
  //   }
  // }
  Label search, found_method;

  for (int peel = 1; peel >= 0; peel--) {
    movptr(method_result, Address(scan_temp, itableOffsetEntry::interface_offset()));
    cmpptr(intf_klass, method_result);

    if (peel) {
      jccb(Assembler::equal, found_method);
    } else {
      jccb(Assembler::notEqual, search);
      // (invert the test to fall through to found_method...)
    }

    if (!peel)  break;

    bind(search);

    // Check that the previous entry is non-null.  A null entry means that
    // the receiver class doesn't implement the interface, and wasn't the
    // same as when the caller was compiled.
    testptr(method_result, method_result);
    jcc(Assembler::zero, L_no_such_interface);
    addptr(scan_temp, scan_step);
  }

  bind(found_method);

  if (return_method) {
    // Got a hit.
    movl(scan_temp, Address(scan_temp, itableOffsetEntry::offset_offset()));
    movptr(method_result, Address(recv_klass, scan_temp, Address::times_1));
  }
}

// Look up the method for a megamorphic invokeinterface call in a single pass over itable:
// - check recv_klass (actual object class) is a subtype of resolved_klass from CompiledICData
// - find a holder_klass (class that implements the method) vtable offset and get the method from vtable by index
// The target method is determined by <holder_klass, itable_index>.
// The receiver klass is in recv_klass.
// On success, the result will be in method_result, and execution falls through.
// On failure, execution transfers to the given label.
void MacroAssembler::lookup_interface_method_stub(Register recv_klass,
                                                  Register holder_klass,
                                                  Register resolved_klass,
                                                  Register method_result,
                                                  Register scan_temp,
                                                  Register temp_reg2,
                                                  Register receiver,
                                                  int itable_index,
                                                  Label& L_no_such_interface) {
  assert_different_registers(recv_klass, method_result, holder_klass, resolved_klass, scan_temp, temp_reg2, receiver);
  Register temp_itbl_klass = method_result;
  Register temp_reg = (temp_reg2 == noreg ? recv_klass : temp_reg2); // reuse recv_klass register on 32-bit x86 impl

  int vtable_base = in_bytes(Klass::vtable_start_offset());
  int itentry_off = in_bytes(itableMethodEntry::method_offset());
  int scan_step = itableOffsetEntry::size() * wordSize;
  int vte_size = vtableEntry::size_in_bytes();
  int ioffset = in_bytes(itableOffsetEntry::interface_offset());
  int ooffset = in_bytes(itableOffsetEntry::offset_offset());
  Address::ScaleFactor times_vte_scale = Address::times_ptr;
  assert(vte_size == wordSize, "adjust times_vte_scale");

  Label L_loop_scan_resolved_entry, L_resolved_found, L_holder_found;

  // temp_itbl_klass = recv_klass.itable[0]
  // scan_temp = &recv_klass.itable[0] + step
  movl(scan_temp, Address(recv_klass, Klass::vtable_length_offset()));
  movptr(temp_itbl_klass, Address(recv_klass, scan_temp, times_vte_scale, vtable_base + ioffset));
  lea(scan_temp, Address(recv_klass, scan_temp, times_vte_scale, vtable_base + ioffset + scan_step));
  xorptr(temp_reg, temp_reg);

  // Initial checks:
  //   - if (holder_klass != resolved_klass), go to "scan for resolved"
  //   - if (itable[0] == 0), no such interface
  //   - if (itable[0] == holder_klass), shortcut to "holder found"
  cmpptr(holder_klass, resolved_klass);
  jccb(Assembler::notEqual, L_loop_scan_resolved_entry);
  testptr(temp_itbl_klass, temp_itbl_klass);
  jccb(Assembler::zero, L_no_such_interface);
  cmpptr(holder_klass, temp_itbl_klass);
  jccb(Assembler::equal, L_holder_found);

  // Loop: Look for holder_klass record in itable
  //   do {
  //     tmp = itable[index];
  //     index += step;
  //     if (tmp == holder_klass) {
  //       goto L_holder_found; // Found!
  //     }
  //   } while (tmp != 0);
  //   goto L_no_such_interface // Not found.
  Label L_scan_holder;
  bind(L_scan_holder);
    movptr(temp_itbl_klass, Address(scan_temp, 0));
    addptr(scan_temp, scan_step);
    cmpptr(holder_klass, temp_itbl_klass);
    jccb(Assembler::equal, L_holder_found);
    testptr(temp_itbl_klass, temp_itbl_klass);
    jccb(Assembler::notZero, L_scan_holder);

  jmpb(L_no_such_interface);

  // Loop: Look for resolved_class record in itable
  //   do {
  //     tmp = itable[index];
  //     index += step;
  //     if (tmp == holder_klass) {
  //        // Also check if we have met a holder klass
  //        holder_tmp = itable[index-step-ioffset];
  //     }
  //     if (tmp == resolved_klass) {
  //        goto L_resolved_found;  // Found!
  //     }
  //   } while (tmp != 0);
  //   goto L_no_such_interface // Not found.
  //
  Label L_loop_scan_resolved;
  bind(L_loop_scan_resolved);
    movptr(temp_itbl_klass, Address(scan_temp, 0));
    addptr(scan_temp, scan_step);
    bind(L_loop_scan_resolved_entry);
    cmpptr(holder_klass, temp_itbl_klass);
    cmovl(Assembler::equal, temp_reg, Address(scan_temp, ooffset - ioffset - scan_step));
    cmpptr(resolved_klass, temp_itbl_klass);
    jccb(Assembler::equal, L_resolved_found);
    testptr(temp_itbl_klass, temp_itbl_klass);
    jccb(Assembler::notZero, L_loop_scan_resolved);

  jmpb(L_no_such_interface);

  Label L_ready;

  // See if we already have a holder klass. If not, go and scan for it.
  bind(L_resolved_found);
  testptr(temp_reg, temp_reg);
  jccb(Assembler::zero, L_scan_holder);
  jmpb(L_ready);

  bind(L_holder_found);
  movl(temp_reg, Address(scan_temp, ooffset - ioffset - scan_step));

  // Finally, temp_reg contains holder_klass vtable offset
  bind(L_ready);
  assert(itableMethodEntry::size() * wordSize == wordSize, "adjust the scaling in the code below");
  if (temp_reg2 == noreg) { // recv_klass register is clobbered for 32-bit x86 impl
    load_klass(scan_temp, receiver, noreg);
    movptr(method_result, Address(scan_temp, temp_reg, Address::times_1, itable_index * wordSize + itentry_off));
  } else {
    movptr(method_result, Address(recv_klass, temp_reg, Address::times_1, itable_index * wordSize + itentry_off));
  }
}


// virtual method calling
void MacroAssembler::lookup_virtual_method(Register recv_klass,
                                           RegisterOrConstant vtable_index,
                                           Register method_result) {
  const ByteSize base = Klass::vtable_start_offset();
  assert(vtableEntry::size() * wordSize == wordSize, "else adjust the scaling in the code below");
  Address vtable_entry_addr(recv_klass,
                            vtable_index, Address::times_ptr,
                            base + vtableEntry::method_offset());
  movptr(method_result, vtable_entry_addr);
}


void MacroAssembler::check_klass_subtype(Register sub_klass,
                           Register super_klass,
                           Register temp_reg,
                           Label& L_success) {
  Label L_failure;
  check_klass_subtype_fast_path(sub_klass, super_klass, temp_reg,        &L_success, &L_failure, nullptr);
  check_klass_subtype_slow_path(sub_klass, super_klass, temp_reg, noreg, &L_success, nullptr);
  bind(L_failure);
}


void MacroAssembler::check_klass_subtype_fast_path(Register sub_klass,
                                                   Register super_klass,
                                                   Register temp_reg,
                                                   Label* L_success,
                                                   Label* L_failure,
                                                   Label* L_slow_path,
                                        RegisterOrConstant super_check_offset) {
  assert_different_registers(sub_klass, super_klass, temp_reg);
  bool must_load_sco = (super_check_offset.constant_or_zero() == -1);
  if (super_check_offset.is_register()) {
    assert_different_registers(sub_klass, super_klass,
                               super_check_offset.as_register());
  } else if (must_load_sco) {
    assert(temp_reg != noreg, "supply either a temp or a register offset");
  }

  Label L_fallthrough;
  int label_nulls = 0;
  if (L_success == nullptr)   { L_success   = &L_fallthrough; label_nulls++; }
  if (L_failure == nullptr)   { L_failure   = &L_fallthrough; label_nulls++; }
  if (L_slow_path == nullptr) { L_slow_path = &L_fallthrough; label_nulls++; }
  assert(label_nulls <= 1, "at most one null in the batch");

  int sc_offset = in_bytes(Klass::secondary_super_cache_offset());
  int sco_offset = in_bytes(Klass::super_check_offset_offset());
  Address super_check_offset_addr(super_klass, sco_offset);

  // Hacked jcc, which "knows" that L_fallthrough, at least, is in
  // range of a jccb.  If this routine grows larger, reconsider at
  // least some of these.
#define local_jcc(assembler_cond, label)                                \
  if (&(label) == &L_fallthrough)  jccb(assembler_cond, label);         \
  else                             jcc( assembler_cond, label) /*omit semi*/

  // Hacked jmp, which may only be used just before L_fallthrough.
#define final_jmp(label)                                                \
  if (&(label) == &L_fallthrough) { /*do nothing*/ }                    \
  else                            jmp(label)                /*omit semi*/

  // If the pointers are equal, we are done (e.g., String[] elements).
  // This self-check enables sharing of secondary supertype arrays among
  // non-primary types such as array-of-interface.  Otherwise, each such
  // type would need its own customized SSA.
  // We move this check to the front of the fast path because many
  // type checks are in fact trivially successful in this manner,
  // so we get a nicely predicted branch right at the start of the check.
  cmpptr(sub_klass, super_klass);
  local_jcc(Assembler::equal, *L_success);

  // Check the supertype display:
  if (must_load_sco) {
    // Positive movl does right thing on LP64.
    movl(temp_reg, super_check_offset_addr);
    super_check_offset = RegisterOrConstant(temp_reg);
  }
  Address super_check_addr(sub_klass, super_check_offset, Address::times_1, 0);
  cmpptr(super_klass, super_check_addr); // load displayed supertype

  // This check has worked decisively for primary supers.
  // Secondary supers are sought in the super_cache ('super_cache_addr').
  // (Secondary supers are interfaces and very deeply nested subtypes.)
  // This works in the same check above because of a tricky aliasing
  // between the super_cache and the primary super display elements.
  // (The 'super_check_addr' can address either, as the case requires.)
  // Note that the cache is updated below if it does not help us find
  // what we need immediately.
  // So if it was a primary super, we can just fail immediately.
  // Otherwise, it's the slow path for us (no success at this point).

  if (super_check_offset.is_register()) {
    local_jcc(Assembler::equal, *L_success);
    cmpl(super_check_offset.as_register(), sc_offset);
    if (L_failure == &L_fallthrough) {
      local_jcc(Assembler::equal, *L_slow_path);
    } else {
      local_jcc(Assembler::notEqual, *L_failure);
      final_jmp(*L_slow_path);
    }
  } else if (super_check_offset.as_constant() == sc_offset) {
    // Need a slow path; fast failure is impossible.
    if (L_slow_path == &L_fallthrough) {
      local_jcc(Assembler::equal, *L_success);
    } else {
      local_jcc(Assembler::notEqual, *L_slow_path);
      final_jmp(*L_success);
    }
  } else {
    // No slow path; it's a fast decision.
    if (L_failure == &L_fallthrough) {
      local_jcc(Assembler::equal, *L_success);
    } else {
      local_jcc(Assembler::notEqual, *L_failure);
      final_jmp(*L_success);
    }
  }

  bind(L_fallthrough);

#undef local_jcc
#undef final_jmp
}


void MacroAssembler::check_klass_subtype_slow_path_linear(Register sub_klass,
                                                          Register super_klass,
                                                          Register temp_reg,
                                                          Register temp2_reg,
                                                          Label* L_success,
                                                          Label* L_failure,
                                                          bool set_cond_codes) {
  assert_different_registers(sub_klass, super_klass, temp_reg);
  if (temp2_reg != noreg)
    assert_different_registers(sub_klass, super_klass, temp_reg, temp2_reg);
#define IS_A_TEMP(reg) ((reg) == temp_reg || (reg) == temp2_reg)

  Label L_fallthrough;
  int label_nulls = 0;
  if (L_success == nullptr)   { L_success   = &L_fallthrough; label_nulls++; }
  if (L_failure == nullptr)   { L_failure   = &L_fallthrough; label_nulls++; }
  assert(label_nulls <= 1, "at most one null in the batch");

  // a couple of useful fields in sub_klass:
  int ss_offset = in_bytes(Klass::secondary_supers_offset());
  int sc_offset = in_bytes(Klass::secondary_super_cache_offset());
  Address secondary_supers_addr(sub_klass, ss_offset);
  Address super_cache_addr(     sub_klass, sc_offset);

  // Do a linear scan of the secondary super-klass chain.
  // This code is rarely used, so simplicity is a virtue here.
  // The repne_scan instruction uses fixed registers, which we must spill.
  // Don't worry too much about pre-existing connections with the input regs.

  assert(sub_klass != rax, "killed reg"); // killed by mov(rax, super)
  assert(sub_klass != rcx, "killed reg"); // killed by lea(rcx, &pst_counter)

  // Get super_klass value into rax (even if it was in rdi or rcx).
  bool pushed_rax = false, pushed_rcx = false, pushed_rdi = false;
  if (super_klass != rax) {
    if (!IS_A_TEMP(rax)) { push(rax); pushed_rax = true; }
    mov(rax, super_klass);
  }
  if (!IS_A_TEMP(rcx)) { push(rcx); pushed_rcx = true; }
  if (!IS_A_TEMP(rdi)) { push(rdi); pushed_rdi = true; }

#ifndef PRODUCT
  uint* pst_counter = &SharedRuntime::_partial_subtype_ctr;
  ExternalAddress pst_counter_addr((address) pst_counter);
  lea(rcx, pst_counter_addr);
  incrementl(Address(rcx, 0));
#endif //PRODUCT

  // We will consult the secondary-super array.
  movptr(rdi, secondary_supers_addr);
  // Load the array length.  (Positive movl does right thing on LP64.)
  movl(rcx, Address(rdi, Array<Klass*>::length_offset_in_bytes()));
  // Skip to start of data.
  addptr(rdi, Array<Klass*>::base_offset_in_bytes());

  // Scan RCX words at [RDI] for an occurrence of RAX.
  // Set NZ/Z based on last compare.
  // Z flag value will not be set by 'repne' if RCX == 0 since 'repne' does
  // not change flags (only scas instruction which is repeated sets flags).
  // Set Z = 0 (not equal) before 'repne' to indicate that class was not found.

    testptr(rax,rax); // Set Z = 0
    repne_scan();

  // Unspill the temp. registers:
  if (pushed_rdi)  pop(rdi);
  if (pushed_rcx)  pop(rcx);
  if (pushed_rax)  pop(rax);

  if (set_cond_codes) {
    // Special hack for the AD files:  rdi is guaranteed non-zero.
    assert(!pushed_rdi, "rdi must be left non-null");
    // Also, the condition codes are properly set Z/NZ on succeed/failure.
  }

  if (L_failure == &L_fallthrough)
        jccb(Assembler::notEqual, *L_failure);
  else  jcc(Assembler::notEqual, *L_failure);

  // Success.  Cache the super we found and proceed in triumph.
  movptr(super_cache_addr, super_klass);

  if (L_success != &L_fallthrough) {
    jmp(*L_success);
  }

#undef IS_A_TEMP

  bind(L_fallthrough);
}

void MacroAssembler::check_klass_subtype_slow_path(Register sub_klass,
                                                   Register super_klass,
                                                   Register temp_reg,
                                                   Register temp2_reg,
                                                   Label* L_success,
                                                   Label* L_failure,
                                                   bool set_cond_codes) {
  assert(set_cond_codes == false, "must be false on 64-bit x86");
  check_klass_subtype_slow_path
    (sub_klass, super_klass, temp_reg, temp2_reg, noreg, noreg,
     L_success, L_failure);
}

void MacroAssembler::check_klass_subtype_slow_path(Register sub_klass,
                                                   Register super_klass,
                                                   Register temp_reg,
                                                   Register temp2_reg,
                                                   Register temp3_reg,
                                                   Register temp4_reg,
                                                   Label* L_success,
                                                   Label* L_failure) {
  if (UseSecondarySupersTable) {
    check_klass_subtype_slow_path_table
      (sub_klass, super_klass, temp_reg, temp2_reg, temp3_reg, temp4_reg,
       L_success, L_failure);
  } else {
    check_klass_subtype_slow_path_linear
      (sub_klass, super_klass, temp_reg, temp2_reg, L_success, L_failure, /*set_cond_codes*/false);
  }
}

Register MacroAssembler::allocate_if_noreg(Register r,
                                  RegSetIterator<Register> &available_regs,
                                  RegSet &regs_to_push) {
  if (!r->is_valid()) {
    r = *available_regs++;
    regs_to_push += r;
  }
  return r;
}

void MacroAssembler::check_klass_subtype_slow_path_table(Register sub_klass,
                                                         Register super_klass,
                                                         Register temp_reg,
                                                         Register temp2_reg,
                                                         Register temp3_reg,
                                                         Register result_reg,
                                                         Label* L_success,
                                                         Label* L_failure) {
  // NB! Callers may assume that, when temp2_reg is a valid register,
  // this code sets it to a nonzero value.
  bool temp2_reg_was_valid = temp2_reg->is_valid();

  RegSet temps = RegSet::of(temp_reg, temp2_reg, temp3_reg);

  Label L_fallthrough;
  int label_nulls = 0;
  if (L_success == nullptr)   { L_success   = &L_fallthrough; label_nulls++; }
  if (L_failure == nullptr)   { L_failure   = &L_fallthrough; label_nulls++; }
  assert(label_nulls <= 1, "at most one null in the batch");

  BLOCK_COMMENT("check_klass_subtype_slow_path_table");

  RegSetIterator<Register> available_regs
    = (RegSet::of(rax, rcx, rdx, r8) + r9 + r10 + r11 + r12 - temps - sub_klass - super_klass).begin();

  RegSet pushed_regs;

  temp_reg = allocate_if_noreg(temp_reg, available_regs, pushed_regs);
  temp2_reg = allocate_if_noreg(temp2_reg, available_regs, pushed_regs);
  temp3_reg = allocate_if_noreg(temp3_reg, available_regs, pushed_regs);
  result_reg = allocate_if_noreg(result_reg, available_regs, pushed_regs);
  Register temp4_reg = allocate_if_noreg(noreg, available_regs, pushed_regs);

  assert_different_registers(sub_klass, super_klass, temp_reg, temp2_reg, temp3_reg, result_reg);

  {

    int register_push_size = pushed_regs.size() * Register::max_slots_per_register * VMRegImpl::stack_slot_size;
    int aligned_size = align_up(register_push_size, StackAlignmentInBytes);
    subptr(rsp, aligned_size);
    push_set(pushed_regs, 0);

    lookup_secondary_supers_table_var(sub_klass,
                                      super_klass,
                                      temp_reg, temp2_reg, temp3_reg, temp4_reg, result_reg);
    cmpq(result_reg, 0);

    // Unspill the temp. registers:
    pop_set(pushed_regs, 0);
    // Increment SP but do not clobber flags.
    lea(rsp, Address(rsp, aligned_size));
  }

  if (temp2_reg_was_valid) {
    movq(temp2_reg, 1);
  }

  jcc(Assembler::notEqual, *L_failure);

  if (L_success != &L_fallthrough) {
    jmp(*L_success);
  }

  bind(L_fallthrough);
}

// population_count variant for running without the POPCNT
// instruction, which was introduced with SSE4.2 in 2008.
void MacroAssembler::population_count(Register dst, Register src,
                                      Register scratch1, Register scratch2) {
  assert_different_registers(src, scratch1, scratch2);
  if (UsePopCountInstruction) {
    Assembler::popcntq(dst, src);
  } else {
    assert_different_registers(src, scratch1, scratch2);
    assert_different_registers(dst, scratch1, scratch2);
    Label loop, done;

    mov(scratch1, src);
    // dst = 0;
    // while(scratch1 != 0) {
    //   dst++;
    //   scratch1 &= (scratch1 - 1);
    // }
    xorl(dst, dst);
    testq(scratch1, scratch1);
    jccb(Assembler::equal, done);
    {
      bind(loop);
      incq(dst);
      movq(scratch2, scratch1);
      decq(scratch2);
      andq(scratch1, scratch2);
      jccb(Assembler::notEqual, loop);
    }
    bind(done);
  }
#ifdef ASSERT
  mov64(scratch1, 0xCafeBabeDeadBeef);
  movq(scratch2, scratch1);
#endif
}

// Ensure that the inline code and the stub are using the same registers.
#define LOOKUP_SECONDARY_SUPERS_TABLE_REGISTERS                      \
do {                                                                 \
  assert(r_super_klass  == rax, "mismatch");                         \
  assert(r_array_base   == rbx, "mismatch");                         \
  assert(r_array_length == rcx, "mismatch");                         \
  assert(r_array_index  == rdx, "mismatch");                         \
  assert(r_sub_klass    == rsi || r_sub_klass == noreg, "mismatch"); \
  assert(r_bitmap       == r11 || r_bitmap    == noreg, "mismatch"); \
  assert(result         == rdi || result      == noreg, "mismatch"); \
} while(0)

// Versions of salq and rorq that don't need count to be in rcx

void MacroAssembler::salq(Register dest, Register count) {
  if (count == rcx) {
    Assembler::salq(dest);
  } else {
    assert_different_registers(rcx, dest);
    xchgq(rcx, count);
    Assembler::salq(dest);
    xchgq(rcx, count);
  }
}

void MacroAssembler::rorq(Register dest, Register count) {
  if (count == rcx) {
    Assembler::rorq(dest);
  } else {
    assert_different_registers(rcx, dest);
    xchgq(rcx, count);
    Assembler::rorq(dest);
    xchgq(rcx, count);
  }
}

// Return true: we succeeded in generating this code
//
// At runtime, return 0 in result if r_super_klass is a superclass of
// r_sub_klass, otherwise return nonzero. Use this if you know the
// super_klass_slot of the class you're looking for. This is always
// the case for instanceof and checkcast.
void MacroAssembler::lookup_secondary_supers_table_const(Register r_sub_klass,
                                                         Register r_super_klass,
                                                         Register temp1,
                                                         Register temp2,
                                                         Register temp3,
                                                         Register temp4,
                                                         Register result,
                                                         u1 super_klass_slot) {
  assert_different_registers(r_sub_klass, r_super_klass, temp1, temp2, temp3, temp4, result);

  Label L_fallthrough, L_success, L_failure;

  BLOCK_COMMENT("lookup_secondary_supers_table {");

  const Register
    r_array_index  = temp1,
    r_array_length = temp2,
    r_array_base   = temp3,
    r_bitmap       = temp4;

  LOOKUP_SECONDARY_SUPERS_TABLE_REGISTERS;

  xorq(result, result); // = 0

  movq(r_bitmap, Address(r_sub_klass, Klass::secondary_supers_bitmap_offset()));
  movq(r_array_index, r_bitmap);

  // First check the bitmap to see if super_klass might be present. If
  // the bit is zero, we are certain that super_klass is not one of
  // the secondary supers.
  u1 bit = super_klass_slot;
  {
    // NB: If the count in a x86 shift instruction is 0, the flags are
    // not affected, so we do a testq instead.
    int shift_count = Klass::SECONDARY_SUPERS_TABLE_MASK - bit;
    if (shift_count != 0) {
      salq(r_array_index, shift_count);
    } else {
      testq(r_array_index, r_array_index);
    }
  }
  // We test the MSB of r_array_index, i.e. its sign bit
  jcc(Assembler::positive, L_failure);

  // Get the first array index that can contain super_klass into r_array_index.
  if (bit != 0) {
    population_count(r_array_index, r_array_index, temp2, temp3);
  } else {
    movl(r_array_index, 1);
  }
  // NB! r_array_index is off by 1. It is compensated by keeping r_array_base off by 1 word.

  // We will consult the secondary-super array.
  movptr(r_array_base, Address(r_sub_klass, in_bytes(Klass::secondary_supers_offset())));

  // We're asserting that the first word in an Array<Klass*> is the
  // length, and the second word is the first word of the data. If
  // that ever changes, r_array_base will have to be adjusted here.
  assert(Array<Klass*>::base_offset_in_bytes() == wordSize, "Adjust this code");
  assert(Array<Klass*>::length_offset_in_bytes() == 0, "Adjust this code");

  cmpq(r_super_klass, Address(r_array_base, r_array_index, Address::times_8));
  jccb(Assembler::equal, L_success);

  // Is there another entry to check? Consult the bitmap.
  btq(r_bitmap, (bit + 1) & Klass::SECONDARY_SUPERS_TABLE_MASK);
  jccb(Assembler::carryClear, L_failure);

  // Linear probe. Rotate the bitmap so that the next bit to test is
  // in Bit 1.
  if (bit != 0) {
    rorq(r_bitmap, bit);
  }

  // Calls into the stub generated by lookup_secondary_supers_table_slow_path.
  // Arguments: r_super_klass, r_array_base, r_array_index, r_bitmap.
  // Kills: r_array_length.
  // Returns: result.
  call(RuntimeAddress(StubRoutines::lookup_secondary_supers_table_slow_path_stub()));
  // Result (0/1) is in rdi
  jmpb(L_fallthrough);

  bind(L_failure);
  incq(result); // 0 => 1

  bind(L_success);
  // result = 0;

  bind(L_fallthrough);
  BLOCK_COMMENT("} lookup_secondary_supers_table");

  if (VerifySecondarySupers) {
    verify_secondary_supers_table(r_sub_klass, r_super_klass, result,
                                  temp1, temp2, temp3);
  }
}

// At runtime, return 0 in result if r_super_klass is a superclass of
// r_sub_klass, otherwise return nonzero. Use this version of
// lookup_secondary_supers_table() if you don't know ahead of time
// which superclass will be searched for. Used by interpreter and
// runtime stubs. It is larger and has somewhat greater latency than
// the version above, which takes a constant super_klass_slot.
void MacroAssembler::lookup_secondary_supers_table_var(Register r_sub_klass,
                                                       Register r_super_klass,
                                                       Register temp1,
                                                       Register temp2,
                                                       Register temp3,
                                                       Register temp4,
                                                       Register result) {
  assert_different_registers(r_sub_klass, r_super_klass, temp1, temp2, temp3, temp4, result);
  assert_different_registers(r_sub_klass, r_super_klass, rcx);
  RegSet temps = RegSet::of(temp1, temp2, temp3, temp4);

  Label L_fallthrough, L_success, L_failure;

  BLOCK_COMMENT("lookup_secondary_supers_table {");

  RegSetIterator<Register> available_regs = (temps - rcx).begin();

  // FIXME. Once we are sure that all paths reaching this point really
  // do pass rcx as one of our temps we can get rid of the following
  // workaround.
  assert(temps.contains(rcx), "fix this code");

  // We prefer to have our shift count in rcx. If rcx is one of our
  // temps, use it for slot. If not, pick any of our temps.
  Register slot;
  if (!temps.contains(rcx)) {
    slot = *available_regs++;
  } else {
    slot = rcx;
  }

  const Register r_array_index = *available_regs++;
  const Register r_bitmap      = *available_regs++;

  // The logic above guarantees this property, but we state it here.
  assert_different_registers(r_array_index, r_bitmap, rcx);

  movq(r_bitmap, Address(r_sub_klass, Klass::secondary_supers_bitmap_offset()));
  movq(r_array_index, r_bitmap);

  // First check the bitmap to see if super_klass might be present. If
  // the bit is zero, we are certain that super_klass is not one of
  // the secondary supers.
  movb(slot, Address(r_super_klass, Klass::hash_slot_offset()));
  xorl(slot, (u1)(Klass::SECONDARY_SUPERS_TABLE_SIZE - 1)); // slot ^ 63 === 63 - slot (mod 64)
  salq(r_array_index, slot);

  testq(r_array_index, r_array_index);
  // We test the MSB of r_array_index, i.e. its sign bit
  jcc(Assembler::positive, L_failure);

  const Register r_array_base = *available_regs++;

  // Get the first array index that can contain super_klass into r_array_index.
  // Note: Clobbers r_array_base and slot.
  population_count(r_array_index, r_array_index, /*temp2*/r_array_base, /*temp3*/slot);

  // NB! r_array_index is off by 1. It is compensated by keeping r_array_base off by 1 word.

  // We will consult the secondary-super array.
  movptr(r_array_base, Address(r_sub_klass, in_bytes(Klass::secondary_supers_offset())));

  // We're asserting that the first word in an Array<Klass*> is the
  // length, and the second word is the first word of the data. If
  // that ever changes, r_array_base will have to be adjusted here.
  assert(Array<Klass*>::base_offset_in_bytes() == wordSize, "Adjust this code");
  assert(Array<Klass*>::length_offset_in_bytes() == 0, "Adjust this code");

  cmpq(r_super_klass, Address(r_array_base, r_array_index, Address::times_8));
  jccb(Assembler::equal, L_success);

  // Restore slot to its true value
  movb(slot, Address(r_super_klass, Klass::hash_slot_offset()));

  // Linear probe. Rotate the bitmap so that the next bit to test is
  // in Bit 1.
  rorq(r_bitmap, slot);

  // Is there another entry to check? Consult the bitmap.
  btq(r_bitmap, 1);
  jccb(Assembler::carryClear, L_failure);

  // Calls into the stub generated by lookup_secondary_supers_table_slow_path.
  // Arguments: r_super_klass, r_array_base, r_array_index, r_bitmap.
  // Kills: r_array_length.
  // Returns: result.
  lookup_secondary_supers_table_slow_path(r_super_klass,
                                          r_array_base,
                                          r_array_index,
                                          r_bitmap,
                                          /*temp1*/result,
                                          /*temp2*/slot,
                                          &L_success,
                                          nullptr);

  bind(L_failure);
  movq(result, 1);
  jmpb(L_fallthrough);

  bind(L_success);
  xorq(result, result); // = 0

  bind(L_fallthrough);
  BLOCK_COMMENT("} lookup_secondary_supers_table");

  if (VerifySecondarySupers) {
    verify_secondary_supers_table(r_sub_klass, r_super_klass, result,
                                  temp1, temp2, temp3);
  }
}

void MacroAssembler::repne_scanq(Register addr, Register value, Register count, Register limit,
                                 Label* L_success, Label* L_failure) {
  Label L_loop, L_fallthrough;
  {
    int label_nulls = 0;
    if (L_success == nullptr) { L_success = &L_fallthrough; label_nulls++; }
    if (L_failure == nullptr) { L_failure = &L_fallthrough; label_nulls++; }
    assert(label_nulls <= 1, "at most one null in the batch");
  }
  bind(L_loop);
  cmpq(value, Address(addr, count, Address::times_8));
  jcc(Assembler::equal, *L_success);
  addl(count, 1);
  cmpl(count, limit);
  jcc(Assembler::less, L_loop);

  if (&L_fallthrough != L_failure) {
    jmp(*L_failure);
  }
  bind(L_fallthrough);
}

// Called by code generated by check_klass_subtype_slow_path
// above. This is called when there is a collision in the hashed
// lookup in the secondary supers array.
void MacroAssembler::lookup_secondary_supers_table_slow_path(Register r_super_klass,
                                                             Register r_array_base,
                                                             Register r_array_index,
                                                             Register r_bitmap,
                                                             Register temp1,
                                                             Register temp2,
                                                             Label* L_success,
                                                             Label* L_failure) {
  assert_different_registers(r_super_klass, r_array_base, r_array_index, r_bitmap, temp1, temp2);

  const Register
    r_array_length = temp1,
    r_sub_klass    = noreg,
    result         = noreg;

  Label L_fallthrough;
  int label_nulls = 0;
  if (L_success == nullptr)   { L_success   = &L_fallthrough; label_nulls++; }
  if (L_failure == nullptr)   { L_failure   = &L_fallthrough; label_nulls++; }
  assert(label_nulls <= 1, "at most one null in the batch");

  // Load the array length.
  movl(r_array_length, Address(r_array_base, Array<Klass*>::length_offset_in_bytes()));
  // And adjust the array base to point to the data.
  // NB! Effectively increments current slot index by 1.
  assert(Array<Klass*>::base_offset_in_bytes() == wordSize, "");
  addptr(r_array_base, Array<Klass*>::base_offset_in_bytes());

  // Linear probe
  Label L_huge;

  // The bitmap is full to bursting.
  // Implicit invariant: BITMAP_FULL implies (length > 0)
  cmpl(r_array_length, (int32_t)Klass::SECONDARY_SUPERS_TABLE_SIZE - 2);
  jcc(Assembler::greater, L_huge);

  // NB! Our caller has checked bits 0 and 1 in the bitmap. The
  // current slot (at secondary_supers[r_array_index]) has not yet
  // been inspected, and r_array_index may be out of bounds if we
  // wrapped around the end of the array.

  { // This is conventional linear probing, but instead of terminating
    // when a null entry is found in the table, we maintain a bitmap
    // in which a 0 indicates missing entries.
    // The check above guarantees there are 0s in the bitmap, so the loop
    // eventually terminates.

    xorl(temp2, temp2); // = 0;

    Label L_again;
    bind(L_again);

    // Check for array wraparound.
    cmpl(r_array_index, r_array_length);
    cmovl(Assembler::greaterEqual, r_array_index, temp2);

    cmpq(r_super_klass, Address(r_array_base, r_array_index, Address::times_8));
    jcc(Assembler::equal, *L_success);

    // If the next bit in bitmap is zero, we're done.
    btq(r_bitmap, 2); // look-ahead check (Bit 2); Bits 0 and 1 are tested by now
    jcc(Assembler::carryClear, *L_failure);

    rorq(r_bitmap, 1); // Bits 1/2 => 0/1
    addl(r_array_index, 1);

    jmp(L_again);
  }

  { // Degenerate case: more than 64 secondary supers.
    // FIXME: We could do something smarter here, maybe a vectorized
    // comparison or a binary search, but is that worth any added
    // complexity?
    bind(L_huge);
    xorl(r_array_index, r_array_index); // = 0
    repne_scanq(r_array_base, r_super_klass, r_array_index, r_array_length,
                L_success,
                (&L_fallthrough != L_failure ? L_failure : nullptr));

    bind(L_fallthrough);
  }
}

struct VerifyHelperArguments {
  Klass* _super;
  Klass* _sub;
  intptr_t _linear_result;
  intptr_t _table_result;
};

static void verify_secondary_supers_table_helper(const char* msg, VerifyHelperArguments* args) {
  Klass::on_secondary_supers_verification_failure(args->_super,
                                                  args->_sub,
                                                  args->_linear_result,
                                                  args->_table_result,
                                                  msg);
}

// Make sure that the hashed lookup and a linear scan agree.
void MacroAssembler::verify_secondary_supers_table(Register r_sub_klass,
                                                   Register r_super_klass,
                                                   Register result,
                                                   Register temp1,
                                                   Register temp2,
                                                   Register temp3) {
  const Register
      r_array_index  = temp1,
      r_array_length = temp2,
      r_array_base   = temp3,
      r_bitmap       = noreg;

  BLOCK_COMMENT("verify_secondary_supers_table {");

  Label L_success, L_failure, L_check, L_done;

  movptr(r_array_base, Address(r_sub_klass, in_bytes(Klass::secondary_supers_offset())));
  movl(r_array_length, Address(r_array_base, Array<Klass*>::length_offset_in_bytes()));
  // And adjust the array base to point to the data.
  addptr(r_array_base, Array<Klass*>::base_offset_in_bytes());

  testl(r_array_length, r_array_length); // array_length == 0?
  jcc(Assembler::zero, L_failure);

  movl(r_array_index, 0);
  repne_scanq(r_array_base, r_super_klass, r_array_index, r_array_length, &L_success);
  // fall through to L_failure

  const Register linear_result = r_array_index; // reuse temp1

  bind(L_failure); // not present
  movl(linear_result, 1);
  jmp(L_check);

  bind(L_success); // present
  movl(linear_result, 0);

  bind(L_check);
  cmpl(linear_result, result);
  jcc(Assembler::equal, L_done);

  { // To avoid calling convention issues, build a record on the stack
    // and pass the pointer to that instead.
    push(result);
    push(linear_result);
    push(r_sub_klass);
    push(r_super_klass);
    movptr(c_rarg1, rsp);
    movptr(c_rarg0, (uintptr_t) "mismatch");
    call(RuntimeAddress(CAST_FROM_FN_PTR(address, verify_secondary_supers_table_helper)));
    should_not_reach_here();
  }
  bind(L_done);

  BLOCK_COMMENT("} verify_secondary_supers_table");
}

#undef LOOKUP_SECONDARY_SUPERS_TABLE_REGISTERS

void MacroAssembler::clinit_barrier(Register klass, Label* L_fast_path, Label* L_slow_path) {
  assert(L_fast_path != nullptr || L_slow_path != nullptr, "at least one is required");

  Label L_fallthrough;
  if (L_fast_path == nullptr) {
    L_fast_path = &L_fallthrough;
  } else if (L_slow_path == nullptr) {
    L_slow_path = &L_fallthrough;
  }

  // Fast path check: class is fully initialized.
  // init_state needs acquire, but x86 is TSO, and so we are already good.
  cmpb(Address(klass, InstanceKlass::init_state_offset()), InstanceKlass::fully_initialized);
  jcc(Assembler::equal, *L_fast_path);

  // Fast path check: current thread is initializer thread
  cmpptr(r15_thread, Address(klass, InstanceKlass::init_thread_offset()));
  if (L_slow_path == &L_fallthrough) {
    jcc(Assembler::equal, *L_fast_path);
    bind(*L_slow_path);
  } else if (L_fast_path == &L_fallthrough) {
    jcc(Assembler::notEqual, *L_slow_path);
    bind(*L_fast_path);
  } else {
    Unimplemented();
  }
}

void MacroAssembler::cmov32(Condition cc, Register dst, Address src) {
  if (VM_Version::supports_cmov()) {
    cmovl(cc, dst, src);
  } else {
    Label L;
    jccb(negate_condition(cc), L);
    movl(dst, src);
    bind(L);
  }
}

void MacroAssembler::cmov32(Condition cc, Register dst, Register src) {
  if (VM_Version::supports_cmov()) {
    cmovl(cc, dst, src);
  } else {
    Label L;
    jccb(negate_condition(cc), L);
    movl(dst, src);
    bind(L);
  }
}

void MacroAssembler::_verify_oop(Register reg, const char* s, const char* file, int line) {
  if (!VerifyOops) return;

  BLOCK_COMMENT("verify_oop {");
  push(rscratch1);
  push(rax);                          // save rax
  push(reg);                          // pass register argument

  // Pass register number to verify_oop_subroutine
  const char* b = nullptr;
  {
    ResourceMark rm;
    stringStream ss;
    ss.print("verify_oop: %s: %s (%s:%d)", reg->name(), s, file, line);
    b = code_string(ss.as_string());
  }
  AddressLiteral buffer((address) b, external_word_Relocation::spec_for_immediate());
  pushptr(buffer.addr(), rscratch1);

  // call indirectly to solve generation ordering problem
  movptr(rax, ExternalAddress(StubRoutines::verify_oop_subroutine_entry_address()));
  call(rax);
  // Caller pops the arguments (oop, message) and restores rax, r10
  BLOCK_COMMENT("} verify_oop");
}

void MacroAssembler::vallones(XMMRegister dst, int vector_len) {
  if (UseAVX > 2 && (vector_len == Assembler::AVX_512bit || VM_Version::supports_avx512vl())) {
    // Only pcmpeq has dependency breaking treatment (i.e the execution can begin without
    // waiting for the previous result on dst), not vpcmpeqd, so just use vpternlog
    vpternlogd(dst, 0xFF, dst, dst, vector_len);
  } else if (VM_Version::supports_avx()) {
    vpcmpeqd(dst, dst, dst, vector_len);
  } else {
    pcmpeqd(dst, dst);
  }
}

Address MacroAssembler::argument_address(RegisterOrConstant arg_slot,
                                         int extra_slot_offset) {
  // cf. TemplateTable::prepare_invoke(), if (load_receiver).
  int stackElementSize = Interpreter::stackElementSize;
  int offset = Interpreter::expr_offset_in_bytes(extra_slot_offset+0);
#ifdef ASSERT
  int offset1 = Interpreter::expr_offset_in_bytes(extra_slot_offset+1);
  assert(offset1 - offset == stackElementSize, "correct arithmetic");
#endif
  Register             scale_reg    = noreg;
  Address::ScaleFactor scale_factor = Address::no_scale;
  if (arg_slot.is_constant()) {
    offset += arg_slot.as_constant() * stackElementSize;
  } else {
    scale_reg    = arg_slot.as_register();
    scale_factor = Address::times(stackElementSize);
  }
  offset += wordSize;           // return PC is on stack
  return Address(rsp, scale_reg, scale_factor, offset);
}

void MacroAssembler::_verify_oop_addr(Address addr, const char* s, const char* file, int line) {
  if (!VerifyOops) return;

  push(rscratch1);
  push(rax); // save rax,
  // addr may contain rsp so we will have to adjust it based on the push
  // we just did (and on 64 bit we do two pushes)
  // NOTE: 64bit seemed to have had a bug in that it did movq(addr, rax); which
  // stores rax into addr which is backwards of what was intended.
  if (addr.uses(rsp)) {
    lea(rax, addr);
    pushptr(Address(rax, 2 * BytesPerWord));
  } else {
    pushptr(addr);
  }

  // Pass register number to verify_oop_subroutine
  const char* b = nullptr;
  {
    ResourceMark rm;
    stringStream ss;
    ss.print("verify_oop_addr: %s (%s:%d)", s, file, line);
    b = code_string(ss.as_string());
  }
  AddressLiteral buffer((address) b, external_word_Relocation::spec_for_immediate());
  pushptr(buffer.addr(), rscratch1);

  // call indirectly to solve generation ordering problem
  movptr(rax, ExternalAddress(StubRoutines::verify_oop_subroutine_entry_address()));
  call(rax);
  // Caller pops the arguments (addr, message) and restores rax, r10.
}

void MacroAssembler::verify_tlab() {
#ifdef ASSERT
  if (UseTLAB && VerifyOops) {
    Label next, ok;
    Register t1 = rsi;

    push(t1);

    movptr(t1, Address(r15_thread, in_bytes(JavaThread::tlab_top_offset())));
    cmpptr(t1, Address(r15_thread, in_bytes(JavaThread::tlab_start_offset())));
    jcc(Assembler::aboveEqual, next);
    STOP("assert(top >= start)");
    should_not_reach_here();

    bind(next);
    movptr(t1, Address(r15_thread, in_bytes(JavaThread::tlab_end_offset())));
    cmpptr(t1, Address(r15_thread, in_bytes(JavaThread::tlab_top_offset())));
    jcc(Assembler::aboveEqual, ok);
    STOP("assert(top <= end)");
    should_not_reach_here();

    bind(ok);
    pop(t1);
  }
#endif
}

class ControlWord {
 public:
  int32_t _value;

  int  rounding_control() const        { return  (_value >> 10) & 3      ; }
  int  precision_control() const       { return  (_value >>  8) & 3      ; }
  bool precision() const               { return ((_value >>  5) & 1) != 0; }
  bool underflow() const               { return ((_value >>  4) & 1) != 0; }
  bool overflow() const                { return ((_value >>  3) & 1) != 0; }
  bool zero_divide() const             { return ((_value >>  2) & 1) != 0; }
  bool denormalized() const            { return ((_value >>  1) & 1) != 0; }
  bool invalid() const                 { return ((_value >>  0) & 1) != 0; }

  void print() const {
    // rounding control
    const char* rc;
    switch (rounding_control()) {
      case 0: rc = "round near"; break;
      case 1: rc = "round down"; break;
      case 2: rc = "round up  "; break;
      case 3: rc = "chop      "; break;
      default:
        rc = nullptr; // silence compiler warnings
        fatal("Unknown rounding control: %d", rounding_control());
    };
    // precision control
    const char* pc;
    switch (precision_control()) {
      case 0: pc = "24 bits "; break;
      case 1: pc = "reserved"; break;
      case 2: pc = "53 bits "; break;
      case 3: pc = "64 bits "; break;
      default:
        pc = nullptr; // silence compiler warnings
        fatal("Unknown precision control: %d", precision_control());
    };
    // flags
    char f[9];
    f[0] = ' ';
    f[1] = ' ';
    f[2] = (precision   ()) ? 'P' : 'p';
    f[3] = (underflow   ()) ? 'U' : 'u';
    f[4] = (overflow    ()) ? 'O' : 'o';
    f[5] = (zero_divide ()) ? 'Z' : 'z';
    f[6] = (denormalized()) ? 'D' : 'd';
    f[7] = (invalid     ()) ? 'I' : 'i';
    f[8] = '\x0';
    // output
    printf("%04x  masks = %s, %s, %s", _value & 0xFFFF, f, rc, pc);
  }

};

class StatusWord {
 public:
  int32_t _value;

  bool busy() const                    { return ((_value >> 15) & 1) != 0; }
  bool C3() const                      { return ((_value >> 14) & 1) != 0; }
  bool C2() const                      { return ((_value >> 10) & 1) != 0; }
  bool C1() const                      { return ((_value >>  9) & 1) != 0; }
  bool C0() const                      { return ((_value >>  8) & 1) != 0; }
  int  top() const                     { return  (_value >> 11) & 7      ; }
  bool error_status() const            { return ((_value >>  7) & 1) != 0; }
  bool stack_fault() const             { return ((_value >>  6) & 1) != 0; }
  bool precision() const               { return ((_value >>  5) & 1) != 0; }
  bool underflow() const               { return ((_value >>  4) & 1) != 0; }
  bool overflow() const                { return ((_value >>  3) & 1) != 0; }
  bool zero_divide() const             { return ((_value >>  2) & 1) != 0; }
  bool denormalized() const            { return ((_value >>  1) & 1) != 0; }
  bool invalid() const                 { return ((_value >>  0) & 1) != 0; }

  void print() const {
    // condition codes
    char c[5];
    c[0] = (C3()) ? '3' : '-';
    c[1] = (C2()) ? '2' : '-';
    c[2] = (C1()) ? '1' : '-';
    c[3] = (C0()) ? '0' : '-';
    c[4] = '\x0';
    // flags
    char f[9];
    f[0] = (error_status()) ? 'E' : '-';
    f[1] = (stack_fault ()) ? 'S' : '-';
    f[2] = (precision   ()) ? 'P' : '-';
    f[3] = (underflow   ()) ? 'U' : '-';
    f[4] = (overflow    ()) ? 'O' : '-';
    f[5] = (zero_divide ()) ? 'Z' : '-';
    f[6] = (denormalized()) ? 'D' : '-';
    f[7] = (invalid     ()) ? 'I' : '-';
    f[8] = '\x0';
    // output
    printf("%04x  flags = %s, cc =  %s, top = %d", _value & 0xFFFF, f, c, top());
  }

};

class TagWord {
 public:
  int32_t _value;

  int tag_at(int i) const              { return (_value >> (i*2)) & 3; }

  void print() const {
    printf("%04x", _value & 0xFFFF);
  }

};

class FPU_Register {
 public:
  int32_t _m0;
  int32_t _m1;
  int16_t _ex;

  bool is_indefinite() const           {
    return _ex == -1 && _m1 == (int32_t)0xC0000000 && _m0 == 0;
  }

  void print() const {
    char  sign = (_ex < 0) ? '-' : '+';
    const char* kind = (_ex == 0x7FFF || _ex == (int16_t)-1) ? "NaN" : "   ";
    printf("%c%04hx.%08x%08x  %s", sign, _ex, _m1, _m0, kind);
  };

};

class FPU_State {
 public:
  enum {
    register_size       = 10,
    number_of_registers =  8,
    register_mask       =  7
  };

  ControlWord  _control_word;
  StatusWord   _status_word;
  TagWord      _tag_word;
  int32_t      _error_offset;
  int32_t      _error_selector;
  int32_t      _data_offset;
  int32_t      _data_selector;
  int8_t       _register[register_size * number_of_registers];

  int tag_for_st(int i) const          { return _tag_word.tag_at((_status_word.top() + i) & register_mask); }
  FPU_Register* st(int i) const        { return (FPU_Register*)&_register[register_size * i]; }

  const char* tag_as_string(int tag) const {
    switch (tag) {
      case 0: return "valid";
      case 1: return "zero";
      case 2: return "special";
      case 3: return "empty";
    }
    ShouldNotReachHere();
    return nullptr;
  }

  void print() const {
    // print computation registers
    { int t = _status_word.top();
      for (int i = 0; i < number_of_registers; i++) {
        int j = (i - t) & register_mask;
        printf("%c r%d = ST%d = ", (j == 0 ? '*' : ' '), i, j);
        st(j)->print();
        printf(" %s\n", tag_as_string(_tag_word.tag_at(i)));
      }
    }
    printf("\n");
    // print control registers
    printf("ctrl = "); _control_word.print(); printf("\n");
    printf("stat = "); _status_word .print(); printf("\n");
    printf("tags = "); _tag_word    .print(); printf("\n");
  }

};

class Flag_Register {
 public:
  int32_t _value;

  bool overflow() const                { return ((_value >> 11) & 1) != 0; }
  bool direction() const               { return ((_value >> 10) & 1) != 0; }
  bool sign() const                    { return ((_value >>  7) & 1) != 0; }
  bool zero() const                    { return ((_value >>  6) & 1) != 0; }
  bool auxiliary_carry() const         { return ((_value >>  4) & 1) != 0; }
  bool parity() const                  { return ((_value >>  2) & 1) != 0; }
  bool carry() const                   { return ((_value >>  0) & 1) != 0; }

  void print() const {
    // flags
    char f[8];
    f[0] = (overflow       ()) ? 'O' : '-';
    f[1] = (direction      ()) ? 'D' : '-';
    f[2] = (sign           ()) ? 'S' : '-';
    f[3] = (zero           ()) ? 'Z' : '-';
    f[4] = (auxiliary_carry()) ? 'A' : '-';
    f[5] = (parity         ()) ? 'P' : '-';
    f[6] = (carry          ()) ? 'C' : '-';
    f[7] = '\x0';
    // output
    printf("%08x  flags = %s", _value, f);
  }

};

class IU_Register {
 public:
  int32_t _value;

  void print() const {
    printf("%08x  %11d", _value, _value);
  }

};

class IU_State {
 public:
  Flag_Register _eflags;
  IU_Register   _rdi;
  IU_Register   _rsi;
  IU_Register   _rbp;
  IU_Register   _rsp;
  IU_Register   _rbx;
  IU_Register   _rdx;
  IU_Register   _rcx;
  IU_Register   _rax;

  void print() const {
    // computation registers
    printf("rax,  = "); _rax.print(); printf("\n");
    printf("rbx,  = "); _rbx.print(); printf("\n");
    printf("rcx  = "); _rcx.print(); printf("\n");
    printf("rdx  = "); _rdx.print(); printf("\n");
    printf("rdi  = "); _rdi.print(); printf("\n");
    printf("rsi  = "); _rsi.print(); printf("\n");
    printf("rbp,  = "); _rbp.print(); printf("\n");
    printf("rsp  = "); _rsp.print(); printf("\n");
    printf("\n");
    // control registers
    printf("flgs = "); _eflags.print(); printf("\n");
  }
};


class CPU_State {
 public:
  FPU_State _fpu_state;
  IU_State  _iu_state;

  void print() const {
    printf("--------------------------------------------------\n");
    _iu_state .print();
    printf("\n");
    _fpu_state.print();
    printf("--------------------------------------------------\n");
  }

};


static void _print_CPU_state(CPU_State* state) {
  state->print();
};


void MacroAssembler::print_CPU_state() {
  push_CPU_state();
  push(rsp);                // pass CPU state
  call(RuntimeAddress(CAST_FROM_FN_PTR(address, _print_CPU_state)));
  addptr(rsp, wordSize);       // discard argument
  pop_CPU_state();
}

void MacroAssembler::restore_cpu_control_state_after_jni(Register rscratch) {
  // Either restore the MXCSR register after returning from the JNI Call
  // or verify that it wasn't changed (with -Xcheck:jni flag).
  if (VM_Version::supports_sse()) {
    if (RestoreMXCSROnJNICalls) {
      ldmxcsr(ExternalAddress(StubRoutines::x86::addr_mxcsr_std()), rscratch);
    } else if (CheckJNICalls) {
      call(RuntimeAddress(StubRoutines::x86::verify_mxcsr_entry()));
    }
  }
  // Clear upper bits of YMM registers to avoid SSE <-> AVX transition penalty.
  vzeroupper();
}

// ((OopHandle)result).resolve();
void MacroAssembler::resolve_oop_handle(Register result, Register tmp) {
  assert_different_registers(result, tmp);

  // Only 64 bit platforms support GCs that require a tmp register
  // Only IN_HEAP loads require a thread_tmp register
  // OopHandle::resolve is an indirection like jobject.
  access_load_at(T_OBJECT, IN_NATIVE,
                 result, Address(result, 0), tmp);
}

// ((WeakHandle)result).resolve();
void MacroAssembler::resolve_weak_handle(Register rresult, Register rtmp) {
  assert_different_registers(rresult, rtmp);
  Label resolved;

  // A null weak handle resolves to null.
  cmpptr(rresult, 0);
  jcc(Assembler::equal, resolved);

  // Only 64 bit platforms support GCs that require a tmp register
  // Only IN_HEAP loads require a thread_tmp register
  // WeakHandle::resolve is an indirection like jweak.
  access_load_at(T_OBJECT, IN_NATIVE | ON_PHANTOM_OOP_REF,
                 rresult, Address(rresult, 0), rtmp);
  bind(resolved);
}

void MacroAssembler::load_mirror(Register mirror, Register method, Register tmp) {
  // get mirror
  const int mirror_offset = in_bytes(Klass::java_mirror_offset());
  load_method_holder(mirror, method);
  movptr(mirror, Address(mirror, mirror_offset));
  resolve_oop_handle(mirror, tmp);
}

void MacroAssembler::load_method_holder_cld(Register rresult, Register rmethod) {
  load_method_holder(rresult, rmethod);
  movptr(rresult, Address(rresult, InstanceKlass::class_loader_data_offset()));
}

void MacroAssembler::load_method_holder(Register holder, Register method) {
  movptr(holder, Address(method, Method::const_offset()));                      // ConstMethod*
  movptr(holder, Address(holder, ConstMethod::constants_offset()));             // ConstantPool*
  movptr(holder, Address(holder, ConstantPool::pool_holder_offset()));          // InstanceKlass*
}

void MacroAssembler::load_narrow_klass_compact(Register dst, Register src) {
  assert(UseCompactObjectHeaders, "expect compact object headers");
  movq(dst, Address(src, oopDesc::mark_offset_in_bytes()));
  shrq(dst, markWord::klass_shift);
}

void MacroAssembler::load_klass(Register dst, Register src, Register tmp) {
  assert_different_registers(src, tmp);
  assert_different_registers(dst, tmp);

  if (UseCompactObjectHeaders) {
    load_narrow_klass_compact(dst, src);
    decode_klass_not_null(dst, tmp);
  } else if (UseCompressedClassPointers) {
    movl(dst, Address(src, oopDesc::klass_offset_in_bytes()));
    decode_klass_not_null(dst, tmp);
  } else {
    movptr(dst, Address(src, oopDesc::klass_offset_in_bytes()));
  }
}

void MacroAssembler::store_klass(Register dst, Register src, Register tmp) {
  assert(!UseCompactObjectHeaders, "not with compact headers");
  assert_different_registers(src, tmp);
  assert_different_registers(dst, tmp);
  if (UseCompressedClassPointers) {
    encode_klass_not_null(src, tmp);
    movl(Address(dst, oopDesc::klass_offset_in_bytes()), src);
  } else {
    movptr(Address(dst, oopDesc::klass_offset_in_bytes()), src);
  }
}

void MacroAssembler::cmp_klass(Register klass, Register obj, Register tmp) {
  if (UseCompactObjectHeaders) {
    assert(tmp != noreg, "need tmp");
    assert_different_registers(klass, obj, tmp);
    load_narrow_klass_compact(tmp, obj);
    cmpl(klass, tmp);
  } else if (UseCompressedClassPointers) {
    cmpl(klass, Address(obj, oopDesc::klass_offset_in_bytes()));
  } else {
    cmpptr(klass, Address(obj, oopDesc::klass_offset_in_bytes()));
  }
}

void MacroAssembler::cmp_klasses_from_objects(Register obj1, Register obj2, Register tmp1, Register tmp2) {
  if (UseCompactObjectHeaders) {
    assert(tmp2 != noreg, "need tmp2");
    assert_different_registers(obj1, obj2, tmp1, tmp2);
    load_narrow_klass_compact(tmp1, obj1);
    load_narrow_klass_compact(tmp2, obj2);
    cmpl(tmp1, tmp2);
  } else if (UseCompressedClassPointers) {
    movl(tmp1, Address(obj1, oopDesc::klass_offset_in_bytes()));
    cmpl(tmp1, Address(obj2, oopDesc::klass_offset_in_bytes()));
  } else {
    movptr(tmp1, Address(obj1, oopDesc::klass_offset_in_bytes()));
    cmpptr(tmp1, Address(obj2, oopDesc::klass_offset_in_bytes()));
  }
}

void MacroAssembler::access_load_at(BasicType type, DecoratorSet decorators, Register dst, Address src,
                                    Register tmp1) {
  BarrierSetAssembler* bs = BarrierSet::barrier_set()->barrier_set_assembler();
  decorators = AccessInternal::decorator_fixup(decorators, type);
  bool as_raw = (decorators & AS_RAW) != 0;
  if (as_raw) {
    bs->BarrierSetAssembler::load_at(this, decorators, type, dst, src, tmp1);
  } else {
    bs->load_at(this, decorators, type, dst, src, tmp1);
  }
}

void MacroAssembler::access_store_at(BasicType type, DecoratorSet decorators, Address dst, Register val,
                                     Register tmp1, Register tmp2, Register tmp3) {
  BarrierSetAssembler* bs = BarrierSet::barrier_set()->barrier_set_assembler();
  decorators = AccessInternal::decorator_fixup(decorators, type);
  bool as_raw = (decorators & AS_RAW) != 0;
  if (as_raw) {
    bs->BarrierSetAssembler::store_at(this, decorators, type, dst, val, tmp1, tmp2, tmp3);
  } else {
    bs->store_at(this, decorators, type, dst, val, tmp1, tmp2, tmp3);
  }
}

void MacroAssembler::load_heap_oop(Register dst, Address src, Register tmp1, DecoratorSet decorators) {
  access_load_at(T_OBJECT, IN_HEAP | decorators, dst, src, tmp1);
}

// Doesn't do verification, generates fixed size code
void MacroAssembler::load_heap_oop_not_null(Register dst, Address src, Register tmp1, DecoratorSet decorators) {
  access_load_at(T_OBJECT, IN_HEAP | IS_NOT_NULL | decorators, dst, src, tmp1);
}

void MacroAssembler::store_heap_oop(Address dst, Register val, Register tmp1,
                                    Register tmp2, Register tmp3, DecoratorSet decorators) {
  access_store_at(T_OBJECT, IN_HEAP | decorators, dst, val, tmp1, tmp2, tmp3);
}

// Used for storing nulls.
void MacroAssembler::store_heap_oop_null(Address dst) {
  access_store_at(T_OBJECT, IN_HEAP, dst, noreg, noreg, noreg, noreg);
}

void MacroAssembler::store_klass_gap(Register dst, Register src) {
  assert(!UseCompactObjectHeaders, "Don't use with compact headers");
  if (UseCompressedClassPointers) {
    // Store to klass gap in destination
    movl(Address(dst, oopDesc::klass_gap_offset_in_bytes()), src);
  }
}

#ifdef ASSERT
void MacroAssembler::verify_heapbase(const char* msg) {
  assert (UseCompressedOops, "should be compressed");
  assert (Universe::heap() != nullptr, "java heap should be initialized");
  if (CheckCompressedOops) {
    Label ok;
    ExternalAddress src2(CompressedOops::base_addr());
    const bool is_src2_reachable = reachable(src2);
    if (!is_src2_reachable) {
      push(rscratch1);  // cmpptr trashes rscratch1
    }
    cmpptr(r12_heapbase, src2, rscratch1);
    jcc(Assembler::equal, ok);
    STOP(msg);
    bind(ok);
    if (!is_src2_reachable) {
      pop(rscratch1);
    }
  }
}
#endif

// Algorithm must match oop.inline.hpp encode_heap_oop.
void MacroAssembler::encode_heap_oop(Register r) {
#ifdef ASSERT
  verify_heapbase("MacroAssembler::encode_heap_oop: heap base corrupted?");
#endif
  verify_oop_msg(r, "broken oop in encode_heap_oop");
  if (CompressedOops::base() == nullptr) {
    if (CompressedOops::shift() != 0) {
      assert (LogMinObjAlignmentInBytes == CompressedOops::shift(), "decode alg wrong");
      shrq(r, LogMinObjAlignmentInBytes);
    }
    return;
  }
  testq(r, r);
  cmovq(Assembler::equal, r, r12_heapbase);
  subq(r, r12_heapbase);
  shrq(r, LogMinObjAlignmentInBytes);
}

void MacroAssembler::encode_heap_oop_not_null(Register r) {
#ifdef ASSERT
  verify_heapbase("MacroAssembler::encode_heap_oop_not_null: heap base corrupted?");
  if (CheckCompressedOops) {
    Label ok;
    testq(r, r);
    jcc(Assembler::notEqual, ok);
    STOP("null oop passed to encode_heap_oop_not_null");
    bind(ok);
  }
#endif
  verify_oop_msg(r, "broken oop in encode_heap_oop_not_null");
  if (CompressedOops::base() != nullptr) {
    subq(r, r12_heapbase);
  }
  if (CompressedOops::shift() != 0) {
    assert (LogMinObjAlignmentInBytes == CompressedOops::shift(), "decode alg wrong");
    shrq(r, LogMinObjAlignmentInBytes);
  }
}

void MacroAssembler::encode_heap_oop_not_null(Register dst, Register src) {
#ifdef ASSERT
  verify_heapbase("MacroAssembler::encode_heap_oop_not_null2: heap base corrupted?");
  if (CheckCompressedOops) {
    Label ok;
    testq(src, src);
    jcc(Assembler::notEqual, ok);
    STOP("null oop passed to encode_heap_oop_not_null2");
    bind(ok);
  }
#endif
  verify_oop_msg(src, "broken oop in encode_heap_oop_not_null2");
  if (dst != src) {
    movq(dst, src);
  }
  if (CompressedOops::base() != nullptr) {
    subq(dst, r12_heapbase);
  }
  if (CompressedOops::shift() != 0) {
    assert (LogMinObjAlignmentInBytes == CompressedOops::shift(), "decode alg wrong");
    shrq(dst, LogMinObjAlignmentInBytes);
  }
}

void  MacroAssembler::decode_heap_oop(Register r) {
#ifdef ASSERT
  verify_heapbase("MacroAssembler::decode_heap_oop: heap base corrupted?");
#endif
  if (CompressedOops::base() == nullptr) {
    if (CompressedOops::shift() != 0) {
      assert (LogMinObjAlignmentInBytes == CompressedOops::shift(), "decode alg wrong");
      shlq(r, LogMinObjAlignmentInBytes);
    }
  } else {
    Label done;
    shlq(r, LogMinObjAlignmentInBytes);
    jccb(Assembler::equal, done);
    addq(r, r12_heapbase);
    bind(done);
  }
  verify_oop_msg(r, "broken oop in decode_heap_oop");
}

void  MacroAssembler::decode_heap_oop_not_null(Register r) {
  // Note: it will change flags
  assert (UseCompressedOops, "should only be used for compressed headers");
  assert (Universe::heap() != nullptr, "java heap should be initialized");
  // Cannot assert, unverified entry point counts instructions (see .ad file)
  // vtableStubs also counts instructions in pd_code_size_limit.
  // Also do not verify_oop as this is called by verify_oop.
  if (CompressedOops::shift() != 0) {
    assert(LogMinObjAlignmentInBytes == CompressedOops::shift(), "decode alg wrong");
    shlq(r, LogMinObjAlignmentInBytes);
    if (CompressedOops::base() != nullptr) {
      addq(r, r12_heapbase);
    }
  } else {
    assert (CompressedOops::base() == nullptr, "sanity");
  }
}

void  MacroAssembler::decode_heap_oop_not_null(Register dst, Register src) {
  // Note: it will change flags
  assert (UseCompressedOops, "should only be used for compressed headers");
  assert (Universe::heap() != nullptr, "java heap should be initialized");
  // Cannot assert, unverified entry point counts instructions (see .ad file)
  // vtableStubs also counts instructions in pd_code_size_limit.
  // Also do not verify_oop as this is called by verify_oop.
  if (CompressedOops::shift() != 0) {
    assert(LogMinObjAlignmentInBytes == CompressedOops::shift(), "decode alg wrong");
    if (LogMinObjAlignmentInBytes == Address::times_8) {
      leaq(dst, Address(r12_heapbase, src, Address::times_8, 0));
    } else {
      if (dst != src) {
        movq(dst, src);
      }
      shlq(dst, LogMinObjAlignmentInBytes);
      if (CompressedOops::base() != nullptr) {
        addq(dst, r12_heapbase);
      }
    }
  } else {
    assert (CompressedOops::base() == nullptr, "sanity");
    if (dst != src) {
      movq(dst, src);
    }
  }
}

void MacroAssembler::encode_klass_not_null(Register r, Register tmp) {
  assert_different_registers(r, tmp);
  if (CompressedKlassPointers::base() != nullptr) {
    mov64(tmp, (int64_t)CompressedKlassPointers::base());
    subq(r, tmp);
  }
  if (CompressedKlassPointers::shift() != 0) {
    shrq(r, CompressedKlassPointers::shift());
  }
}

void MacroAssembler::encode_and_move_klass_not_null(Register dst, Register src) {
  assert_different_registers(src, dst);
  if (CompressedKlassPointers::base() != nullptr) {
    mov64(dst, -(int64_t)CompressedKlassPointers::base());
    addq(dst, src);
  } else {
    movptr(dst, src);
  }
  if (CompressedKlassPointers::shift() != 0) {
    shrq(dst, CompressedKlassPointers::shift());
  }
}

void  MacroAssembler::decode_klass_not_null(Register r, Register tmp) {
  assert_different_registers(r, tmp);
  // Note: it will change flags
  assert(UseCompressedClassPointers, "should only be used for compressed headers");
  // Cannot assert, unverified entry point counts instructions (see .ad file)
  // vtableStubs also counts instructions in pd_code_size_limit.
  // Also do not verify_oop as this is called by verify_oop.
  if (CompressedKlassPointers::shift() != 0) {
    shlq(r, CompressedKlassPointers::shift());
  }
  if (CompressedKlassPointers::base() != nullptr) {
    mov64(tmp, (int64_t)CompressedKlassPointers::base());
    addq(r, tmp);
  }
}

void  MacroAssembler::decode_and_move_klass_not_null(Register dst, Register src) {
  assert_different_registers(src, dst);
  // Note: it will change flags
  assert (UseCompressedClassPointers, "should only be used for compressed headers");
  // Cannot assert, unverified entry point counts instructions (see .ad file)
  // vtableStubs also counts instructions in pd_code_size_limit.
  // Also do not verify_oop as this is called by verify_oop.

  if (CompressedKlassPointers::base() == nullptr &&
      CompressedKlassPointers::shift() == 0) {
    // The best case scenario is that there is no base or shift. Then it is already
    // a pointer that needs nothing but a register rename.
    movl(dst, src);
  } else {
    if (CompressedKlassPointers::shift() <= Address::times_8) {
      if (CompressedKlassPointers::base() != nullptr) {
        mov64(dst, (int64_t)CompressedKlassPointers::base());
      } else {
        xorq(dst, dst);
      }
      if (CompressedKlassPointers::shift() != 0) {
        assert(CompressedKlassPointers::shift() == Address::times_8, "klass not aligned on 64bits?");
        leaq(dst, Address(dst, src, Address::times_8, 0));
      } else {
        addq(dst, src);
      }
    } else {
      if (CompressedKlassPointers::base() != nullptr) {
        const uint64_t base_right_shifted =
            (uint64_t)CompressedKlassPointers::base() >> CompressedKlassPointers::shift();
        mov64(dst, base_right_shifted);
      } else {
        xorq(dst, dst);
      }
      addq(dst, src);
      shlq(dst, CompressedKlassPointers::shift());
    }
  }
}

void  MacroAssembler::set_narrow_oop(Register dst, jobject obj) {
  assert (UseCompressedOops, "should only be used for compressed headers");
  assert (Universe::heap() != nullptr, "java heap should be initialized");
  assert (oop_recorder() != nullptr, "this assembler needs an OopRecorder");
  int oop_index = oop_recorder()->find_index(obj);
  RelocationHolder rspec = oop_Relocation::spec(oop_index);
  mov_narrow_oop(dst, oop_index, rspec);
}

void  MacroAssembler::set_narrow_oop(Address dst, jobject obj) {
  assert (UseCompressedOops, "should only be used for compressed headers");
  assert (Universe::heap() != nullptr, "java heap should be initialized");
  assert (oop_recorder() != nullptr, "this assembler needs an OopRecorder");
  int oop_index = oop_recorder()->find_index(obj);
  RelocationHolder rspec = oop_Relocation::spec(oop_index);
  mov_narrow_oop(dst, oop_index, rspec);
}

void  MacroAssembler::set_narrow_klass(Register dst, Klass* k) {
  assert (UseCompressedClassPointers, "should only be used for compressed headers");
  assert (oop_recorder() != nullptr, "this assembler needs an OopRecorder");
  int klass_index = oop_recorder()->find_index(k);
  RelocationHolder rspec = metadata_Relocation::spec(klass_index);
  mov_narrow_oop(dst, CompressedKlassPointers::encode(k), rspec);
}

void  MacroAssembler::set_narrow_klass(Address dst, Klass* k) {
  assert (UseCompressedClassPointers, "should only be used for compressed headers");
  assert (oop_recorder() != nullptr, "this assembler needs an OopRecorder");
  int klass_index = oop_recorder()->find_index(k);
  RelocationHolder rspec = metadata_Relocation::spec(klass_index);
  mov_narrow_oop(dst, CompressedKlassPointers::encode(k), rspec);
}

void  MacroAssembler::cmp_narrow_oop(Register dst, jobject obj) {
  assert (UseCompressedOops, "should only be used for compressed headers");
  assert (Universe::heap() != nullptr, "java heap should be initialized");
  assert (oop_recorder() != nullptr, "this assembler needs an OopRecorder");
  int oop_index = oop_recorder()->find_index(obj);
  RelocationHolder rspec = oop_Relocation::spec(oop_index);
  Assembler::cmp_narrow_oop(dst, oop_index, rspec);
}

void  MacroAssembler::cmp_narrow_oop(Address dst, jobject obj) {
  assert (UseCompressedOops, "should only be used for compressed headers");
  assert (Universe::heap() != nullptr, "java heap should be initialized");
  assert (oop_recorder() != nullptr, "this assembler needs an OopRecorder");
  int oop_index = oop_recorder()->find_index(obj);
  RelocationHolder rspec = oop_Relocation::spec(oop_index);
  Assembler::cmp_narrow_oop(dst, oop_index, rspec);
}

void  MacroAssembler::cmp_narrow_klass(Register dst, Klass* k) {
  assert (UseCompressedClassPointers, "should only be used for compressed headers");
  assert (oop_recorder() != nullptr, "this assembler needs an OopRecorder");
  int klass_index = oop_recorder()->find_index(k);
  RelocationHolder rspec = metadata_Relocation::spec(klass_index);
  Assembler::cmp_narrow_oop(dst, CompressedKlassPointers::encode(k), rspec);
}

void  MacroAssembler::cmp_narrow_klass(Address dst, Klass* k) {
  assert (UseCompressedClassPointers, "should only be used for compressed headers");
  assert (oop_recorder() != nullptr, "this assembler needs an OopRecorder");
  int klass_index = oop_recorder()->find_index(k);
  RelocationHolder rspec = metadata_Relocation::spec(klass_index);
  Assembler::cmp_narrow_oop(dst, CompressedKlassPointers::encode(k), rspec);
}

void MacroAssembler::reinit_heapbase() {
  if (UseCompressedOops) {
    if (Universe::heap() != nullptr) {
      if (CompressedOops::base() == nullptr) {
        MacroAssembler::xorptr(r12_heapbase, r12_heapbase);
      } else {
        mov64(r12_heapbase, (int64_t)CompressedOops::base());
      }
    } else {
      movptr(r12_heapbase, ExternalAddress(CompressedOops::base_addr()));
    }
  }
}

#if COMPILER2_OR_JVMCI

// clear memory of size 'cnt' qwords, starting at 'base' using XMM/YMM/ZMM registers
void MacroAssembler::xmm_clear_mem(Register base, Register cnt, Register rtmp, XMMRegister xtmp, KRegister mask) {
  // cnt - number of qwords (8-byte words).
  // base - start address, qword aligned.
  Label L_zero_64_bytes, L_loop, L_sloop, L_tail, L_end;
  bool use64byteVector = (MaxVectorSize == 64) && (VM_Version::avx3_threshold() == 0);
  if (use64byteVector) {
    vpxor(xtmp, xtmp, xtmp, AVX_512bit);
  } else if (MaxVectorSize >= 32) {
    vpxor(xtmp, xtmp, xtmp, AVX_256bit);
  } else {
    pxor(xtmp, xtmp);
  }
  jmp(L_zero_64_bytes);

  BIND(L_loop);
  if (MaxVectorSize >= 32) {
    fill64(base, 0, xtmp, use64byteVector);
  } else {
    movdqu(Address(base,  0), xtmp);
    movdqu(Address(base, 16), xtmp);
    movdqu(Address(base, 32), xtmp);
    movdqu(Address(base, 48), xtmp);
  }
  addptr(base, 64);

  BIND(L_zero_64_bytes);
  subptr(cnt, 8);
  jccb(Assembler::greaterEqual, L_loop);

  // Copy trailing 64 bytes
  if (use64byteVector) {
    addptr(cnt, 8);
    jccb(Assembler::equal, L_end);
    fill64_masked(3, base, 0, xtmp, mask, cnt, rtmp, true);
    jmp(L_end);
  } else {
    addptr(cnt, 4);
    jccb(Assembler::less, L_tail);
    if (MaxVectorSize >= 32) {
      vmovdqu(Address(base, 0), xtmp);
    } else {
      movdqu(Address(base,  0), xtmp);
      movdqu(Address(base, 16), xtmp);
    }
  }
  addptr(base, 32);
  subptr(cnt, 4);

  BIND(L_tail);
  addptr(cnt, 4);
  jccb(Assembler::lessEqual, L_end);
  if (UseAVX > 2 && MaxVectorSize >= 32 && VM_Version::supports_avx512vl()) {
    fill32_masked(3, base, 0, xtmp, mask, cnt, rtmp);
  } else {
    decrement(cnt);

    BIND(L_sloop);
    movq(Address(base, 0), xtmp);
    addptr(base, 8);
    decrement(cnt);
    jccb(Assembler::greaterEqual, L_sloop);
  }
  BIND(L_end);
}

// Clearing constant sized memory using YMM/ZMM registers.
void MacroAssembler::clear_mem(Register base, int cnt, Register rtmp, XMMRegister xtmp, KRegister mask) {
  assert(UseAVX > 2 && VM_Version::supports_avx512vl(), "");
  bool use64byteVector = (MaxVectorSize > 32) && (VM_Version::avx3_threshold() == 0);

  int vector64_count = (cnt & (~0x7)) >> 3;
  cnt = cnt & 0x7;
  const int fill64_per_loop = 4;
  const int max_unrolled_fill64 = 8;

  // 64 byte initialization loop.
  vpxor(xtmp, xtmp, xtmp, use64byteVector ? AVX_512bit : AVX_256bit);
  int start64 = 0;
  if (vector64_count > max_unrolled_fill64) {
    Label LOOP;
    Register index = rtmp;

    start64 = vector64_count - (vector64_count % fill64_per_loop);

    movl(index, 0);
    BIND(LOOP);
    for (int i = 0; i < fill64_per_loop; i++) {
      fill64(Address(base, index, Address::times_1, i * 64), xtmp, use64byteVector);
    }
    addl(index, fill64_per_loop * 64);
    cmpl(index, start64 * 64);
    jccb(Assembler::less, LOOP);
  }
  for (int i = start64; i < vector64_count; i++) {
    fill64(base, i * 64, xtmp, use64byteVector);
  }

  // Clear remaining 64 byte tail.
  int disp = vector64_count * 64;
  if (cnt) {
    switch (cnt) {
      case 1:
        movq(Address(base, disp), xtmp);
        break;
      case 2:
        evmovdqu(T_LONG, k0, Address(base, disp), xtmp, false, Assembler::AVX_128bit);
        break;
      case 3:
        movl(rtmp, 0x7);
        kmovwl(mask, rtmp);
        evmovdqu(T_LONG, mask, Address(base, disp), xtmp, true, Assembler::AVX_256bit);
        break;
      case 4:
        evmovdqu(T_LONG, k0, Address(base, disp), xtmp, false, Assembler::AVX_256bit);
        break;
      case 5:
        if (use64byteVector) {
          movl(rtmp, 0x1F);
          kmovwl(mask, rtmp);
          evmovdqu(T_LONG, mask, Address(base, disp), xtmp, true, Assembler::AVX_512bit);
        } else {
          evmovdqu(T_LONG, k0, Address(base, disp), xtmp, false, Assembler::AVX_256bit);
          movq(Address(base, disp + 32), xtmp);
        }
        break;
      case 6:
        if (use64byteVector) {
          movl(rtmp, 0x3F);
          kmovwl(mask, rtmp);
          evmovdqu(T_LONG, mask, Address(base, disp), xtmp, true, Assembler::AVX_512bit);
        } else {
          evmovdqu(T_LONG, k0, Address(base, disp), xtmp, false, Assembler::AVX_256bit);
          evmovdqu(T_LONG, k0, Address(base, disp + 32), xtmp, false, Assembler::AVX_128bit);
        }
        break;
      case 7:
        if (use64byteVector) {
          movl(rtmp, 0x7F);
          kmovwl(mask, rtmp);
          evmovdqu(T_LONG, mask, Address(base, disp), xtmp, true, Assembler::AVX_512bit);
        } else {
          evmovdqu(T_LONG, k0, Address(base, disp), xtmp, false, Assembler::AVX_256bit);
          movl(rtmp, 0x7);
          kmovwl(mask, rtmp);
          evmovdqu(T_LONG, mask, Address(base, disp + 32), xtmp, true, Assembler::AVX_256bit);
        }
        break;
      default:
        fatal("Unexpected length : %d\n",cnt);
        break;
    }
  }
}

void MacroAssembler::clear_mem(Register base, Register cnt, Register tmp, XMMRegister xtmp,
                               bool is_large, KRegister mask) {
  // cnt      - number of qwords (8-byte words).
  // base     - start address, qword aligned.
  // is_large - if optimizers know cnt is larger than InitArrayShortSize
  assert(base==rdi, "base register must be edi for rep stos");
  assert(tmp==rax,   "tmp register must be eax for rep stos");
  assert(cnt==rcx,   "cnt register must be ecx for rep stos");
  assert(InitArrayShortSize % BytesPerLong == 0,
    "InitArrayShortSize should be the multiple of BytesPerLong");

  Label DONE;
  if (!is_large || !UseXMMForObjInit) {
    xorptr(tmp, tmp);
  }

  if (!is_large) {
    Label LOOP, LONG;
    cmpptr(cnt, InitArrayShortSize/BytesPerLong);
    jccb(Assembler::greater, LONG);

    decrement(cnt);
    jccb(Assembler::negative, DONE); // Zero length

    // Use individual pointer-sized stores for small counts:
    BIND(LOOP);
    movptr(Address(base, cnt, Address::times_ptr), tmp);
    decrement(cnt);
    jccb(Assembler::greaterEqual, LOOP);
    jmpb(DONE);

    BIND(LONG);
  }

  // Use longer rep-prefixed ops for non-small counts:
  if (UseFastStosb) {
    shlptr(cnt, 3); // convert to number of bytes
    rep_stosb();
  } else if (UseXMMForObjInit) {
    xmm_clear_mem(base, cnt, tmp, xtmp, mask);
  } else {
    rep_stos();
  }

  BIND(DONE);
}

#endif //COMPILER2_OR_JVMCI


void MacroAssembler::generate_fill(BasicType t, bool aligned,
                                   Register to, Register value, Register count,
                                   Register rtmp, XMMRegister xtmp) {
  ShortBranchVerifier sbv(this);
  assert_different_registers(to, value, count, rtmp);
  Label L_exit;
  Label L_fill_2_bytes, L_fill_4_bytes;

#if defined(COMPILER2)
  if(MaxVectorSize >=32 &&
     VM_Version::supports_avx512vlbw() &&
     VM_Version::supports_bmi2()) {
    generate_fill_avx3(t, to, value, count, rtmp, xtmp);
    return;
  }
#endif

  int shift = -1;
  switch (t) {
    case T_BYTE:
      shift = 2;
      break;
    case T_SHORT:
      shift = 1;
      break;
    case T_INT:
      shift = 0;
      break;
    default: ShouldNotReachHere();
  }

  if (t == T_BYTE) {
    andl(value, 0xff);
    movl(rtmp, value);
    shll(rtmp, 8);
    orl(value, rtmp);
  }
  if (t == T_SHORT) {
    andl(value, 0xffff);
  }
  if (t == T_BYTE || t == T_SHORT) {
    movl(rtmp, value);
    shll(rtmp, 16);
    orl(value, rtmp);
  }

  cmpptr(count, 2<<shift); // Short arrays (< 8 bytes) fill by element
  jcc(Assembler::below, L_fill_4_bytes); // use unsigned cmp
  if (!UseUnalignedLoadStores && !aligned && (t == T_BYTE || t == T_SHORT)) {
    Label L_skip_align2;
    // align source address at 4 bytes address boundary
    if (t == T_BYTE) {
      Label L_skip_align1;
      // One byte misalignment happens only for byte arrays
      testptr(to, 1);
      jccb(Assembler::zero, L_skip_align1);
      movb(Address(to, 0), value);
      increment(to);
      decrement(count);
      BIND(L_skip_align1);
    }
    // Two bytes misalignment happens only for byte and short (char) arrays
    testptr(to, 2);
    jccb(Assembler::zero, L_skip_align2);
    movw(Address(to, 0), value);
    addptr(to, 2);
    subptr(count, 1<<(shift-1));
    BIND(L_skip_align2);
  }
  {
    Label L_fill_32_bytes;
    if (!UseUnalignedLoadStores) {
      // align to 8 bytes, we know we are 4 byte aligned to start
      testptr(to, 4);
      jccb(Assembler::zero, L_fill_32_bytes);
      movl(Address(to, 0), value);
      addptr(to, 4);
      subptr(count, 1<<shift);
    }
    BIND(L_fill_32_bytes);
    {
      Label L_fill_32_bytes_loop, L_check_fill_8_bytes, L_fill_8_bytes_loop, L_fill_8_bytes;
      movdl(xtmp, value);
      if (UseAVX >= 2 && UseUnalignedLoadStores) {
        Label L_check_fill_32_bytes;
        if (UseAVX > 2) {
          // Fill 64-byte chunks
          Label L_fill_64_bytes_loop_avx3, L_check_fill_64_bytes_avx2;

          // If number of bytes to fill < VM_Version::avx3_threshold(), perform fill using AVX2
          cmpptr(count, VM_Version::avx3_threshold());
          jccb(Assembler::below, L_check_fill_64_bytes_avx2);

          vpbroadcastd(xtmp, xtmp, Assembler::AVX_512bit);

          subptr(count, 16 << shift);
          jccb(Assembler::less, L_check_fill_32_bytes);
          align(16);

          BIND(L_fill_64_bytes_loop_avx3);
          evmovdqul(Address(to, 0), xtmp, Assembler::AVX_512bit);
          addptr(to, 64);
          subptr(count, 16 << shift);
          jcc(Assembler::greaterEqual, L_fill_64_bytes_loop_avx3);
          jmpb(L_check_fill_32_bytes);

          BIND(L_check_fill_64_bytes_avx2);
        }
        // Fill 64-byte chunks
        Label L_fill_64_bytes_loop;
        vpbroadcastd(xtmp, xtmp, Assembler::AVX_256bit);

        subptr(count, 16 << shift);
        jcc(Assembler::less, L_check_fill_32_bytes);
        align(16);

        BIND(L_fill_64_bytes_loop);
        vmovdqu(Address(to, 0), xtmp);
        vmovdqu(Address(to, 32), xtmp);
        addptr(to, 64);
        subptr(count, 16 << shift);
        jcc(Assembler::greaterEqual, L_fill_64_bytes_loop);

        BIND(L_check_fill_32_bytes);
        addptr(count, 8 << shift);
        jccb(Assembler::less, L_check_fill_8_bytes);
        vmovdqu(Address(to, 0), xtmp);
        addptr(to, 32);
        subptr(count, 8 << shift);

        BIND(L_check_fill_8_bytes);
        // clean upper bits of YMM registers
        movdl(xtmp, value);
        pshufd(xtmp, xtmp, 0);
      } else {
        // Fill 32-byte chunks
        pshufd(xtmp, xtmp, 0);

        subptr(count, 8 << shift);
        jcc(Assembler::less, L_check_fill_8_bytes);
        align(16);

        BIND(L_fill_32_bytes_loop);

        if (UseUnalignedLoadStores) {
          movdqu(Address(to, 0), xtmp);
          movdqu(Address(to, 16), xtmp);
        } else {
          movq(Address(to, 0), xtmp);
          movq(Address(to, 8), xtmp);
          movq(Address(to, 16), xtmp);
          movq(Address(to, 24), xtmp);
        }

        addptr(to, 32);
        subptr(count, 8 << shift);
        jcc(Assembler::greaterEqual, L_fill_32_bytes_loop);

        BIND(L_check_fill_8_bytes);
      }
      addptr(count, 8 << shift);
      jccb(Assembler::zero, L_exit);
      jmpb(L_fill_8_bytes);

      //
      // length is too short, just fill qwords
      //
      BIND(L_fill_8_bytes_loop);
      movq(Address(to, 0), xtmp);
      addptr(to, 8);
      BIND(L_fill_8_bytes);
      subptr(count, 1 << (shift + 1));
      jcc(Assembler::greaterEqual, L_fill_8_bytes_loop);
    }
  }
  // fill trailing 4 bytes
  BIND(L_fill_4_bytes);
  testl(count, 1<<shift);
  jccb(Assembler::zero, L_fill_2_bytes);
  movl(Address(to, 0), value);
  if (t == T_BYTE || t == T_SHORT) {
    Label L_fill_byte;
    addptr(to, 4);
    BIND(L_fill_2_bytes);
    // fill trailing 2 bytes
    testl(count, 1<<(shift-1));
    jccb(Assembler::zero, L_fill_byte);
    movw(Address(to, 0), value);
    if (t == T_BYTE) {
      addptr(to, 2);
      BIND(L_fill_byte);
      // fill trailing byte
      testl(count, 1);
      jccb(Assembler::zero, L_exit);
      movb(Address(to, 0), value);
    } else {
      BIND(L_fill_byte);
    }
  } else {
    BIND(L_fill_2_bytes);
  }
  BIND(L_exit);
}

void MacroAssembler::evpbroadcast(BasicType type, XMMRegister dst, Register src, int vector_len) {
  switch(type) {
    case T_BYTE:
    case T_BOOLEAN:
      evpbroadcastb(dst, src, vector_len);
      break;
    case T_SHORT:
    case T_CHAR:
      evpbroadcastw(dst, src, vector_len);
      break;
    case T_INT:
    case T_FLOAT:
      evpbroadcastd(dst, src, vector_len);
      break;
    case T_LONG:
    case T_DOUBLE:
      evpbroadcastq(dst, src, vector_len);
      break;
    default:
      fatal("Unhandled type : %s", type2name(type));
      break;
  }
}

// encode char[] to byte[] in ISO_8859_1 or ASCII
   //@IntrinsicCandidate
   //private static int implEncodeISOArray(byte[] sa, int sp,
   //byte[] da, int dp, int len) {
   //  int i = 0;
   //  for (; i < len; i++) {
   //    char c = StringUTF16.getChar(sa, sp++);
   //    if (c > '\u00FF')
   //      break;
   //    da[dp++] = (byte)c;
   //  }
   //  return i;
   //}
   //
   //@IntrinsicCandidate
   //private static int implEncodeAsciiArray(char[] sa, int sp,
   //    byte[] da, int dp, int len) {
   //  int i = 0;
   //  for (; i < len; i++) {
   //    char c = sa[sp++];
   //    if (c >= '\u0080')
   //      break;
   //    da[dp++] = (byte)c;
   //  }
   //  return i;
   //}
void MacroAssembler::encode_iso_array(Register src, Register dst, Register len,
  XMMRegister tmp1Reg, XMMRegister tmp2Reg,
  XMMRegister tmp3Reg, XMMRegister tmp4Reg,
  Register tmp5, Register result, bool ascii) {

  // rsi: src
  // rdi: dst
  // rdx: len
  // rcx: tmp5
  // rax: result
  ShortBranchVerifier sbv(this);
  assert_different_registers(src, dst, len, tmp5, result);
  Label L_done, L_copy_1_char, L_copy_1_char_exit;

  int mask = ascii ? 0xff80ff80 : 0xff00ff00;
  int short_mask = ascii ? 0xff80 : 0xff00;

  // set result
  xorl(result, result);
  // check for zero length
  testl(len, len);
  jcc(Assembler::zero, L_done);

  movl(result, len);

  // Setup pointers
  lea(src, Address(src, len, Address::times_2)); // char[]
  lea(dst, Address(dst, len, Address::times_1)); // byte[]
  negptr(len);

  if (UseSSE42Intrinsics || UseAVX >= 2) {
    Label L_copy_8_chars, L_copy_8_chars_exit;
    Label L_chars_16_check, L_copy_16_chars, L_copy_16_chars_exit;

    if (UseAVX >= 2) {
      Label L_chars_32_check, L_copy_32_chars, L_copy_32_chars_exit;
      movl(tmp5, mask);   // create mask to test for Unicode or non-ASCII chars in vector
      movdl(tmp1Reg, tmp5);
      vpbroadcastd(tmp1Reg, tmp1Reg, Assembler::AVX_256bit);
      jmp(L_chars_32_check);

      bind(L_copy_32_chars);
      vmovdqu(tmp3Reg, Address(src, len, Address::times_2, -64));
      vmovdqu(tmp4Reg, Address(src, len, Address::times_2, -32));
      vpor(tmp2Reg, tmp3Reg, tmp4Reg, /* vector_len */ 1);
      vptest(tmp2Reg, tmp1Reg);       // check for Unicode or non-ASCII chars in vector
      jccb(Assembler::notZero, L_copy_32_chars_exit);
      vpackuswb(tmp3Reg, tmp3Reg, tmp4Reg, /* vector_len */ 1);
      vpermq(tmp4Reg, tmp3Reg, 0xD8, /* vector_len */ 1);
      vmovdqu(Address(dst, len, Address::times_1, -32), tmp4Reg);

      bind(L_chars_32_check);
      addptr(len, 32);
      jcc(Assembler::lessEqual, L_copy_32_chars);

      bind(L_copy_32_chars_exit);
      subptr(len, 16);
      jccb(Assembler::greater, L_copy_16_chars_exit);

    } else if (UseSSE42Intrinsics) {
      movl(tmp5, mask);   // create mask to test for Unicode or non-ASCII chars in vector
      movdl(tmp1Reg, tmp5);
      pshufd(tmp1Reg, tmp1Reg, 0);
      jmpb(L_chars_16_check);
    }

    bind(L_copy_16_chars);
    if (UseAVX >= 2) {
      vmovdqu(tmp2Reg, Address(src, len, Address::times_2, -32));
      vptest(tmp2Reg, tmp1Reg);
      jcc(Assembler::notZero, L_copy_16_chars_exit);
      vpackuswb(tmp2Reg, tmp2Reg, tmp1Reg, /* vector_len */ 1);
      vpermq(tmp3Reg, tmp2Reg, 0xD8, /* vector_len */ 1);
    } else {
      if (UseAVX > 0) {
        movdqu(tmp3Reg, Address(src, len, Address::times_2, -32));
        movdqu(tmp4Reg, Address(src, len, Address::times_2, -16));
        vpor(tmp2Reg, tmp3Reg, tmp4Reg, /* vector_len */ 0);
      } else {
        movdqu(tmp3Reg, Address(src, len, Address::times_2, -32));
        por(tmp2Reg, tmp3Reg);
        movdqu(tmp4Reg, Address(src, len, Address::times_2, -16));
        por(tmp2Reg, tmp4Reg);
      }
      ptest(tmp2Reg, tmp1Reg);       // check for Unicode or non-ASCII chars in vector
      jccb(Assembler::notZero, L_copy_16_chars_exit);
      packuswb(tmp3Reg, tmp4Reg);
    }
    movdqu(Address(dst, len, Address::times_1, -16), tmp3Reg);

    bind(L_chars_16_check);
    addptr(len, 16);
    jcc(Assembler::lessEqual, L_copy_16_chars);

    bind(L_copy_16_chars_exit);
    if (UseAVX >= 2) {
      // clean upper bits of YMM registers
      vpxor(tmp2Reg, tmp2Reg);
      vpxor(tmp3Reg, tmp3Reg);
      vpxor(tmp4Reg, tmp4Reg);
      movdl(tmp1Reg, tmp5);
      pshufd(tmp1Reg, tmp1Reg, 0);
    }
    subptr(len, 8);
    jccb(Assembler::greater, L_copy_8_chars_exit);

    bind(L_copy_8_chars);
    movdqu(tmp3Reg, Address(src, len, Address::times_2, -16));
    ptest(tmp3Reg, tmp1Reg);
    jccb(Assembler::notZero, L_copy_8_chars_exit);
    packuswb(tmp3Reg, tmp1Reg);
    movq(Address(dst, len, Address::times_1, -8), tmp3Reg);
    addptr(len, 8);
    jccb(Assembler::lessEqual, L_copy_8_chars);

    bind(L_copy_8_chars_exit);
    subptr(len, 8);
    jccb(Assembler::zero, L_done);
  }

  bind(L_copy_1_char);
  load_unsigned_short(tmp5, Address(src, len, Address::times_2, 0));
  testl(tmp5, short_mask);      // check if Unicode or non-ASCII char
  jccb(Assembler::notZero, L_copy_1_char_exit);
  movb(Address(dst, len, Address::times_1, 0), tmp5);
  addptr(len, 1);
  jccb(Assembler::less, L_copy_1_char);

  bind(L_copy_1_char_exit);
  addptr(result, len); // len is negative count of not processed elements

  bind(L_done);
}

/**
 * Helper for multiply_to_len().
 */
void MacroAssembler::add2_with_carry(Register dest_hi, Register dest_lo, Register src1, Register src2) {
  addq(dest_lo, src1);
  adcq(dest_hi, 0);
  addq(dest_lo, src2);
  adcq(dest_hi, 0);
}

/**
 * Multiply 64 bit by 64 bit first loop.
 */
void MacroAssembler::multiply_64_x_64_loop(Register x, Register xstart, Register x_xstart,
                                           Register y, Register y_idx, Register z,
                                           Register carry, Register product,
                                           Register idx, Register kdx) {
  //
  //  jlong carry, x[], y[], z[];
  //  for (int idx=ystart, kdx=ystart+1+xstart; idx >= 0; idx-, kdx--) {
  //    huge_128 product = y[idx] * x[xstart] + carry;
  //    z[kdx] = (jlong)product;
  //    carry  = (jlong)(product >>> 64);
  //  }
  //  z[xstart] = carry;
  //

  Label L_first_loop, L_first_loop_exit;
  Label L_one_x, L_one_y, L_multiply;

  decrementl(xstart);
  jcc(Assembler::negative, L_one_x);

  movq(x_xstart, Address(x, xstart, Address::times_4,  0));
  rorq(x_xstart, 32); // convert big-endian to little-endian

  bind(L_first_loop);
  decrementl(idx);
  jcc(Assembler::negative, L_first_loop_exit);
  decrementl(idx);
  jcc(Assembler::negative, L_one_y);
  movq(y_idx, Address(y, idx, Address::times_4,  0));
  rorq(y_idx, 32); // convert big-endian to little-endian
  bind(L_multiply);
  movq(product, x_xstart);
  mulq(y_idx); // product(rax) * y_idx -> rdx:rax
  addq(product, carry);
  adcq(rdx, 0);
  subl(kdx, 2);
  movl(Address(z, kdx, Address::times_4,  4), product);
  shrq(product, 32);
  movl(Address(z, kdx, Address::times_4,  0), product);
  movq(carry, rdx);
  jmp(L_first_loop);

  bind(L_one_y);
  movl(y_idx, Address(y,  0));
  jmp(L_multiply);

  bind(L_one_x);
  movl(x_xstart, Address(x,  0));
  jmp(L_first_loop);

  bind(L_first_loop_exit);
}

/**
 * Multiply 64 bit by 64 bit and add 128 bit.
 */
void MacroAssembler::multiply_add_128_x_128(Register x_xstart, Register y, Register z,
                                            Register yz_idx, Register idx,
                                            Register carry, Register product, int offset) {
  //     huge_128 product = (y[idx] * x_xstart) + z[kdx] + carry;
  //     z[kdx] = (jlong)product;

  movq(yz_idx, Address(y, idx, Address::times_4,  offset));
  rorq(yz_idx, 32); // convert big-endian to little-endian
  movq(product, x_xstart);
  mulq(yz_idx);     // product(rax) * yz_idx -> rdx:product(rax)
  movq(yz_idx, Address(z, idx, Address::times_4,  offset));
  rorq(yz_idx, 32); // convert big-endian to little-endian

  add2_with_carry(rdx, product, carry, yz_idx);

  movl(Address(z, idx, Address::times_4,  offset+4), product);
  shrq(product, 32);
  movl(Address(z, idx, Address::times_4,  offset), product);

}

/**
 * Multiply 128 bit by 128 bit. Unrolled inner loop.
 */
void MacroAssembler::multiply_128_x_128_loop(Register x_xstart, Register y, Register z,
                                             Register yz_idx, Register idx, Register jdx,
                                             Register carry, Register product,
                                             Register carry2) {
  //   jlong carry, x[], y[], z[];
  //   int kdx = ystart+1;
  //   for (int idx=ystart-2; idx >= 0; idx -= 2) { // Third loop
  //     huge_128 product = (y[idx+1] * x_xstart) + z[kdx+idx+1] + carry;
  //     z[kdx+idx+1] = (jlong)product;
  //     jlong carry2  = (jlong)(product >>> 64);
  //     product = (y[idx] * x_xstart) + z[kdx+idx] + carry2;
  //     z[kdx+idx] = (jlong)product;
  //     carry  = (jlong)(product >>> 64);
  //   }
  //   idx += 2;
  //   if (idx > 0) {
  //     product = (y[idx] * x_xstart) + z[kdx+idx] + carry;
  //     z[kdx+idx] = (jlong)product;
  //     carry  = (jlong)(product >>> 64);
  //   }
  //

  Label L_third_loop, L_third_loop_exit, L_post_third_loop_done;

  movl(jdx, idx);
  andl(jdx, 0xFFFFFFFC);
  shrl(jdx, 2);

  bind(L_third_loop);
  subl(jdx, 1);
  jcc(Assembler::negative, L_third_loop_exit);
  subl(idx, 4);

  multiply_add_128_x_128(x_xstart, y, z, yz_idx, idx, carry, product, 8);
  movq(carry2, rdx);

  multiply_add_128_x_128(x_xstart, y, z, yz_idx, idx, carry2, product, 0);
  movq(carry, rdx);
  jmp(L_third_loop);

  bind (L_third_loop_exit);

  andl (idx, 0x3);
  jcc(Assembler::zero, L_post_third_loop_done);

  Label L_check_1;
  subl(idx, 2);
  jcc(Assembler::negative, L_check_1);

  multiply_add_128_x_128(x_xstart, y, z, yz_idx, idx, carry, product, 0);
  movq(carry, rdx);

  bind (L_check_1);
  addl (idx, 0x2);
  andl (idx, 0x1);
  subl(idx, 1);
  jcc(Assembler::negative, L_post_third_loop_done);

  movl(yz_idx, Address(y, idx, Address::times_4,  0));
  movq(product, x_xstart);
  mulq(yz_idx); // product(rax) * yz_idx -> rdx:product(rax)
  movl(yz_idx, Address(z, idx, Address::times_4,  0));

  add2_with_carry(rdx, product, yz_idx, carry);

  movl(Address(z, idx, Address::times_4,  0), product);
  shrq(product, 32);

  shlq(rdx, 32);
  orq(product, rdx);
  movq(carry, product);

  bind(L_post_third_loop_done);
}

/**
 * Multiply 128 bit by 128 bit using BMI2. Unrolled inner loop.
 *
 */
void MacroAssembler::multiply_128_x_128_bmi2_loop(Register y, Register z,
                                                  Register carry, Register carry2,
                                                  Register idx, Register jdx,
                                                  Register yz_idx1, Register yz_idx2,
                                                  Register tmp, Register tmp3, Register tmp4) {
  assert(UseBMI2Instructions, "should be used only when BMI2 is available");

  //   jlong carry, x[], y[], z[];
  //   int kdx = ystart+1;
  //   for (int idx=ystart-2; idx >= 0; idx -= 2) { // Third loop
  //     huge_128 tmp3 = (y[idx+1] * rdx) + z[kdx+idx+1] + carry;
  //     jlong carry2  = (jlong)(tmp3 >>> 64);
  //     huge_128 tmp4 = (y[idx]   * rdx) + z[kdx+idx] + carry2;
  //     carry  = (jlong)(tmp4 >>> 64);
  //     z[kdx+idx+1] = (jlong)tmp3;
  //     z[kdx+idx] = (jlong)tmp4;
  //   }
  //   idx += 2;
  //   if (idx > 0) {
  //     yz_idx1 = (y[idx] * rdx) + z[kdx+idx] + carry;
  //     z[kdx+idx] = (jlong)yz_idx1;
  //     carry  = (jlong)(yz_idx1 >>> 64);
  //   }
  //

  Label L_third_loop, L_third_loop_exit, L_post_third_loop_done;

  movl(jdx, idx);
  andl(jdx, 0xFFFFFFFC);
  shrl(jdx, 2);

  bind(L_third_loop);
  subl(jdx, 1);
  jcc(Assembler::negative, L_third_loop_exit);
  subl(idx, 4);

  movq(yz_idx1,  Address(y, idx, Address::times_4,  8));
  rorxq(yz_idx1, yz_idx1, 32); // convert big-endian to little-endian
  movq(yz_idx2, Address(y, idx, Address::times_4,  0));
  rorxq(yz_idx2, yz_idx2, 32);

  mulxq(tmp4, tmp3, yz_idx1);  //  yz_idx1 * rdx -> tmp4:tmp3
  mulxq(carry2, tmp, yz_idx2); //  yz_idx2 * rdx -> carry2:tmp

  movq(yz_idx1,  Address(z, idx, Address::times_4,  8));
  rorxq(yz_idx1, yz_idx1, 32);
  movq(yz_idx2, Address(z, idx, Address::times_4,  0));
  rorxq(yz_idx2, yz_idx2, 32);

  if (VM_Version::supports_adx()) {
    adcxq(tmp3, carry);
    adoxq(tmp3, yz_idx1);

    adcxq(tmp4, tmp);
    adoxq(tmp4, yz_idx2);

    movl(carry, 0); // does not affect flags
    adcxq(carry2, carry);
    adoxq(carry2, carry);
  } else {
    add2_with_carry(tmp4, tmp3, carry, yz_idx1);
    add2_with_carry(carry2, tmp4, tmp, yz_idx2);
  }
  movq(carry, carry2);

  movl(Address(z, idx, Address::times_4, 12), tmp3);
  shrq(tmp3, 32);
  movl(Address(z, idx, Address::times_4,  8), tmp3);

  movl(Address(z, idx, Address::times_4,  4), tmp4);
  shrq(tmp4, 32);
  movl(Address(z, idx, Address::times_4,  0), tmp4);

  jmp(L_third_loop);

  bind (L_third_loop_exit);

  andl (idx, 0x3);
  jcc(Assembler::zero, L_post_third_loop_done);

  Label L_check_1;
  subl(idx, 2);
  jcc(Assembler::negative, L_check_1);

  movq(yz_idx1, Address(y, idx, Address::times_4,  0));
  rorxq(yz_idx1, yz_idx1, 32);
  mulxq(tmp4, tmp3, yz_idx1); //  yz_idx1 * rdx -> tmp4:tmp3
  movq(yz_idx2, Address(z, idx, Address::times_4,  0));
  rorxq(yz_idx2, yz_idx2, 32);

  add2_with_carry(tmp4, tmp3, carry, yz_idx2);

  movl(Address(z, idx, Address::times_4,  4), tmp3);
  shrq(tmp3, 32);
  movl(Address(z, idx, Address::times_4,  0), tmp3);
  movq(carry, tmp4);

  bind (L_check_1);
  addl (idx, 0x2);
  andl (idx, 0x1);
  subl(idx, 1);
  jcc(Assembler::negative, L_post_third_loop_done);
  movl(tmp4, Address(y, idx, Address::times_4,  0));
  mulxq(carry2, tmp3, tmp4);  //  tmp4 * rdx -> carry2:tmp3
  movl(tmp4, Address(z, idx, Address::times_4,  0));

  add2_with_carry(carry2, tmp3, tmp4, carry);

  movl(Address(z, idx, Address::times_4,  0), tmp3);
  shrq(tmp3, 32);

  shlq(carry2, 32);
  orq(tmp3, carry2);
  movq(carry, tmp3);

  bind(L_post_third_loop_done);
}

/**
 * Code for BigInteger::multiplyToLen() intrinsic.
 *
 * rdi: x
 * rax: xlen
 * rsi: y
 * rcx: ylen
 * r8:  z
 * r11: tmp0
 * r12: tmp1
 * r13: tmp2
 * r14: tmp3
 * r15: tmp4
 * rbx: tmp5
 *
 */
void MacroAssembler::multiply_to_len(Register x, Register xlen, Register y, Register ylen, Register z, Register tmp0,
                                     Register tmp1, Register tmp2, Register tmp3, Register tmp4, Register tmp5) {
  ShortBranchVerifier sbv(this);
  assert_different_registers(x, xlen, y, ylen, z, tmp0, tmp1, tmp2, tmp3, tmp4, tmp5, rdx);

  push(tmp0);
  push(tmp1);
  push(tmp2);
  push(tmp3);
  push(tmp4);
  push(tmp5);

  push(xlen);

  const Register idx = tmp1;
  const Register kdx = tmp2;
  const Register xstart = tmp3;

  const Register y_idx = tmp4;
  const Register carry = tmp5;
  const Register product  = xlen;
  const Register x_xstart = tmp0;

  // First Loop.
  //
  //  final static long LONG_MASK = 0xffffffffL;
  //  int xstart = xlen - 1;
  //  int ystart = ylen - 1;
  //  long carry = 0;
  //  for (int idx=ystart, kdx=ystart+1+xstart; idx >= 0; idx-, kdx--) {
  //    long product = (y[idx] & LONG_MASK) * (x[xstart] & LONG_MASK) + carry;
  //    z[kdx] = (int)product;
  //    carry = product >>> 32;
  //  }
  //  z[xstart] = (int)carry;
  //

  movl(idx, ylen);               // idx = ylen;
  lea(kdx, Address(xlen, ylen)); // kdx = xlen+ylen;
  xorq(carry, carry);            // carry = 0;

  Label L_done;

  movl(xstart, xlen);
  decrementl(xstart);
  jcc(Assembler::negative, L_done);

  multiply_64_x_64_loop(x, xstart, x_xstart, y, y_idx, z, carry, product, idx, kdx);

  Label L_second_loop;
  testl(kdx, kdx);
  jcc(Assembler::zero, L_second_loop);

  Label L_carry;
  subl(kdx, 1);
  jcc(Assembler::zero, L_carry);

  movl(Address(z, kdx, Address::times_4,  0), carry);
  shrq(carry, 32);
  subl(kdx, 1);

  bind(L_carry);
  movl(Address(z, kdx, Address::times_4,  0), carry);

  // Second and third (nested) loops.
  //
  // for (int i = xstart-1; i >= 0; i--) { // Second loop
  //   carry = 0;
  //   for (int jdx=ystart, k=ystart+1+i; jdx >= 0; jdx--, k--) { // Third loop
  //     long product = (y[jdx] & LONG_MASK) * (x[i] & LONG_MASK) +
  //                    (z[k] & LONG_MASK) + carry;
  //     z[k] = (int)product;
  //     carry = product >>> 32;
  //   }
  //   z[i] = (int)carry;
  // }
  //
  // i = xlen, j = tmp1, k = tmp2, carry = tmp5, x[i] = rdx

  const Register jdx = tmp1;

  bind(L_second_loop);
  xorl(carry, carry);    // carry = 0;
  movl(jdx, ylen);       // j = ystart+1

  subl(xstart, 1);       // i = xstart-1;
  jcc(Assembler::negative, L_done);

  push (z);

  Label L_last_x;
  lea(z, Address(z, xstart, Address::times_4, 4)); // z = z + k - j
  subl(xstart, 1);       // i = xstart-1;
  jcc(Assembler::negative, L_last_x);

  if (UseBMI2Instructions) {
    movq(rdx,  Address(x, xstart, Address::times_4,  0));
    rorxq(rdx, rdx, 32); // convert big-endian to little-endian
  } else {
    movq(x_xstart, Address(x, xstart, Address::times_4,  0));
    rorq(x_xstart, 32);  // convert big-endian to little-endian
  }

  Label L_third_loop_prologue;
  bind(L_third_loop_prologue);

  push (x);
  push (xstart);
  push (ylen);


  if (UseBMI2Instructions) {
    multiply_128_x_128_bmi2_loop(y, z, carry, x, jdx, ylen, product, tmp2, x_xstart, tmp3, tmp4);
  } else { // !UseBMI2Instructions
    multiply_128_x_128_loop(x_xstart, y, z, y_idx, jdx, ylen, carry, product, x);
  }

  pop(ylen);
  pop(xlen);
  pop(x);
  pop(z);

  movl(tmp3, xlen);
  addl(tmp3, 1);
  movl(Address(z, tmp3, Address::times_4,  0), carry);
  subl(tmp3, 1);
  jccb(Assembler::negative, L_done);

  shrq(carry, 32);
  movl(Address(z, tmp3, Address::times_4,  0), carry);
  jmp(L_second_loop);

  // Next infrequent code is moved outside loops.
  bind(L_last_x);
  if (UseBMI2Instructions) {
    movl(rdx, Address(x,  0));
  } else {
    movl(x_xstart, Address(x,  0));
  }
  jmp(L_third_loop_prologue);

  bind(L_done);

  pop(xlen);

  pop(tmp5);
  pop(tmp4);
  pop(tmp3);
  pop(tmp2);
  pop(tmp1);
  pop(tmp0);
}

void MacroAssembler::vectorized_mismatch(Register obja, Register objb, Register length, Register log2_array_indxscale,
  Register result, Register tmp1, Register tmp2, XMMRegister rymm0, XMMRegister rymm1, XMMRegister rymm2){
  assert(UseSSE42Intrinsics, "SSE4.2 must be enabled.");
  Label VECTOR16_LOOP, VECTOR8_LOOP, VECTOR4_LOOP;
  Label VECTOR8_TAIL, VECTOR4_TAIL;
  Label VECTOR32_NOT_EQUAL, VECTOR16_NOT_EQUAL, VECTOR8_NOT_EQUAL, VECTOR4_NOT_EQUAL;
  Label SAME_TILL_END, DONE;
  Label BYTES_LOOP, BYTES_TAIL, BYTES_NOT_EQUAL;

  //scale is in rcx in both Win64 and Unix
  ShortBranchVerifier sbv(this);

  shlq(length);
  xorq(result, result);

  if ((AVX3Threshold == 0) && (UseAVX > 2) &&
      VM_Version::supports_avx512vlbw()) {
    Label VECTOR64_LOOP, VECTOR64_NOT_EQUAL, VECTOR32_TAIL;

    cmpq(length, 64);
    jcc(Assembler::less, VECTOR32_TAIL);

    movq(tmp1, length);
    andq(tmp1, 0x3F);      // tail count
    andq(length, ~(0x3F)); //vector count

    bind(VECTOR64_LOOP);
    // AVX512 code to compare 64 byte vectors.
    evmovdqub(rymm0, Address(obja, result), Assembler::AVX_512bit);
    evpcmpeqb(k7, rymm0, Address(objb, result), Assembler::AVX_512bit);
    kortestql(k7, k7);
    jcc(Assembler::aboveEqual, VECTOR64_NOT_EQUAL);     // mismatch
    addq(result, 64);
    subq(length, 64);
    jccb(Assembler::notZero, VECTOR64_LOOP);

    //bind(VECTOR64_TAIL);
    testq(tmp1, tmp1);
    jcc(Assembler::zero, SAME_TILL_END);

    //bind(VECTOR64_TAIL);
    // AVX512 code to compare up to 63 byte vectors.
    mov64(tmp2, 0xFFFFFFFFFFFFFFFF);
    shlxq(tmp2, tmp2, tmp1);
    notq(tmp2);
    kmovql(k3, tmp2);

    evmovdqub(rymm0, k3, Address(obja, result), false, Assembler::AVX_512bit);
    evpcmpeqb(k7, k3, rymm0, Address(objb, result), Assembler::AVX_512bit);

    ktestql(k7, k3);
    jcc(Assembler::below, SAME_TILL_END);     // not mismatch

    bind(VECTOR64_NOT_EQUAL);
    kmovql(tmp1, k7);
    notq(tmp1);
    tzcntq(tmp1, tmp1);
    addq(result, tmp1);
    shrq(result);
    jmp(DONE);
    bind(VECTOR32_TAIL);
  }

  cmpq(length, 8);
  jcc(Assembler::equal, VECTOR8_LOOP);
  jcc(Assembler::less, VECTOR4_TAIL);

  if (UseAVX >= 2) {
    Label VECTOR16_TAIL, VECTOR32_LOOP;

    cmpq(length, 16);
    jcc(Assembler::equal, VECTOR16_LOOP);
    jcc(Assembler::less, VECTOR8_LOOP);

    cmpq(length, 32);
    jccb(Assembler::less, VECTOR16_TAIL);

    subq(length, 32);
    bind(VECTOR32_LOOP);
    vmovdqu(rymm0, Address(obja, result));
    vmovdqu(rymm1, Address(objb, result));
    vpxor(rymm2, rymm0, rymm1, Assembler::AVX_256bit);
    vptest(rymm2, rymm2);
    jcc(Assembler::notZero, VECTOR32_NOT_EQUAL);//mismatch found
    addq(result, 32);
    subq(length, 32);
    jcc(Assembler::greaterEqual, VECTOR32_LOOP);
    addq(length, 32);
    jcc(Assembler::equal, SAME_TILL_END);
    //falling through if less than 32 bytes left //close the branch here.

    bind(VECTOR16_TAIL);
    cmpq(length, 16);
    jccb(Assembler::less, VECTOR8_TAIL);
    bind(VECTOR16_LOOP);
    movdqu(rymm0, Address(obja, result));
    movdqu(rymm1, Address(objb, result));
    vpxor(rymm2, rymm0, rymm1, Assembler::AVX_128bit);
    ptest(rymm2, rymm2);
    jcc(Assembler::notZero, VECTOR16_NOT_EQUAL);//mismatch found
    addq(result, 16);
    subq(length, 16);
    jcc(Assembler::equal, SAME_TILL_END);
    //falling through if less than 16 bytes left
  } else {//regular intrinsics

    cmpq(length, 16);
    jccb(Assembler::less, VECTOR8_TAIL);

    subq(length, 16);
    bind(VECTOR16_LOOP);
    movdqu(rymm0, Address(obja, result));
    movdqu(rymm1, Address(objb, result));
    pxor(rymm0, rymm1);
    ptest(rymm0, rymm0);
    jcc(Assembler::notZero, VECTOR16_NOT_EQUAL);//mismatch found
    addq(result, 16);
    subq(length, 16);
    jccb(Assembler::greaterEqual, VECTOR16_LOOP);
    addq(length, 16);
    jcc(Assembler::equal, SAME_TILL_END);
    //falling through if less than 16 bytes left
  }

  bind(VECTOR8_TAIL);
  cmpq(length, 8);
  jccb(Assembler::less, VECTOR4_TAIL);
  bind(VECTOR8_LOOP);
  movq(tmp1, Address(obja, result));
  movq(tmp2, Address(objb, result));
  xorq(tmp1, tmp2);
  testq(tmp1, tmp1);
  jcc(Assembler::notZero, VECTOR8_NOT_EQUAL);//mismatch found
  addq(result, 8);
  subq(length, 8);
  jcc(Assembler::equal, SAME_TILL_END);
  //falling through if less than 8 bytes left

  bind(VECTOR4_TAIL);
  cmpq(length, 4);
  jccb(Assembler::less, BYTES_TAIL);
  bind(VECTOR4_LOOP);
  movl(tmp1, Address(obja, result));
  xorl(tmp1, Address(objb, result));
  testl(tmp1, tmp1);
  jcc(Assembler::notZero, VECTOR4_NOT_EQUAL);//mismatch found
  addq(result, 4);
  subq(length, 4);
  jcc(Assembler::equal, SAME_TILL_END);
  //falling through if less than 4 bytes left

  bind(BYTES_TAIL);
  bind(BYTES_LOOP);
  load_unsigned_byte(tmp1, Address(obja, result));
  load_unsigned_byte(tmp2, Address(objb, result));
  xorl(tmp1, tmp2);
  testl(tmp1, tmp1);
  jcc(Assembler::notZero, BYTES_NOT_EQUAL);//mismatch found
  decq(length);
  jcc(Assembler::zero, SAME_TILL_END);
  incq(result);
  load_unsigned_byte(tmp1, Address(obja, result));
  load_unsigned_byte(tmp2, Address(objb, result));
  xorl(tmp1, tmp2);
  testl(tmp1, tmp1);
  jcc(Assembler::notZero, BYTES_NOT_EQUAL);//mismatch found
  decq(length);
  jcc(Assembler::zero, SAME_TILL_END);
  incq(result);
  load_unsigned_byte(tmp1, Address(obja, result));
  load_unsigned_byte(tmp2, Address(objb, result));
  xorl(tmp1, tmp2);
  testl(tmp1, tmp1);
  jcc(Assembler::notZero, BYTES_NOT_EQUAL);//mismatch found
  jmp(SAME_TILL_END);

  if (UseAVX >= 2) {
    bind(VECTOR32_NOT_EQUAL);
    vpcmpeqb(rymm2, rymm2, rymm2, Assembler::AVX_256bit);
    vpcmpeqb(rymm0, rymm0, rymm1, Assembler::AVX_256bit);
    vpxor(rymm0, rymm0, rymm2, Assembler::AVX_256bit);
    vpmovmskb(tmp1, rymm0);
    bsfq(tmp1, tmp1);
    addq(result, tmp1);
    shrq(result);
    jmp(DONE);
  }

  bind(VECTOR16_NOT_EQUAL);
  if (UseAVX >= 2) {
    vpcmpeqb(rymm2, rymm2, rymm2, Assembler::AVX_128bit);
    vpcmpeqb(rymm0, rymm0, rymm1, Assembler::AVX_128bit);
    pxor(rymm0, rymm2);
  } else {
    pcmpeqb(rymm2, rymm2);
    pxor(rymm0, rymm1);
    pcmpeqb(rymm0, rymm1);
    pxor(rymm0, rymm2);
  }
  pmovmskb(tmp1, rymm0);
  bsfq(tmp1, tmp1);
  addq(result, tmp1);
  shrq(result);
  jmpb(DONE);

  bind(VECTOR8_NOT_EQUAL);
  bind(VECTOR4_NOT_EQUAL);
  bsfq(tmp1, tmp1);
  shrq(tmp1, 3);
  addq(result, tmp1);
  bind(BYTES_NOT_EQUAL);
  shrq(result);
  jmpb(DONE);

  bind(SAME_TILL_END);
  mov64(result, -1);

  bind(DONE);
}

//Helper functions for square_to_len()

/**
 * Store the squares of x[], right shifted one bit (divided by 2) into z[]
 * Preserves x and z and modifies rest of the registers.
 */
void MacroAssembler::square_rshift(Register x, Register xlen, Register z, Register tmp1, Register tmp3, Register tmp4, Register tmp5, Register rdxReg, Register raxReg) {
  // Perform square and right shift by 1
  // Handle odd xlen case first, then for even xlen do the following
  // jlong carry = 0;
  // for (int j=0, i=0; j < xlen; j+=2, i+=4) {
  //     huge_128 product = x[j:j+1] * x[j:j+1];
  //     z[i:i+1] = (carry << 63) | (jlong)(product >>> 65);
  //     z[i+2:i+3] = (jlong)(product >>> 1);
  //     carry = (jlong)product;
  // }

  xorq(tmp5, tmp5);     // carry
  xorq(rdxReg, rdxReg);
  xorl(tmp1, tmp1);     // index for x
  xorl(tmp4, tmp4);     // index for z

  Label L_first_loop, L_first_loop_exit;

  testl(xlen, 1);
  jccb(Assembler::zero, L_first_loop); //jump if xlen is even

  // Square and right shift by 1 the odd element using 32 bit multiply
  movl(raxReg, Address(x, tmp1, Address::times_4, 0));
  imulq(raxReg, raxReg);
  shrq(raxReg, 1);
  adcq(tmp5, 0);
  movq(Address(z, tmp4, Address::times_4, 0), raxReg);
  incrementl(tmp1);
  addl(tmp4, 2);

  // Square and  right shift by 1 the rest using 64 bit multiply
  bind(L_first_loop);
  cmpptr(tmp1, xlen);
  jccb(Assembler::equal, L_first_loop_exit);

  // Square
  movq(raxReg, Address(x, tmp1, Address::times_4,  0));
  rorq(raxReg, 32);    // convert big-endian to little-endian
  mulq(raxReg);        // 64-bit multiply rax * rax -> rdx:rax

  // Right shift by 1 and save carry
  shrq(tmp5, 1);       // rdx:rax:tmp5 = (tmp5:rdx:rax) >>> 1
  rcrq(rdxReg, 1);
  rcrq(raxReg, 1);
  adcq(tmp5, 0);

  // Store result in z
  movq(Address(z, tmp4, Address::times_4, 0), rdxReg);
  movq(Address(z, tmp4, Address::times_4, 8), raxReg);

  // Update indices for x and z
  addl(tmp1, 2);
  addl(tmp4, 4);
  jmp(L_first_loop);

  bind(L_first_loop_exit);
}


/**
 * Perform the following multiply add operation using BMI2 instructions
 * carry:sum = sum + op1*op2 + carry
 * op2 should be in rdx
 * op2 is preserved, all other registers are modified
 */
void MacroAssembler::multiply_add_64_bmi2(Register sum, Register op1, Register op2, Register carry, Register tmp2) {
  // assert op2 is rdx
  mulxq(tmp2, op1, op1);  //  op1 * op2 -> tmp2:op1
  addq(sum, carry);
  adcq(tmp2, 0);
  addq(sum, op1);
  adcq(tmp2, 0);
  movq(carry, tmp2);
}

/**
 * Perform the following multiply add operation:
 * carry:sum = sum + op1*op2 + carry
 * Preserves op1, op2 and modifies rest of registers
 */
void MacroAssembler::multiply_add_64(Register sum, Register op1, Register op2, Register carry, Register rdxReg, Register raxReg) {
  // rdx:rax = op1 * op2
  movq(raxReg, op2);
  mulq(op1);

  //  rdx:rax = sum + carry + rdx:rax
  addq(sum, carry);
  adcq(rdxReg, 0);
  addq(sum, raxReg);
  adcq(rdxReg, 0);

  // carry:sum = rdx:sum
  movq(carry, rdxReg);
}

/**
 * Add 64 bit long carry into z[] with carry propagation.
 * Preserves z and carry register values and modifies rest of registers.
 *
 */
void MacroAssembler::add_one_64(Register z, Register zlen, Register carry, Register tmp1) {
  Label L_fourth_loop, L_fourth_loop_exit;

  movl(tmp1, 1);
  subl(zlen, 2);
  addq(Address(z, zlen, Address::times_4, 0), carry);

  bind(L_fourth_loop);
  jccb(Assembler::carryClear, L_fourth_loop_exit);
  subl(zlen, 2);
  jccb(Assembler::negative, L_fourth_loop_exit);
  addq(Address(z, zlen, Address::times_4, 0), tmp1);
  jmp(L_fourth_loop);
  bind(L_fourth_loop_exit);
}

/**
 * Shift z[] left by 1 bit.
 * Preserves x, len, z and zlen registers and modifies rest of the registers.
 *
 */
void MacroAssembler::lshift_by_1(Register x, Register len, Register z, Register zlen, Register tmp1, Register tmp2, Register tmp3, Register tmp4) {

  Label L_fifth_loop, L_fifth_loop_exit;

  // Fifth loop
  // Perform primitiveLeftShift(z, zlen, 1)

  const Register prev_carry = tmp1;
  const Register new_carry = tmp4;
  const Register value = tmp2;
  const Register zidx = tmp3;

  // int zidx, carry;
  // long value;
  // carry = 0;
  // for (zidx = zlen-2; zidx >=0; zidx -= 2) {
  //    (carry:value)  = (z[i] << 1) | carry ;
  //    z[i] = value;
  // }

  movl(zidx, zlen);
  xorl(prev_carry, prev_carry); // clear carry flag and prev_carry register

  bind(L_fifth_loop);
  decl(zidx);  // Use decl to preserve carry flag
  decl(zidx);
  jccb(Assembler::negative, L_fifth_loop_exit);

  if (UseBMI2Instructions) {
     movq(value, Address(z, zidx, Address::times_4, 0));
     rclq(value, 1);
     rorxq(value, value, 32);
     movq(Address(z, zidx, Address::times_4,  0), value);  // Store back in big endian form
  }
  else {
    // clear new_carry
    xorl(new_carry, new_carry);

    // Shift z[i] by 1, or in previous carry and save new carry
    movq(value, Address(z, zidx, Address::times_4, 0));
    shlq(value, 1);
    adcl(new_carry, 0);

    orq(value, prev_carry);
    rorq(value, 0x20);
    movq(Address(z, zidx, Address::times_4,  0), value);  // Store back in big endian form

    // Set previous carry = new carry
    movl(prev_carry, new_carry);
  }
  jmp(L_fifth_loop);

  bind(L_fifth_loop_exit);
}


/**
 * Code for BigInteger::squareToLen() intrinsic
 *
 * rdi: x
 * rsi: len
 * r8:  z
 * rcx: zlen
 * r12: tmp1
 * r13: tmp2
 * r14: tmp3
 * r15: tmp4
 * rbx: tmp5
 *
 */
void MacroAssembler::square_to_len(Register x, Register len, Register z, Register zlen, Register tmp1, Register tmp2, Register tmp3, Register tmp4, Register tmp5, Register rdxReg, Register raxReg) {

  Label L_second_loop, L_second_loop_exit, L_third_loop, L_third_loop_exit, L_last_x, L_multiply;
  push(tmp1);
  push(tmp2);
  push(tmp3);
  push(tmp4);
  push(tmp5);

  // First loop
  // Store the squares, right shifted one bit (i.e., divided by 2).
  square_rshift(x, len, z, tmp1, tmp3, tmp4, tmp5, rdxReg, raxReg);

  // Add in off-diagonal sums.
  //
  // Second, third (nested) and fourth loops.
  // zlen +=2;
  // for (int xidx=len-2,zidx=zlen-4; xidx > 0; xidx-=2,zidx-=4) {
  //    carry = 0;
  //    long op2 = x[xidx:xidx+1];
  //    for (int j=xidx-2,k=zidx; j >= 0; j-=2) {
  //       k -= 2;
  //       long op1 = x[j:j+1];
  //       long sum = z[k:k+1];
  //       carry:sum = multiply_add_64(sum, op1, op2, carry, tmp_regs);
  //       z[k:k+1] = sum;
  //    }
  //    add_one_64(z, k, carry, tmp_regs);
  // }

  const Register carry = tmp5;
  const Register sum = tmp3;
  const Register op1 = tmp4;
  Register op2 = tmp2;

  push(zlen);
  push(len);
  addl(zlen,2);
  bind(L_second_loop);
  xorq(carry, carry);
  subl(zlen, 4);
  subl(len, 2);
  push(zlen);
  push(len);
  cmpl(len, 0);
  jccb(Assembler::lessEqual, L_second_loop_exit);

  // Multiply an array by one 64 bit long.
  if (UseBMI2Instructions) {
    op2 = rdxReg;
    movq(op2, Address(x, len, Address::times_4,  0));
    rorxq(op2, op2, 32);
  }
  else {
    movq(op2, Address(x, len, Address::times_4,  0));
    rorq(op2, 32);
  }

  bind(L_third_loop);
  decrementl(len);
  jccb(Assembler::negative, L_third_loop_exit);
  decrementl(len);
  jccb(Assembler::negative, L_last_x);

  movq(op1, Address(x, len, Address::times_4,  0));
  rorq(op1, 32);

  bind(L_multiply);
  subl(zlen, 2);
  movq(sum, Address(z, zlen, Address::times_4,  0));

  // Multiply 64 bit by 64 bit and add 64 bits lower half and upper 64 bits as carry.
  if (UseBMI2Instructions) {
    multiply_add_64_bmi2(sum, op1, op2, carry, tmp2);
  }
  else {
    multiply_add_64(sum, op1, op2, carry, rdxReg, raxReg);
  }

  movq(Address(z, zlen, Address::times_4, 0), sum);

  jmp(L_third_loop);
  bind(L_third_loop_exit);

  // Fourth loop
  // Add 64 bit long carry into z with carry propagation.
  // Uses offsetted zlen.
  add_one_64(z, zlen, carry, tmp1);

  pop(len);
  pop(zlen);
  jmp(L_second_loop);

  // Next infrequent code is moved outside loops.
  bind(L_last_x);
  movl(op1, Address(x, 0));
  jmp(L_multiply);

  bind(L_second_loop_exit);
  pop(len);
  pop(zlen);
  pop(len);
  pop(zlen);

  // Fifth loop
  // Shift z left 1 bit.
  lshift_by_1(x, len, z, zlen, tmp1, tmp2, tmp3, tmp4);

  // z[zlen-1] |= x[len-1] & 1;
  movl(tmp3, Address(x, len, Address::times_4, -4));
  andl(tmp3, 1);
  orl(Address(z, zlen, Address::times_4,  -4), tmp3);

  pop(tmp5);
  pop(tmp4);
  pop(tmp3);
  pop(tmp2);
  pop(tmp1);
}

/**
 * Helper function for mul_add()
 * Multiply the in[] by int k and add to out[] starting at offset offs using
 * 128 bit by 32 bit multiply and return the carry in tmp5.
 * Only quad int aligned length of in[] is operated on in this function.
 * k is in rdxReg for BMI2Instructions, for others it is in tmp2.
 * This function preserves out, in and k registers.
 * len and offset point to the appropriate index in "in" & "out" correspondingly
 * tmp5 has the carry.
 * other registers are temporary and are modified.
 *
 */
void MacroAssembler::mul_add_128_x_32_loop(Register out, Register in,
  Register offset, Register len, Register tmp1, Register tmp2, Register tmp3,
  Register tmp4, Register tmp5, Register rdxReg, Register raxReg) {

  Label L_first_loop, L_first_loop_exit;

  movl(tmp1, len);
  shrl(tmp1, 2);

  bind(L_first_loop);
  subl(tmp1, 1);
  jccb(Assembler::negative, L_first_loop_exit);

  subl(len, 4);
  subl(offset, 4);

  Register op2 = tmp2;
  const Register sum = tmp3;
  const Register op1 = tmp4;
  const Register carry = tmp5;

  if (UseBMI2Instructions) {
    op2 = rdxReg;
  }

  movq(op1, Address(in, len, Address::times_4,  8));
  rorq(op1, 32);
  movq(sum, Address(out, offset, Address::times_4,  8));
  rorq(sum, 32);
  if (UseBMI2Instructions) {
    multiply_add_64_bmi2(sum, op1, op2, carry, raxReg);
  }
  else {
    multiply_add_64(sum, op1, op2, carry, rdxReg, raxReg);
  }
  // Store back in big endian from little endian
  rorq(sum, 0x20);
  movq(Address(out, offset, Address::times_4,  8), sum);

  movq(op1, Address(in, len, Address::times_4,  0));
  rorq(op1, 32);
  movq(sum, Address(out, offset, Address::times_4,  0));
  rorq(sum, 32);
  if (UseBMI2Instructions) {
    multiply_add_64_bmi2(sum, op1, op2, carry, raxReg);
  }
  else {
    multiply_add_64(sum, op1, op2, carry, rdxReg, raxReg);
  }
  // Store back in big endian from little endian
  rorq(sum, 0x20);
  movq(Address(out, offset, Address::times_4,  0), sum);

  jmp(L_first_loop);
  bind(L_first_loop_exit);
}

/**
 * Code for BigInteger::mulAdd() intrinsic
 *
 * rdi: out
 * rsi: in
 * r11: offs (out.length - offset)
 * rcx: len
 * r8:  k
 * r12: tmp1
 * r13: tmp2
 * r14: tmp3
 * r15: tmp4
 * rbx: tmp5
 * Multiply the in[] by word k and add to out[], return the carry in rax
 */
void MacroAssembler::mul_add(Register out, Register in, Register offs,
   Register len, Register k, Register tmp1, Register tmp2, Register tmp3,
   Register tmp4, Register tmp5, Register rdxReg, Register raxReg) {

  Label L_carry, L_last_in, L_done;

// carry = 0;
// for (int j=len-1; j >= 0; j--) {
//    long product = (in[j] & LONG_MASK) * kLong +
//                   (out[offs] & LONG_MASK) + carry;
//    out[offs--] = (int)product;
//    carry = product >>> 32;
// }
//
  push(tmp1);
  push(tmp2);
  push(tmp3);
  push(tmp4);
  push(tmp5);

  Register op2 = tmp2;
  const Register sum = tmp3;
  const Register op1 = tmp4;
  const Register carry =  tmp5;

  if (UseBMI2Instructions) {
    op2 = rdxReg;
    movl(op2, k);
  }
  else {
    movl(op2, k);
  }

  xorq(carry, carry);

  //First loop

  //Multiply in[] by k in a 4 way unrolled loop using 128 bit by 32 bit multiply
  //The carry is in tmp5
  mul_add_128_x_32_loop(out, in, offs, len, tmp1, tmp2, tmp3, tmp4, tmp5, rdxReg, raxReg);

  //Multiply the trailing in[] entry using 64 bit by 32 bit, if any
  decrementl(len);
  jccb(Assembler::negative, L_carry);
  decrementl(len);
  jccb(Assembler::negative, L_last_in);

  movq(op1, Address(in, len, Address::times_4,  0));
  rorq(op1, 32);

  subl(offs, 2);
  movq(sum, Address(out, offs, Address::times_4,  0));
  rorq(sum, 32);

  if (UseBMI2Instructions) {
    multiply_add_64_bmi2(sum, op1, op2, carry, raxReg);
  }
  else {
    multiply_add_64(sum, op1, op2, carry, rdxReg, raxReg);
  }

  // Store back in big endian from little endian
  rorq(sum, 0x20);
  movq(Address(out, offs, Address::times_4,  0), sum);

  testl(len, len);
  jccb(Assembler::zero, L_carry);

  //Multiply the last in[] entry, if any
  bind(L_last_in);
  movl(op1, Address(in, 0));
  movl(sum, Address(out, offs, Address::times_4,  -4));

  movl(raxReg, k);
  mull(op1); //tmp4 * eax -> edx:eax
  addl(sum, carry);
  adcl(rdxReg, 0);
  addl(sum, raxReg);
  adcl(rdxReg, 0);
  movl(carry, rdxReg);

  movl(Address(out, offs, Address::times_4,  -4), sum);

  bind(L_carry);
  //return tmp5/carry as carry in rax
  movl(rax, carry);

  bind(L_done);
  pop(tmp5);
  pop(tmp4);
  pop(tmp3);
  pop(tmp2);
  pop(tmp1);
}

/**
 * Emits code to update CRC-32 with a byte value according to constants in table
 *
 * @param [in,out]crc   Register containing the crc.
 * @param [in]val       Register containing the byte to fold into the CRC.
 * @param [in]table     Register containing the table of crc constants.
 *
 * uint32_t crc;
 * val = crc_table[(val ^ crc) & 0xFF];
 * crc = val ^ (crc >> 8);
 *
 */
void MacroAssembler::update_byte_crc32(Register crc, Register val, Register table) {
  xorl(val, crc);
  andl(val, 0xFF);
  shrl(crc, 8); // unsigned shift
  xorl(crc, Address(table, val, Address::times_4, 0));
}

/**
 * Fold 128-bit data chunk
 */
void MacroAssembler::fold_128bit_crc32(XMMRegister xcrc, XMMRegister xK, XMMRegister xtmp, Register buf, int offset) {
  if (UseAVX > 0) {
    vpclmulhdq(xtmp, xK, xcrc); // [123:64]
    vpclmulldq(xcrc, xK, xcrc); // [63:0]
    vpxor(xcrc, xcrc, Address(buf, offset), 0 /* vector_len */);
    pxor(xcrc, xtmp);
  } else {
    movdqa(xtmp, xcrc);
    pclmulhdq(xtmp, xK);   // [123:64]
    pclmulldq(xcrc, xK);   // [63:0]
    pxor(xcrc, xtmp);
    movdqu(xtmp, Address(buf, offset));
    pxor(xcrc, xtmp);
  }
}

void MacroAssembler::fold_128bit_crc32(XMMRegister xcrc, XMMRegister xK, XMMRegister xtmp, XMMRegister xbuf) {
  if (UseAVX > 0) {
    vpclmulhdq(xtmp, xK, xcrc);
    vpclmulldq(xcrc, xK, xcrc);
    pxor(xcrc, xbuf);
    pxor(xcrc, xtmp);
  } else {
    movdqa(xtmp, xcrc);
    pclmulhdq(xtmp, xK);
    pclmulldq(xcrc, xK);
    pxor(xcrc, xbuf);
    pxor(xcrc, xtmp);
  }
}

/**
 * 8-bit folds to compute 32-bit CRC
 *
 * uint64_t xcrc;
 * timesXtoThe32[xcrc & 0xFF] ^ (xcrc >> 8);
 */
void MacroAssembler::fold_8bit_crc32(XMMRegister xcrc, Register table, XMMRegister xtmp, Register tmp) {
  movdl(tmp, xcrc);
  andl(tmp, 0xFF);
  movdl(xtmp, Address(table, tmp, Address::times_4, 0));
  psrldq(xcrc, 1); // unsigned shift one byte
  pxor(xcrc, xtmp);
}

/**
 * uint32_t crc;
 * timesXtoThe32[crc & 0xFF] ^ (crc >> 8);
 */
void MacroAssembler::fold_8bit_crc32(Register crc, Register table, Register tmp) {
  movl(tmp, crc);
  andl(tmp, 0xFF);
  shrl(crc, 8);
  xorl(crc, Address(table, tmp, Address::times_4, 0));
}

/**
 * @param crc   register containing existing CRC (32-bit)
 * @param buf   register pointing to input byte buffer (byte*)
 * @param len   register containing number of bytes
 * @param table register that will contain address of CRC table
 * @param tmp   scratch register
 */
void MacroAssembler::kernel_crc32(Register crc, Register buf, Register len, Register table, Register tmp) {
  assert_different_registers(crc, buf, len, table, tmp, rax);

  Label L_tail, L_tail_restore, L_tail_loop, L_exit, L_align_loop, L_aligned;
  Label L_fold_tail, L_fold_128b, L_fold_512b, L_fold_512b_loop, L_fold_tail_loop;

  // For EVEX with VL and BW, provide a standard mask, VL = 128 will guide the merge
  // context for the registers used, where all instructions below are using 128-bit mode
  // On EVEX without VL and BW, these instructions will all be AVX.
  lea(table, ExternalAddress(StubRoutines::crc_table_addr()));
  notl(crc); // ~crc
  cmpl(len, 16);
  jcc(Assembler::less, L_tail);

  // Align buffer to 16 bytes
  movl(tmp, buf);
  andl(tmp, 0xF);
  jccb(Assembler::zero, L_aligned);
  subl(tmp,  16);
  addl(len, tmp);

  align(4);
  BIND(L_align_loop);
  movsbl(rax, Address(buf, 0)); // load byte with sign extension
  update_byte_crc32(crc, rax, table);
  increment(buf);
  incrementl(tmp);
  jccb(Assembler::less, L_align_loop);

  BIND(L_aligned);
  movl(tmp, len); // save
  shrl(len, 4);
  jcc(Assembler::zero, L_tail_restore);

  // Fold crc into first bytes of vector
  movdqa(xmm1, Address(buf, 0));
  movdl(rax, xmm1);
  xorl(crc, rax);
  if (VM_Version::supports_sse4_1()) {
    pinsrd(xmm1, crc, 0);
  } else {
    pinsrw(xmm1, crc, 0);
    shrl(crc, 16);
    pinsrw(xmm1, crc, 1);
  }
  addptr(buf, 16);
  subl(len, 4); // len > 0
  jcc(Assembler::less, L_fold_tail);

  movdqa(xmm2, Address(buf,  0));
  movdqa(xmm3, Address(buf, 16));
  movdqa(xmm4, Address(buf, 32));
  addptr(buf, 48);
  subl(len, 3);
  jcc(Assembler::lessEqual, L_fold_512b);

  // Fold total 512 bits of polynomial on each iteration,
  // 128 bits per each of 4 parallel streams.
  movdqu(xmm0, ExternalAddress(StubRoutines::x86::crc_by128_masks_addr() + 32), rscratch1);

  align32();
  BIND(L_fold_512b_loop);
  fold_128bit_crc32(xmm1, xmm0, xmm5, buf,  0);
  fold_128bit_crc32(xmm2, xmm0, xmm5, buf, 16);
  fold_128bit_crc32(xmm3, xmm0, xmm5, buf, 32);
  fold_128bit_crc32(xmm4, xmm0, xmm5, buf, 48);
  addptr(buf, 64);
  subl(len, 4);
  jcc(Assembler::greater, L_fold_512b_loop);

  // Fold 512 bits to 128 bits.
  BIND(L_fold_512b);
  movdqu(xmm0, ExternalAddress(StubRoutines::x86::crc_by128_masks_addr() + 16), rscratch1);
  fold_128bit_crc32(xmm1, xmm0, xmm5, xmm2);
  fold_128bit_crc32(xmm1, xmm0, xmm5, xmm3);
  fold_128bit_crc32(xmm1, xmm0, xmm5, xmm4);

  // Fold the rest of 128 bits data chunks
  BIND(L_fold_tail);
  addl(len, 3);
  jccb(Assembler::lessEqual, L_fold_128b);
  movdqu(xmm0, ExternalAddress(StubRoutines::x86::crc_by128_masks_addr() + 16), rscratch1);

  BIND(L_fold_tail_loop);
  fold_128bit_crc32(xmm1, xmm0, xmm5, buf,  0);
  addptr(buf, 16);
  decrementl(len);
  jccb(Assembler::greater, L_fold_tail_loop);

  // Fold 128 bits in xmm1 down into 32 bits in crc register.
  BIND(L_fold_128b);
  movdqu(xmm0, ExternalAddress(StubRoutines::x86::crc_by128_masks_addr()), rscratch1);
  if (UseAVX > 0) {
    vpclmulqdq(xmm2, xmm0, xmm1, 0x1);
    vpand(xmm3, xmm0, xmm2, 0 /* vector_len */);
    vpclmulqdq(xmm0, xmm0, xmm3, 0x1);
  } else {
    movdqa(xmm2, xmm0);
    pclmulqdq(xmm2, xmm1, 0x1);
    movdqa(xmm3, xmm0);
    pand(xmm3, xmm2);
    pclmulqdq(xmm0, xmm3, 0x1);
  }
  psrldq(xmm1, 8);
  psrldq(xmm2, 4);
  pxor(xmm0, xmm1);
  pxor(xmm0, xmm2);

  // 8 8-bit folds to compute 32-bit CRC.
  for (int j = 0; j < 4; j++) {
    fold_8bit_crc32(xmm0, table, xmm1, rax);
  }
  movdl(crc, xmm0); // mov 32 bits to general register
  for (int j = 0; j < 4; j++) {
    fold_8bit_crc32(crc, table, rax);
  }

  BIND(L_tail_restore);
  movl(len, tmp); // restore
  BIND(L_tail);
  andl(len, 0xf);
  jccb(Assembler::zero, L_exit);

  // Fold the rest of bytes
  align(4);
  BIND(L_tail_loop);
  movsbl(rax, Address(buf, 0)); // load byte with sign extension
  update_byte_crc32(crc, rax, table);
  increment(buf);
  decrementl(len);
  jccb(Assembler::greater, L_tail_loop);

  BIND(L_exit);
  notl(crc); // ~c
}

// Helper function for AVX 512 CRC32
// Fold 512-bit data chunks
void MacroAssembler::fold512bit_crc32_avx512(XMMRegister xcrc, XMMRegister xK, XMMRegister xtmp, Register buf,
                                             Register pos, int offset) {
  evmovdquq(xmm3, Address(buf, pos, Address::times_1, offset), Assembler::AVX_512bit);
  evpclmulqdq(xtmp, xcrc, xK, 0x10, Assembler::AVX_512bit); // [123:64]
  evpclmulqdq(xmm2, xcrc, xK, 0x01, Assembler::AVX_512bit); // [63:0]
  evpxorq(xcrc, xtmp, xmm2, Assembler::AVX_512bit /* vector_len */);
  evpxorq(xcrc, xcrc, xmm3, Assembler::AVX_512bit /* vector_len */);
}

// Helper function for AVX 512 CRC32
// Compute CRC32 for < 256B buffers
void MacroAssembler::kernel_crc32_avx512_256B(Register crc, Register buf, Register len, Register table, Register pos,
                                              Register tmp1, Register tmp2, Label& L_barrett, Label& L_16B_reduction_loop,
                                              Label& L_get_last_two_xmms, Label& L_128_done, Label& L_cleanup) {

  Label L_less_than_32, L_exact_16_left, L_less_than_16_left;
  Label L_less_than_8_left, L_less_than_4_left, L_less_than_2_left, L_zero_left;
  Label L_only_less_than_4, L_only_less_than_3, L_only_less_than_2;

  // check if there is enough buffer to be able to fold 16B at a time
  cmpl(len, 32);
  jcc(Assembler::less, L_less_than_32);

  // if there is, load the constants
  movdqu(xmm10, Address(table, 1 * 16));    //rk1 and rk2 in xmm10
  movdl(xmm0, crc);                        // get the initial crc value
  movdqu(xmm7, Address(buf, pos, Address::times_1, 0 * 16)); //load the plaintext
  pxor(xmm7, xmm0);

  // update the buffer pointer
  addl(pos, 16);
  //update the counter.subtract 32 instead of 16 to save one instruction from the loop
  subl(len, 32);
  jmp(L_16B_reduction_loop);

  bind(L_less_than_32);
  //mov initial crc to the return value. this is necessary for zero - length buffers.
  movl(rax, crc);
  testl(len, len);
  jcc(Assembler::equal, L_cleanup);

  movdl(xmm0, crc);                        //get the initial crc value

  cmpl(len, 16);
  jcc(Assembler::equal, L_exact_16_left);
  jcc(Assembler::less, L_less_than_16_left);

  movdqu(xmm7, Address(buf, pos, Address::times_1, 0 * 16)); //load the plaintext
  pxor(xmm7, xmm0);                       //xor the initial crc value
  addl(pos, 16);
  subl(len, 16);
  movdqu(xmm10, Address(table, 1 * 16));    // rk1 and rk2 in xmm10
  jmp(L_get_last_two_xmms);

  bind(L_less_than_16_left);
  //use stack space to load data less than 16 bytes, zero - out the 16B in memory first.
  pxor(xmm1, xmm1);
  movptr(tmp1, rsp);
  movdqu(Address(tmp1, 0 * 16), xmm1);

  cmpl(len, 4);
  jcc(Assembler::less, L_only_less_than_4);

  //backup the counter value
  movl(tmp2, len);
  cmpl(len, 8);
  jcc(Assembler::less, L_less_than_8_left);

  //load 8 Bytes
  movq(rax, Address(buf, pos, Address::times_1, 0 * 16));
  movq(Address(tmp1, 0 * 16), rax);
  addptr(tmp1, 8);
  subl(len, 8);
  addl(pos, 8);

  bind(L_less_than_8_left);
  cmpl(len, 4);
  jcc(Assembler::less, L_less_than_4_left);

  //load 4 Bytes
  movl(rax, Address(buf, pos, Address::times_1, 0));
  movl(Address(tmp1, 0 * 16), rax);
  addptr(tmp1, 4);
  subl(len, 4);
  addl(pos, 4);

  bind(L_less_than_4_left);
  cmpl(len, 2);
  jcc(Assembler::less, L_less_than_2_left);

  // load 2 Bytes
  movw(rax, Address(buf, pos, Address::times_1, 0));
  movl(Address(tmp1, 0 * 16), rax);
  addptr(tmp1, 2);
  subl(len, 2);
  addl(pos, 2);

  bind(L_less_than_2_left);
  cmpl(len, 1);
  jcc(Assembler::less, L_zero_left);

  // load 1 Byte
  movb(rax, Address(buf, pos, Address::times_1, 0));
  movb(Address(tmp1, 0 * 16), rax);

  bind(L_zero_left);
  movdqu(xmm7, Address(rsp, 0));
  pxor(xmm7, xmm0);                       //xor the initial crc value

  lea(rax, ExternalAddress(StubRoutines::x86::shuf_table_crc32_avx512_addr()));
  movdqu(xmm0, Address(rax, tmp2));
  pshufb(xmm7, xmm0);
  jmp(L_128_done);

  bind(L_exact_16_left);
  movdqu(xmm7, Address(buf, pos, Address::times_1, 0));
  pxor(xmm7, xmm0);                       //xor the initial crc value
  jmp(L_128_done);

  bind(L_only_less_than_4);
  cmpl(len, 3);
  jcc(Assembler::less, L_only_less_than_3);

  // load 3 Bytes
  movb(rax, Address(buf, pos, Address::times_1, 0));
  movb(Address(tmp1, 0), rax);

  movb(rax, Address(buf, pos, Address::times_1, 1));
  movb(Address(tmp1, 1), rax);

  movb(rax, Address(buf, pos, Address::times_1, 2));
  movb(Address(tmp1, 2), rax);

  movdqu(xmm7, Address(rsp, 0));
  pxor(xmm7, xmm0);                     //xor the initial crc value

  pslldq(xmm7, 0x5);
  jmp(L_barrett);
  bind(L_only_less_than_3);
  cmpl(len, 2);
  jcc(Assembler::less, L_only_less_than_2);

  // load 2 Bytes
  movb(rax, Address(buf, pos, Address::times_1, 0));
  movb(Address(tmp1, 0), rax);

  movb(rax, Address(buf, pos, Address::times_1, 1));
  movb(Address(tmp1, 1), rax);

  movdqu(xmm7, Address(rsp, 0));
  pxor(xmm7, xmm0);                     //xor the initial crc value

  pslldq(xmm7, 0x6);
  jmp(L_barrett);

  bind(L_only_less_than_2);
  //load 1 Byte
  movb(rax, Address(buf, pos, Address::times_1, 0));
  movb(Address(tmp1, 0), rax);

  movdqu(xmm7, Address(rsp, 0));
  pxor(xmm7, xmm0);                     //xor the initial crc value

  pslldq(xmm7, 0x7);
}

/**
* Compute CRC32 using AVX512 instructions
* param crc   register containing existing CRC (32-bit)
* param buf   register pointing to input byte buffer (byte*)
* param len   register containing number of bytes
* param table address of crc or crc32c table
* param tmp1  scratch register
* param tmp2  scratch register
* return rax  result register
*
* This routine is identical for crc32c with the exception of the precomputed constant
* table which will be passed as the table argument.  The calculation steps are
* the same for both variants.
*/
void MacroAssembler::kernel_crc32_avx512(Register crc, Register buf, Register len, Register table, Register tmp1, Register tmp2) {
  assert_different_registers(crc, buf, len, table, tmp1, tmp2, rax, r12);

  Label L_tail, L_tail_restore, L_tail_loop, L_exit, L_align_loop, L_aligned;
  Label L_fold_tail, L_fold_128b, L_fold_512b, L_fold_512b_loop, L_fold_tail_loop;
  Label L_less_than_256, L_fold_128_B_loop, L_fold_256_B_loop;
  Label L_fold_128_B_register, L_final_reduction_for_128, L_16B_reduction_loop;
  Label L_128_done, L_get_last_two_xmms, L_barrett, L_cleanup;

  const Register pos = r12;
  push(r12);
  subptr(rsp, 16 * 2 + 8);

  // For EVEX with VL and BW, provide a standard mask, VL = 128 will guide the merge
  // context for the registers used, where all instructions below are using 128-bit mode
  // On EVEX without VL and BW, these instructions will all be AVX.
  movl(pos, 0);

  // check if smaller than 256B
  cmpl(len, 256);
  jcc(Assembler::less, L_less_than_256);

  // load the initial crc value
  movdl(xmm10, crc);

  // receive the initial 64B data, xor the initial crc value
  evmovdquq(xmm0, Address(buf, pos, Address::times_1, 0 * 64), Assembler::AVX_512bit);
  evmovdquq(xmm4, Address(buf, pos, Address::times_1, 1 * 64), Assembler::AVX_512bit);
  evpxorq(xmm0, xmm0, xmm10, Assembler::AVX_512bit);
  evbroadcasti32x4(xmm10, Address(table, 2 * 16), Assembler::AVX_512bit); //zmm10 has rk3 and rk4

  subl(len, 256);
  cmpl(len, 256);
  jcc(Assembler::less, L_fold_128_B_loop);

  evmovdquq(xmm7, Address(buf, pos, Address::times_1, 2 * 64), Assembler::AVX_512bit);
  evmovdquq(xmm8, Address(buf, pos, Address::times_1, 3 * 64), Assembler::AVX_512bit);
  evbroadcasti32x4(xmm16, Address(table, 0 * 16), Assembler::AVX_512bit); //zmm16 has rk-1 and rk-2
  subl(len, 256);

  bind(L_fold_256_B_loop);
  addl(pos, 256);
  fold512bit_crc32_avx512(xmm0, xmm16, xmm1, buf, pos, 0 * 64);
  fold512bit_crc32_avx512(xmm4, xmm16, xmm1, buf, pos, 1 * 64);
  fold512bit_crc32_avx512(xmm7, xmm16, xmm1, buf, pos, 2 * 64);
  fold512bit_crc32_avx512(xmm8, xmm16, xmm1, buf, pos, 3 * 64);

  subl(len, 256);
  jcc(Assembler::greaterEqual, L_fold_256_B_loop);

  // Fold 256 into 128
  addl(pos, 256);
  evpclmulqdq(xmm1, xmm0, xmm10, 0x01, Assembler::AVX_512bit);
  evpclmulqdq(xmm2, xmm0, xmm10, 0x10, Assembler::AVX_512bit);
  vpternlogq(xmm7, 0x96, xmm1, xmm2, Assembler::AVX_512bit); // xor ABC

  evpclmulqdq(xmm5, xmm4, xmm10, 0x01, Assembler::AVX_512bit);
  evpclmulqdq(xmm6, xmm4, xmm10, 0x10, Assembler::AVX_512bit);
  vpternlogq(xmm8, 0x96, xmm5, xmm6, Assembler::AVX_512bit); // xor ABC

  evmovdquq(xmm0, xmm7, Assembler::AVX_512bit);
  evmovdquq(xmm4, xmm8, Assembler::AVX_512bit);

  addl(len, 128);
  jmp(L_fold_128_B_register);

  // at this section of the code, there is 128 * x + y(0 <= y<128) bytes of buffer.The fold_128_B_loop
  // loop will fold 128B at a time until we have 128 + y Bytes of buffer

  // fold 128B at a time.This section of the code folds 8 xmm registers in parallel
  bind(L_fold_128_B_loop);
  addl(pos, 128);
  fold512bit_crc32_avx512(xmm0, xmm10, xmm1, buf, pos, 0 * 64);
  fold512bit_crc32_avx512(xmm4, xmm10, xmm1, buf, pos, 1 * 64);

  subl(len, 128);
  jcc(Assembler::greaterEqual, L_fold_128_B_loop);

  addl(pos, 128);

  // at this point, the buffer pointer is pointing at the last y Bytes of the buffer, where 0 <= y < 128
  // the 128B of folded data is in 8 of the xmm registers : xmm0, xmm1, xmm2, xmm3, xmm4, xmm5, xmm6, xmm7
  bind(L_fold_128_B_register);
  evmovdquq(xmm16, Address(table, 5 * 16), Assembler::AVX_512bit); // multiply by rk9-rk16
  evmovdquq(xmm11, Address(table, 9 * 16), Assembler::AVX_512bit); // multiply by rk17-rk20, rk1,rk2, 0,0
  evpclmulqdq(xmm1, xmm0, xmm16, 0x01, Assembler::AVX_512bit);
  evpclmulqdq(xmm2, xmm0, xmm16, 0x10, Assembler::AVX_512bit);
  // save last that has no multiplicand
  vextracti64x2(xmm7, xmm4, 3);

  evpclmulqdq(xmm5, xmm4, xmm11, 0x01, Assembler::AVX_512bit);
  evpclmulqdq(xmm6, xmm4, xmm11, 0x10, Assembler::AVX_512bit);
  // Needed later in reduction loop
  movdqu(xmm10, Address(table, 1 * 16));
  vpternlogq(xmm1, 0x96, xmm2, xmm5, Assembler::AVX_512bit); // xor ABC
  vpternlogq(xmm1, 0x96, xmm6, xmm7, Assembler::AVX_512bit); // xor ABC

  // Swap 1,0,3,2 - 01 00 11 10
  evshufi64x2(xmm8, xmm1, xmm1, 0x4e, Assembler::AVX_512bit);
  evpxorq(xmm8, xmm8, xmm1, Assembler::AVX_256bit);
  vextracti128(xmm5, xmm8, 1);
  evpxorq(xmm7, xmm5, xmm8, Assembler::AVX_128bit);

  // instead of 128, we add 128 - 16 to the loop counter to save 1 instruction from the loop
  // instead of a cmp instruction, we use the negative flag with the jl instruction
  addl(len, 128 - 16);
  jcc(Assembler::less, L_final_reduction_for_128);

  bind(L_16B_reduction_loop);
  vpclmulqdq(xmm8, xmm7, xmm10, 0x01);
  vpclmulqdq(xmm7, xmm7, xmm10, 0x10);
  vpxor(xmm7, xmm7, xmm8, Assembler::AVX_128bit);
  movdqu(xmm0, Address(buf, pos, Address::times_1, 0 * 16));
  vpxor(xmm7, xmm7, xmm0, Assembler::AVX_128bit);
  addl(pos, 16);
  subl(len, 16);
  jcc(Assembler::greaterEqual, L_16B_reduction_loop);

  bind(L_final_reduction_for_128);
  addl(len, 16);
  jcc(Assembler::equal, L_128_done);

  bind(L_get_last_two_xmms);
  movdqu(xmm2, xmm7);
  addl(pos, len);
  movdqu(xmm1, Address(buf, pos, Address::times_1, -16));
  subl(pos, len);

  // get rid of the extra data that was loaded before
  // load the shift constant
  lea(rax, ExternalAddress(StubRoutines::x86::shuf_table_crc32_avx512_addr()));
  movdqu(xmm0, Address(rax, len));
  addl(rax, len);

  vpshufb(xmm7, xmm7, xmm0, Assembler::AVX_128bit);
  //Change mask to 512
  vpxor(xmm0, xmm0, ExternalAddress(StubRoutines::x86::crc_by128_masks_avx512_addr() + 2 * 16), Assembler::AVX_128bit, tmp2);
  vpshufb(xmm2, xmm2, xmm0, Assembler::AVX_128bit);

  blendvpb(xmm2, xmm2, xmm1, xmm0, Assembler::AVX_128bit);
  vpclmulqdq(xmm8, xmm7, xmm10, 0x01);
  vpclmulqdq(xmm7, xmm7, xmm10, 0x10);
  vpxor(xmm7, xmm7, xmm8, Assembler::AVX_128bit);
  vpxor(xmm7, xmm7, xmm2, Assembler::AVX_128bit);

  bind(L_128_done);
  // compute crc of a 128-bit value
  movdqu(xmm10, Address(table, 3 * 16));
  movdqu(xmm0, xmm7);

  // 64b fold
  vpclmulqdq(xmm7, xmm7, xmm10, 0x0);
  vpsrldq(xmm0, xmm0, 0x8, Assembler::AVX_128bit);
  vpxor(xmm7, xmm7, xmm0, Assembler::AVX_128bit);

  // 32b fold
  movdqu(xmm0, xmm7);
  vpslldq(xmm7, xmm7, 0x4, Assembler::AVX_128bit);
  vpclmulqdq(xmm7, xmm7, xmm10, 0x10);
  vpxor(xmm7, xmm7, xmm0, Assembler::AVX_128bit);
  jmp(L_barrett);

  bind(L_less_than_256);
  kernel_crc32_avx512_256B(crc, buf, len, table, pos, tmp1, tmp2, L_barrett, L_16B_reduction_loop, L_get_last_two_xmms, L_128_done, L_cleanup);

  //barrett reduction
  bind(L_barrett);
  vpand(xmm7, xmm7, ExternalAddress(StubRoutines::x86::crc_by128_masks_avx512_addr() + 1 * 16), Assembler::AVX_128bit, tmp2);
  movdqu(xmm1, xmm7);
  movdqu(xmm2, xmm7);
  movdqu(xmm10, Address(table, 4 * 16));

  pclmulqdq(xmm7, xmm10, 0x0);
  pxor(xmm7, xmm2);
  vpand(xmm7, xmm7, ExternalAddress(StubRoutines::x86::crc_by128_masks_avx512_addr()), Assembler::AVX_128bit, tmp2);
  movdqu(xmm2, xmm7);
  pclmulqdq(xmm7, xmm10, 0x10);
  pxor(xmm7, xmm2);
  pxor(xmm7, xmm1);
  pextrd(crc, xmm7, 2);

  bind(L_cleanup);
  addptr(rsp, 16 * 2 + 8);
  pop(r12);
}

// S. Gueron / Information Processing Letters 112 (2012) 184
// Algorithm 4: Computing carry-less multiplication using a precomputed lookup table.
// Input: A 32 bit value B = [byte3, byte2, byte1, byte0].
// Output: the 64-bit carry-less product of B * CONST
void MacroAssembler::crc32c_ipl_alg4(Register in, uint32_t n,
                                     Register tmp1, Register tmp2, Register tmp3) {
  lea(tmp3, ExternalAddress(StubRoutines::crc32c_table_addr()));
  if (n > 0) {
    addq(tmp3, n * 256 * 8);
  }
  //    Q1 = TABLEExt[n][B & 0xFF];
  movl(tmp1, in);
  andl(tmp1, 0x000000FF);
  shll(tmp1, 3);
  addq(tmp1, tmp3);
  movq(tmp1, Address(tmp1, 0));

  //    Q2 = TABLEExt[n][B >> 8 & 0xFF];
  movl(tmp2, in);
  shrl(tmp2, 8);
  andl(tmp2, 0x000000FF);
  shll(tmp2, 3);
  addq(tmp2, tmp3);
  movq(tmp2, Address(tmp2, 0));

  shlq(tmp2, 8);
  xorq(tmp1, tmp2);

  //    Q3 = TABLEExt[n][B >> 16 & 0xFF];
  movl(tmp2, in);
  shrl(tmp2, 16);
  andl(tmp2, 0x000000FF);
  shll(tmp2, 3);
  addq(tmp2, tmp3);
  movq(tmp2, Address(tmp2, 0));

  shlq(tmp2, 16);
  xorq(tmp1, tmp2);

  //    Q4 = TABLEExt[n][B >> 24 & 0xFF];
  shrl(in, 24);
  andl(in, 0x000000FF);
  shll(in, 3);
  addq(in, tmp3);
  movq(in, Address(in, 0));

  shlq(in, 24);
  xorq(in, tmp1);
  //    return Q1 ^ Q2 << 8 ^ Q3 << 16 ^ Q4 << 24;
}

void MacroAssembler::crc32c_pclmulqdq(XMMRegister w_xtmp1,
                                      Register in_out,
                                      uint32_t const_or_pre_comp_const_index, bool is_pclmulqdq_supported,
                                      XMMRegister w_xtmp2,
                                      Register tmp1,
                                      Register n_tmp2, Register n_tmp3) {
  if (is_pclmulqdq_supported) {
    movdl(w_xtmp1, in_out); // modified blindly

    movl(tmp1, const_or_pre_comp_const_index);
    movdl(w_xtmp2, tmp1);
    pclmulqdq(w_xtmp1, w_xtmp2, 0);

    movdq(in_out, w_xtmp1);
  } else {
    crc32c_ipl_alg4(in_out, const_or_pre_comp_const_index, tmp1, n_tmp2, n_tmp3);
  }
}

// Recombination Alternative 2: No bit-reflections
// T1 = (CRC_A * U1) << 1
// T2 = (CRC_B * U2) << 1
// C1 = T1 >> 32
// C2 = T2 >> 32
// T1 = T1 & 0xFFFFFFFF
// T2 = T2 & 0xFFFFFFFF
// T1 = CRC32(0, T1)
// T2 = CRC32(0, T2)
// C1 = C1 ^ T1
// C2 = C2 ^ T2
// CRC = C1 ^ C2 ^ CRC_C
void MacroAssembler::crc32c_rec_alt2(uint32_t const_or_pre_comp_const_index_u1, uint32_t const_or_pre_comp_const_index_u2, bool is_pclmulqdq_supported, Register in_out, Register in1, Register in2,
                                     XMMRegister w_xtmp1, XMMRegister w_xtmp2, XMMRegister w_xtmp3,
                                     Register tmp1, Register tmp2,
                                     Register n_tmp3) {
  crc32c_pclmulqdq(w_xtmp1, in_out, const_or_pre_comp_const_index_u1, is_pclmulqdq_supported, w_xtmp3, tmp1, tmp2, n_tmp3);
  crc32c_pclmulqdq(w_xtmp2, in1, const_or_pre_comp_const_index_u2, is_pclmulqdq_supported, w_xtmp3, tmp1, tmp2, n_tmp3);
  shlq(in_out, 1);
  movl(tmp1, in_out);
  shrq(in_out, 32);
  xorl(tmp2, tmp2);
  crc32(tmp2, tmp1, 4);
  xorl(in_out, tmp2); // we don't care about upper 32 bit contents here
  shlq(in1, 1);
  movl(tmp1, in1);
  shrq(in1, 32);
  xorl(tmp2, tmp2);
  crc32(tmp2, tmp1, 4);
  xorl(in1, tmp2);
  xorl(in_out, in1);
  xorl(in_out, in2);
}

// Set N to predefined value
// Subtract from a length of a buffer
// execute in a loop:
// CRC_A = 0xFFFFFFFF, CRC_B = 0, CRC_C = 0
// for i = 1 to N do
//  CRC_A = CRC32(CRC_A, A[i])
//  CRC_B = CRC32(CRC_B, B[i])
//  CRC_C = CRC32(CRC_C, C[i])
// end for
// Recombine
void MacroAssembler::crc32c_proc_chunk(uint32_t size, uint32_t const_or_pre_comp_const_index_u1, uint32_t const_or_pre_comp_const_index_u2, bool is_pclmulqdq_supported,
                                       Register in_out1, Register in_out2, Register in_out3,
                                       Register tmp1, Register tmp2, Register tmp3,
                                       XMMRegister w_xtmp1, XMMRegister w_xtmp2, XMMRegister w_xtmp3,
                                       Register tmp4, Register tmp5,
                                       Register n_tmp6) {
  Label L_processPartitions;
  Label L_processPartition;
  Label L_exit;

  bind(L_processPartitions);
  cmpl(in_out1, 3 * size);
  jcc(Assembler::less, L_exit);
    xorl(tmp1, tmp1);
    xorl(tmp2, tmp2);
    movq(tmp3, in_out2);
    addq(tmp3, size);

    bind(L_processPartition);
      crc32(in_out3, Address(in_out2, 0), 8);
      crc32(tmp1, Address(in_out2, size), 8);
      crc32(tmp2, Address(in_out2, size * 2), 8);
      addq(in_out2, 8);
      cmpq(in_out2, tmp3);
      jcc(Assembler::less, L_processPartition);
    crc32c_rec_alt2(const_or_pre_comp_const_index_u1, const_or_pre_comp_const_index_u2, is_pclmulqdq_supported, in_out3, tmp1, tmp2,
            w_xtmp1, w_xtmp2, w_xtmp3,
            tmp4, tmp5,
            n_tmp6);
    addq(in_out2, 2 * size);
    subl(in_out1, 3 * size);
    jmp(L_processPartitions);

  bind(L_exit);
}

// Algorithm 2: Pipelined usage of the CRC32 instruction.
// Input: A buffer I of L bytes.
// Output: the CRC32C value of the buffer.
// Notations:
// Write L = 24N + r, with N = floor (L/24).
// r = L mod 24 (0 <= r < 24).
// Consider I as the concatenation of A|B|C|R, where A, B, C, each,
// N quadwords, and R consists of r bytes.
// A[j] = I [8j+7:8j], j= 0, 1, ..., N-1
// B[j] = I [N + 8j+7:N + 8j], j= 0, 1, ..., N-1
// C[j] = I [2N + 8j+7:2N + 8j], j= 0, 1, ..., N-1
// if r > 0 R[j] = I [3N +j], j= 0, 1, ...,r-1
void MacroAssembler::crc32c_ipl_alg2_alt2(Register in_out, Register in1, Register in2,
                                          Register tmp1, Register tmp2, Register tmp3,
                                          Register tmp4, Register tmp5, Register tmp6,
                                          XMMRegister w_xtmp1, XMMRegister w_xtmp2, XMMRegister w_xtmp3,
                                          bool is_pclmulqdq_supported) {
  uint32_t const_or_pre_comp_const_index[CRC32C_NUM_PRECOMPUTED_CONSTANTS];
  Label L_wordByWord;
  Label L_byteByByteProlog;
  Label L_byteByByte;
  Label L_exit;

  if (is_pclmulqdq_supported ) {
    const_or_pre_comp_const_index[1] = *(uint32_t *)StubRoutines::crc32c_table_addr();
    const_or_pre_comp_const_index[0] = *((uint32_t *)StubRoutines::crc32c_table_addr() + 1);

    const_or_pre_comp_const_index[3] = *((uint32_t *)StubRoutines::crc32c_table_addr() + 2);
    const_or_pre_comp_const_index[2] = *((uint32_t *)StubRoutines::crc32c_table_addr() + 3);

    const_or_pre_comp_const_index[5] = *((uint32_t *)StubRoutines::crc32c_table_addr() + 4);
    const_or_pre_comp_const_index[4] = *((uint32_t *)StubRoutines::crc32c_table_addr() + 5);
    assert((CRC32C_NUM_PRECOMPUTED_CONSTANTS - 1 ) == 5, "Checking whether you declared all of the constants based on the number of \"chunks\"");
  } else {
    const_or_pre_comp_const_index[0] = 1;
    const_or_pre_comp_const_index[1] = 0;

    const_or_pre_comp_const_index[2] = 3;
    const_or_pre_comp_const_index[3] = 2;

    const_or_pre_comp_const_index[4] = 5;
    const_or_pre_comp_const_index[5] = 4;
   }
  crc32c_proc_chunk(CRC32C_HIGH, const_or_pre_comp_const_index[0], const_or_pre_comp_const_index[1], is_pclmulqdq_supported,
                    in2, in1, in_out,
                    tmp1, tmp2, tmp3,
                    w_xtmp1, w_xtmp2, w_xtmp3,
                    tmp4, tmp5,
                    tmp6);
  crc32c_proc_chunk(CRC32C_MIDDLE, const_or_pre_comp_const_index[2], const_or_pre_comp_const_index[3], is_pclmulqdq_supported,
                    in2, in1, in_out,
                    tmp1, tmp2, tmp3,
                    w_xtmp1, w_xtmp2, w_xtmp3,
                    tmp4, tmp5,
                    tmp6);
  crc32c_proc_chunk(CRC32C_LOW, const_or_pre_comp_const_index[4], const_or_pre_comp_const_index[5], is_pclmulqdq_supported,
                    in2, in1, in_out,
                    tmp1, tmp2, tmp3,
                    w_xtmp1, w_xtmp2, w_xtmp3,
                    tmp4, tmp5,
                    tmp6);
  movl(tmp1, in2);
  andl(tmp1, 0x00000007);
  negl(tmp1);
  addl(tmp1, in2);
  addq(tmp1, in1);

  cmpq(in1, tmp1);
  jccb(Assembler::greaterEqual, L_byteByByteProlog);
  align(16);
  BIND(L_wordByWord);
    crc32(in_out, Address(in1, 0), 8);
    addq(in1, 8);
    cmpq(in1, tmp1);
    jcc(Assembler::less, L_wordByWord);

  BIND(L_byteByByteProlog);
  andl(in2, 0x00000007);
  movl(tmp2, 1);

  cmpl(tmp2, in2);
  jccb(Assembler::greater, L_exit);
  BIND(L_byteByByte);
    crc32(in_out, Address(in1, 0), 1);
    incq(in1);
    incl(tmp2);
    cmpl(tmp2, in2);
    jcc(Assembler::lessEqual, L_byteByByte);

  BIND(L_exit);
}
#undef BIND
#undef BLOCK_COMMENT

// Compress char[] array to byte[].
// Intrinsic for java.lang.StringUTF16.compress(char[] src, int srcOff, byte[] dst, int dstOff, int len)
// Return the array length if every element in array can be encoded,
// otherwise, the index of first non-latin1 (> 0xff) character.
//   @IntrinsicCandidate
//   public static int compress(char[] src, int srcOff, byte[] dst, int dstOff, int len) {
//     for (int i = 0; i < len; i++) {
//       char c = src[srcOff];
//       if (c > 0xff) {
//           return i;  // return index of non-latin1 char
//       }
//       dst[dstOff] = (byte)c;
//       srcOff++;
//       dstOff++;
//     }
//     return len;
//   }
void MacroAssembler::char_array_compress(Register src, Register dst, Register len,
  XMMRegister tmp1Reg, XMMRegister tmp2Reg,
  XMMRegister tmp3Reg, XMMRegister tmp4Reg,
  Register tmp5, Register result, KRegister mask1, KRegister mask2) {
  Label copy_chars_loop, done, reset_sp, copy_tail;

  // rsi: src
  // rdi: dst
  // rdx: len
  // rcx: tmp5
  // rax: result

  // rsi holds start addr of source char[] to be compressed
  // rdi holds start addr of destination byte[]
  // rdx holds length

  assert(len != result, "");

  // save length for return
  movl(result, len);

  if ((AVX3Threshold == 0) && (UseAVX > 2) && // AVX512
    VM_Version::supports_avx512vlbw() &&
    VM_Version::supports_bmi2()) {

    Label copy_32_loop, copy_loop_tail, below_threshold, reset_for_copy_tail;

    // alignment
    Label post_alignment;

    // if length of the string is less than 32, handle it the old fashioned way
    testl(len, -32);
    jcc(Assembler::zero, below_threshold);

    // First check whether a character is compressible ( <= 0xFF).
    // Create mask to test for Unicode chars inside zmm vector
    movl(tmp5, 0x00FF);
    evpbroadcastw(tmp2Reg, tmp5, Assembler::AVX_512bit);

    testl(len, -64);
    jccb(Assembler::zero, post_alignment);

    movl(tmp5, dst);
    andl(tmp5, (32 - 1));
    negl(tmp5);
    andl(tmp5, (32 - 1));

    // bail out when there is nothing to be done
    testl(tmp5, 0xFFFFFFFF);
    jccb(Assembler::zero, post_alignment);

    // ~(~0 << len), where len is the # of remaining elements to process
    movl(len, 0xFFFFFFFF);
    shlxl(len, len, tmp5);
    notl(len);
    kmovdl(mask2, len);
    movl(len, result);

    evmovdquw(tmp1Reg, mask2, Address(src, 0), /*merge*/ false, Assembler::AVX_512bit);
    evpcmpw(mask1, mask2, tmp1Reg, tmp2Reg, Assembler::le, /*signed*/ false, Assembler::AVX_512bit);
    ktestd(mask1, mask2);
    jcc(Assembler::carryClear, copy_tail);

    evpmovwb(Address(dst, 0), mask2, tmp1Reg, Assembler::AVX_512bit);

    addptr(src, tmp5);
    addptr(src, tmp5);
    addptr(dst, tmp5);
    subl(len, tmp5);

    bind(post_alignment);
    // end of alignment

    movl(tmp5, len);
    andl(tmp5, (32 - 1));    // tail count (in chars)
    andl(len, ~(32 - 1));    // vector count (in chars)
    jccb(Assembler::zero, copy_loop_tail);

    lea(src, Address(src, len, Address::times_2));
    lea(dst, Address(dst, len, Address::times_1));
    negptr(len);

    bind(copy_32_loop);
    evmovdquw(tmp1Reg, Address(src, len, Address::times_2), Assembler::AVX_512bit);
    evpcmpuw(mask1, tmp1Reg, tmp2Reg, Assembler::le, Assembler::AVX_512bit);
    kortestdl(mask1, mask1);
    jccb(Assembler::carryClear, reset_for_copy_tail);

    // All elements in current processed chunk are valid candidates for
    // compression. Write a truncated byte elements to the memory.
    evpmovwb(Address(dst, len, Address::times_1), tmp1Reg, Assembler::AVX_512bit);
    addptr(len, 32);
    jccb(Assembler::notZero, copy_32_loop);

    bind(copy_loop_tail);
    // bail out when there is nothing to be done
    testl(tmp5, 0xFFFFFFFF);
    jcc(Assembler::zero, done);

    movl(len, tmp5);

    // ~(~0 << len), where len is the # of remaining elements to process
    movl(tmp5, 0xFFFFFFFF);
    shlxl(tmp5, tmp5, len);
    notl(tmp5);

    kmovdl(mask2, tmp5);

    evmovdquw(tmp1Reg, mask2, Address(src, 0), /*merge*/ false, Assembler::AVX_512bit);
    evpcmpw(mask1, mask2, tmp1Reg, tmp2Reg, Assembler::le, /*signed*/ false, Assembler::AVX_512bit);
    ktestd(mask1, mask2);
    jcc(Assembler::carryClear, copy_tail);

    evpmovwb(Address(dst, 0), mask2, tmp1Reg, Assembler::AVX_512bit);
    jmp(done);

    bind(reset_for_copy_tail);
    lea(src, Address(src, tmp5, Address::times_2));
    lea(dst, Address(dst, tmp5, Address::times_1));
    subptr(len, tmp5);
    jmp(copy_chars_loop);

    bind(below_threshold);
  }

  if (UseSSE42Intrinsics) {
    Label copy_32_loop, copy_16, copy_tail_sse, reset_for_copy_tail;

    // vectored compression
    testl(len, 0xfffffff8);
    jcc(Assembler::zero, copy_tail);

    movl(tmp5, 0xff00ff00);   // create mask to test for Unicode chars in vectors
    movdl(tmp1Reg, tmp5);
    pshufd(tmp1Reg, tmp1Reg, 0);   // store Unicode mask in tmp1Reg

    andl(len, 0xfffffff0);
    jccb(Assembler::zero, copy_16);

    // compress 16 chars per iter
    pxor(tmp4Reg, tmp4Reg);

    lea(src, Address(src, len, Address::times_2));
    lea(dst, Address(dst, len, Address::times_1));
    negptr(len);

    bind(copy_32_loop);
    movdqu(tmp2Reg, Address(src, len, Address::times_2));     // load 1st 8 characters
    por(tmp4Reg, tmp2Reg);
    movdqu(tmp3Reg, Address(src, len, Address::times_2, 16)); // load next 8 characters
    por(tmp4Reg, tmp3Reg);
    ptest(tmp4Reg, tmp1Reg);       // check for Unicode chars in next vector
    jccb(Assembler::notZero, reset_for_copy_tail);
    packuswb(tmp2Reg, tmp3Reg);    // only ASCII chars; compress each to 1 byte
    movdqu(Address(dst, len, Address::times_1), tmp2Reg);
    addptr(len, 16);
    jccb(Assembler::notZero, copy_32_loop);

    // compress next vector of 8 chars (if any)
    bind(copy_16);
    // len = 0
    testl(result, 0x00000008);     // check if there's a block of 8 chars to compress
    jccb(Assembler::zero, copy_tail_sse);

    pxor(tmp3Reg, tmp3Reg);

    movdqu(tmp2Reg, Address(src, 0));
    ptest(tmp2Reg, tmp1Reg);       // check for Unicode chars in vector
    jccb(Assembler::notZero, reset_for_copy_tail);
    packuswb(tmp2Reg, tmp3Reg);    // only LATIN1 chars; compress each to 1 byte
    movq(Address(dst, 0), tmp2Reg);
    addptr(src, 16);
    addptr(dst, 8);
    jmpb(copy_tail_sse);

    bind(reset_for_copy_tail);
    movl(tmp5, result);
    andl(tmp5, 0x0000000f);
    lea(src, Address(src, tmp5, Address::times_2));
    lea(dst, Address(dst, tmp5, Address::times_1));
    subptr(len, tmp5);
    jmpb(copy_chars_loop);

    bind(copy_tail_sse);
    movl(len, result);
    andl(len, 0x00000007);    // tail count (in chars)
  }
  // compress 1 char per iter
  bind(copy_tail);
  testl(len, len);
  jccb(Assembler::zero, done);
  lea(src, Address(src, len, Address::times_2));
  lea(dst, Address(dst, len, Address::times_1));
  negptr(len);

  bind(copy_chars_loop);
  load_unsigned_short(tmp5, Address(src, len, Address::times_2));
  testl(tmp5, 0xff00);      // check if Unicode char
  jccb(Assembler::notZero, reset_sp);
  movb(Address(dst, len, Address::times_1), tmp5);  // ASCII char; compress to 1 byte
  increment(len);
  jccb(Assembler::notZero, copy_chars_loop);

  // add len then return (len will be zero if compress succeeded, otherwise negative)
  bind(reset_sp);
  addl(result, len);

  bind(done);
}

// Inflate byte[] array to char[].
//   ..\jdk\src\java.base\share\classes\java\lang\StringLatin1.java
//   @IntrinsicCandidate
//   private static void inflate(byte[] src, int srcOff, char[] dst, int dstOff, int len) {
//     for (int i = 0; i < len; i++) {
//       dst[dstOff++] = (char)(src[srcOff++] & 0xff);
//     }
//   }
void MacroAssembler::byte_array_inflate(Register src, Register dst, Register len,
  XMMRegister tmp1, Register tmp2, KRegister mask) {
  Label copy_chars_loop, done, below_threshold, avx3_threshold;
  // rsi: src
  // rdi: dst
  // rdx: len
  // rcx: tmp2

  // rsi holds start addr of source byte[] to be inflated
  // rdi holds start addr of destination char[]
  // rdx holds length
  assert_different_registers(src, dst, len, tmp2);
  movl(tmp2, len);
  if ((UseAVX > 2) && // AVX512
    VM_Version::supports_avx512vlbw() &&
    VM_Version::supports_bmi2()) {

    Label copy_32_loop, copy_tail;
    Register tmp3_aliased = len;

    // if length of the string is less than 16, handle it in an old fashioned way
    testl(len, -16);
    jcc(Assembler::zero, below_threshold);

    testl(len, -1 * AVX3Threshold);
    jcc(Assembler::zero, avx3_threshold);

    // In order to use only one arithmetic operation for the main loop we use
    // this pre-calculation
    andl(tmp2, (32 - 1)); // tail count (in chars), 32 element wide loop
    andl(len, -32);     // vector count
    jccb(Assembler::zero, copy_tail);

    lea(src, Address(src, len, Address::times_1));
    lea(dst, Address(dst, len, Address::times_2));
    negptr(len);


    // inflate 32 chars per iter
    bind(copy_32_loop);
    vpmovzxbw(tmp1, Address(src, len, Address::times_1), Assembler::AVX_512bit);
    evmovdquw(Address(dst, len, Address::times_2), tmp1, Assembler::AVX_512bit);
    addptr(len, 32);
    jcc(Assembler::notZero, copy_32_loop);

    bind(copy_tail);
    // bail out when there is nothing to be done
    testl(tmp2, -1); // we don't destroy the contents of tmp2 here
    jcc(Assembler::zero, done);

    // ~(~0 << length), where length is the # of remaining elements to process
    movl(tmp3_aliased, -1);
    shlxl(tmp3_aliased, tmp3_aliased, tmp2);
    notl(tmp3_aliased);
    kmovdl(mask, tmp3_aliased);
    evpmovzxbw(tmp1, mask, Address(src, 0), Assembler::AVX_512bit);
    evmovdquw(Address(dst, 0), mask, tmp1, /*merge*/ true, Assembler::AVX_512bit);

    jmp(done);
    bind(avx3_threshold);
  }
  if (UseSSE42Intrinsics) {
    Label copy_16_loop, copy_8_loop, copy_bytes, copy_new_tail, copy_tail;

    if (UseAVX > 1) {
      andl(tmp2, (16 - 1));
      andl(len, -16);
      jccb(Assembler::zero, copy_new_tail);
    } else {
      andl(tmp2, 0x00000007);   // tail count (in chars)
      andl(len, 0xfffffff8);    // vector count (in chars)
      jccb(Assembler::zero, copy_tail);
    }

    // vectored inflation
    lea(src, Address(src, len, Address::times_1));
    lea(dst, Address(dst, len, Address::times_2));
    negptr(len);

    if (UseAVX > 1) {
      bind(copy_16_loop);
      vpmovzxbw(tmp1, Address(src, len, Address::times_1), Assembler::AVX_256bit);
      vmovdqu(Address(dst, len, Address::times_2), tmp1);
      addptr(len, 16);
      jcc(Assembler::notZero, copy_16_loop);

      bind(below_threshold);
      bind(copy_new_tail);
      movl(len, tmp2);
      andl(tmp2, 0x00000007);
      andl(len, 0xFFFFFFF8);
      jccb(Assembler::zero, copy_tail);

      pmovzxbw(tmp1, Address(src, 0));
      movdqu(Address(dst, 0), tmp1);
      addptr(src, 8);
      addptr(dst, 2 * 8);

      jmp(copy_tail, true);
    }

    // inflate 8 chars per iter
    bind(copy_8_loop);
    pmovzxbw(tmp1, Address(src, len, Address::times_1));  // unpack to 8 words
    movdqu(Address(dst, len, Address::times_2), tmp1);
    addptr(len, 8);
    jcc(Assembler::notZero, copy_8_loop);

    bind(copy_tail);
    movl(len, tmp2);

    cmpl(len, 4);
    jccb(Assembler::less, copy_bytes);

    movdl(tmp1, Address(src, 0));  // load 4 byte chars
    pmovzxbw(tmp1, tmp1);
    movq(Address(dst, 0), tmp1);
    subptr(len, 4);
    addptr(src, 4);
    addptr(dst, 8);

    bind(copy_bytes);
  } else {
    bind(below_threshold);
  }

  testl(len, len);
  jccb(Assembler::zero, done);
  lea(src, Address(src, len, Address::times_1));
  lea(dst, Address(dst, len, Address::times_2));
  negptr(len);

  // inflate 1 char per iter
  bind(copy_chars_loop);
  load_unsigned_byte(tmp2, Address(src, len, Address::times_1));  // load byte char
  movw(Address(dst, len, Address::times_2), tmp2);  // inflate byte char to word
  increment(len);
  jcc(Assembler::notZero, copy_chars_loop);

  bind(done);
}

void MacroAssembler::evmovdqu(BasicType type, KRegister kmask, XMMRegister dst, XMMRegister src, bool merge, int vector_len) {
  switch(type) {
    case T_BYTE:
    case T_BOOLEAN:
      evmovdqub(dst, kmask, src, merge, vector_len);
      break;
    case T_CHAR:
    case T_SHORT:
      evmovdquw(dst, kmask, src, merge, vector_len);
      break;
    case T_INT:
    case T_FLOAT:
      evmovdqul(dst, kmask, src, merge, vector_len);
      break;
    case T_LONG:
    case T_DOUBLE:
      evmovdquq(dst, kmask, src, merge, vector_len);
      break;
    default:
      fatal("Unexpected type argument %s", type2name(type));
      break;
  }
}


void MacroAssembler::evmovdqu(BasicType type, KRegister kmask, XMMRegister dst, Address src, bool merge, int vector_len) {
  switch(type) {
    case T_BYTE:
    case T_BOOLEAN:
      evmovdqub(dst, kmask, src, merge, vector_len);
      break;
    case T_CHAR:
    case T_SHORT:
      evmovdquw(dst, kmask, src, merge, vector_len);
      break;
    case T_INT:
    case T_FLOAT:
      evmovdqul(dst, kmask, src, merge, vector_len);
      break;
    case T_LONG:
    case T_DOUBLE:
      evmovdquq(dst, kmask, src, merge, vector_len);
      break;
    default:
      fatal("Unexpected type argument %s", type2name(type));
      break;
  }
}

void MacroAssembler::evmovdqu(BasicType type, KRegister kmask, Address dst, XMMRegister src, bool merge, int vector_len) {
  switch(type) {
    case T_BYTE:
    case T_BOOLEAN:
      evmovdqub(dst, kmask, src, merge, vector_len);
      break;
    case T_CHAR:
    case T_SHORT:
      evmovdquw(dst, kmask, src, merge, vector_len);
      break;
    case T_INT:
    case T_FLOAT:
      evmovdqul(dst, kmask, src, merge, vector_len);
      break;
    case T_LONG:
    case T_DOUBLE:
      evmovdquq(dst, kmask, src, merge, vector_len);
      break;
    default:
      fatal("Unexpected type argument %s", type2name(type));
      break;
  }
}

void MacroAssembler::knot(uint masklen, KRegister dst, KRegister src, KRegister ktmp, Register rtmp) {
  switch(masklen) {
    case 2:
       knotbl(dst, src);
       movl(rtmp, 3);
       kmovbl(ktmp, rtmp);
       kandbl(dst, ktmp, dst);
       break;
    case 4:
       knotbl(dst, src);
       movl(rtmp, 15);
       kmovbl(ktmp, rtmp);
       kandbl(dst, ktmp, dst);
       break;
    case 8:
       knotbl(dst, src);
       break;
    case 16:
       knotwl(dst, src);
       break;
    case 32:
       knotdl(dst, src);
       break;
    case 64:
       knotql(dst, src);
       break;
    default:
      fatal("Unexpected vector length %d", masklen);
      break;
  }
}

void MacroAssembler::kand(BasicType type, KRegister dst, KRegister src1, KRegister src2) {
  switch(type) {
    case T_BOOLEAN:
    case T_BYTE:
       kandbl(dst, src1, src2);
       break;
    case T_CHAR:
    case T_SHORT:
       kandwl(dst, src1, src2);
       break;
    case T_INT:
    case T_FLOAT:
       kanddl(dst, src1, src2);
       break;
    case T_LONG:
    case T_DOUBLE:
       kandql(dst, src1, src2);
       break;
    default:
      fatal("Unexpected type argument %s", type2name(type));
      break;
  }
}

void MacroAssembler::kor(BasicType type, KRegister dst, KRegister src1, KRegister src2) {
  switch(type) {
    case T_BOOLEAN:
    case T_BYTE:
       korbl(dst, src1, src2);
       break;
    case T_CHAR:
    case T_SHORT:
       korwl(dst, src1, src2);
       break;
    case T_INT:
    case T_FLOAT:
       kordl(dst, src1, src2);
       break;
    case T_LONG:
    case T_DOUBLE:
       korql(dst, src1, src2);
       break;
    default:
      fatal("Unexpected type argument %s", type2name(type));
      break;
  }
}

void MacroAssembler::kxor(BasicType type, KRegister dst, KRegister src1, KRegister src2) {
  switch(type) {
    case T_BOOLEAN:
    case T_BYTE:
       kxorbl(dst, src1, src2);
       break;
    case T_CHAR:
    case T_SHORT:
       kxorwl(dst, src1, src2);
       break;
    case T_INT:
    case T_FLOAT:
       kxordl(dst, src1, src2);
       break;
    case T_LONG:
    case T_DOUBLE:
       kxorql(dst, src1, src2);
       break;
    default:
      fatal("Unexpected type argument %s", type2name(type));
      break;
  }
}

void MacroAssembler::evperm(BasicType type, XMMRegister dst, KRegister mask, XMMRegister nds, XMMRegister src, bool merge, int vector_len) {
  switch(type) {
    case T_BOOLEAN:
    case T_BYTE:
      evpermb(dst, mask, nds, src, merge, vector_len); break;
    case T_CHAR:
    case T_SHORT:
      evpermw(dst, mask, nds, src, merge, vector_len); break;
    case T_INT:
    case T_FLOAT:
      evpermd(dst, mask, nds, src, merge, vector_len); break;
    case T_LONG:
    case T_DOUBLE:
      evpermq(dst, mask, nds, src, merge, vector_len); break;
    default:
      fatal("Unexpected type argument %s", type2name(type)); break;
  }
}

void MacroAssembler::evperm(BasicType type, XMMRegister dst, KRegister mask, XMMRegister nds, Address src, bool merge, int vector_len) {
  switch(type) {
    case T_BOOLEAN:
    case T_BYTE:
      evpermb(dst, mask, nds, src, merge, vector_len); break;
    case T_CHAR:
    case T_SHORT:
      evpermw(dst, mask, nds, src, merge, vector_len); break;
    case T_INT:
    case T_FLOAT:
      evpermd(dst, mask, nds, src, merge, vector_len); break;
    case T_LONG:
    case T_DOUBLE:
      evpermq(dst, mask, nds, src, merge, vector_len); break;
    default:
      fatal("Unexpected type argument %s", type2name(type)); break;
  }
}

void MacroAssembler::evpminu(BasicType type, XMMRegister dst, KRegister mask, XMMRegister nds, Address src, bool merge, int vector_len) {
  switch(type) {
    case T_BYTE:
      evpminub(dst, mask, nds, src, merge, vector_len); break;
    case T_SHORT:
      evpminuw(dst, mask, nds, src, merge, vector_len); break;
    case T_INT:
      evpminud(dst, mask, nds, src, merge, vector_len); break;
    case T_LONG:
      evpminuq(dst, mask, nds, src, merge, vector_len); break;
    default:
      fatal("Unexpected type argument %s", type2name(type)); break;
  }
}

void MacroAssembler::evpmaxu(BasicType type, XMMRegister dst, KRegister mask, XMMRegister nds, Address src, bool merge, int vector_len) {
  switch(type) {
    case T_BYTE:
      evpmaxub(dst, mask, nds, src, merge, vector_len); break;
    case T_SHORT:
      evpmaxuw(dst, mask, nds, src, merge, vector_len); break;
    case T_INT:
      evpmaxud(dst, mask, nds, src, merge, vector_len); break;
    case T_LONG:
      evpmaxuq(dst, mask, nds, src, merge, vector_len); break;
    default:
      fatal("Unexpected type argument %s", type2name(type)); break;
  }
}

void MacroAssembler::evpminu(BasicType type, XMMRegister dst, KRegister mask, XMMRegister nds, XMMRegister src, bool merge, int vector_len) {
  switch(type) {
    case T_BYTE:
      evpminub(dst, mask, nds, src, merge, vector_len); break;
    case T_SHORT:
      evpminuw(dst, mask, nds, src, merge, vector_len); break;
    case T_INT:
      evpminud(dst, mask, nds, src, merge, vector_len); break;
    case T_LONG:
      evpminuq(dst, mask, nds, src, merge, vector_len); break;
    default:
      fatal("Unexpected type argument %s", type2name(type)); break;
  }
}

void MacroAssembler::evpmaxu(BasicType type, XMMRegister dst, KRegister mask, XMMRegister nds, XMMRegister src, bool merge, int vector_len) {
  switch(type) {
    case T_BYTE:
      evpmaxub(dst, mask, nds, src, merge, vector_len); break;
    case T_SHORT:
      evpmaxuw(dst, mask, nds, src, merge, vector_len); break;
    case T_INT:
      evpmaxud(dst, mask, nds, src, merge, vector_len); break;
    case T_LONG:
      evpmaxuq(dst, mask, nds, src, merge, vector_len); break;
    default:
      fatal("Unexpected type argument %s", type2name(type)); break;
  }
}

void MacroAssembler::evpmins(BasicType type, XMMRegister dst, KRegister mask, XMMRegister nds, Address src, bool merge, int vector_len) {
  switch(type) {
    case T_BYTE:
      evpminsb(dst, mask, nds, src, merge, vector_len); break;
    case T_SHORT:
      evpminsw(dst, mask, nds, src, merge, vector_len); break;
    case T_INT:
      evpminsd(dst, mask, nds, src, merge, vector_len); break;
    case T_LONG:
      evpminsq(dst, mask, nds, src, merge, vector_len); break;
    default:
      fatal("Unexpected type argument %s", type2name(type)); break;
  }
}

void MacroAssembler::evpmaxs(BasicType type, XMMRegister dst, KRegister mask, XMMRegister nds, Address src, bool merge, int vector_len) {
  switch(type) {
    case T_BYTE:
      evpmaxsb(dst, mask, nds, src, merge, vector_len); break;
    case T_SHORT:
      evpmaxsw(dst, mask, nds, src, merge, vector_len); break;
    case T_INT:
      evpmaxsd(dst, mask, nds, src, merge, vector_len); break;
    case T_LONG:
      evpmaxsq(dst, mask, nds, src, merge, vector_len); break;
    default:
      fatal("Unexpected type argument %s", type2name(type)); break;
  }
}

void MacroAssembler::evpmins(BasicType type, XMMRegister dst, KRegister mask, XMMRegister nds, XMMRegister src, bool merge, int vector_len) {
  switch(type) {
    case T_BYTE:
      evpminsb(dst, mask, nds, src, merge, vector_len); break;
    case T_SHORT:
      evpminsw(dst, mask, nds, src, merge, vector_len); break;
    case T_INT:
      evpminsd(dst, mask, nds, src, merge, vector_len); break;
    case T_LONG:
      evpminsq(dst, mask, nds, src, merge, vector_len); break;
    default:
      fatal("Unexpected type argument %s", type2name(type)); break;
  }
}

void MacroAssembler::evpmaxs(BasicType type, XMMRegister dst, KRegister mask, XMMRegister nds, XMMRegister src, bool merge, int vector_len) {
  switch(type) {
    case T_BYTE:
      evpmaxsb(dst, mask, nds, src, merge, vector_len); break;
    case T_SHORT:
      evpmaxsw(dst, mask, nds, src, merge, vector_len); break;
    case T_INT:
      evpmaxsd(dst, mask, nds, src, merge, vector_len); break;
    case T_LONG:
      evpmaxsq(dst, mask, nds, src, merge, vector_len); break;
    default:
      fatal("Unexpected type argument %s", type2name(type)); break;
  }
}

void MacroAssembler::evxor(BasicType type, XMMRegister dst, KRegister mask, XMMRegister nds, XMMRegister src, bool merge, int vector_len) {
  switch(type) {
    case T_INT:
      evpxord(dst, mask, nds, src, merge, vector_len); break;
    case T_LONG:
      evpxorq(dst, mask, nds, src, merge, vector_len); break;
    default:
      fatal("Unexpected type argument %s", type2name(type)); break;
  }
}

void MacroAssembler::evxor(BasicType type, XMMRegister dst, KRegister mask, XMMRegister nds, Address src, bool merge, int vector_len) {
  switch(type) {
    case T_INT:
      evpxord(dst, mask, nds, src, merge, vector_len); break;
    case T_LONG:
      evpxorq(dst, mask, nds, src, merge, vector_len); break;
    default:
      fatal("Unexpected type argument %s", type2name(type)); break;
  }
}

void MacroAssembler::evor(BasicType type, XMMRegister dst, KRegister mask, XMMRegister nds, XMMRegister src, bool merge, int vector_len) {
  switch(type) {
    case T_INT:
      Assembler::evpord(dst, mask, nds, src, merge, vector_len); break;
    case T_LONG:
      evporq(dst, mask, nds, src, merge, vector_len); break;
    default:
      fatal("Unexpected type argument %s", type2name(type)); break;
  }
}

void MacroAssembler::evor(BasicType type, XMMRegister dst, KRegister mask, XMMRegister nds, Address src, bool merge, int vector_len) {
  switch(type) {
    case T_INT:
      Assembler::evpord(dst, mask, nds, src, merge, vector_len); break;
    case T_LONG:
      evporq(dst, mask, nds, src, merge, vector_len); break;
    default:
      fatal("Unexpected type argument %s", type2name(type)); break;
  }
}

void MacroAssembler::evand(BasicType type, XMMRegister dst, KRegister mask, XMMRegister nds, XMMRegister src, bool merge, int vector_len) {
  switch(type) {
    case T_INT:
      evpandd(dst, mask, nds, src, merge, vector_len); break;
    case T_LONG:
      evpandq(dst, mask, nds, src, merge, vector_len); break;
    default:
      fatal("Unexpected type argument %s", type2name(type)); break;
  }
}

void MacroAssembler::evand(BasicType type, XMMRegister dst, KRegister mask, XMMRegister nds, Address src, bool merge, int vector_len) {
  switch(type) {
    case T_INT:
      evpandd(dst, mask, nds, src, merge, vector_len); break;
    case T_LONG:
      evpandq(dst, mask, nds, src, merge, vector_len); break;
    default:
      fatal("Unexpected type argument %s", type2name(type)); break;
  }
}

void MacroAssembler::kortest(uint masklen, KRegister src1, KRegister src2) {
  switch(masklen) {
    case 8:
       kortestbl(src1, src2);
       break;
    case 16:
       kortestwl(src1, src2);
       break;
    case 32:
       kortestdl(src1, src2);
       break;
    case 64:
       kortestql(src1, src2);
       break;
    default:
      fatal("Unexpected mask length %d", masklen);
      break;
  }
}


void MacroAssembler::ktest(uint masklen, KRegister src1, KRegister src2) {
  switch(masklen)  {
    case 8:
       ktestbl(src1, src2);
       break;
    case 16:
       ktestwl(src1, src2);
       break;
    case 32:
       ktestdl(src1, src2);
       break;
    case 64:
       ktestql(src1, src2);
       break;
    default:
      fatal("Unexpected mask length %d", masklen);
      break;
  }
}

void MacroAssembler::evrold(BasicType type, XMMRegister dst, KRegister mask, XMMRegister src, int shift, bool merge, int vlen_enc) {
  switch(type) {
    case T_INT:
      evprold(dst, mask, src, shift, merge, vlen_enc); break;
    case T_LONG:
      evprolq(dst, mask, src, shift, merge, vlen_enc); break;
    default:
      fatal("Unexpected type argument %s", type2name(type)); break;
      break;
  }
}

void MacroAssembler::evrord(BasicType type, XMMRegister dst, KRegister mask, XMMRegister src, int shift, bool merge, int vlen_enc) {
  switch(type) {
    case T_INT:
      evprord(dst, mask, src, shift, merge, vlen_enc); break;
    case T_LONG:
      evprorq(dst, mask, src, shift, merge, vlen_enc); break;
    default:
      fatal("Unexpected type argument %s", type2name(type)); break;
  }
}

void MacroAssembler::evrold(BasicType type, XMMRegister dst, KRegister mask, XMMRegister src1, XMMRegister src2, bool merge, int vlen_enc) {
  switch(type) {
    case T_INT:
      evprolvd(dst, mask, src1, src2, merge, vlen_enc); break;
    case T_LONG:
      evprolvq(dst, mask, src1, src2, merge, vlen_enc); break;
    default:
      fatal("Unexpected type argument %s", type2name(type)); break;
  }
}

void MacroAssembler::evrord(BasicType type, XMMRegister dst, KRegister mask, XMMRegister src1, XMMRegister src2, bool merge, int vlen_enc) {
  switch(type) {
    case T_INT:
      evprorvd(dst, mask, src1, src2, merge, vlen_enc); break;
    case T_LONG:
      evprorvq(dst, mask, src1, src2, merge, vlen_enc); break;
    default:
      fatal("Unexpected type argument %s", type2name(type)); break;
  }
}

void MacroAssembler::evpandq(XMMRegister dst, XMMRegister nds, AddressLiteral src, int vector_len, Register rscratch) {
  assert(rscratch != noreg || always_reachable(src), "missing");

  if (reachable(src)) {
    evpandq(dst, nds, as_Address(src), vector_len);
  } else {
    lea(rscratch, src);
    evpandq(dst, nds, Address(rscratch, 0), vector_len);
  }
}

void MacroAssembler::evpaddq(XMMRegister dst, KRegister mask, XMMRegister nds, AddressLiteral src, bool merge, int vector_len, Register rscratch) {
  assert(rscratch != noreg || always_reachable(src), "missing");

  if (reachable(src)) {
    Assembler::evpaddq(dst, mask, nds, as_Address(src), merge, vector_len);
  } else {
    lea(rscratch, src);
    Assembler::evpaddq(dst, mask, nds, Address(rscratch, 0), merge, vector_len);
  }
}

void MacroAssembler::evporq(XMMRegister dst, XMMRegister nds, AddressLiteral src, int vector_len, Register rscratch) {
  assert(rscratch != noreg || always_reachable(src), "missing");

  if (reachable(src)) {
    evporq(dst, nds, as_Address(src), vector_len);
  } else {
    lea(rscratch, src);
    evporq(dst, nds, Address(rscratch, 0), vector_len);
  }
}

void MacroAssembler::vpshufb(XMMRegister dst, XMMRegister nds, AddressLiteral src, int vector_len, Register rscratch) {
  assert(rscratch != noreg || always_reachable(src), "missing");

  if (reachable(src)) {
    vpshufb(dst, nds, as_Address(src), vector_len);
  } else {
    lea(rscratch, src);
    vpshufb(dst, nds, Address(rscratch, 0), vector_len);
  }
}

void MacroAssembler::vpor(XMMRegister dst, XMMRegister nds, AddressLiteral src, int vector_len, Register rscratch) {
  assert(rscratch != noreg || always_reachable(src), "missing");

  if (reachable(src)) {
    Assembler::vpor(dst, nds, as_Address(src), vector_len);
  } else {
    lea(rscratch, src);
    Assembler::vpor(dst, nds, Address(rscratch, 0), vector_len);
  }
}

void MacroAssembler::vpternlogq(XMMRegister dst, int imm8, XMMRegister src2, AddressLiteral src3, int vector_len, Register rscratch) {
  assert(rscratch != noreg || always_reachable(src3), "missing");

  if (reachable(src3)) {
    vpternlogq(dst, imm8, src2, as_Address(src3), vector_len);
  } else {
    lea(rscratch, src3);
    vpternlogq(dst, imm8, src2, Address(rscratch, 0), vector_len);
  }
}

#if COMPILER2_OR_JVMCI

void MacroAssembler::fill_masked(BasicType bt, Address dst, XMMRegister xmm, KRegister mask,
                                 Register length, Register temp, int vec_enc) {
  // Computing mask for predicated vector store.
  movptr(temp, -1);
  bzhiq(temp, temp, length);
  kmov(mask, temp);
  evmovdqu(bt, mask, dst, xmm, true, vec_enc);
}

// Set memory operation for length "less than" 64 bytes.
void MacroAssembler::fill64_masked(uint shift, Register dst, int disp,
                                       XMMRegister xmm, KRegister mask, Register length,
                                       Register temp, bool use64byteVector) {
  assert(MaxVectorSize >= 32, "vector length should be >= 32");
  const BasicType type[] = { T_BYTE, T_SHORT, T_INT, T_LONG};
  if (!use64byteVector) {
    fill32(dst, disp, xmm);
    subptr(length, 32 >> shift);
    fill32_masked(shift, dst, disp + 32, xmm, mask, length, temp);
  } else {
    assert(MaxVectorSize == 64, "vector length != 64");
    fill_masked(type[shift], Address(dst, disp), xmm, mask, length, temp, Assembler::AVX_512bit);
  }
}


void MacroAssembler::fill32_masked(uint shift, Register dst, int disp,
                                       XMMRegister xmm, KRegister mask, Register length,
                                       Register temp) {
  assert(MaxVectorSize >= 32, "vector length should be >= 32");
  const BasicType type[] = { T_BYTE, T_SHORT, T_INT, T_LONG};
  fill_masked(type[shift], Address(dst, disp), xmm, mask, length, temp, Assembler::AVX_256bit);
}


void MacroAssembler::fill32(Address dst, XMMRegister xmm) {
  assert(MaxVectorSize >= 32, "vector length should be >= 32");
  vmovdqu(dst, xmm);
}

void MacroAssembler::fill32(Register dst, int disp, XMMRegister xmm) {
  fill32(Address(dst, disp), xmm);
}

void MacroAssembler::fill64(Address dst, XMMRegister xmm, bool use64byteVector) {
  assert(MaxVectorSize >= 32, "vector length should be >= 32");
  if (!use64byteVector) {
    fill32(dst, xmm);
    fill32(dst.plus_disp(32), xmm);
  } else {
    evmovdquq(dst, xmm, Assembler::AVX_512bit);
  }
}

void MacroAssembler::fill64(Register dst, int disp, XMMRegister xmm, bool use64byteVector) {
  fill64(Address(dst, disp), xmm, use64byteVector);
}

void MacroAssembler::generate_fill_avx3(BasicType type, Register to, Register value,
                                        Register count, Register rtmp, XMMRegister xtmp) {
  Label L_exit;
  Label L_fill_start;
  Label L_fill_64_bytes;
  Label L_fill_96_bytes;
  Label L_fill_128_bytes;
  Label L_fill_128_bytes_loop;
  Label L_fill_128_loop_header;
  Label L_fill_128_bytes_loop_header;
  Label L_fill_128_bytes_loop_pre_header;
  Label L_fill_zmm_sequence;

  int shift = -1;
  int avx3threshold = VM_Version::avx3_threshold();
  switch(type) {
    case T_BYTE:  shift = 0;
      break;
    case T_SHORT: shift = 1;
      break;
    case T_INT:   shift = 2;
      break;
    /* Uncomment when LONG fill stubs are supported.
    case T_LONG:  shift = 3;
      break;
    */
    default:
      fatal("Unhandled type: %s\n", type2name(type));
  }

  if ((avx3threshold != 0)  || (MaxVectorSize == 32)) {

    if (MaxVectorSize == 64) {
      cmpq(count, avx3threshold >> shift);
      jcc(Assembler::greater, L_fill_zmm_sequence);
    }

    evpbroadcast(type, xtmp, value, Assembler::AVX_256bit);

    bind(L_fill_start);

    cmpq(count, 32 >> shift);
    jccb(Assembler::greater, L_fill_64_bytes);
    fill32_masked(shift, to, 0, xtmp, k2, count, rtmp);
    jmp(L_exit);

    bind(L_fill_64_bytes);
    cmpq(count, 64 >> shift);
    jccb(Assembler::greater, L_fill_96_bytes);
    fill64_masked(shift, to, 0, xtmp, k2, count, rtmp);
    jmp(L_exit);

    bind(L_fill_96_bytes);
    cmpq(count, 96 >> shift);
    jccb(Assembler::greater, L_fill_128_bytes);
    fill64(to, 0, xtmp);
    subq(count, 64 >> shift);
    fill32_masked(shift, to, 64, xtmp, k2, count, rtmp);
    jmp(L_exit);

    bind(L_fill_128_bytes);
    cmpq(count, 128 >> shift);
    jccb(Assembler::greater, L_fill_128_bytes_loop_pre_header);
    fill64(to, 0, xtmp);
    fill32(to, 64, xtmp);
    subq(count, 96 >> shift);
    fill32_masked(shift, to, 96, xtmp, k2, count, rtmp);
    jmp(L_exit);

    bind(L_fill_128_bytes_loop_pre_header);
    {
      mov(rtmp, to);
      andq(rtmp, 31);
      jccb(Assembler::zero, L_fill_128_bytes_loop_header);
      negq(rtmp);
      addq(rtmp, 32);
      mov64(r8, -1L);
      bzhiq(r8, r8, rtmp);
      kmovql(k2, r8);
      evmovdqu(T_BYTE, k2, Address(to, 0), xtmp, true, Assembler::AVX_256bit);
      addq(to, rtmp);
      shrq(rtmp, shift);
      subq(count, rtmp);
    }

    cmpq(count, 128 >> shift);
    jcc(Assembler::less, L_fill_start);

    bind(L_fill_128_bytes_loop_header);
    subq(count, 128 >> shift);

    align32();
    bind(L_fill_128_bytes_loop);
      fill64(to, 0, xtmp);
      fill64(to, 64, xtmp);
      addq(to, 128);
      subq(count, 128 >> shift);
      jccb(Assembler::greaterEqual, L_fill_128_bytes_loop);

    addq(count, 128 >> shift);
    jcc(Assembler::zero, L_exit);
    jmp(L_fill_start);
  }

  if (MaxVectorSize == 64) {
    // Sequence using 64 byte ZMM register.
    Label L_fill_128_bytes_zmm;
    Label L_fill_192_bytes_zmm;
    Label L_fill_192_bytes_loop_zmm;
    Label L_fill_192_bytes_loop_header_zmm;
    Label L_fill_192_bytes_loop_pre_header_zmm;
    Label L_fill_start_zmm_sequence;

    bind(L_fill_zmm_sequence);
    evpbroadcast(type, xtmp, value, Assembler::AVX_512bit);

    bind(L_fill_start_zmm_sequence);
    cmpq(count, 64 >> shift);
    jccb(Assembler::greater, L_fill_128_bytes_zmm);
    fill64_masked(shift, to, 0, xtmp, k2, count, rtmp, true);
    jmp(L_exit);

    bind(L_fill_128_bytes_zmm);
    cmpq(count, 128 >> shift);
    jccb(Assembler::greater, L_fill_192_bytes_zmm);
    fill64(to, 0, xtmp, true);
    subq(count, 64 >> shift);
    fill64_masked(shift, to, 64, xtmp, k2, count, rtmp, true);
    jmp(L_exit);

    bind(L_fill_192_bytes_zmm);
    cmpq(count, 192 >> shift);
    jccb(Assembler::greater, L_fill_192_bytes_loop_pre_header_zmm);
    fill64(to, 0, xtmp, true);
    fill64(to, 64, xtmp, true);
    subq(count, 128 >> shift);
    fill64_masked(shift, to, 128, xtmp, k2, count, rtmp, true);
    jmp(L_exit);

    bind(L_fill_192_bytes_loop_pre_header_zmm);
    {
      movq(rtmp, to);
      andq(rtmp, 63);
      jccb(Assembler::zero, L_fill_192_bytes_loop_header_zmm);
      negq(rtmp);
      addq(rtmp, 64);
      mov64(r8, -1L);
      bzhiq(r8, r8, rtmp);
      kmovql(k2, r8);
      evmovdqu(T_BYTE, k2, Address(to, 0), xtmp, true, Assembler::AVX_512bit);
      addq(to, rtmp);
      shrq(rtmp, shift);
      subq(count, rtmp);
    }

    cmpq(count, 192 >> shift);
    jcc(Assembler::less, L_fill_start_zmm_sequence);

    bind(L_fill_192_bytes_loop_header_zmm);
    subq(count, 192 >> shift);

    align32();
    bind(L_fill_192_bytes_loop_zmm);
      fill64(to, 0, xtmp, true);
      fill64(to, 64, xtmp, true);
      fill64(to, 128, xtmp, true);
      addq(to, 192);
      subq(count, 192 >> shift);
      jccb(Assembler::greaterEqual, L_fill_192_bytes_loop_zmm);

    addq(count, 192 >> shift);
    jcc(Assembler::zero, L_exit);
    jmp(L_fill_start_zmm_sequence);
  }
  bind(L_exit);
}
#endif //COMPILER2_OR_JVMCI


void MacroAssembler::convert_f2i(Register dst, XMMRegister src) {
  Label done;
  cvttss2sil(dst, src);
  // Conversion instructions do not match JLS for overflow, underflow and NaN -> fixup in stub
  cmpl(dst, 0x80000000); // float_sign_flip
  jccb(Assembler::notEqual, done);
  subptr(rsp, 8);
  movflt(Address(rsp, 0), src);
  call(RuntimeAddress(CAST_FROM_FN_PTR(address, StubRoutines::x86::f2i_fixup())));
  pop(dst);
  bind(done);
}

void MacroAssembler::convert_d2i(Register dst, XMMRegister src) {
  Label done;
  cvttsd2sil(dst, src);
  // Conversion instructions do not match JLS for overflow, underflow and NaN -> fixup in stub
  cmpl(dst, 0x80000000); // float_sign_flip
  jccb(Assembler::notEqual, done);
  subptr(rsp, 8);
  movdbl(Address(rsp, 0), src);
  call(RuntimeAddress(CAST_FROM_FN_PTR(address, StubRoutines::x86::d2i_fixup())));
  pop(dst);
  bind(done);
}

void MacroAssembler::convert_f2l(Register dst, XMMRegister src) {
  Label done;
  cvttss2siq(dst, src);
  cmp64(dst, ExternalAddress((address) StubRoutines::x86::double_sign_flip()));
  jccb(Assembler::notEqual, done);
  subptr(rsp, 8);
  movflt(Address(rsp, 0), src);
  call(RuntimeAddress(CAST_FROM_FN_PTR(address, StubRoutines::x86::f2l_fixup())));
  pop(dst);
  bind(done);
}

void MacroAssembler::round_float(Register dst, XMMRegister src, Register rtmp, Register rcx) {
  // Following code is line by line assembly translation rounding algorithm.
  // Please refer to java.lang.Math.round(float) algorithm for details.
  const int32_t FloatConsts_EXP_BIT_MASK = 0x7F800000;
  const int32_t FloatConsts_SIGNIFICAND_WIDTH = 24;
  const int32_t FloatConsts_EXP_BIAS = 127;
  const int32_t FloatConsts_SIGNIF_BIT_MASK = 0x007FFFFF;
  const int32_t MINUS_32 = 0xFFFFFFE0;
  Label L_special_case, L_block1, L_exit;
  movl(rtmp, FloatConsts_EXP_BIT_MASK);
  movdl(dst, src);
  andl(dst, rtmp);
  sarl(dst, FloatConsts_SIGNIFICAND_WIDTH - 1);
  movl(rtmp, FloatConsts_SIGNIFICAND_WIDTH - 2 + FloatConsts_EXP_BIAS);
  subl(rtmp, dst);
  movl(rcx, rtmp);
  movl(dst, MINUS_32);
  testl(rtmp, dst);
  jccb(Assembler::notEqual, L_special_case);
  movdl(dst, src);
  andl(dst, FloatConsts_SIGNIF_BIT_MASK);
  orl(dst, FloatConsts_SIGNIF_BIT_MASK + 1);
  movdl(rtmp, src);
  testl(rtmp, rtmp);
  jccb(Assembler::greaterEqual, L_block1);
  negl(dst);
  bind(L_block1);
  sarl(dst);
  addl(dst, 0x1);
  sarl(dst, 0x1);
  jmp(L_exit);
  bind(L_special_case);
  convert_f2i(dst, src);
  bind(L_exit);
}

void MacroAssembler::round_double(Register dst, XMMRegister src, Register rtmp, Register rcx) {
  // Following code is line by line assembly translation rounding algorithm.
  // Please refer to java.lang.Math.round(double) algorithm for details.
  const int64_t DoubleConsts_EXP_BIT_MASK = 0x7FF0000000000000L;
  const int64_t DoubleConsts_SIGNIFICAND_WIDTH = 53;
  const int64_t DoubleConsts_EXP_BIAS = 1023;
  const int64_t DoubleConsts_SIGNIF_BIT_MASK = 0x000FFFFFFFFFFFFFL;
  const int64_t MINUS_64 = 0xFFFFFFFFFFFFFFC0L;
  Label L_special_case, L_block1, L_exit;
  mov64(rtmp, DoubleConsts_EXP_BIT_MASK);
  movq(dst, src);
  andq(dst, rtmp);
  sarq(dst, DoubleConsts_SIGNIFICAND_WIDTH - 1);
  mov64(rtmp, DoubleConsts_SIGNIFICAND_WIDTH - 2 + DoubleConsts_EXP_BIAS);
  subq(rtmp, dst);
  movq(rcx, rtmp);
  mov64(dst, MINUS_64);
  testq(rtmp, dst);
  jccb(Assembler::notEqual, L_special_case);
  movq(dst, src);
  mov64(rtmp, DoubleConsts_SIGNIF_BIT_MASK);
  andq(dst, rtmp);
  mov64(rtmp, DoubleConsts_SIGNIF_BIT_MASK + 1);
  orq(dst, rtmp);
  movq(rtmp, src);
  testq(rtmp, rtmp);
  jccb(Assembler::greaterEqual, L_block1);
  negq(dst);
  bind(L_block1);
  sarq(dst);
  addq(dst, 0x1);
  sarq(dst, 0x1);
  jmp(L_exit);
  bind(L_special_case);
  convert_d2l(dst, src);
  bind(L_exit);
}

void MacroAssembler::convert_d2l(Register dst, XMMRegister src) {
  Label done;
  cvttsd2siq(dst, src);
  cmp64(dst, ExternalAddress((address) StubRoutines::x86::double_sign_flip()));
  jccb(Assembler::notEqual, done);
  subptr(rsp, 8);
  movdbl(Address(rsp, 0), src);
  call(RuntimeAddress(CAST_FROM_FN_PTR(address, StubRoutines::x86::d2l_fixup())));
  pop(dst);
  bind(done);
}

void MacroAssembler::cache_wb(Address line)
{
  // 64 bit cpus always support clflush
  assert(VM_Version::supports_clflush(), "clflush should be available");
  bool optimized = VM_Version::supports_clflushopt();
  bool no_evict = VM_Version::supports_clwb();

  // prefer clwb (writeback without evict) otherwise
  // prefer clflushopt (potentially parallel writeback with evict)
  // otherwise fallback on clflush (serial writeback with evict)

  if (optimized) {
    if (no_evict) {
      clwb(line);
    } else {
      clflushopt(line);
    }
  } else {
    // no need for fence when using CLFLUSH
    clflush(line);
  }
}

void MacroAssembler::cache_wbsync(bool is_pre)
{
  assert(VM_Version::supports_clflush(), "clflush should be available");
  bool optimized = VM_Version::supports_clflushopt();
  bool no_evict = VM_Version::supports_clwb();

  // pick the correct implementation

  if (!is_pre && (optimized || no_evict)) {
    // need an sfence for post flush when using clflushopt or clwb
    // otherwise no no need for any synchroniaztion

    sfence();
  }
}

Assembler::Condition MacroAssembler::negate_condition(Assembler::Condition cond) {
  switch (cond) {
    // Note some conditions are synonyms for others
    case Assembler::zero:         return Assembler::notZero;
    case Assembler::notZero:      return Assembler::zero;
    case Assembler::less:         return Assembler::greaterEqual;
    case Assembler::lessEqual:    return Assembler::greater;
    case Assembler::greater:      return Assembler::lessEqual;
    case Assembler::greaterEqual: return Assembler::less;
    case Assembler::below:        return Assembler::aboveEqual;
    case Assembler::belowEqual:   return Assembler::above;
    case Assembler::above:        return Assembler::belowEqual;
    case Assembler::aboveEqual:   return Assembler::below;
    case Assembler::overflow:     return Assembler::noOverflow;
    case Assembler::noOverflow:   return Assembler::overflow;
    case Assembler::negative:     return Assembler::positive;
    case Assembler::positive:     return Assembler::negative;
    case Assembler::parity:       return Assembler::noParity;
    case Assembler::noParity:     return Assembler::parity;
  }
  ShouldNotReachHere(); return Assembler::overflow;
}

// This is simply a call to Thread::current()
void MacroAssembler::get_thread_slow(Register thread) {
  if (thread != rax) {
    push(rax);
  }
  push(rdi);
  push(rsi);
  push(rdx);
  push(rcx);
  push(r8);
  push(r9);
  push(r10);
  push(r11);

  MacroAssembler::call_VM_leaf_base(CAST_FROM_FN_PTR(address, Thread::current), 0);

  pop(r11);
  pop(r10);
  pop(r9);
  pop(r8);
  pop(rcx);
  pop(rdx);
  pop(rsi);
  pop(rdi);
  if (thread != rax) {
    mov(thread, rax);
    pop(rax);
  }
}

void MacroAssembler::check_stack_alignment(Register sp, const char* msg, unsigned bias, Register tmp) {
  Label L_stack_ok;
  if (bias == 0) {
    testptr(sp, 2 * wordSize - 1);
  } else {
    // lea(tmp, Address(rsp, bias);
    mov(tmp, sp);
    addptr(tmp, bias);
    testptr(tmp, 2 * wordSize - 1);
  }
  jcc(Assembler::equal, L_stack_ok);
  block_comment(msg);
  stop(msg);
  bind(L_stack_ok);
}

// Implements lightweight-locking.
//
// obj: the object to be locked
// reg_rax: rax
// thread: the thread which attempts to lock obj
// tmp: a temporary register
void MacroAssembler::lightweight_lock(Register basic_lock, Register obj, Register reg_rax, Register tmp, Label& slow) {
  Register thread = r15_thread;

  assert(reg_rax == rax, "");
  assert_different_registers(basic_lock, obj, reg_rax, thread, tmp);

  Label push;
  const Register top = tmp;

  // Preload the markWord. It is important that this is the first
  // instruction emitted as it is part of C1's null check semantics.
  movptr(reg_rax, Address(obj, oopDesc::mark_offset_in_bytes()));

  if (UseObjectMonitorTable) {
    // Clear cache in case fast locking succeeds or we need to take the slow-path.
    movptr(Address(basic_lock, BasicObjectLock::lock_offset() + in_ByteSize((BasicLock::object_monitor_cache_offset_in_bytes()))), 0);
  }

  if (DiagnoseSyncOnValueBasedClasses != 0) {
    load_klass(tmp, obj, rscratch1);
    testb(Address(tmp, Klass::misc_flags_offset()), KlassFlags::_misc_is_value_based_class);
    jcc(Assembler::notZero, slow);
  }

  // Load top.
  movl(top, Address(thread, JavaThread::lock_stack_top_offset()));

  // Check if the lock-stack is full.
  cmpl(top, LockStack::end_offset());
  jcc(Assembler::greaterEqual, slow);

  // Check for recursion.
  cmpptr(obj, Address(thread, top, Address::times_1, -oopSize));
  jcc(Assembler::equal, push);

  // Check header for monitor (0b10).
  testptr(reg_rax, markWord::monitor_value);
  jcc(Assembler::notZero, slow);

  // Try to lock. Transition lock bits 0b01 => 0b00
  movptr(tmp, reg_rax);
  andptr(tmp, ~(int32_t)markWord::unlocked_value);
  orptr(reg_rax, markWord::unlocked_value);
  lock(); cmpxchgptr(tmp, Address(obj, oopDesc::mark_offset_in_bytes()));
  jcc(Assembler::notEqual, slow);

  // Restore top, CAS clobbers register.
  movl(top, Address(thread, JavaThread::lock_stack_top_offset()));

  bind(push);
  // After successful lock, push object on lock-stack.
  movptr(Address(thread, top), obj);
  incrementl(top, oopSize);
  movl(Address(thread, JavaThread::lock_stack_top_offset()), top);
}

// Implements lightweight-unlocking.
//
// obj: the object to be unlocked
// reg_rax: rax
// thread: the thread
// tmp: a temporary register
void MacroAssembler::lightweight_unlock(Register obj, Register reg_rax, Register tmp, Label& slow) {
  Register thread = r15_thread;

  assert(reg_rax == rax, "");
  assert_different_registers(obj, reg_rax, thread, tmp);

  Label unlocked, push_and_slow;
  const Register top = tmp;

  // Check if obj is top of lock-stack.
  movl(top, Address(thread, JavaThread::lock_stack_top_offset()));
  cmpptr(obj, Address(thread, top, Address::times_1, -oopSize));
  jcc(Assembler::notEqual, slow);

  // Pop lock-stack.
  DEBUG_ONLY(movptr(Address(thread, top, Address::times_1, -oopSize), 0);)
  subl(Address(thread, JavaThread::lock_stack_top_offset()), oopSize);

  // Check if recursive.
  cmpptr(obj, Address(thread, top, Address::times_1, -2 * oopSize));
  jcc(Assembler::equal, unlocked);

  // Not recursive. Check header for monitor (0b10).
  movptr(reg_rax, Address(obj, oopDesc::mark_offset_in_bytes()));
  testptr(reg_rax, markWord::monitor_value);
  jcc(Assembler::notZero, push_and_slow);

#ifdef ASSERT
  // Check header not unlocked (0b01).
  Label not_unlocked;
  testptr(reg_rax, markWord::unlocked_value);
  jcc(Assembler::zero, not_unlocked);
  stop("lightweight_unlock already unlocked");
  bind(not_unlocked);
#endif

  // Try to unlock. Transition lock bits 0b00 => 0b01
  movptr(tmp, reg_rax);
  orptr(tmp, markWord::unlocked_value);
  lock(); cmpxchgptr(tmp, Address(obj, oopDesc::mark_offset_in_bytes()));
  jcc(Assembler::equal, unlocked);

  bind(push_and_slow);
  // Restore lock-stack and handle the unlock in runtime.
#ifdef ASSERT
  movl(top, Address(thread, JavaThread::lock_stack_top_offset()));
  movptr(Address(thread, top), obj);
#endif
  addl(Address(thread, JavaThread::lock_stack_top_offset()), oopSize);
  jmp(slow);

  bind(unlocked);
}

// Saves legacy GPRs state on stack.
void MacroAssembler::save_legacy_gprs() {
  subq(rsp, 16 * wordSize);
  movq(Address(rsp, 15 * wordSize), rax);
  movq(Address(rsp, 14 * wordSize), rcx);
  movq(Address(rsp, 13 * wordSize), rdx);
  movq(Address(rsp, 12 * wordSize), rbx);
  movq(Address(rsp, 10 * wordSize), rbp);
  movq(Address(rsp, 9 * wordSize), rsi);
  movq(Address(rsp, 8 * wordSize), rdi);
  movq(Address(rsp, 7 * wordSize), r8);
  movq(Address(rsp, 6 * wordSize), r9);
  movq(Address(rsp, 5 * wordSize), r10);
  movq(Address(rsp, 4 * wordSize), r11);
  movq(Address(rsp, 3 * wordSize), r12);
  movq(Address(rsp, 2 * wordSize), r13);
  movq(Address(rsp, wordSize), r14);
  movq(Address(rsp, 0), r15);
}

// Resotres back legacy GPRs state from stack.
void MacroAssembler::restore_legacy_gprs() {
  movq(r15, Address(rsp, 0));
  movq(r14, Address(rsp, wordSize));
  movq(r13, Address(rsp, 2 * wordSize));
  movq(r12, Address(rsp, 3 * wordSize));
  movq(r11, Address(rsp, 4 * wordSize));
  movq(r10, Address(rsp, 5 * wordSize));
  movq(r9,  Address(rsp, 6 * wordSize));
  movq(r8,  Address(rsp, 7 * wordSize));
  movq(rdi, Address(rsp, 8 * wordSize));
  movq(rsi, Address(rsp, 9 * wordSize));
  movq(rbp, Address(rsp, 10 * wordSize));
  movq(rbx, Address(rsp, 12 * wordSize));
  movq(rdx, Address(rsp, 13 * wordSize));
  movq(rcx, Address(rsp, 14 * wordSize));
  movq(rax, Address(rsp, 15 * wordSize));
  addq(rsp, 16 * wordSize);
}

void MacroAssembler::load_aotrc_address(Register reg, address a) {
#if INCLUDE_CDS
  assert(AOTRuntimeConstants::contains(a), "address out of range for data area");
  if (AOTCodeCache::is_on_for_write()) {
    // all aotrc field addresses should be registered in the AOTCodeCache address table
    lea(reg, ExternalAddress(a));
  } else {
    mov64(reg, (uint64_t)a);
  }
#else
  ShouldNotReachHere();
#endif
}

void MacroAssembler::setcc(Assembler::Condition comparison, Register dst) {
  if (VM_Version::supports_apx_f()) {
    esetzucc(comparison, dst);
  } else {
    setb(comparison, dst);
    movzbl(dst, dst);
  }
<<<<<<< HEAD
}

#endif
=======
}
>>>>>>> 9c86ac27
<|MERGE_RESOLUTION|>--- conflicted
+++ resolved
@@ -9749,10 +9749,4 @@
     setb(comparison, dst);
     movzbl(dst, dst);
   }
-<<<<<<< HEAD
-}
-
-#endif
-=======
-}
->>>>>>> 9c86ac27
+}