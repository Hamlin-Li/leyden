--- conflicted
+++ resolved
@@ -271,13 +271,9 @@
   // Setup code generation tools
   const char* name = OptoRuntime::stub_name(OptoStubId::exception_id);
   CodeBuffer buffer(name, 2048, 1024);
-<<<<<<< HEAD
-=======
   if (buffer.blob() == nullptr) {
     return nullptr;
   }
-  MacroAssembler* masm = new MacroAssembler(&buffer);
->>>>>>> c116b18b
 
   int pc_offset = 0;
   if (AOTCodeCache::load_exception_blob(&buffer, &pc_offset)) {
