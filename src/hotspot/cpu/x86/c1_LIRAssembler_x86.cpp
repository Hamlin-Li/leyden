--- conflicted
+++ resolved
@@ -533,8 +533,6 @@
 
     case T_LONG: {
       assert(patch_code == lir_patch_none, "no patching handled here");
-<<<<<<< HEAD
-#ifdef _LP64
       if (SCCache::is_on_for_write()) {
         // SCA needs relocation info for card table base
         address b = c->as_pointer();
@@ -547,8 +545,6 @@
           break;
         }
       }
-=======
->>>>>>> e3f26b05
       __ movptr(dest->as_register_lo(), (intptr_t)c->as_jlong());
       break;
     }
