--- conflicted
+++ resolved
@@ -577,26 +577,6 @@
     char *pslash;
     os::jvm_path(buf, bufsize);
 
-<<<<<<< HEAD
-    // Found the full path to the binary. Note the code
-    // is based on the known JDK directory structure:
-    //
-    //   <jdk_path>/lib/{client|server|hotspot}/libjvm.so
-    //
-    // or
-    //
-    //   <jdk_path>/bin/<static_binary>
-#define JVM_LIB_NAME "libjvm.so"
-    pslash = strrchr(buf, '/');
-    if (pslash != nullptr) {
-      if (strncmp(pslash + 1, JVM_LIB_NAME, strlen(JVM_LIB_NAME)) == 0) {
-        // Binary name is libjvm.so. Get rid of /libjvm.so. 
-        *pslash = '\0';
-      }
-
-      // Get rid of /{client|server|hotspot}, if binary is libjvm.so.
-      // Or, cut off /<binary_name>.
-=======
     // Found the full path to the binary. It is normally of this structure:
     //   <jdk_path>/lib/<hotspot_variant>/libjvm.so
     // but can also be like this for a statically linked binary:
@@ -610,7 +590,6 @@
 
       // Get rid of /<hotspot_variant>, if binary is libjvm.so,
       // or cut off /<executable>, if it is a statically linked binary.
->>>>>>> 1ca76445
       pslash = strrchr(buf, '/');
       if (pslash != nullptr) {
         *pslash = '\0';
@@ -618,13 +597,8 @@
     }
     Arguments::set_dll_dir(buf);
 
-<<<<<<< HEAD
-    // Get rid of /lib, if binary is libjvm.so.
-    // Or, cut off /bin.
-=======
     // Get rid of /lib, if binary is libjvm.so,
     // or cut off /bin, if it is a statically linked binary.
->>>>>>> 1ca76445
     if (pslash != nullptr) {
       pslash = strrchr(buf, '/');
       if (pslash != nullptr) {
