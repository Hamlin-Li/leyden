/*
 * Copyright (c) 1997, 2025, Oracle and/or its affiliates. All rights reserved.
 * DO NOT ALTER OR REMOVE COPYRIGHT NOTICES OR THIS FILE HEADER.
 *
 * This code is free software; you can redistribute it and/or modify it
 * under the terms of the GNU General Public License version 2 only, as
 * published by the Free Software Foundation.
 *
 * This code is distributed in the hope that it will be useful, but WITHOUT
 * ANY WARRANTY; without even the implied warranty of MERCHANTABILITY or
 * FITNESS FOR A PARTICULAR PURPOSE.  See the GNU General Public License
 * version 2 for more details (a copy is included in the LICENSE file that
 * accompanied this code).
 *
 * You should have received a copy of the GNU General Public License version
 * 2 along with this work; if not, write to the Free Software Foundation,
 * Inc., 51 Franklin St, Fifth Floor, Boston, MA 02110-1301 USA.
 *
 * Please contact Oracle, 500 Oracle Parkway, Redwood Shores, CA 94065 USA
 * or visit www.oracle.com if you need additional information or have any
 * questions.
 *
 */

#include "asm/assembler.inline.hpp"
#include "code/codeCache.hpp"
#include "code/compiledIC.hpp"
#include "code/dependencies.hpp"
#include "code/nativeInst.hpp"
#include "code/nmethod.inline.hpp"
#include "code/scopeDesc.hpp"
#include "code/SCCache.hpp"
#include "compiler/abstractCompiler.hpp"
#include "compiler/compilationLog.hpp"
#include "compiler/compileBroker.hpp"
#include "compiler/compileLog.hpp"
#include "compiler/compileTask.hpp"
#include "compiler/compilerDirectives.hpp"
#include "compiler/compilerOracle.hpp"
#include "compiler/directivesParser.hpp"
#include "compiler/disassembler.hpp"
#include "compiler/oopMap.inline.hpp"
#include "gc/shared/barrierSet.hpp"
#include "gc/shared/barrierSetNMethod.hpp"
#include "gc/shared/classUnloadingContext.hpp"
#include "gc/shared/collectedHeap.hpp"
#include "interpreter/bytecode.inline.hpp"
#include "jvm.h"
#include "logging/log.hpp"
#include "logging/logStream.hpp"
#include "memory/allocation.inline.hpp"
#include "memory/resourceArea.hpp"
#include "memory/universe.hpp"
#include "oops/access.inline.hpp"
#include "oops/klass.inline.hpp"
#include "oops/method.inline.hpp"
#include "oops/methodData.hpp"
#include "oops/oop.inline.hpp"
#include "oops/weakHandle.inline.hpp"
#include "prims/jvmtiImpl.hpp"
#include "prims/jvmtiThreadState.hpp"
#include "prims/methodHandles.hpp"
#include "runtime/continuation.hpp"
#include "runtime/atomic.hpp"
#include "runtime/deoptimization.hpp"
#include "runtime/flags/flagSetting.hpp"
#include "runtime/frame.inline.hpp"
#include "runtime/handles.inline.hpp"
#include "runtime/jniHandles.inline.hpp"
#include "runtime/orderAccess.hpp"
#include "runtime/os.hpp"
#include "runtime/safepointVerifiers.hpp"
#include "runtime/serviceThread.hpp"
#include "runtime/sharedRuntime.hpp"
#include "runtime/signature.hpp"
#include "runtime/threadWXSetters.inline.hpp"
#include "runtime/vmThread.hpp"
#include "utilities/align.hpp"
#include "utilities/copy.hpp"
#include "utilities/dtrace.hpp"
#include "utilities/events.hpp"
#include "utilities/globalDefinitions.hpp"
#include "utilities/resourceHash.hpp"
#include "utilities/xmlstream.hpp"
#if INCLUDE_JVMCI
#include "jvmci/jvmciRuntime.hpp"
#endif

#ifdef DTRACE_ENABLED

// Only bother with this argument setup if dtrace is available

#define DTRACE_METHOD_UNLOAD_PROBE(method)                                \
  {                                                                       \
    Method* m = (method);                                                 \
    if (m != nullptr) {                                                   \
      Symbol* klass_name = m->klass_name();                               \
      Symbol* name = m->name();                                           \
      Symbol* signature = m->signature();                                 \
      HOTSPOT_COMPILED_METHOD_UNLOAD(                                     \
        (char *) klass_name->bytes(), klass_name->utf8_length(),          \
        (char *) name->bytes(), name->utf8_length(),                      \
        (char *) signature->bytes(), signature->utf8_length());           \
    }                                                                     \
  }

#else //  ndef DTRACE_ENABLED

#define DTRACE_METHOD_UNLOAD_PROBE(method)

#endif

// Cast from int value to narrow type
#define CHECKED_CAST(result, T, thing)      \
  result = static_cast<T>(thing); \
  assert(static_cast<int>(result) == thing, "failed: %d != %d", static_cast<int>(result), thing);

//---------------------------------------------------------------------------------
// NMethod statistics
// They are printed under various flags, including:
//   PrintC1Statistics, PrintOptoStatistics, LogVMOutput, and LogCompilation.
// (In the latter two cases, they like other stats are printed to the log only.)

#ifndef PRODUCT
// These variables are put into one block to reduce relocations
// and make it simpler to print from the debugger.
struct java_nmethod_stats_struct {
  uint nmethod_count;
  uint total_nm_size;
  uint total_immut_size;
  uint total_mut_size;
  uint relocation_size;
  uint consts_size;
  uint insts_size;
  uint stub_size;
  uint oops_size;
  uint metadata_size;
  uint dependencies_size;
  uint nul_chk_table_size;
  uint handler_table_size;
  uint scopes_pcs_size;
  uint scopes_data_size;
#if INCLUDE_JVMCI
  uint speculations_size;
  uint jvmci_data_size;
#endif

  void note_nmethod(nmethod* nm) {
    nmethod_count += 1;
    total_nm_size       += nm->size();
    total_immut_size    += nm->immutable_data_size();
    total_mut_size      += nm->mutable_data_size();
    relocation_size     += nm->relocation_size();
    consts_size         += nm->consts_size();
    insts_size          += nm->insts_size();
    stub_size           += nm->stub_size();
    oops_size           += nm->oops_size();
    metadata_size       += nm->metadata_size();
    scopes_data_size    += nm->scopes_data_size();
    scopes_pcs_size     += nm->scopes_pcs_size();
    dependencies_size   += nm->dependencies_size();
    handler_table_size  += nm->handler_table_size();
    nul_chk_table_size  += nm->nul_chk_table_size();
#if INCLUDE_JVMCI
    speculations_size   += nm->speculations_size();
    jvmci_data_size     += nm->jvmci_data_size();
#endif
  }
  void print_nmethod_stats(const char* name) {
    if (nmethod_count == 0)  return;
    tty->print_cr("Statistics for %u bytecoded nmethods for %s:", nmethod_count, name);
    uint total_size = total_nm_size + total_immut_size + total_mut_size;
    if (total_nm_size != 0) {
      tty->print_cr(" total size      = %u (100%%)", total_size);
      tty->print_cr(" in CodeCache    = %u (%f%%)", total_nm_size, (total_nm_size * 100.0f)/total_size);
    }
    uint header_size = (uint)(nmethod_count * sizeof(nmethod));
    if (nmethod_count != 0) {
      tty->print_cr("   header        = %u (%f%%)", header_size, (header_size * 100.0f)/total_nm_size);
    }
    if (consts_size != 0) {
      tty->print_cr("   constants     = %u (%f%%)", consts_size, (consts_size * 100.0f)/total_nm_size);
    }
    if (insts_size != 0) {
      tty->print_cr("   main code     = %u (%f%%)", insts_size, (insts_size * 100.0f)/total_nm_size);
    }
    if (stub_size != 0) {
      tty->print_cr("   stub code     = %u (%f%%)", stub_size, (stub_size * 100.0f)/total_nm_size);
    }
    if (oops_size != 0) {
      tty->print_cr("   oops          = %u (%f%%)", oops_size, (oops_size * 100.0f)/total_nm_size);
    }
    if (total_mut_size != 0) {
      tty->print_cr(" mutable data    = %u (%f%%)", total_mut_size, (total_mut_size * 100.0f)/total_size);
    }
    if (relocation_size != 0) {
      tty->print_cr("   relocation    = %u (%f%%)", relocation_size, (relocation_size * 100.0f)/total_mut_size);
    }
    if (metadata_size != 0) {
      tty->print_cr("   metadata      = %u (%f%%)", metadata_size, (metadata_size * 100.0f)/total_mut_size);
    }
#if INCLUDE_JVMCI
    if (jvmci_data_size != 0) {
      tty->print_cr("   JVMCI data    = %u (%f%%)", jvmci_data_size, (jvmci_data_size * 100.0f)/total_mut_size);
    }
#endif
    if (total_immut_size != 0) {
      tty->print_cr(" immutable data  = %u (%f%%)", total_immut_size, (total_immut_size * 100.0f)/total_size);
    }
    if (dependencies_size != 0) {
      tty->print_cr("   dependencies  = %u (%f%%)", dependencies_size, (dependencies_size * 100.0f)/total_immut_size);
    }
    if (nul_chk_table_size != 0) {
      tty->print_cr("   nul chk table = %u (%f%%)", nul_chk_table_size, (nul_chk_table_size * 100.0f)/total_immut_size);
    }
    if (handler_table_size != 0) {
      tty->print_cr("   handler table = %u (%f%%)", handler_table_size, (handler_table_size * 100.0f)/total_immut_size);
    }
    if (scopes_pcs_size != 0) {
      tty->print_cr("   scopes pcs    = %u (%f%%)", scopes_pcs_size, (scopes_pcs_size * 100.0f)/total_immut_size);
    }
    if (scopes_data_size != 0) {
      tty->print_cr("   scopes data   = %u (%f%%)", scopes_data_size, (scopes_data_size * 100.0f)/total_immut_size);
    }
#if INCLUDE_JVMCI
    if (speculations_size != 0) {
      tty->print_cr("   speculations  = %u (%f%%)", speculations_size, (speculations_size * 100.0f)/total_immut_size);
    }
#endif
  }
};

struct native_nmethod_stats_struct {
  uint native_nmethod_count;
  uint native_total_size;
  uint native_relocation_size;
  uint native_insts_size;
  uint native_oops_size;
  uint native_metadata_size;
  void note_native_nmethod(nmethod* nm) {
    native_nmethod_count += 1;
    native_total_size       += nm->size();
    native_relocation_size  += nm->relocation_size();
    native_insts_size       += nm->insts_size();
    native_oops_size        += nm->oops_size();
    native_metadata_size    += nm->metadata_size();
  }
  void print_native_nmethod_stats() {
    if (native_nmethod_count == 0)  return;
    tty->print_cr("Statistics for %u native nmethods:", native_nmethod_count);
    if (native_total_size != 0)       tty->print_cr(" N. total size  = %u", native_total_size);
    if (native_relocation_size != 0)  tty->print_cr(" N. relocation  = %u", native_relocation_size);
    if (native_insts_size != 0)       tty->print_cr(" N. main code   = %u", native_insts_size);
    if (native_oops_size != 0)        tty->print_cr(" N. oops        = %u", native_oops_size);
    if (native_metadata_size != 0)    tty->print_cr(" N. metadata    = %u", native_metadata_size);
  }
};

struct pc_nmethod_stats_struct {
  uint pc_desc_init;     // number of initialization of cache (= number of caches)
  uint pc_desc_queries;  // queries to nmethod::find_pc_desc
  uint pc_desc_approx;   // number of those which have approximate true
  uint pc_desc_repeats;  // number of _pc_descs[0] hits
  uint pc_desc_hits;     // number of LRU cache hits
  uint pc_desc_tests;    // total number of PcDesc examinations
  uint pc_desc_searches; // total number of quasi-binary search steps
  uint pc_desc_adds;     // number of LUR cache insertions

  void print_pc_stats() {
    tty->print_cr("PcDesc Statistics:  %u queries, %.2f comparisons per query",
                  pc_desc_queries,
                  (double)(pc_desc_tests + pc_desc_searches)
                  / pc_desc_queries);
    tty->print_cr("  caches=%d queries=%u/%u, hits=%u+%u, tests=%u+%u, adds=%u",
                  pc_desc_init,
                  pc_desc_queries, pc_desc_approx,
                  pc_desc_repeats, pc_desc_hits,
                  pc_desc_tests, pc_desc_searches, pc_desc_adds);
  }
};

#ifdef COMPILER1
static java_nmethod_stats_struct c1_java_nmethod_stats;
#endif
#ifdef COMPILER2
static java_nmethod_stats_struct c2_java_nmethod_stats;
#endif
#if INCLUDE_JVMCI
static java_nmethod_stats_struct jvmci_java_nmethod_stats;
#endif
static java_nmethod_stats_struct unknown_java_nmethod_stats;

static native_nmethod_stats_struct native_nmethod_stats;
static pc_nmethod_stats_struct pc_nmethod_stats;

static void note_java_nmethod(nmethod* nm) {
#ifdef COMPILER1
  if (nm->is_compiled_by_c1()) {
    c1_java_nmethod_stats.note_nmethod(nm);
  } else
#endif
#ifdef COMPILER2
  if (nm->is_compiled_by_c2()) {
    c2_java_nmethod_stats.note_nmethod(nm);
  } else
#endif
#if INCLUDE_JVMCI
  if (nm->is_compiled_by_jvmci()) {
    jvmci_java_nmethod_stats.note_nmethod(nm);
  } else
#endif
  {
    unknown_java_nmethod_stats.note_nmethod(nm);
  }
}
#endif // !PRODUCT

//---------------------------------------------------------------------------------


ExceptionCache::ExceptionCache(Handle exception, address pc, address handler) {
  assert(pc != nullptr, "Must be non null");
  assert(exception.not_null(), "Must be non null");
  assert(handler != nullptr, "Must be non null");

  _count = 0;
  _exception_type = exception->klass();
  _next = nullptr;
  _purge_list_next = nullptr;

  add_address_and_handler(pc,handler);
}


address ExceptionCache::match(Handle exception, address pc) {
  assert(pc != nullptr,"Must be non null");
  assert(exception.not_null(),"Must be non null");
  if (exception->klass() == exception_type()) {
    return (test_address(pc));
  }

  return nullptr;
}


bool ExceptionCache::match_exception_with_space(Handle exception) {
  assert(exception.not_null(),"Must be non null");
  if (exception->klass() == exception_type() && count() < cache_size) {
    return true;
  }
  return false;
}


address ExceptionCache::test_address(address addr) {
  int limit = count();
  for (int i = 0; i < limit; i++) {
    if (pc_at(i) == addr) {
      return handler_at(i);
    }
  }
  return nullptr;
}


bool ExceptionCache::add_address_and_handler(address addr, address handler) {
  if (test_address(addr) == handler) return true;

  int index = count();
  if (index < cache_size) {
    set_pc_at(index, addr);
    set_handler_at(index, handler);
    increment_count();
    return true;
  }
  return false;
}

ExceptionCache* ExceptionCache::next() {
  return Atomic::load(&_next);
}

void ExceptionCache::set_next(ExceptionCache *ec) {
  Atomic::store(&_next, ec);
}

//-----------------------------------------------------------------------------


// Helper used by both find_pc_desc methods.
static inline bool match_desc(PcDesc* pc, int pc_offset, bool approximate) {
  NOT_PRODUCT(++pc_nmethod_stats.pc_desc_tests);
  if (!approximate) {
    return pc->pc_offset() == pc_offset;
  } else {
    return (pc-1)->pc_offset() < pc_offset && pc_offset <= pc->pc_offset();
  }
}

void PcDescCache::init_to(PcDesc* initial_pc_desc) {
  NOT_PRODUCT(++pc_nmethod_stats.pc_desc_init);
  // initialize the cache by filling it with benign (non-null) values
  assert(initial_pc_desc != nullptr && initial_pc_desc->pc_offset() == PcDesc::lower_offset_limit,
         "must start with a sentinel");
  for (int i = 0; i < cache_size; i++) {
    _pc_descs[i] = initial_pc_desc;
  }
}

PcDesc* PcDescCache::find_pc_desc(int pc_offset, bool approximate) {
  // Note: one might think that caching the most recently
  // read value separately would be a win, but one would be
  // wrong.  When many threads are updating it, the cache
  // line it's in would bounce between caches, negating
  // any benefit.

  // In order to prevent race conditions do not load cache elements
  // repeatedly, but use a local copy:
  PcDesc* res;

  // Step one:  Check the most recently added value.
  res = _pc_descs[0];
  assert(res != nullptr, "PcDesc cache should be initialized already");

  // Approximate only here since PcDescContainer::find_pc_desc() checked for exact case.
  if (approximate && match_desc(res, pc_offset, approximate)) {
    NOT_PRODUCT(++pc_nmethod_stats.pc_desc_repeats);
    return res;
  }

  // Step two:  Check the rest of the LRU cache.
  for (int i = 1; i < cache_size; ++i) {
    res = _pc_descs[i];
    if (res->pc_offset() < 0) break;  // optimization: skip empty cache
    if (match_desc(res, pc_offset, approximate)) {
      NOT_PRODUCT(++pc_nmethod_stats.pc_desc_hits);
      return res;
    }
  }

  // Report failure.
  return nullptr;
}

void PcDescCache::add_pc_desc(PcDesc* pc_desc) {
  NOT_PRODUCT(++pc_nmethod_stats.pc_desc_adds);
  // Update the LRU cache by shifting pc_desc forward.
  for (int i = 0; i < cache_size; i++)  {
    PcDesc* next = _pc_descs[i];
    _pc_descs[i] = pc_desc;
    pc_desc = next;
  }
}

// adjust pcs_size so that it is a multiple of both oopSize and
// sizeof(PcDesc) (assumes that if sizeof(PcDesc) is not a multiple
// of oopSize, then 2*sizeof(PcDesc) is)
static int adjust_pcs_size(int pcs_size) {
  int nsize = align_up(pcs_size,   oopSize);
  if ((nsize % sizeof(PcDesc)) != 0) {
    nsize = pcs_size + sizeof(PcDesc);
  }
  assert((nsize % oopSize) == 0, "correct alignment");
  return nsize;
}

bool nmethod::is_method_handle_return(address return_pc) {
  if (!has_method_handle_invokes())  return false;
  PcDesc* pd = pc_desc_at(return_pc);
  if (pd == nullptr)
    return false;
  return pd->is_method_handle_invoke();
}

// Returns a string version of the method state.
const char* nmethod::state() const {
  int state = get_state();
  switch (state) {
  case not_installed:
    return "not installed";
  case in_use:
    return "in use";
  case not_entrant:
    return "not_entrant";
  default:
    fatal("unexpected method state: %d", state);
    return nullptr;
  }
}

void nmethod::set_deoptimized_done() {
  ConditionalMutexLocker ml(NMethodState_lock, !NMethodState_lock->owned_by_self(), Mutex::_no_safepoint_check_flag);
  if (_deoptimization_status != deoptimize_done) { // can't go backwards
    Atomic::store(&_deoptimization_status, deoptimize_done);
  }
}

ExceptionCache* nmethod::exception_cache_acquire() const {
  return Atomic::load_acquire(&_exception_cache);
}

void nmethod::add_exception_cache_entry(ExceptionCache* new_entry) {
  assert(ExceptionCache_lock->owned_by_self(),"Must hold the ExceptionCache_lock");
  assert(new_entry != nullptr,"Must be non null");
  assert(new_entry->next() == nullptr, "Must be null");

  for (;;) {
    ExceptionCache *ec = exception_cache();
    if (ec != nullptr) {
      Klass* ex_klass = ec->exception_type();
      if (!ex_klass->is_loader_alive()) {
        // We must guarantee that entries are not inserted with new next pointer
        // edges to ExceptionCache entries with dead klasses, due to bad interactions
        // with concurrent ExceptionCache cleanup. Therefore, the inserts roll
        // the head pointer forward to the first live ExceptionCache, so that the new
        // next pointers always point at live ExceptionCaches, that are not removed due
        // to concurrent ExceptionCache cleanup.
        ExceptionCache* next = ec->next();
        if (Atomic::cmpxchg(&_exception_cache, ec, next) == ec) {
          CodeCache::release_exception_cache(ec);
        }
        continue;
      }
      ec = exception_cache();
      if (ec != nullptr) {
        new_entry->set_next(ec);
      }
    }
    if (Atomic::cmpxchg(&_exception_cache, ec, new_entry) == ec) {
      return;
    }
  }
}

void nmethod::clean_exception_cache() {
  // For each nmethod, only a single thread may call this cleanup function
  // at the same time, whether called in STW cleanup or concurrent cleanup.
  // Note that if the GC is processing exception cache cleaning in a concurrent phase,
  // then a single writer may contend with cleaning up the head pointer to the
  // first ExceptionCache node that has a Klass* that is alive. That is fine,
  // as long as there is no concurrent cleanup of next pointers from concurrent writers.
  // And the concurrent writers do not clean up next pointers, only the head.
  // Also note that concurrent readers will walk through Klass* pointers that are not
  // alive. That does not cause ABA problems, because Klass* is deleted after
  // a handshake with all threads, after all stale ExceptionCaches have been
  // unlinked. That is also when the CodeCache::exception_cache_purge_list()
  // is deleted, with all ExceptionCache entries that were cleaned concurrently.
  // That similarly implies that CAS operations on ExceptionCache entries do not
  // suffer from ABA problems as unlinking and deletion is separated by a global
  // handshake operation.
  ExceptionCache* prev = nullptr;
  ExceptionCache* curr = exception_cache_acquire();

  while (curr != nullptr) {
    ExceptionCache* next = curr->next();

    if (!curr->exception_type()->is_loader_alive()) {
      if (prev == nullptr) {
        // Try to clean head; this is contended by concurrent inserts, that
        // both lazily clean the head, and insert entries at the head. If
        // the CAS fails, the operation is restarted.
        if (Atomic::cmpxchg(&_exception_cache, curr, next) != curr) {
          prev = nullptr;
          curr = exception_cache_acquire();
          continue;
        }
      } else {
        // It is impossible to during cleanup connect the next pointer to
        // an ExceptionCache that has not been published before a safepoint
        // prior to the cleanup. Therefore, release is not required.
        prev->set_next(next);
      }
      // prev stays the same.

      CodeCache::release_exception_cache(curr);
    } else {
      prev = curr;
    }

    curr = next;
  }
}

// public method for accessing the exception cache
// These are the public access methods.
address nmethod::handler_for_exception_and_pc(Handle exception, address pc) {
  // We never grab a lock to read the exception cache, so we may
  // have false negatives. This is okay, as it can only happen during
  // the first few exception lookups for a given nmethod.
  ExceptionCache* ec = exception_cache_acquire();
  while (ec != nullptr) {
    address ret_val;
    if ((ret_val = ec->match(exception,pc)) != nullptr) {
      return ret_val;
    }
    ec = ec->next();
  }
  return nullptr;
}

void nmethod::add_handler_for_exception_and_pc(Handle exception, address pc, address handler) {
  // There are potential race conditions during exception cache updates, so we
  // must own the ExceptionCache_lock before doing ANY modifications. Because
  // we don't lock during reads, it is possible to have several threads attempt
  // to update the cache with the same data. We need to check for already inserted
  // copies of the current data before adding it.

  MutexLocker ml(ExceptionCache_lock);
  ExceptionCache* target_entry = exception_cache_entry_for_exception(exception);

  if (target_entry == nullptr || !target_entry->add_address_and_handler(pc,handler)) {
    target_entry = new ExceptionCache(exception,pc,handler);
    add_exception_cache_entry(target_entry);
  }
}

// private method for handling exception cache
// These methods are private, and used to manipulate the exception cache
// directly.
ExceptionCache* nmethod::exception_cache_entry_for_exception(Handle exception) {
  ExceptionCache* ec = exception_cache_acquire();
  while (ec != nullptr) {
    if (ec->match_exception_with_space(exception)) {
      return ec;
    }
    ec = ec->next();
  }
  return nullptr;
}

bool nmethod::is_at_poll_return(address pc) {
  RelocIterator iter(this, pc, pc+1);
  while (iter.next()) {
    if (iter.type() == relocInfo::poll_return_type)
      return true;
  }
  return false;
}


bool nmethod::is_at_poll_or_poll_return(address pc) {
  RelocIterator iter(this, pc, pc+1);
  while (iter.next()) {
    relocInfo::relocType t = iter.type();
    if (t == relocInfo::poll_return_type || t == relocInfo::poll_type)
      return true;
  }
  return false;
}

void nmethod::verify_oop_relocations() {
  // Ensure sure that the code matches the current oop values
  RelocIterator iter(this, nullptr, nullptr);
  while (iter.next()) {
    if (iter.type() == relocInfo::oop_type) {
      oop_Relocation* reloc = iter.oop_reloc();
      if (!reloc->oop_is_immediate()) {
        reloc->verify_oop_relocation();
      }
    }
  }
}


ScopeDesc* nmethod::scope_desc_at(address pc) {
  PcDesc* pd = pc_desc_at(pc);
  guarantee(pd != nullptr, "scope must be present");
  return new ScopeDesc(this, pd);
}

ScopeDesc* nmethod::scope_desc_near(address pc) {
  PcDesc* pd = pc_desc_near(pc);
  guarantee(pd != nullptr, "scope must be present");
  return new ScopeDesc(this, pd);
}

address nmethod::oops_reloc_begin() const {
  // If the method is not entrant then a JMP is plastered over the
  // first few bytes.  If an oop in the old code was there, that oop
  // should not get GC'd.  Skip the first few bytes of oops on
  // not-entrant methods.
  if (frame_complete_offset() != CodeOffsets::frame_never_safe &&
      code_begin() + frame_complete_offset() >
      verified_entry_point() + NativeJump::instruction_size)
  {
    // If we have a frame_complete_offset after the native jump, then there
    // is no point trying to look for oops before that. This is a requirement
    // for being allowed to scan oops concurrently.
    return code_begin() + frame_complete_offset();
  }

  address low_boundary = verified_entry_point();
  if (!is_in_use()) {
    low_boundary += NativeJump::instruction_size;
    // %%% Note:  On SPARC we patch only a 4-byte trap, not a full NativeJump.
    // This means that the low_boundary is going to be a little too high.
    // This shouldn't matter, since oops of non-entrant methods are never used.
    // In fact, why are we bothering to look at oops in a non-entrant method??
  }
  return low_boundary;
}

// Method that knows how to preserve outgoing arguments at call. This method must be
// called with a frame corresponding to a Java invoke
void nmethod::preserve_callee_argument_oops(frame fr, const RegisterMap *reg_map, OopClosure* f) {
  if (method() == nullptr) {
    return;
  }

  // handle the case of an anchor explicitly set in continuation code that doesn't have a callee
  JavaThread* thread = reg_map->thread();
  if ((thread->has_last_Java_frame() && fr.sp() == thread->last_Java_sp())
      JVMTI_ONLY(|| (method()->is_continuation_enter_intrinsic() && thread->on_monitor_waited_event()))) {
    return;
  }

  if (!method()->is_native()) {
    address pc = fr.pc();
    bool has_receiver, has_appendix;
    Symbol* signature;

    // The method attached by JIT-compilers should be used, if present.
    // Bytecode can be inaccurate in such case.
    Method* callee = attached_method_before_pc(pc);
    if (callee != nullptr) {
      has_receiver = !(callee->access_flags().is_static());
      has_appendix = false;
      signature    = callee->signature();
    } else {
      SimpleScopeDesc ssd(this, pc);

      Bytecode_invoke call(methodHandle(Thread::current(), ssd.method()), ssd.bci());
      has_receiver = call.has_receiver();
      has_appendix = call.has_appendix();
      signature    = call.signature();
    }

    fr.oops_compiled_arguments_do(signature, has_receiver, has_appendix, reg_map, f);
  } else if (method()->is_continuation_enter_intrinsic()) {
    // This method only calls Continuation.enter()
    Symbol* signature = vmSymbols::continuationEnter_signature();
    fr.oops_compiled_arguments_do(signature, false, false, reg_map, f);
  }
}

Method* nmethod::attached_method(address call_instr) {
  assert(code_contains(call_instr), "not part of the nmethod");
  RelocIterator iter(this, call_instr, call_instr + 1);
  while (iter.next()) {
    if (iter.addr() == call_instr) {
      switch(iter.type()) {
        case relocInfo::static_call_type:      return iter.static_call_reloc()->method_value();
        case relocInfo::opt_virtual_call_type: return iter.opt_virtual_call_reloc()->method_value();
        case relocInfo::virtual_call_type:     return iter.virtual_call_reloc()->method_value();
        default:                               break;
      }
    }
  }
  return nullptr; // not found
}

Method* nmethod::attached_method_before_pc(address pc) {
  if (NativeCall::is_call_before(pc)) {
    NativeCall* ncall = nativeCall_before(pc);
    return attached_method(ncall->instruction_address());
  }
  return nullptr; // not a call
}

void nmethod::clear_inline_caches() {
  assert(SafepointSynchronize::is_at_safepoint(), "clearing of IC's only allowed at safepoint");
  RelocIterator iter(this);
  while (iter.next()) {
    iter.reloc()->clear_inline_cache();
  }
}

#ifdef ASSERT
// Check class_loader is alive for this bit of metadata.
class CheckClass : public MetadataClosure {
  void do_metadata(Metadata* md) {
    Klass* klass = nullptr;
    if (md->is_klass()) {
      klass = ((Klass*)md);
    } else if (md->is_method()) {
      klass = ((Method*)md)->method_holder();
    } else if (md->is_methodData()) {
      klass = ((MethodData*)md)->method()->method_holder();
    } else if (md->is_methodCounters()) {
      klass = ((MethodCounters*)md)->method()->method_holder();
    } else {
      md->print();
      ShouldNotReachHere();
    }
    assert(klass->is_loader_alive(), "must be alive");
  }
};
#endif // ASSERT


static void clean_ic_if_metadata_is_dead(CompiledIC *ic) {
  ic->clean_metadata();
}

// Clean references to unloaded nmethods at addr from this one, which is not unloaded.
template <typename CallsiteT>
static void clean_if_nmethod_is_unloaded(CallsiteT* callsite, nmethod* from,
                                         bool clean_all) {
  CodeBlob* cb = CodeCache::find_blob(callsite->destination());
  if (!cb->is_nmethod()) {
    return;
  }
  nmethod* nm = cb->as_nmethod();
  if (clean_all || !nm->is_in_use() || nm->is_unloading() || nm->method()->code() != nm) {
    callsite->set_to_clean();
  }
}

// Cleans caches in nmethods that point to either classes that are unloaded
// or nmethods that are unloaded.
//
// Can be called either in parallel by G1 currently or after all
// nmethods are unloaded.  Return postponed=true in the parallel case for
// inline caches found that point to nmethods that are not yet visited during
// the do_unloading walk.
void nmethod::unload_nmethod_caches(bool unloading_occurred) {
  ResourceMark rm;

  // Exception cache only needs to be called if unloading occurred
  if (unloading_occurred) {
    clean_exception_cache();
  }

  cleanup_inline_caches_impl(unloading_occurred, false);

#ifdef ASSERT
  // Check that the metadata embedded in the nmethod is alive
  CheckClass check_class;
  metadata_do(&check_class);
#endif
}

void nmethod::run_nmethod_entry_barrier() {
  BarrierSetNMethod* bs_nm = BarrierSet::barrier_set()->barrier_set_nmethod();
  if (bs_nm != nullptr) {
    // We want to keep an invariant that nmethods found through iterations of a Thread's
    // nmethods found in safepoints have gone through an entry barrier and are not armed.
    // By calling this nmethod entry barrier, it plays along and acts
    // like any other nmethod found on the stack of a thread (fewer surprises).
    nmethod* nm = this;
    bool alive = bs_nm->nmethod_entry_barrier(nm);
    assert(alive, "should be alive");
  }
}

// Only called by whitebox test
void nmethod::cleanup_inline_caches_whitebox() {
  assert_locked_or_safepoint(CodeCache_lock);
  CompiledICLocker ic_locker(this);
  cleanup_inline_caches_impl(false /* unloading_occurred */, true /* clean_all */);
}

address* nmethod::orig_pc_addr(const frame* fr) {
  return (address*) ((address)fr->unextended_sp() + orig_pc_offset());
}

// Called to clean up after class unloading for live nmethods
void nmethod::cleanup_inline_caches_impl(bool unloading_occurred, bool clean_all) {
  assert(CompiledICLocker::is_safe(this), "mt unsafe call");
  ResourceMark rm;

  // Find all calls in an nmethod and clear the ones that point to bad nmethods.
  RelocIterator iter(this, oops_reloc_begin());
  bool is_in_static_stub = false;
  while(iter.next()) {

    switch (iter.type()) {

    case relocInfo::virtual_call_type:
      if (unloading_occurred) {
        // If class unloading occurred we first clear ICs where the cached metadata
        // is referring to an unloaded klass or method.
        clean_ic_if_metadata_is_dead(CompiledIC_at(&iter));
      }

      clean_if_nmethod_is_unloaded(CompiledIC_at(&iter), this, clean_all);
      break;

    case relocInfo::opt_virtual_call_type:
    case relocInfo::static_call_type:
      clean_if_nmethod_is_unloaded(CompiledDirectCall::at(iter.reloc()), this, clean_all);
      break;

    case relocInfo::static_stub_type: {
      is_in_static_stub = true;
      break;
    }

    case relocInfo::metadata_type: {
      // Only the metadata relocations contained in static/opt virtual call stubs
      // contains the Method* passed to c2i adapters. It is the only metadata
      // relocation that needs to be walked, as it is the one metadata relocation
      // that violates the invariant that all metadata relocations have an oop
      // in the compiled method (due to deferred resolution and code patching).

      // This causes dead metadata to remain in compiled methods that are not
      // unloading. Unless these slippery metadata relocations of the static
      // stubs are at least cleared, subsequent class redefinition operations
      // will access potentially free memory, and JavaThread execution
      // concurrent to class unloading may call c2i adapters with dead methods.
      if (!is_in_static_stub) {
        // The first metadata relocation after a static stub relocation is the
        // metadata relocation of the static stub used to pass the Method* to
        // c2i adapters.
        continue;
      }
      is_in_static_stub = false;
      if (is_unloading()) {
        // If the nmethod itself is dying, then it may point at dead metadata.
        // Nobody should follow that metadata; it is strictly unsafe.
        continue;
      }
      metadata_Relocation* r = iter.metadata_reloc();
      Metadata* md = r->metadata_value();
      if (md != nullptr && md->is_method()) {
        Method* method = static_cast<Method*>(md);
        if (!method->method_holder()->is_loader_alive()) {
          Atomic::store(r->metadata_addr(), (Method*)nullptr);

          if (!r->metadata_is_immediate()) {
            r->fix_metadata_relocation();
          }
        }
      }
      break;
    }

    default:
      break;
    }
  }
}

address nmethod::continuation_for_implicit_exception(address pc, bool for_div0_check) {
  // Exception happened outside inline-cache check code => we are inside
  // an active nmethod => use cpc to determine a return address
  int exception_offset = int(pc - code_begin());
  int cont_offset = ImplicitExceptionTable(this).continuation_offset( exception_offset );
#ifdef ASSERT
  if (cont_offset == 0) {
    Thread* thread = Thread::current();
    ResourceMark rm(thread);
    CodeBlob* cb = CodeCache::find_blob(pc);
    assert(cb != nullptr && cb == this, "");

    // Keep tty output consistent. To avoid ttyLocker, we buffer in stream, and print all at once.
    stringStream ss;
    ss.print_cr("implicit exception happened at " INTPTR_FORMAT, p2i(pc));
    print_on(&ss);
    method()->print_codes_on(&ss);
    print_code_on(&ss);
    print_pcs_on(&ss);
    tty->print("%s", ss.as_string()); // print all at once
  }
#endif
  if (cont_offset == 0) {
    // Let the normal error handling report the exception
    return nullptr;
  }
  if (cont_offset == exception_offset) {
#if INCLUDE_JVMCI
    Deoptimization::DeoptReason deopt_reason = for_div0_check ? Deoptimization::Reason_div0_check : Deoptimization::Reason_null_check;
    JavaThread *thread = JavaThread::current();
    thread->set_jvmci_implicit_exception_pc(pc);
    thread->set_pending_deoptimization(Deoptimization::make_trap_request(deopt_reason,
                                                                         Deoptimization::Action_reinterpret));
    return (SharedRuntime::deopt_blob()->implicit_exception_uncommon_trap());
#else
    ShouldNotReachHere();
#endif
  }
  return code_begin() + cont_offset;
}

class HasEvolDependency : public MetadataClosure {
  bool _has_evol_dependency;
 public:
  HasEvolDependency() : _has_evol_dependency(false) {}
  void do_metadata(Metadata* md) {
    if (md->is_method()) {
      Method* method = (Method*)md;
      if (method->is_old()) {
        _has_evol_dependency = true;
      }
    }
  }
  bool has_evol_dependency() const { return _has_evol_dependency; }
};

bool nmethod::has_evol_metadata() {
  // Check the metadata in relocIter and CompiledIC and also deoptimize
  // any nmethod that has reference to old methods.
  HasEvolDependency check_evol;
  metadata_do(&check_evol);
  if (check_evol.has_evol_dependency() && log_is_enabled(Debug, redefine, class, nmethod)) {
    ResourceMark rm;
    log_debug(redefine, class, nmethod)
            ("Found evol dependency of nmethod %s.%s(%s) compile_id=%d on in nmethod metadata",
             _method->method_holder()->external_name(),
             _method->name()->as_C_string(),
             _method->signature()->as_C_string(),
             compile_id());
  }
  return check_evol.has_evol_dependency();
}

int nmethod::total_size() const {
  return
    consts_size()        +
    insts_size()         +
    stub_size()          +
    scopes_data_size()   +
    scopes_pcs_size()    +
    handler_table_size() +
    nul_chk_table_size();
}

const char* nmethod::compile_kind() const {
  if (is_osr_method())     return "osr";
  if (method() != nullptr && is_native_method()) {
    if (method()->is_continuation_native_intrinsic()) {
      return "cnt";
    }
    return "c2n";
  }
  return nullptr;
}

const char* nmethod::compiler_name() const {
  return compilertype2name(_compiler_type);
}

#ifdef ASSERT
class CheckForOopsClosure : public OopClosure {
  bool _found_oop = false;
 public:
  virtual void do_oop(oop* o) { _found_oop = true; }
  virtual void do_oop(narrowOop* o) { _found_oop = true; }
  bool found_oop() { return _found_oop; }
};
class CheckForMetadataClosure : public MetadataClosure {
  bool _found_metadata = false;
  Metadata* _ignore = nullptr;
 public:
  CheckForMetadataClosure(Metadata* ignore) : _ignore(ignore) {}
  virtual void do_metadata(Metadata* md) { if (md != _ignore) _found_metadata = true; }
  bool found_metadata() { return _found_metadata; }
};

static void assert_no_oops_or_metadata(nmethod* nm) {
  if (nm == nullptr) return;
  assert(nm->oop_maps() == nullptr, "expectation");

  CheckForOopsClosure cfo;
  nm->oops_do(&cfo);
  assert(!cfo.found_oop(), "no oops allowed");

  // We allow an exception for the own Method, but require its class to be permanent.
  Method* own_method = nm->method();
  CheckForMetadataClosure cfm(/* ignore reference to own Method */ own_method);
  nm->metadata_do(&cfm);
  assert(!cfm.found_metadata(), "no metadata allowed");

  assert(own_method->method_holder()->class_loader_data()->is_permanent_class_loader_data(),
         "Method's class needs to be permanent");
}
#endif

static int required_mutable_data_size(CodeBuffer* code_buffer,
                                      int jvmci_data_size = 0) {
  return align_up(code_buffer->total_relocation_size(), oopSize) +
         align_up(code_buffer->total_metadata_size(), oopSize) +
         align_up(jvmci_data_size, oopSize);
}

nmethod* nmethod::new_native_nmethod(const methodHandle& method,
  int compile_id,
  CodeBuffer *code_buffer,
  int vep_offset,
  int frame_complete,
  int frame_size,
  ByteSize basic_lock_owner_sp_offset,
  ByteSize basic_lock_sp_offset,
  OopMapSet* oop_maps,
  int exception_handler) {
  code_buffer->finalize_oop_references(method);
  // create nmethod
  nmethod* nm = nullptr;
  int native_nmethod_size = CodeBlob::allocation_size(code_buffer, sizeof(nmethod));
  {
    MutexLocker mu(CodeCache_lock, Mutex::_no_safepoint_check_flag);

    CodeOffsets offsets;
    offsets.set_value(CodeOffsets::Verified_Entry, vep_offset);
    offsets.set_value(CodeOffsets::Frame_Complete, frame_complete);
    if (exception_handler != -1) {
      offsets.set_value(CodeOffsets::Exceptions, exception_handler);
    }

    int mutable_data_size = required_mutable_data_size(code_buffer);

    // MH intrinsics are dispatch stubs which are compatible with NonNMethod space.
    // IsUnloadingBehaviour::is_unloading needs to handle them separately.
    bool allow_NonNMethod_space = method->can_be_allocated_in_NonNMethod_space();
    nm = new (native_nmethod_size, allow_NonNMethod_space)
    nmethod(method(), compiler_none, native_nmethod_size,
            compile_id, &offsets,
            code_buffer, frame_size,
            basic_lock_owner_sp_offset,
            basic_lock_sp_offset,
            oop_maps, mutable_data_size);
    DEBUG_ONLY( if (allow_NonNMethod_space) assert_no_oops_or_metadata(nm); )
    NOT_PRODUCT(if (nm != nullptr) native_nmethod_stats.note_native_nmethod(nm));
  }

  if (nm != nullptr) {
    // verify nmethod
    debug_only(nm->verify();) // might block

    nm->log_new_nmethod();
  }
  return nm;
}

nmethod* nmethod::new_nmethod(const methodHandle& method,
  int compile_id,
  int entry_bci,
  CodeOffsets* offsets,
  int orig_pc_offset,
  DebugInformationRecorder* debug_info,
  Dependencies* dependencies,
  CodeBuffer* code_buffer, int frame_size,
  OopMapSet* oop_maps,
  ExceptionHandlerTable* handler_table,
  ImplicitExceptionTable* nul_chk_table,
  AbstractCompiler* compiler,
  CompLevel comp_level
  , SCCEntry* scc_entry
#if INCLUDE_JVMCI
  , char* speculations,
  int speculations_len,
  JVMCINMethodData* jvmci_data
#endif
)
{
  assert(debug_info->oop_recorder() == code_buffer->oop_recorder(), "shared OR");
  code_buffer->finalize_oop_references(method);
  // create nmethod
  nmethod* nm = nullptr;
  int nmethod_size = CodeBlob::allocation_size(code_buffer, sizeof(nmethod));

  int immutable_data_size =
      adjust_pcs_size(debug_info->pcs_size())
    + align_up((int)dependencies->size_in_bytes(), oopSize)
    + align_up(handler_table->size_in_bytes()    , oopSize)
    + align_up(nul_chk_table->size_in_bytes()    , oopSize)
#if INCLUDE_JVMCI
    + align_up(speculations_len                  , oopSize)
#endif
    + align_up(debug_info->data_size()           , oopSize);

  // First, allocate space for immutable data in C heap.
  address immutable_data = nullptr;
  if (immutable_data_size > 0) {
    immutable_data = (address)os::malloc(immutable_data_size, mtCode);
    if (immutable_data == nullptr) {
      vm_exit_out_of_memory(immutable_data_size, OOM_MALLOC_ERROR, "nmethod: no space for immutable data");
      return nullptr;
    }
  }

  int mutable_data_size = required_mutable_data_size(code_buffer
    JVMCI_ONLY(COMMA (compiler->is_jvmci() ? jvmci_data->size() : 0)));

  {
    MutexLocker mu(CodeCache_lock, Mutex::_no_safepoint_check_flag);

    nm = new (nmethod_size, comp_level)
    nmethod(method(), compiler->type(), nmethod_size, immutable_data_size, mutable_data_size,
            compile_id, entry_bci, immutable_data, offsets, orig_pc_offset,
            debug_info, dependencies, code_buffer, frame_size, oop_maps,
            handler_table, nul_chk_table, compiler, comp_level, scc_entry
#if INCLUDE_JVMCI
            , speculations,
            speculations_len,
            jvmci_data
#endif
            );

    if (nm != nullptr) {
      // To make dependency checking during class loading fast, record
      // the nmethod dependencies in the classes it is dependent on.
      // This allows the dependency checking code to simply walk the
      // class hierarchy above the loaded class, checking only nmethods
      // which are dependent on those classes.  The slow way is to
      // check every nmethod for dependencies which makes it linear in
      // the number of methods compiled.  For applications with a lot
      // classes the slow way is too slow.
      for (Dependencies::DepStream deps(nm); deps.next(); ) {
        if (deps.type() == Dependencies::call_site_target_value) {
          // CallSite dependencies are managed on per-CallSite instance basis.
          oop call_site = deps.argument_oop(0);
          MethodHandles::add_dependent_nmethod(call_site, nm);
        } else {
          InstanceKlass* ik = deps.context_type();
          if (ik == nullptr) {
            continue;  // ignore things like evol_method
          }
          // record this nmethod as dependent on this klass
          ik->add_dependent_nmethod(nm);
        }
      }
      NOT_PRODUCT(if (nm != nullptr)  note_java_nmethod(nm));
    }
  }
  // Do verification and logging outside CodeCache_lock.
  if (nm != nullptr) {

#ifdef ASSERT
    LogTarget(Debug, scc, nmethod) log;
    if (log.is_enabled()) {
      LogStream out(log);
      out.print_cr("== new_nmethod 2");
      FlagSetting fs(PrintRelocations, true);
      nm->print_on_impl(&out);
      nm->decode(&out);
    }
#endif

    // Safepoints in nmethod::verify aren't allowed because nm hasn't been installed yet.
    DEBUG_ONLY(nm->verify();)
    nm->log_new_nmethod();
  }
  return nm;
}

// Fill in default values for various fields
void nmethod::init_defaults(CodeBuffer *code_buffer, CodeOffsets* offsets) {
  // avoid uninitialized fields, even for short time periods
  _exception_cache            = nullptr;
  _gc_data                    = nullptr;
  _oops_do_mark_link          = nullptr;
  _compiled_ic_data           = nullptr;

  _is_unloading_state         = 0;
  _state                      = not_installed;

  _has_unsafe_access          = 0;
  _has_method_handle_invokes  = 0;
  _has_wide_vectors           = 0;
  _has_monitors               = 0;
  _has_scoped_access          = 0;
  _has_flushed_dependencies   = 0;
  _is_unlinked                = 0;
  _load_reported              = 0; // jvmti state
  _preloaded                  = 0;
  _has_clinit_barriers        = 0;

  _used                       = false;
  _deoptimization_status      = not_marked;

  // SECT_CONSTS is first in code buffer so the offset should be 0.
  int consts_offset = code_buffer->total_offset_of(code_buffer->consts());
  assert(consts_offset == 0, "const_offset: %d", consts_offset);

  _stub_offset = content_offset() + code_buffer->total_offset_of(code_buffer->stubs());

  CHECKED_CAST(_entry_offset,              uint16_t, (offsets->value(CodeOffsets::Entry)));
  CHECKED_CAST(_verified_entry_offset,     uint16_t, (offsets->value(CodeOffsets::Verified_Entry)));

  _skipped_instructions_size = code_buffer->total_skipped_instructions_size();
}

// Post initialization
void nmethod::post_init() {
  clear_unloading_state();

  finalize_relocations();

  Universe::heap()->register_nmethod(this);
  debug_only(Universe::heap()->verify_nmethod(this));

  CodeCache::commit(this);
}

// For native wrappers
nmethod::nmethod(
  Method* method,
  CompilerType type,
  int nmethod_size,
  int compile_id,
  CodeOffsets* offsets,
  CodeBuffer* code_buffer,
  int frame_size,
  ByteSize basic_lock_owner_sp_offset,
  ByteSize basic_lock_sp_offset,
  OopMapSet* oop_maps,
  int mutable_data_size)
  : CodeBlob("native nmethod", CodeBlobKind::Nmethod, code_buffer, nmethod_size, sizeof(nmethod),
             offsets->value(CodeOffsets::Frame_Complete), frame_size, oop_maps, false, mutable_data_size),
  _deoptimization_generation(0),
  _gc_epoch(CodeCache::gc_epoch()),
  _method(method),
  _native_receiver_sp_offset(basic_lock_owner_sp_offset),
  _native_basic_lock_sp_offset(basic_lock_sp_offset)
{
  {
    debug_only(NoSafepointVerifier nsv;)
    assert_locked_or_safepoint(CodeCache_lock);

    init_defaults(code_buffer, offsets);

    _osr_entry_point         = nullptr;
    _pc_desc_container       = nullptr;
    _entry_bci               = InvocationEntryBci;
    _compile_id              = compile_id;
    _comp_level              = CompLevel_none;
    _compiler_type           = type;
    _orig_pc_offset          = 0;
    _num_stack_arg_slots     = 0;

    if (offsets->value(CodeOffsets::Exceptions) != -1) {
      // Continuation enter intrinsic
      _exception_offset      = code_offset() + offsets->value(CodeOffsets::Exceptions);
    } else {
      _exception_offset      = 0;
    }
    // Native wrappers do not have deopt handlers. Make the values
    // something that will never match a pc like the nmethod vtable entry
    _deopt_handler_offset    = 0;
    _deopt_mh_handler_offset = 0;
    _scc_entry               = nullptr;
    _method_profiling_count  = 0;
    _unwind_handler_offset   = 0;

    CHECKED_CAST(_oops_size, uint16_t, align_up(code_buffer->total_oop_size(), oopSize));
    int metadata_size = align_up(code_buffer->total_metadata_size(), wordSize);
    JVMCI_ONLY( _jvmci_data_size = 0; )
    assert(_mutable_data_size == _relocation_size + metadata_size,
           "wrong mutable data size: %d != %d + %d",
           _mutable_data_size, _relocation_size, metadata_size);

    // native wrapper does not have read-only data but we need unique not null address
    _immutable_data          = blob_end();
    _immutable_data_size     = 0;
    _nul_chk_table_offset    = 0;
    _handler_table_offset    = 0;
    _scopes_pcs_offset       = 0;
    _scopes_data_offset      = 0;
#if INCLUDE_JVMCI
    _speculations_offset     = 0;
#endif

    code_buffer->copy_code_and_locs_to(this);
    code_buffer->copy_values_to(this);

    post_init();
  }

  if (PrintNativeNMethods || PrintDebugInfo || PrintRelocations || PrintDependencies) {
    ttyLocker ttyl;  // keep the following output all in one block
    // This output goes directly to the tty, not the compiler log.
    // To enable tools to match it up with the compilation activity,
    // be sure to tag this tty output with the compile ID.
    if (xtty != nullptr) {
      xtty->begin_head("print_native_nmethod");
      xtty->method(_method);
      xtty->stamp();
      xtty->end_head(" address='" INTPTR_FORMAT "'", (intptr_t) this);
    }
    // Print the header part, then print the requested information.
    // This is both handled in decode2(), called via print_code() -> decode()
    if (PrintNativeNMethods) {
      tty->print_cr("-------------------------- Assembly (native nmethod) ---------------------------");
      print_code();
      tty->print_cr("- - - - - - - - - - - - - - - - - - - - - - - - - - - - - - - - - - - - - - - - ");
#if defined(SUPPORT_DATA_STRUCTS)
      if (AbstractDisassembler::show_structs()) {
        if (oop_maps != nullptr) {
          tty->print("oop maps:"); // oop_maps->print_on(tty) outputs a cr() at the beginning
          oop_maps->print_on(tty);
          tty->print_cr("- - - - - - - - - - - - - - - - - - - - - - - - - - - - - - - - - - - - - - - - ");
        }
      }
#endif
    } else {
      print(); // print the header part only.
    }
#if defined(SUPPORT_DATA_STRUCTS)
    if (AbstractDisassembler::show_structs()) {
      if (PrintRelocations) {
        print_relocations_on(tty);
        tty->print_cr("- - - - - - - - - - - - - - - - - - - - - - - - - - - - - - - - - - - - - - - - ");
      }
    }
#endif
    if (xtty != nullptr) {
      xtty->tail("print_native_nmethod");
    }
  }
}

void* nmethod::operator new(size_t size, int nmethod_size, int comp_level) throw () {
  return CodeCache::allocate(nmethod_size, CodeCache::get_code_blob_type(comp_level));
}

void* nmethod::operator new(size_t size, int nmethod_size, bool allow_NonNMethod_space) throw () {
  // Try MethodNonProfiled and MethodProfiled.
  void* return_value = CodeCache::allocate(nmethod_size, CodeBlobType::MethodNonProfiled);
  if (return_value != nullptr || !allow_NonNMethod_space) return return_value;
  // Try NonNMethod or give up.
  return CodeCache::allocate(nmethod_size, CodeBlobType::NonNMethod);
}

// For normal JIT compiled code
nmethod::nmethod(
  Method* method,
  CompilerType type,
  int nmethod_size,
  int immutable_data_size,
  int mutable_data_size,
  int compile_id,
  int entry_bci,
  address immutable_data,
  CodeOffsets* offsets,
  int orig_pc_offset,
  DebugInformationRecorder* debug_info,
  Dependencies* dependencies,
  CodeBuffer *code_buffer,
  int frame_size,
  OopMapSet* oop_maps,
  ExceptionHandlerTable* handler_table,
  ImplicitExceptionTable* nul_chk_table,
  AbstractCompiler* compiler,
  CompLevel comp_level
  , SCCEntry* scc_entry
#if INCLUDE_JVMCI
  , char* speculations,
  int speculations_len,
  JVMCINMethodData* jvmci_data
#endif
  )
  : CodeBlob("nmethod", CodeBlobKind::Nmethod, code_buffer, nmethod_size, sizeof(nmethod),
             offsets->value(CodeOffsets::Frame_Complete), frame_size, oop_maps, false, mutable_data_size),
  _deoptimization_generation(0),
  _gc_epoch(CodeCache::gc_epoch()),
  _method(method),
  _osr_link(nullptr)
{
  assert(debug_info->oop_recorder() == code_buffer->oop_recorder(), "shared OR");
  {
    debug_only(NoSafepointVerifier nsv;)
    assert_locked_or_safepoint(CodeCache_lock);

    init_defaults(code_buffer, offsets);
    _scc_entry      = scc_entry;
    _method_profiling_count  = 0;

    _osr_entry_point = code_begin() + offsets->value(CodeOffsets::OSR_Entry);
    _entry_bci       = entry_bci;
    _compile_id      = compile_id;
    _comp_level      = comp_level;
    _compiler_type   = type;
    _orig_pc_offset  = orig_pc_offset;

    _num_stack_arg_slots = entry_bci != InvocationEntryBci ? 0 : _method->constMethod()->num_stack_arg_slots();

    set_ctable_begin(header_begin() + content_offset());

#if INCLUDE_JVMCI
    if (compiler->is_jvmci()) {
      // JVMCI might not produce any stub sections
      if (offsets->value(CodeOffsets::Exceptions) != -1) {
        _exception_offset        = code_offset() + offsets->value(CodeOffsets::Exceptions);
      } else {
        _exception_offset        = -1;
      }
      if (offsets->value(CodeOffsets::Deopt) != -1) {
        _deopt_handler_offset    = code_offset() + offsets->value(CodeOffsets::Deopt);
      } else {
        _deopt_handler_offset    = -1;
      }
      if (offsets->value(CodeOffsets::DeoptMH) != -1) {
        _deopt_mh_handler_offset = code_offset() + offsets->value(CodeOffsets::DeoptMH);
      } else {
        _deopt_mh_handler_offset = -1;
      }
    } else
#endif
    {
      // Exception handler and deopt handler are in the stub section
      assert(offsets->value(CodeOffsets::Exceptions) != -1, "must be set");
      assert(offsets->value(CodeOffsets::Deopt     ) != -1, "must be set");

      _exception_offset          = _stub_offset + offsets->value(CodeOffsets::Exceptions);
      _deopt_handler_offset      = _stub_offset + offsets->value(CodeOffsets::Deopt);
      if (offsets->value(CodeOffsets::DeoptMH) != -1) {
        _deopt_mh_handler_offset = _stub_offset + offsets->value(CodeOffsets::DeoptMH);
      } else {
        _deopt_mh_handler_offset = -1;
      }
    }
    if (offsets->value(CodeOffsets::UnwindHandler) != -1) {
      // C1 generates UnwindHandler at the end of instructions section.
      // Calculate positive offset as distance between the start of stubs section
      // (which is also the end of instructions section) and the start of the handler.
      int unwind_handler_offset = code_offset() + offsets->value(CodeOffsets::UnwindHandler);
      CHECKED_CAST(_unwind_handler_offset, int16_t, (_stub_offset - unwind_handler_offset));
    } else {
      _unwind_handler_offset = -1;
    }

    CHECKED_CAST(_oops_size, uint16_t, align_up(code_buffer->total_oop_size(), oopSize));
    uint16_t metadata_size = (uint16_t)align_up(code_buffer->total_metadata_size(), wordSize);
    JVMCI_ONLY(CHECKED_CAST(_jvmci_data_size, uint16_t, align_up(compiler->is_jvmci() ? jvmci_data->size() : 0, oopSize)));
    int jvmci_data_size = 0 JVMCI_ONLY(+ _jvmci_data_size);
    assert(_mutable_data_size == _relocation_size + metadata_size + jvmci_data_size,
           "wrong mutable data size: %d != %d + %d + %d",
           _mutable_data_size, _relocation_size, metadata_size, jvmci_data_size);
    assert(nmethod_size == data_end() - header_begin(), "wrong nmethod size: %d != %d",
           nmethod_size, (int)(code_end() - header_begin()));

    _immutable_data_size  = immutable_data_size;
    if (immutable_data_size > 0) {
      assert(immutable_data != nullptr, "required");
      _immutable_data     = immutable_data;
    } else {
      // We need unique not null address
      _immutable_data     = blob_end();
    }
    CHECKED_CAST(_nul_chk_table_offset, uint16_t, (align_up((int)dependencies->size_in_bytes(), oopSize)));
    CHECKED_CAST(_handler_table_offset, uint16_t, (_nul_chk_table_offset + align_up(nul_chk_table->size_in_bytes(), oopSize)));
    _scopes_pcs_offset    = _handler_table_offset + align_up(handler_table->size_in_bytes(), oopSize);
    _scopes_data_offset   = _scopes_pcs_offset    + adjust_pcs_size(debug_info->pcs_size());

#if INCLUDE_JVMCI
    _speculations_offset  = _scopes_data_offset   + align_up(debug_info->data_size(), oopSize);
    DEBUG_ONLY( int immutable_data_end_offset = _speculations_offset  + align_up(speculations_len, oopSize); )
#else
    DEBUG_ONLY( int immutable_data_end_offset = _scopes_data_offset + align_up(debug_info->data_size(), oopSize); )
#endif
    assert(immutable_data_end_offset <= immutable_data_size, "wrong read-only data size: %d > %d",
           immutable_data_end_offset, immutable_data_size);

    // Copy code and relocation info
    code_buffer->copy_code_and_locs_to(this);
    // Copy oops and metadata
    code_buffer->copy_values_to(this);
    dependencies->copy_to(this);
    // Copy PcDesc and ScopeDesc data
    debug_info->copy_to(this);

    // Create cache after PcDesc data is copied - it will be used to initialize cache
    _pc_desc_container = new PcDescContainer(scopes_pcs_begin());

#if INCLUDE_JVMCI
    if (compiler->is_jvmci()) {
      // Initialize the JVMCINMethodData object inlined into nm
      jvmci_nmethod_data()->copy(jvmci_data);
    }
#endif

    // Copy contents of ExceptionHandlerTable to nmethod
    handler_table->copy_to(this);
    nul_chk_table->copy_to(this);

#if INCLUDE_JVMCI
    // Copy speculations to nmethod
    if (speculations_size() != 0) {
      memcpy(speculations_begin(), speculations, speculations_len);
    }
#endif

    post_init();

    // we use the information of entry points to find out if a method is
    // static or non static
    assert(compiler->is_c2() || compiler->is_jvmci() ||
           _method->is_static() == (entry_point() == verified_entry_point()),
           " entry points must be same for static methods and vice versa");
  }
}

// Print a short set of xml attributes to identify this nmethod.  The
// output should be embedded in some other element.
void nmethod::log_identity(xmlStream* log) const {
  assert(log->inside_attrs_or_error(), "printing attributes");
  log->print(" code_compile_id='%d'", compile_id());
  const char* nm_kind = compile_kind();
  if (nm_kind != nullptr)  log->print(" code_compile_kind='%s'", nm_kind);
  log->print(" code_compiler='%s'", compiler_name());
  if (TieredCompilation) {
    log->print(" code_compile_level='%d'", comp_level());
  }
#if INCLUDE_JVMCI
  if (jvmci_nmethod_data() != nullptr) {
    const char* jvmci_name = jvmci_nmethod_data()->name();
    if (jvmci_name != nullptr) {
      log->print(" jvmci_mirror_name='");
      log->text("%s", jvmci_name);
      log->print("'");
    }
  }
#endif
}


#define LOG_OFFSET(log, name)                    \
  if (p2i(name##_end()) - p2i(name##_begin())) \
    log->print(" " XSTR(name) "_offset='%zd'"    , \
               p2i(name##_begin()) - p2i(this))


void nmethod::log_new_nmethod() const {
  if (LogCompilation && xtty != nullptr) {
    ttyLocker ttyl;
    xtty->begin_elem("nmethod");
    log_identity(xtty);
    xtty->print(" entry='" INTPTR_FORMAT "' size='%d'", p2i(code_begin()), size());
    xtty->print(" address='" INTPTR_FORMAT "'", p2i(this));

    LOG_OFFSET(xtty, relocation);
    LOG_OFFSET(xtty, consts);
    LOG_OFFSET(xtty, insts);
    LOG_OFFSET(xtty, stub);
    LOG_OFFSET(xtty, scopes_data);
    LOG_OFFSET(xtty, scopes_pcs);
    LOG_OFFSET(xtty, dependencies);
    LOG_OFFSET(xtty, handler_table);
    LOG_OFFSET(xtty, nul_chk_table);
    LOG_OFFSET(xtty, oops);
    LOG_OFFSET(xtty, metadata);

    xtty->method(method());
    xtty->stamp();
    xtty->end_elem();
  }
}

#undef LOG_OFFSET


// Print out more verbose output usually for a newly created nmethod.
void nmethod::print_on_with_msg(outputStream* st, const char* msg) const {
  if (st != nullptr) {
    ttyLocker ttyl;
    if (WizardMode) {
      CompileTask::print(st, this, msg, /*short_form:*/ true);
      st->print_cr(" (" INTPTR_FORMAT ")", p2i(this));
    } else {
      CompileTask::print(st, this, msg, /*short_form:*/ false);
    }
  }
}

void nmethod::maybe_print_nmethod(const DirectiveSet* directive) {
  bool printnmethods = directive->PrintAssemblyOption || directive->PrintNMethodsOption;
  if (printnmethods || PrintDebugInfo || PrintRelocations || PrintDependencies || PrintExceptionHandlers) {
    print_nmethod(printnmethods);
  }
}

void nmethod::print_nmethod(bool printmethod) {
  ttyLocker ttyl;  // keep the following output all in one block
  if (xtty != nullptr) {
    xtty->begin_head("print_nmethod");
    log_identity(xtty);
    xtty->stamp();
    xtty->end_head();
  }
  // Print the header part, then print the requested information.
  // This is both handled in decode2().
  if (printmethod) {
    ResourceMark m;
    if (is_compiled_by_c1()) {
      tty->cr();
      tty->print_cr("============================= C1-compiled nmethod ==============================");
    }
    if (is_compiled_by_jvmci()) {
      tty->cr();
      tty->print_cr("=========================== JVMCI-compiled nmethod =============================");
    }
    tty->print_cr("----------------------------------- Assembly -----------------------------------");
    decode2(tty);
#if defined(SUPPORT_DATA_STRUCTS)
    if (AbstractDisassembler::show_structs()) {
      // Print the oops from the underlying CodeBlob as well.
      tty->print_cr("- - - - - - - - - - - - - - - - - - - - - - - - - - - - - - - - - - - - - - - - ");
      print_oops(tty);
      tty->print_cr("- - - - - - - - - - - - - - - - - - - - - - - - - - - - - - - - - - - - - - - - ");
      print_metadata(tty);
      tty->print_cr("- - - - - - - - - - - - - - - - - - - - - - - - - - - - - - - - - - - - - - - - ");
      print_pcs_on(tty);
      tty->print_cr("- - - - - - - - - - - - - - - - - - - - - - - - - - - - - - - - - - - - - - - - ");
      if (oop_maps() != nullptr) {
        tty->print("oop maps:"); // oop_maps()->print_on(tty) outputs a cr() at the beginning
        oop_maps()->print_on(tty);
        tty->print_cr("- - - - - - - - - - - - - - - - - - - - - - - - - - - - - - - - - - - - - - - - ");
      }
    }
#endif
  } else {
    print(); // print the header part only.
  }

#if defined(SUPPORT_DATA_STRUCTS)
  if (AbstractDisassembler::show_structs()) {
    methodHandle mh(Thread::current(), _method);
    if (printmethod || PrintDebugInfo || CompilerOracle::has_option(mh, CompileCommandEnum::PrintDebugInfo)) {
      print_scopes();
      tty->print_cr("- - - - - - - - - - - - - - - - - - - - - - - - - - - - - - - - - - - - - - - - ");
    }
    if (printmethod || PrintRelocations || CompilerOracle::has_option(mh, CompileCommandEnum::PrintRelocations)) {
      print_relocations_on(tty);
      tty->print_cr("- - - - - - - - - - - - - - - - - - - - - - - - - - - - - - - - - - - - - - - - ");
    }
    if (printmethod || PrintDependencies || CompilerOracle::has_option(mh, CompileCommandEnum::PrintDependencies)) {
      print_dependencies_on(tty);
      tty->print_cr("- - - - - - - - - - - - - - - - - - - - - - - - - - - - - - - - - - - - - - - - ");
    }
    if (printmethod || PrintExceptionHandlers) {
      print_handler_table();
      tty->print_cr("- - - - - - - - - - - - - - - - - - - - - - - - - - - - - - - - - - - - - - - - ");
      print_nul_chk_table();
      tty->print_cr("- - - - - - - - - - - - - - - - - - - - - - - - - - - - - - - - - - - - - - - - ");
    }

    if (printmethod) {
      print_recorded_oops();
      tty->print_cr("- - - - - - - - - - - - - - - - - - - - - - - - - - - - - - - - - - - - - - - - ");
      print_recorded_metadata();
      tty->print_cr("- - - - - - - - - - - - - - - - - - - - - - - - - - - - - - - - - - - - - - - - ");
    }
  }
#endif

  if (xtty != nullptr) {
    xtty->tail("print_nmethod");
  }
}


// Promote one word from an assembly-time handle to a live embedded oop.
inline void nmethod::initialize_immediate_oop(oop* dest, jobject handle) {
  if (handle == nullptr ||
      // As a special case, IC oops are initialized to 1 or -1.
      handle == (jobject) Universe::non_oop_word()) {
    *(void**)dest = handle;
  } else {
    *dest = JNIHandles::resolve_non_null(handle);
  }
}


// Have to have the same name because it's called by a template
void nmethod::copy_values(GrowableArray<jobject>* array) {
  int length = array->length();
  assert((address)(oops_begin() + length) <= (address)oops_end(), "oops big enough");
  oop* dest = oops_begin();
  for (int index = 0 ; index < length; index++) {
    initialize_immediate_oop(&dest[index], array->at(index));
  }

  // Now we can fix up all the oops in the code.  We need to do this
  // in the code because the assembler uses jobjects as placeholders.
  // The code and relocations have already been initialized by the
  // CodeBlob constructor, so it is valid even at this early point to
  // iterate over relocations and patch the code.
  fix_oop_relocations(nullptr, nullptr, /*initialize_immediates=*/ true);
}

void nmethod::copy_values(GrowableArray<Metadata*>* array) {
  int length = array->length();
  assert((address)(metadata_begin() + length) <= (address)metadata_end(), "big enough");
  Metadata** dest = metadata_begin();
  for (int index = 0 ; index < length; index++) {
    dest[index] = array->at(index);
  }
}

void nmethod::fix_oop_relocations(address begin, address end, bool initialize_immediates) {
  // re-patch all oop-bearing instructions, just in case some oops moved
  RelocIterator iter(this, begin, end);
  while (iter.next()) {
    if (iter.type() == relocInfo::oop_type) {
      oop_Relocation* reloc = iter.oop_reloc();
      if (initialize_immediates && reloc->oop_is_immediate()) {
        oop* dest = reloc->oop_addr();
        jobject obj = *reinterpret_cast<jobject*>(dest);
        initialize_immediate_oop(dest, obj);
      }
      // Refresh the oop-related bits of this instruction.
      reloc->fix_oop_relocation();
    } else if (iter.type() == relocInfo::metadata_type) {
      metadata_Relocation* reloc = iter.metadata_reloc();
      reloc->fix_metadata_relocation();
    }
  }
}

static void install_post_call_nop_displacement(nmethod* nm, address pc) {
  NativePostCallNop* nop = nativePostCallNop_at((address) pc);
  intptr_t cbaddr = (intptr_t) nm;
  intptr_t offset = ((intptr_t) pc) - cbaddr;

  int oopmap_slot = nm->oop_maps()->find_slot_for_offset(int((intptr_t) pc - (intptr_t) nm->code_begin()));
  if (oopmap_slot < 0) { // this can happen at asynchronous (non-safepoint) stackwalks
    log_debug(codecache)("failed to find oopmap for cb: " INTPTR_FORMAT " offset: %d", cbaddr, (int) offset);
  } else if (!nop->patch(oopmap_slot, offset)) {
    log_debug(codecache)("failed to encode %d %d", oopmap_slot, (int) offset);
  }
}

void nmethod::finalize_relocations() {
  NoSafepointVerifier nsv;

  GrowableArray<NativeMovConstReg*> virtual_call_data;

  // Make sure that post call nops fill in nmethod offsets eagerly so
  // we don't have to race with deoptimization
  RelocIterator iter(this);
  while (iter.next()) {
    if (iter.type() == relocInfo::virtual_call_type) {
      virtual_call_Relocation* r = iter.virtual_call_reloc();
      NativeMovConstReg* value = nativeMovConstReg_at(r->cached_value());
      virtual_call_data.append(value);
    } else if (iter.type() == relocInfo::post_call_nop_type) {
      post_call_nop_Relocation* const reloc = iter.post_call_nop_reloc();
      address pc = reloc->addr();
      install_post_call_nop_displacement(this, pc);
    }
  }

  if (virtual_call_data.length() > 0) {
    // We allocate a block of CompiledICData per nmethod so the GC can purge this faster.
    _compiled_ic_data = new CompiledICData[virtual_call_data.length()];
    CompiledICData* next_data = _compiled_ic_data;

    for (NativeMovConstReg* value : virtual_call_data) {
      value->set_data((intptr_t)next_data);
      next_data++;
    }
  }
}

void nmethod::make_deoptimized() {
  if (!Continuations::enabled()) {
    // Don't deopt this again.
    set_deoptimized_done();
    return;
  }

  assert(method() == nullptr || can_be_deoptimized(), "");

  CompiledICLocker ml(this);
  assert(CompiledICLocker::is_safe(this), "mt unsafe call");

  // If post call nops have been already patched, we can just bail-out.
  if (has_been_deoptimized()) {
    return;
  }

  ResourceMark rm;
  RelocIterator iter(this, oops_reloc_begin());

  while (iter.next()) {

    switch (iter.type()) {
      case relocInfo::virtual_call_type: {
        CompiledIC *ic = CompiledIC_at(&iter);
        address pc = ic->end_of_call();
        NativePostCallNop* nop = nativePostCallNop_at(pc);
        if (nop != nullptr) {
          nop->make_deopt();
        }
        assert(NativeDeoptInstruction::is_deopt_at(pc), "check");
        break;
      }
      case relocInfo::static_call_type:
      case relocInfo::opt_virtual_call_type: {
        CompiledDirectCall *csc = CompiledDirectCall::at(iter.reloc());
        address pc = csc->end_of_call();
        NativePostCallNop* nop = nativePostCallNop_at(pc);
        //tty->print_cr(" - static pc %p", pc);
        if (nop != nullptr) {
          nop->make_deopt();
        }
        // We can't assert here, there are some calls to stubs / runtime
        // that have reloc data and doesn't have a post call NOP.
        //assert(NativeDeoptInstruction::is_deopt_at(pc), "check");
        break;
      }
      default:
        break;
    }
  }
  // Don't deopt this again.
  set_deoptimized_done();
}

void nmethod::verify_clean_inline_caches() {
  assert(CompiledICLocker::is_safe(this), "mt unsafe call");

  ResourceMark rm;
  RelocIterator iter(this, oops_reloc_begin());
  while(iter.next()) {
    switch(iter.type()) {
      case relocInfo::virtual_call_type: {
        CompiledIC *ic = CompiledIC_at(&iter);
        CodeBlob *cb = CodeCache::find_blob(ic->destination());
        assert(cb != nullptr, "destination not in CodeBlob?");
        nmethod* nm = cb->as_nmethod_or_null();
        if (nm != nullptr) {
          // Verify that inline caches pointing to bad nmethods are clean
          if (!nm->is_in_use() || nm->is_unloading()) {
            assert(ic->is_clean(), "IC should be clean");
          }
        }
        break;
      }
      case relocInfo::static_call_type:
      case relocInfo::opt_virtual_call_type: {
        CompiledDirectCall *cdc = CompiledDirectCall::at(iter.reloc());
        CodeBlob *cb = CodeCache::find_blob(cdc->destination());
        assert(cb != nullptr, "destination not in CodeBlob?");
        nmethod* nm = cb->as_nmethod_or_null();
        if (nm != nullptr) {
          // Verify that inline caches pointing to bad nmethods are clean
          if (!nm->is_in_use() || nm->is_unloading() || nm->method()->code() != nm) {
            assert(cdc->is_clean(), "IC should be clean");
          }
        }
        break;
      }
      default:
        break;
    }
  }
}

void nmethod::mark_as_maybe_on_stack() {
  Atomic::store(&_gc_epoch, CodeCache::gc_epoch());
}

bool nmethod::is_maybe_on_stack() {
  // If the condition below is true, it means that the nmethod was found to
  // be alive the previous completed marking cycle.
  return Atomic::load(&_gc_epoch) >= CodeCache::previous_completed_gc_marking_cycle();
}

void nmethod::inc_decompile_count() {
  if (!is_compiled_by_c2() && !is_compiled_by_jvmci()) return;
  // Could be gated by ProfileTraps, but do not bother...
  Method* m = method();
  if (m == nullptr)  return;
  MethodData* mdo = m->method_data();
  if (mdo == nullptr)  return;
  // There is a benign race here.  See comments in methodData.hpp.
  mdo->inc_decompile_count();
}

void nmethod::inc_method_profiling_count() {
  Atomic::inc(&_method_profiling_count);
}

uint64_t nmethod::method_profiling_count() {
  return _method_profiling_count;
}

bool nmethod::try_transition(signed char new_state_int) {
  signed char new_state = new_state_int;
  assert_lock_strong(NMethodState_lock);
  signed char old_state = _state;
  if (old_state >= new_state) {
    // Ensure monotonicity of transitions.
    return false;
  }
  Atomic::store(&_state, new_state);
  return true;
}

void nmethod::invalidate_osr_method() {
  assert(_entry_bci != InvocationEntryBci, "wrong kind of nmethod");
  // Remove from list of active nmethods
  if (method() != nullptr) {
    method()->method_holder()->remove_osr_nmethod(this);
  }
}

void nmethod::log_state_change(const char* reason) const {
  assert(reason != nullptr, "Must provide a reason");

  if (LogCompilation) {
    if (xtty != nullptr) {
      ttyLocker ttyl;  // keep the following output all in one block
      xtty->begin_elem("make_not_entrant thread='%zu' reason='%s'",
                       os::current_thread_id(), reason);
      log_identity(xtty);
      xtty->stamp();
      xtty->end_elem();
    }
  }

  ResourceMark rm;
  stringStream ss(NEW_RESOURCE_ARRAY(char, 256), 256);
  ss.print("made not entrant: %s", reason);

  CompileTask::print_ul(this, ss.freeze());
  if (PrintCompilation) {
    print_on_with_msg(tty, ss.freeze());
  }
}

void nmethod::unlink_from_method() {
  if (method() != nullptr) {
    method()->unlink_code(this);
  }
}

// Invalidate code
<<<<<<< HEAD
bool nmethod::make_not_entrant(bool make_not_entrant) {
=======
bool nmethod::make_not_entrant(const char* reason) {
  assert(reason != nullptr, "Must provide a reason");

>>>>>>> 0460978e
  // This can be called while the system is already at a safepoint which is ok
  NoSafepointVerifier nsv;

  if (is_unloading()) {
    // If the nmethod is unloading, then it is already not entrant through
    // the nmethod entry barriers. No need to do anything; GC will unload it.
    return false;
  }

  if (Atomic::load(&_state) == not_entrant) {
    // Avoid taking the lock if already in required state.
    // This is safe from races because the state is an end-state,
    // which the nmethod cannot back out of once entered.
    // No need for fencing either.
    return false;
  }

  {
    // Enter critical section.  Does not block for safepoint.
    ConditionalMutexLocker ml(NMethodState_lock, !NMethodState_lock->owned_by_self(), Mutex::_no_safepoint_check_flag);

    if (Atomic::load(&_state) == not_entrant) {
      // another thread already performed this transition so nothing
      // to do, but return false to indicate this.
      return false;
    }

    if (is_osr_method()) {
      // This logic is equivalent to the logic below for patching the
      // verified entry point of regular methods.
      // this effectively makes the osr nmethod not entrant
      invalidate_osr_method();
    } else {
      // The caller can be calling the method statically or through an inline
      // cache call.
      NativeJump::patch_verified_entry(entry_point(), verified_entry_point(),
                                       SharedRuntime::get_handle_wrong_method_stub());
    }

    if (update_recompile_counts()) {
      // Mark the method as decompiled.
      inc_decompile_count();
    }

    BarrierSetNMethod* bs_nm = BarrierSet::barrier_set()->barrier_set_nmethod();
    if (bs_nm == nullptr || !bs_nm->supports_entry_barrier(this)) {
      // If nmethod entry barriers are not supported, we won't mark
      // nmethods as on-stack when they become on-stack. So we
      // degrade to a less accurate flushing strategy, for now.
      mark_as_maybe_on_stack();
    }

    // Change state
    bool success = try_transition(not_entrant);
    assert(success, "Transition can't fail");

    // Log the transition once
    log_state_change(reason);

    // Remove nmethod from method.
    unlink_from_method();

    if (make_not_entrant) {
      // Keep cached code if it was simply replaced
      // otherwise make it not entrant too.
      SCCache::invalidate(_scc_entry);
    }

    CompileBroker::log_not_entrant(this);
  } // leave critical region under NMethodState_lock

#if INCLUDE_JVMCI
  // Invalidate can't occur while holding the NMethodState_lock
  JVMCINMethodData* nmethod_data = jvmci_nmethod_data();
  if (nmethod_data != nullptr) {
    nmethod_data->invalidate_nmethod_mirror(this);
  }
#endif

#ifdef ASSERT
  if (is_osr_method() && method() != nullptr) {
    // Make sure osr nmethod is invalidated, i.e. not on the list
    bool found = method()->method_holder()->remove_osr_nmethod(this);
    assert(!found, "osr nmethod should have been invalidated");
  }
#endif

  return true;
}

// For concurrent GCs, there must be a handshake between unlink and flush
void nmethod::unlink() {
  if (is_unlinked()) {
    // Already unlinked.
    return;
  }

  flush_dependencies();

  // unlink_from_method will take the NMethodState_lock.
  // In this case we don't strictly need it when unlinking nmethods from
  // the Method, because it is only concurrently unlinked by
  // the entry barrier, which acquires the per nmethod lock.
  unlink_from_method();

  if (is_osr_method()) {
    invalidate_osr_method();
  }

#if INCLUDE_JVMCI
  // Clear the link between this nmethod and a HotSpotNmethod mirror
  JVMCINMethodData* nmethod_data = jvmci_nmethod_data();
  if (nmethod_data != nullptr) {
    nmethod_data->invalidate_nmethod_mirror(this);
  }
#endif

  // Post before flushing as jmethodID is being used
  post_compiled_method_unload();

  // Register for flushing when it is safe. For concurrent class unloading,
  // that would be after the unloading handshake, and for STW class unloading
  // that would be when getting back to the VM thread.
  ClassUnloadingContext::context()->register_unlinked_nmethod(this);
}

void nmethod::purge(bool unregister_nmethod) {

  MutexLocker ml(CodeCache_lock, Mutex::_no_safepoint_check_flag);

  // completely deallocate this method
  Events::log_nmethod_flush(Thread::current(), "flushing %s nmethod " INTPTR_FORMAT, is_osr_method() ? "osr" : "", p2i(this));
  log_debug(codecache)("*flushing %s nmethod %3d/" INTPTR_FORMAT ". Live blobs:" UINT32_FORMAT
                       "/Free CodeCache:%zuKb",
                       is_osr_method() ? "osr" : "",_compile_id, p2i(this), CodeCache::blob_count(),
                       CodeCache::unallocated_capacity(CodeCache::get_code_blob_type(this))/1024);

  // We need to deallocate any ExceptionCache data.
  // Note that we do not need to grab the nmethod lock for this, it
  // better be thread safe if we're disposing of it!
  ExceptionCache* ec = exception_cache();
  while(ec != nullptr) {
    ExceptionCache* next = ec->next();
    delete ec;
    ec = next;
  }
  if (_pc_desc_container != nullptr) {
    delete _pc_desc_container;
  }
  delete[] _compiled_ic_data;

  if (_immutable_data != blob_end()) {
    os::free(_immutable_data);
    _immutable_data = blob_end(); // Valid not null address
  }
  if (unregister_nmethod) {
    Universe::heap()->unregister_nmethod(this);
  }
  CodeCache::unregister_old_nmethod(this);

  CodeBlob::purge();
}

oop nmethod::oop_at(int index) const {
  if (index == 0) {
    return nullptr;
  }

  BarrierSetNMethod* bs_nm = BarrierSet::barrier_set()->barrier_set_nmethod();
  return bs_nm->oop_load_no_keepalive(this, index);
}

oop nmethod::oop_at_phantom(int index) const {
  if (index == 0) {
    return nullptr;
  }

  BarrierSetNMethod* bs_nm = BarrierSet::barrier_set()->barrier_set_nmethod();
  return bs_nm->oop_load_phantom(this, index);
}

//
// Notify all classes this nmethod is dependent on that it is no
// longer dependent.

void nmethod::flush_dependencies() {
  if (!has_flushed_dependencies()) {
    set_has_flushed_dependencies(true);
    for (Dependencies::DepStream deps(this); deps.next(); ) {
      if (deps.type() == Dependencies::call_site_target_value) {
        // CallSite dependencies are managed on per-CallSite instance basis.
        oop call_site = deps.argument_oop(0);
        MethodHandles::clean_dependency_context(call_site);
      } else {
        InstanceKlass* ik = deps.context_type();
        if (ik == nullptr) {
          continue;  // ignore things like evol_method
        }
        // During GC liveness of dependee determines class that needs to be updated.
        // The GC may clean dependency contexts concurrently and in parallel.
        ik->clean_dependency_context();
      }
    }
  }
}

void nmethod::post_compiled_method(CompileTask* task) {
  task->mark_success();
  task->set_nm_content_size(content_size());
  task->set_nm_insts_size(insts_size());
  task->set_nm_total_size(total_size());

  // task->is_scc() is true only for loaded cached code.
  // nmethod::_scc_entry is set for loaded and stored cached code
  // to invalidate the entry when nmethod is deoptimized.
  // There is option to not store in archive cached code.
  guarantee((_scc_entry != nullptr) || !task->is_scc() || VerifyCachedCode, "sanity");

  // JVMTI -- compiled method notification (must be done outside lock)
  post_compiled_method_load_event();

  if (CompilationLog::log() != nullptr) {
    CompilationLog::log()->log_nmethod(JavaThread::current(), this);
  }

  const DirectiveSet* directive = task->directive();
  maybe_print_nmethod(directive);
}

// ------------------------------------------------------------------
// post_compiled_method_load_event
// new method for install_code() path
// Transfer information from compilation to jvmti
void nmethod::post_compiled_method_load_event(JvmtiThreadState* state) {
  // This is a bad time for a safepoint.  We don't want
  // this nmethod to get unloaded while we're queueing the event.
  NoSafepointVerifier nsv;

  Method* m = method();
  HOTSPOT_COMPILED_METHOD_LOAD(
      (char *) m->klass_name()->bytes(),
      m->klass_name()->utf8_length(),
      (char *) m->name()->bytes(),
      m->name()->utf8_length(),
      (char *) m->signature()->bytes(),
      m->signature()->utf8_length(),
      insts_begin(), insts_size());


  if (JvmtiExport::should_post_compiled_method_load()) {
    // Only post unload events if load events are found.
    set_load_reported();
    // If a JavaThread hasn't been passed in, let the Service thread
    // (which is a real Java thread) post the event
    JvmtiDeferredEvent event = JvmtiDeferredEvent::compiled_method_load_event(this);
    if (state == nullptr) {
      // Execute any barrier code for this nmethod as if it's called, since
      // keeping it alive looks like stack walking.
      run_nmethod_entry_barrier();
      ServiceThread::enqueue_deferred_event(&event);
    } else {
      // This enters the nmethod barrier outside in the caller.
      state->enqueue_event(&event);
    }
  }
}

void nmethod::post_compiled_method_unload() {
  assert(_method != nullptr, "just checking");
  DTRACE_METHOD_UNLOAD_PROBE(method());

  // If a JVMTI agent has enabled the CompiledMethodUnload event then
  // post the event. The Method* will not be valid when this is freed.

  // Don't bother posting the unload if the load event wasn't posted.
  if (load_reported() && JvmtiExport::should_post_compiled_method_unload()) {
    JvmtiDeferredEvent event =
      JvmtiDeferredEvent::compiled_method_unload_event(
          method()->jmethod_id(), insts_begin());
    ServiceThread::enqueue_deferred_event(&event);
  }
}

// Iterate over metadata calling this function.   Used by RedefineClasses
void nmethod::metadata_do(MetadataClosure* f) {
  {
    // Visit all immediate references that are embedded in the instruction stream.
    RelocIterator iter(this, oops_reloc_begin());
    while (iter.next()) {
      if (iter.type() == relocInfo::metadata_type) {
        metadata_Relocation* r = iter.metadata_reloc();
        // In this metadata, we must only follow those metadatas directly embedded in
        // the code.  Other metadatas (oop_index>0) are seen as part of
        // the metadata section below.
        assert(1 == (r->metadata_is_immediate()) +
               (r->metadata_addr() >= metadata_begin() && r->metadata_addr() < metadata_end()),
               "metadata must be found in exactly one place");
        if (r->metadata_is_immediate() && r->metadata_value() != nullptr) {
          Metadata* md = r->metadata_value();
          if (md != _method) f->do_metadata(md);
        }
      } else if (iter.type() == relocInfo::virtual_call_type) {
        // Check compiledIC holders associated with this nmethod
        ResourceMark rm;
        CompiledIC *ic = CompiledIC_at(&iter);
        ic->metadata_do(f);
      }
    }
  }

  // Visit the metadata section
  for (Metadata** p = metadata_begin(); p < metadata_end(); p++) {
    if (*p == Universe::non_oop_word() || *p == nullptr)  continue;  // skip non-oops
    Metadata* md = *p;
    f->do_metadata(md);
  }

  // Visit metadata not embedded in the other places.
  if (_method != nullptr) f->do_metadata(_method);
}

// Heuristic for nuking nmethods even though their oops are live.
// Main purpose is to reduce code cache pressure and get rid of
// nmethods that don't seem to be all that relevant any longer.
bool nmethod::is_cold() {
  if (!MethodFlushing || is_native_method() || is_not_installed()) {
    // No heuristic unloading at all
    return false;
  }

  if (!is_maybe_on_stack() && is_not_entrant()) {
    // Not entrant nmethods that are not on any stack can just
    // be removed
    return true;
  }

  BarrierSetNMethod* bs_nm = BarrierSet::barrier_set()->barrier_set_nmethod();
  if (bs_nm == nullptr || !bs_nm->supports_entry_barrier(this)) {
    // On platforms that don't support nmethod entry barriers, we can't
    // trust the temporal aspect of the gc epochs. So we can't detect
    // cold nmethods on such platforms.
    return false;
  }

  if (!UseCodeCacheFlushing) {
    // Bail out if we don't heuristically remove nmethods
    return false;
  }

  // Other code can be phased out more gradually after N GCs
  return CodeCache::previous_completed_gc_marking_cycle() > _gc_epoch + 2 * CodeCache::cold_gc_count();
}

// The _is_unloading_state encodes a tuple comprising the unloading cycle
// and the result of IsUnloadingBehaviour::is_unloading() for that cycle.
// This is the bit layout of the _is_unloading_state byte: 00000CCU
// CC refers to the cycle, which has 2 bits, and U refers to the result of
// IsUnloadingBehaviour::is_unloading() for that unloading cycle.

class IsUnloadingState: public AllStatic {
  static const uint8_t _is_unloading_mask = 1;
  static const uint8_t _is_unloading_shift = 0;
  static const uint8_t _unloading_cycle_mask = 6;
  static const uint8_t _unloading_cycle_shift = 1;

  static uint8_t set_is_unloading(uint8_t state, bool value) {
    state &= (uint8_t)~_is_unloading_mask;
    if (value) {
      state |= 1 << _is_unloading_shift;
    }
    assert(is_unloading(state) == value, "unexpected unloading cycle overflow");
    return state;
  }

  static uint8_t set_unloading_cycle(uint8_t state, uint8_t value) {
    state &= (uint8_t)~_unloading_cycle_mask;
    state |= (uint8_t)(value << _unloading_cycle_shift);
    assert(unloading_cycle(state) == value, "unexpected unloading cycle overflow");
    return state;
  }

public:
  static bool is_unloading(uint8_t state) { return (state & _is_unloading_mask) >> _is_unloading_shift == 1; }
  static uint8_t unloading_cycle(uint8_t state) { return (state & _unloading_cycle_mask) >> _unloading_cycle_shift; }

  static uint8_t create(bool is_unloading, uint8_t unloading_cycle) {
    uint8_t state = 0;
    state = set_is_unloading(state, is_unloading);
    state = set_unloading_cycle(state, unloading_cycle);
    return state;
  }
};

bool nmethod::is_unloading() {
  uint8_t state = Atomic::load(&_is_unloading_state);
  bool state_is_unloading = IsUnloadingState::is_unloading(state);
  if (state_is_unloading) {
    return true;
  }
  uint8_t state_unloading_cycle = IsUnloadingState::unloading_cycle(state);
  uint8_t current_cycle = CodeCache::unloading_cycle();
  if (state_unloading_cycle == current_cycle) {
    return false;
  }

  // The IsUnloadingBehaviour is responsible for calculating if the nmethod
  // should be unloaded. This can be either because there is a dead oop,
  // or because is_cold() heuristically determines it is time to unload.
  state_unloading_cycle = current_cycle;
  state_is_unloading = IsUnloadingBehaviour::is_unloading(this);
  uint8_t new_state = IsUnloadingState::create(state_is_unloading, state_unloading_cycle);

  // Note that if an nmethod has dead oops, everyone will agree that the
  // nmethod is_unloading. However, the is_cold heuristics can yield
  // different outcomes, so we guard the computed result with a CAS
  // to ensure all threads have a shared view of whether an nmethod
  // is_unloading or not.
  uint8_t found_state = Atomic::cmpxchg(&_is_unloading_state, state, new_state, memory_order_relaxed);

  if (found_state == state) {
    // First to change state, we win
    return state_is_unloading;
  } else {
    // State already set, so use it
    return IsUnloadingState::is_unloading(found_state);
  }
}

void nmethod::clear_unloading_state() {
  uint8_t state = IsUnloadingState::create(false, CodeCache::unloading_cycle());
  Atomic::store(&_is_unloading_state, state);
}


// This is called at the end of the strong tracing/marking phase of a
// GC to unload an nmethod if it contains otherwise unreachable
// oops or is heuristically found to be not important.
void nmethod::do_unloading(bool unloading_occurred) {
  // Make sure the oop's ready to receive visitors
  if (is_unloading()) {
    unlink();
  } else {
    unload_nmethod_caches(unloading_occurred);
    BarrierSetNMethod* bs_nm = BarrierSet::barrier_set()->barrier_set_nmethod();
    if (bs_nm != nullptr) {
      bs_nm->disarm(this);
    }
  }
}

void nmethod::oops_do(OopClosure* f, bool allow_dead) {
  // Prevent extra code cache walk for platforms that don't have immediate oops.
  if (relocInfo::mustIterateImmediateOopsInCode()) {
    RelocIterator iter(this, oops_reloc_begin());

    while (iter.next()) {
      if (iter.type() == relocInfo::oop_type ) {
        oop_Relocation* r = iter.oop_reloc();
        // In this loop, we must only follow those oops directly embedded in
        // the code.  Other oops (oop_index>0) are seen as part of scopes_oops.
        assert(1 == (r->oop_is_immediate()) +
               (r->oop_addr() >= oops_begin() && r->oop_addr() < oops_end()),
               "oop must be found in exactly one place");
        if (r->oop_is_immediate() && r->oop_value() != nullptr) {
          f->do_oop(r->oop_addr());
        }
      }
    }
  }

  // Scopes
  // This includes oop constants not inlined in the code stream.
  for (oop* p = oops_begin(); p < oops_end(); p++) {
    if (*p == Universe::non_oop_word())  continue;  // skip non-oops
    f->do_oop(p);
  }
}

void nmethod::follow_nmethod(OopIterateClosure* cl) {
  // Process oops in the nmethod
  oops_do(cl);

  // CodeCache unloading support
  mark_as_maybe_on_stack();

  BarrierSetNMethod* bs_nm = BarrierSet::barrier_set()->barrier_set_nmethod();
  bs_nm->disarm(this);

  // There's an assumption made that this function is not used by GCs that
  // relocate objects, and therefore we don't call fix_oop_relocations.
}

nmethod* volatile nmethod::_oops_do_mark_nmethods;

void nmethod::oops_do_log_change(const char* state) {
  LogTarget(Trace, gc, nmethod) lt;
  if (lt.is_enabled()) {
    LogStream ls(lt);
    CompileTask::print(&ls, this, state, true /* short_form */);
  }
}

bool nmethod::oops_do_try_claim() {
  if (oops_do_try_claim_weak_request()) {
    nmethod* result = oops_do_try_add_to_list_as_weak_done();
    assert(result == nullptr, "adding to global list as weak done must always succeed.");
    return true;
  }
  return false;
}

bool nmethod::oops_do_try_claim_weak_request() {
  assert(SafepointSynchronize::is_at_safepoint(), "only at safepoint");

  if ((_oops_do_mark_link == nullptr) &&
      (Atomic::replace_if_null(&_oops_do_mark_link, mark_link(this, claim_weak_request_tag)))) {
    oops_do_log_change("oops_do, mark weak request");
    return true;
  }
  return false;
}

void nmethod::oops_do_set_strong_done(nmethod* old_head) {
  _oops_do_mark_link = mark_link(old_head, claim_strong_done_tag);
}

nmethod::oops_do_mark_link* nmethod::oops_do_try_claim_strong_done() {
  assert(SafepointSynchronize::is_at_safepoint(), "only at safepoint");

  oops_do_mark_link* old_next = Atomic::cmpxchg(&_oops_do_mark_link, mark_link(nullptr, claim_weak_request_tag), mark_link(this, claim_strong_done_tag));
  if (old_next == nullptr) {
    oops_do_log_change("oops_do, mark strong done");
  }
  return old_next;
}

nmethod::oops_do_mark_link* nmethod::oops_do_try_add_strong_request(nmethod::oops_do_mark_link* next) {
  assert(SafepointSynchronize::is_at_safepoint(), "only at safepoint");
  assert(next == mark_link(this, claim_weak_request_tag), "Should be claimed as weak");

  oops_do_mark_link* old_next = Atomic::cmpxchg(&_oops_do_mark_link, next, mark_link(this, claim_strong_request_tag));
  if (old_next == next) {
    oops_do_log_change("oops_do, mark strong request");
  }
  return old_next;
}

bool nmethod::oops_do_try_claim_weak_done_as_strong_done(nmethod::oops_do_mark_link* next) {
  assert(SafepointSynchronize::is_at_safepoint(), "only at safepoint");
  assert(extract_state(next) == claim_weak_done_tag, "Should be claimed as weak done");

  oops_do_mark_link* old_next = Atomic::cmpxchg(&_oops_do_mark_link, next, mark_link(extract_nmethod(next), claim_strong_done_tag));
  if (old_next == next) {
    oops_do_log_change("oops_do, mark weak done -> mark strong done");
    return true;
  }
  return false;
}

nmethod* nmethod::oops_do_try_add_to_list_as_weak_done() {
  assert(SafepointSynchronize::is_at_safepoint(), "only at safepoint");

  assert(extract_state(_oops_do_mark_link) == claim_weak_request_tag ||
         extract_state(_oops_do_mark_link) == claim_strong_request_tag,
         "must be but is nmethod " PTR_FORMAT " %u", p2i(extract_nmethod(_oops_do_mark_link)), extract_state(_oops_do_mark_link));

  nmethod* old_head = Atomic::xchg(&_oops_do_mark_nmethods, this);
  // Self-loop if needed.
  if (old_head == nullptr) {
    old_head = this;
  }
  // Try to install end of list and weak done tag.
  if (Atomic::cmpxchg(&_oops_do_mark_link, mark_link(this, claim_weak_request_tag), mark_link(old_head, claim_weak_done_tag)) == mark_link(this, claim_weak_request_tag)) {
    oops_do_log_change("oops_do, mark weak done");
    return nullptr;
  } else {
    return old_head;
  }
}

void nmethod::oops_do_add_to_list_as_strong_done() {
  assert(SafepointSynchronize::is_at_safepoint(), "only at safepoint");

  nmethod* old_head = Atomic::xchg(&_oops_do_mark_nmethods, this);
  // Self-loop if needed.
  if (old_head == nullptr) {
    old_head = this;
  }
  assert(_oops_do_mark_link == mark_link(this, claim_strong_done_tag), "must be but is nmethod " PTR_FORMAT " state %u",
         p2i(extract_nmethod(_oops_do_mark_link)), extract_state(_oops_do_mark_link));

  oops_do_set_strong_done(old_head);
}

void nmethod::oops_do_process_weak(OopsDoProcessor* p) {
  if (!oops_do_try_claim_weak_request()) {
    // Failed to claim for weak processing.
    oops_do_log_change("oops_do, mark weak request fail");
    return;
  }

  p->do_regular_processing(this);

  nmethod* old_head = oops_do_try_add_to_list_as_weak_done();
  if (old_head == nullptr) {
    return;
  }
  oops_do_log_change("oops_do, mark weak done fail");
  // Adding to global list failed, another thread added a strong request.
  assert(extract_state(_oops_do_mark_link) == claim_strong_request_tag,
         "must be but is %u", extract_state(_oops_do_mark_link));

  oops_do_log_change("oops_do, mark weak request -> mark strong done");

  oops_do_set_strong_done(old_head);
  // Do missing strong processing.
  p->do_remaining_strong_processing(this);
}

void nmethod::oops_do_process_strong(OopsDoProcessor* p) {
  oops_do_mark_link* next_raw = oops_do_try_claim_strong_done();
  if (next_raw == nullptr) {
    p->do_regular_processing(this);
    oops_do_add_to_list_as_strong_done();
    return;
  }
  // Claim failed. Figure out why and handle it.
  if (oops_do_has_weak_request(next_raw)) {
    oops_do_mark_link* old = next_raw;
    // Claim failed because being weak processed (state == "weak request").
    // Try to request deferred strong processing.
    next_raw = oops_do_try_add_strong_request(old);
    if (next_raw == old) {
      // Successfully requested deferred strong processing.
      return;
    }
    // Failed because of a concurrent transition. No longer in "weak request" state.
  }
  if (oops_do_has_any_strong_state(next_raw)) {
    // Already claimed for strong processing or requested for such.
    return;
  }
  if (oops_do_try_claim_weak_done_as_strong_done(next_raw)) {
    // Successfully claimed "weak done" as "strong done". Do the missing marking.
    p->do_remaining_strong_processing(this);
    return;
  }
  // Claim failed, some other thread got it.
}

void nmethod::oops_do_marking_prologue() {
  assert_at_safepoint();

  log_trace(gc, nmethod)("oops_do_marking_prologue");
  assert(_oops_do_mark_nmethods == nullptr, "must be empty");
}

void nmethod::oops_do_marking_epilogue() {
  assert_at_safepoint();

  nmethod* next = _oops_do_mark_nmethods;
  _oops_do_mark_nmethods = nullptr;
  if (next != nullptr) {
    nmethod* cur;
    do {
      cur = next;
      next = extract_nmethod(cur->_oops_do_mark_link);
      cur->_oops_do_mark_link = nullptr;
      DEBUG_ONLY(cur->verify_oop_relocations());

      LogTarget(Trace, gc, nmethod) lt;
      if (lt.is_enabled()) {
        LogStream ls(lt);
        CompileTask::print(&ls, cur, "oops_do, unmark", /*short_form:*/ true);
      }
      // End if self-loop has been detected.
    } while (cur != next);
  }
  log_trace(gc, nmethod)("oops_do_marking_epilogue");
}

inline bool includes(void* p, void* from, void* to) {
  return from <= p && p < to;
}


void nmethod::copy_scopes_pcs(PcDesc* pcs, int count) {
  assert(count >= 2, "must be sentinel values, at least");

#ifdef ASSERT
  // must be sorted and unique; we do a binary search in find_pc_desc()
  int prev_offset = pcs[0].pc_offset();
  assert(prev_offset == PcDesc::lower_offset_limit,
         "must start with a sentinel");
  for (int i = 1; i < count; i++) {
    int this_offset = pcs[i].pc_offset();
    assert(this_offset > prev_offset, "offsets must be sorted");
    prev_offset = this_offset;
  }
  assert(prev_offset == PcDesc::upper_offset_limit,
         "must end with a sentinel");
#endif //ASSERT

  // Search for MethodHandle invokes and tag the nmethod.
  for (int i = 0; i < count; i++) {
    if (pcs[i].is_method_handle_invoke()) {
      set_has_method_handle_invokes(true);
      break;
    }
  }
  assert(has_method_handle_invokes() == (_deopt_mh_handler_offset != -1), "must have deopt mh handler");

  int size = count * sizeof(PcDesc);
  assert(scopes_pcs_size() >= size, "oob");
  memcpy(scopes_pcs_begin(), pcs, size);

  // Adjust the final sentinel downward.
  PcDesc* last_pc = &scopes_pcs_begin()[count-1];
  assert(last_pc->pc_offset() == PcDesc::upper_offset_limit, "sanity");
  last_pc->set_pc_offset(content_size() + 1);
  for (; last_pc + 1 < scopes_pcs_end(); last_pc += 1) {
    // Fill any rounding gaps with copies of the last record.
    last_pc[1] = last_pc[0];
  }
  // The following assert could fail if sizeof(PcDesc) is not
  // an integral multiple of oopSize (the rounding term).
  // If it fails, change the logic to always allocate a multiple
  // of sizeof(PcDesc), and fill unused words with copies of *last_pc.
  assert(last_pc + 1 == scopes_pcs_end(), "must match exactly");
}

void nmethod::copy_scopes_data(u_char* buffer, int size) {
  assert(scopes_data_size() >= size, "oob");
  memcpy(scopes_data_begin(), buffer, size);
}

#ifdef ASSERT
static PcDesc* linear_search(int pc_offset, bool approximate, PcDesc* lower, PcDesc* upper) {
  PcDesc* res = nullptr;
  assert(lower != nullptr && lower->pc_offset() == PcDesc::lower_offset_limit,
         "must start with a sentinel");
  // lower + 1 to exclude initial sentinel
  for (PcDesc* p = lower + 1; p < upper; p++) {
    NOT_PRODUCT(--pc_nmethod_stats.pc_desc_tests);  // don't count this call to match_desc
    if (match_desc(p, pc_offset, approximate)) {
      if (res == nullptr) {
        res = p;
      } else {
        res = (PcDesc*) badAddress;
      }
    }
  }
  return res;
}
#endif


#ifndef PRODUCT
// Version of method to collect statistic
PcDesc* PcDescContainer::find_pc_desc(address pc, bool approximate, address code_begin,
                                      PcDesc* lower, PcDesc* upper) {
  ++pc_nmethod_stats.pc_desc_queries;
  if (approximate) ++pc_nmethod_stats.pc_desc_approx;

  PcDesc* desc = _pc_desc_cache.last_pc_desc();
  assert(desc != nullptr, "PcDesc cache should be initialized already");
  if (desc->pc_offset() == (pc - code_begin)) {
    // Cached value matched
    ++pc_nmethod_stats.pc_desc_tests;
    ++pc_nmethod_stats.pc_desc_repeats;
    return desc;
  }
  return find_pc_desc_internal(pc, approximate, code_begin, lower, upper);
}
#endif

// Finds a PcDesc with real-pc equal to "pc"
PcDesc* PcDescContainer::find_pc_desc_internal(address pc, bool approximate, address code_begin,
                                               PcDesc* lower_incl, PcDesc* upper_incl) {
  if ((pc < code_begin) ||
      (pc - code_begin) >= (ptrdiff_t) PcDesc::upper_offset_limit) {
    return nullptr;  // PC is wildly out of range
  }
  int pc_offset = (int) (pc - code_begin);

  // Check the PcDesc cache if it contains the desired PcDesc
  // (This as an almost 100% hit rate.)
  PcDesc* res = _pc_desc_cache.find_pc_desc(pc_offset, approximate);
  if (res != nullptr) {
    assert(res == linear_search(pc_offset, approximate, lower_incl, upper_incl), "cache ok");
    return res;
  }

  // Fallback algorithm: quasi-linear search for the PcDesc
  // Find the last pc_offset less than the given offset.
  // The successor must be the required match, if there is a match at all.
  // (Use a fixed radix to avoid expensive affine pointer arithmetic.)
  PcDesc* lower = lower_incl;     // this is initial sentinel
  PcDesc* upper = upper_incl - 1; // exclude final sentinel
  if (lower >= upper)  return nullptr;  // no PcDescs at all

#define assert_LU_OK \
  /* invariant on lower..upper during the following search: */ \
  assert(lower->pc_offset() <  pc_offset, "sanity"); \
  assert(upper->pc_offset() >= pc_offset, "sanity")
  assert_LU_OK;

  // Use the last successful return as a split point.
  PcDesc* mid = _pc_desc_cache.last_pc_desc();
  NOT_PRODUCT(++pc_nmethod_stats.pc_desc_searches);
  if (mid->pc_offset() < pc_offset) {
    lower = mid;
  } else {
    upper = mid;
  }

  // Take giant steps at first (4096, then 256, then 16, then 1)
  const int LOG2_RADIX = 4 /*smaller steps in debug mode:*/ debug_only(-1);
  const int RADIX = (1 << LOG2_RADIX);
  for (int step = (1 << (LOG2_RADIX*3)); step > 1; step >>= LOG2_RADIX) {
    while ((mid = lower + step) < upper) {
      assert_LU_OK;
      NOT_PRODUCT(++pc_nmethod_stats.pc_desc_searches);
      if (mid->pc_offset() < pc_offset) {
        lower = mid;
      } else {
        upper = mid;
        break;
      }
    }
    assert_LU_OK;
  }

  // Sneak up on the value with a linear search of length ~16.
  while (true) {
    assert_LU_OK;
    mid = lower + 1;
    NOT_PRODUCT(++pc_nmethod_stats.pc_desc_searches);
    if (mid->pc_offset() < pc_offset) {
      lower = mid;
    } else {
      upper = mid;
      break;
    }
  }
#undef assert_LU_OK

  if (match_desc(upper, pc_offset, approximate)) {
    assert(upper == linear_search(pc_offset, approximate, lower_incl, upper_incl), "search mismatch");
    if (!Thread::current_in_asgct()) {
      // we don't want to modify the cache if we're in ASGCT
      // which is typically called in a signal handler
      _pc_desc_cache.add_pc_desc(upper);
    }
    return upper;
  } else {
    assert(nullptr == linear_search(pc_offset, approximate, lower_incl, upper_incl), "search mismatch");
    return nullptr;
  }
}

bool nmethod::check_dependency_on(DepChange& changes) {
  // What has happened:
  // 1) a new class dependee has been added
  // 2) dependee and all its super classes have been marked
  bool found_check = false;  // set true if we are upset
  for (Dependencies::DepStream deps(this); deps.next(); ) {
    // Evaluate only relevant dependencies.
    if (deps.spot_check_dependency_at(changes) != nullptr) {
      found_check = true;
      NOT_DEBUG(break);
    }
  }
  return found_check;
}

// Called from mark_for_deoptimization, when dependee is invalidated.
bool nmethod::is_dependent_on_method(Method* dependee) {
  for (Dependencies::DepStream deps(this); deps.next(); ) {
    if (deps.type() != Dependencies::evol_method)
      continue;
    Method* method = deps.method_argument(0);
    if (method == dependee) return true;
  }
  return false;
}

void nmethod_init() {
  // make sure you didn't forget to adjust the filler fields
  assert(sizeof(nmethod) % oopSize == 0, "nmethod size must be multiple of a word");
}

// -----------------------------------------------------------------------------
// Verification

class VerifyOopsClosure: public OopClosure {
  nmethod* _nm;
  bool     _ok;
public:
  VerifyOopsClosure(nmethod* nm) : _nm(nm), _ok(true) { }
  bool ok() { return _ok; }
  virtual void do_oop(oop* p) {
    if (oopDesc::is_oop_or_null(*p)) return;
    // Print diagnostic information before calling print_nmethod().
    // Assertions therein might prevent call from returning.
    tty->print_cr("*** non-oop " PTR_FORMAT " found at " PTR_FORMAT " (offset %d)",
                  p2i(*p), p2i(p), (int)((intptr_t)p - (intptr_t)_nm));
    if (_ok) {
      _nm->print_nmethod(true);
      _ok = false;
    }
  }
  virtual void do_oop(narrowOop* p) { ShouldNotReachHere(); }
};

class VerifyMetadataClosure: public MetadataClosure {
 public:
  void do_metadata(Metadata* md) {
    if (md->is_method()) {
      Method* method = (Method*)md;
      assert(!method->is_old(), "Should not be installing old methods");
    }
  }
};


void nmethod::verify() {
  if (is_not_entrant())
    return;

  // Make sure all the entry points are correctly aligned for patching.
  NativeJump::check_verified_entry_alignment(entry_point(), verified_entry_point());

  // assert(oopDesc::is_oop(method()), "must be valid");

  ResourceMark rm;

  if (!CodeCache::contains(this)) {
    fatal("nmethod at " INTPTR_FORMAT " not in zone", p2i(this));
  }

  if(is_native_method() )
    return;

  nmethod* nm = CodeCache::find_nmethod(verified_entry_point());
  if (nm != this) {
    fatal("find_nmethod did not find this nmethod (" INTPTR_FORMAT ")", p2i(this));
  }

  for (PcDesc* p = scopes_pcs_begin(); p < scopes_pcs_end(); p++) {
    if (! p->verify(this)) {
      tty->print_cr("\t\tin nmethod at " INTPTR_FORMAT " (pcs)", p2i(this));
    }
  }

#ifdef ASSERT
#if INCLUDE_JVMCI
  {
    // Verify that implicit exceptions that deoptimize have a PcDesc and OopMap
    ImmutableOopMapSet* oms = oop_maps();
    ImplicitExceptionTable implicit_table(this);
    for (uint i = 0; i < implicit_table.len(); i++) {
      int exec_offset = (int) implicit_table.get_exec_offset(i);
      if (implicit_table.get_exec_offset(i) == implicit_table.get_cont_offset(i)) {
        assert(pc_desc_at(code_begin() + exec_offset) != nullptr, "missing PcDesc");
        bool found = false;
        for (int i = 0, imax = oms->count(); i < imax; i++) {
          if (oms->pair_at(i)->pc_offset() == exec_offset) {
            found = true;
            break;
          }
        }
        assert(found, "missing oopmap");
      }
    }
  }
#endif
#endif

  VerifyOopsClosure voc(this);
  oops_do(&voc);
  assert(voc.ok(), "embedded oops must be OK");
  Universe::heap()->verify_nmethod(this);

  assert(_oops_do_mark_link == nullptr, "_oops_do_mark_link for %s should be nullptr but is " PTR_FORMAT,
         nm->method()->external_name(), p2i(_oops_do_mark_link));
  verify_scopes();

  CompiledICLocker nm_verify(this);
  VerifyMetadataClosure vmc;
  metadata_do(&vmc);
}


void nmethod::verify_interrupt_point(address call_site, bool is_inline_cache) {

  // Verify IC only when nmethod installation is finished.
  if (!is_not_installed()) {
    if (CompiledICLocker::is_safe(this)) {
      if (is_inline_cache) {
        CompiledIC_at(this, call_site);
      } else {
        CompiledDirectCall::at(call_site);
      }
    } else {
      CompiledICLocker ml_verify(this);
      if (is_inline_cache) {
        CompiledIC_at(this, call_site);
      } else {
        CompiledDirectCall::at(call_site);
      }
    }
  }

  HandleMark hm(Thread::current());

  PcDesc* pd = pc_desc_at(nativeCall_at(call_site)->return_address());
  assert(pd != nullptr, "PcDesc must exist");
  for (ScopeDesc* sd = new ScopeDesc(this, pd);
       !sd->is_top(); sd = sd->sender()) {
    sd->verify();
  }
}

void nmethod::verify_scopes() {
  if( !method() ) return;       // Runtime stubs have no scope
  if (method()->is_native()) return; // Ignore stub methods.
  // iterate through all interrupt point
  // and verify the debug information is valid.
  RelocIterator iter(this);
  while (iter.next()) {
    address stub = nullptr;
    switch (iter.type()) {
      case relocInfo::virtual_call_type:
        verify_interrupt_point(iter.addr(), true /* is_inline_cache */);
        break;
      case relocInfo::opt_virtual_call_type:
        stub = iter.opt_virtual_call_reloc()->static_stub();
        verify_interrupt_point(iter.addr(), false /* is_inline_cache */);
        break;
      case relocInfo::static_call_type:
        stub = iter.static_call_reloc()->static_stub();
        verify_interrupt_point(iter.addr(), false /* is_inline_cache */);
        break;
      case relocInfo::runtime_call_type:
      case relocInfo::runtime_call_w_cp_type: {
        address destination = iter.reloc()->value();
        // Right now there is no way to find out which entries support
        // an interrupt point.  It would be nice if we had this
        // information in a table.
        break;
      }
      default:
        break;
    }
    assert(stub == nullptr || stub_contains(stub), "static call stub outside stub section");
  }
}


// -----------------------------------------------------------------------------
// Printing operations

void nmethod::print_on_impl(outputStream* st) const {
  ResourceMark rm;

  st->print("Compiled method ");

  if (is_compiled_by_c1()) {
    st->print("(c1) ");
  } else if (is_compiled_by_c2()) {
    st->print("(c2) ");
  } else if (is_compiled_by_jvmci()) {
    st->print("(JVMCI) ");
  } else {
    st->print("(n/a) ");
  }

  print_on_with_msg(st, nullptr);

  if (WizardMode) {
    st->print("((nmethod*) " INTPTR_FORMAT ") ", p2i(this));
    st->print(" for method " INTPTR_FORMAT , p2i(method()));
    st->print(" { ");
    st->print_cr("%s ", state());
    st->print_cr("}:");
  }
  if (size              () > 0) st->print_cr(" total in heap  [" INTPTR_FORMAT "," INTPTR_FORMAT "] = %d",
                                             p2i(this),
                                             p2i(this) + size(),
                                             size());
  if (consts_size       () > 0) st->print_cr(" constants      [" INTPTR_FORMAT "," INTPTR_FORMAT "] = %d",
                                             p2i(consts_begin()),
                                             p2i(consts_end()),
                                             consts_size());
  if (insts_size        () > 0) st->print_cr(" main code      [" INTPTR_FORMAT "," INTPTR_FORMAT "] = %d",
                                             p2i(insts_begin()),
                                             p2i(insts_end()),
                                             insts_size());
  if (stub_size         () > 0) st->print_cr(" stub code      [" INTPTR_FORMAT "," INTPTR_FORMAT "] = %d",
                                             p2i(stub_begin()),
                                             p2i(stub_end()),
                                             stub_size());
  if (oops_size         () > 0) st->print_cr(" oops           [" INTPTR_FORMAT "," INTPTR_FORMAT "] = %d",
                                             p2i(oops_begin()),
                                             p2i(oops_end()),
                                             oops_size());
  if (mutable_data_size() > 0) st->print_cr(" mutable data [" INTPTR_FORMAT "," INTPTR_FORMAT "] = %d",
                                             p2i(mutable_data_begin()),
                                             p2i(mutable_data_end()),
                                             mutable_data_size());
  if (relocation_size() > 0)   st->print_cr(" relocation     [" INTPTR_FORMAT "," INTPTR_FORMAT "] = %d",
                                             p2i(relocation_begin()),
                                             p2i(relocation_end()),
                                             relocation_size());
  if (metadata_size     () > 0) st->print_cr(" metadata       [" INTPTR_FORMAT "," INTPTR_FORMAT "] = %d",
                                             p2i(metadata_begin()),
                                             p2i(metadata_end()),
                                             metadata_size());
#if INCLUDE_JVMCI
  if (jvmci_data_size   () > 0) st->print_cr(" JVMCI data     [" INTPTR_FORMAT "," INTPTR_FORMAT "] = %d",
                                             p2i(jvmci_data_begin()),
                                             p2i(jvmci_data_end()),
                                             jvmci_data_size());
#endif
  if (immutable_data_size() > 0) st->print_cr(" immutable data [" INTPTR_FORMAT "," INTPTR_FORMAT "] = %d",
                                             p2i(immutable_data_begin()),
                                             p2i(immutable_data_end()),
                                             immutable_data_size());
  if (dependencies_size () > 0) st->print_cr(" dependencies   [" INTPTR_FORMAT "," INTPTR_FORMAT "] = %d",
                                             p2i(dependencies_begin()),
                                             p2i(dependencies_end()),
                                             dependencies_size());
  if (nul_chk_table_size() > 0) st->print_cr(" nul chk table  [" INTPTR_FORMAT "," INTPTR_FORMAT "] = %d",
                                             p2i(nul_chk_table_begin()),
                                             p2i(nul_chk_table_end()),
                                             nul_chk_table_size());
  if (handler_table_size() > 0) st->print_cr(" handler table  [" INTPTR_FORMAT "," INTPTR_FORMAT "] = %d",
                                             p2i(handler_table_begin()),
                                             p2i(handler_table_end()),
                                             handler_table_size());
  if (scopes_pcs_size   () > 0) st->print_cr(" scopes pcs     [" INTPTR_FORMAT "," INTPTR_FORMAT "] = %d",
                                             p2i(scopes_pcs_begin()),
                                             p2i(scopes_pcs_end()),
                                             scopes_pcs_size());
  if (scopes_data_size  () > 0) st->print_cr(" scopes data    [" INTPTR_FORMAT "," INTPTR_FORMAT "] = %d",
                                             p2i(scopes_data_begin()),
                                             p2i(scopes_data_end()),
                                             scopes_data_size());
#if INCLUDE_JVMCI
  if (speculations_size () > 0) st->print_cr(" speculations   [" INTPTR_FORMAT "," INTPTR_FORMAT "] = %d",
                                             p2i(speculations_begin()),
                                             p2i(speculations_end()),
                                             speculations_size());
#endif
  if (SCCache::is_on() && _scc_entry != nullptr) {
    _scc_entry->print(st);
  }
}

void nmethod::print_code() {
  ResourceMark m;
  ttyLocker ttyl;
  // Call the specialized decode method of this class.
  decode(tty);
}

#ifndef PRODUCT  // called InstanceKlass methods are available only then. Declared as PRODUCT_RETURN

void nmethod::print_dependencies_on(outputStream* out) {
  ResourceMark rm;
  stringStream st;
  st.print_cr("Dependencies:");
  for (Dependencies::DepStream deps(this); deps.next(); ) {
    deps.print_dependency(&st);
    InstanceKlass* ctxk = deps.context_type();
    if (ctxk != nullptr) {
      if (ctxk->is_dependent_nmethod(this)) {
        st.print_cr("   [nmethod<=klass]%s", ctxk->external_name());
      }
    }
    deps.log_dependency();  // put it into the xml log also
  }
  out->print_raw(st.as_string());
}
#endif

#if defined(SUPPORT_DATA_STRUCTS)

// Print the oops from the underlying CodeBlob.
void nmethod::print_oops(outputStream* st) {
  ResourceMark m;
  st->print("Oops:");
  if (oops_begin() < oops_end()) {
    st->cr();
    for (oop* p = oops_begin(); p < oops_end(); p++) {
      Disassembler::print_location((unsigned char*)p, (unsigned char*)oops_begin(), (unsigned char*)oops_end(), st, true, false);
      st->print(PTR_FORMAT " ", *((uintptr_t*)p));
      if (Universe::contains_non_oop_word(p)) {
        st->print_cr("NON_OOP");
        continue;  // skip non-oops
      }
      if (*p == nullptr) {
        st->print_cr("nullptr-oop");
        continue;  // skip non-oops
      }
      (*p)->print_value_on(st);
      st->cr();
    }
  } else {
    st->print_cr(" <list empty>");
  }
}

// Print metadata pool.
void nmethod::print_metadata(outputStream* st) {
  ResourceMark m;
  st->print("Metadata:");
  if (metadata_begin() < metadata_end()) {
    st->cr();
    for (Metadata** p = metadata_begin(); p < metadata_end(); p++) {
      Disassembler::print_location((unsigned char*)p, (unsigned char*)metadata_begin(), (unsigned char*)metadata_end(), st, true, false);
      st->print(PTR_FORMAT " ", *((uintptr_t*)p));
      if (*p && *p != Universe::non_oop_word()) {
        (*p)->print_value_on(st);
      }
      st->cr();
    }
  } else {
    st->print_cr(" <list empty>");
  }
}

#ifndef PRODUCT  // ScopeDesc::print_on() is available only then. Declared as PRODUCT_RETURN
void nmethod::print_scopes_on(outputStream* st) {
  // Find the first pc desc for all scopes in the code and print it.
  ResourceMark rm;
  st->print("scopes:");
  if (scopes_pcs_begin() < scopes_pcs_end()) {
    st->cr();
    for (PcDesc* p = scopes_pcs_begin(); p < scopes_pcs_end(); p++) {
      if (p->scope_decode_offset() == DebugInformationRecorder::serialized_null)
        continue;

      ScopeDesc* sd = scope_desc_at(p->real_pc(this));
      while (sd != nullptr) {
        sd->print_on(st, p);  // print output ends with a newline
        sd = sd->sender();
      }
    }
  } else {
    st->print_cr(" <list empty>");
  }
}
#endif

#ifndef PRODUCT  // RelocIterator does support printing only then.
void nmethod::print_relocations_on(outputStream* st) {
  ResourceMark m;       // in case methods get printed via the debugger
  st->print_cr("relocations:");
  RelocIterator iter(this);
  iter.print_on(st);
}
#endif

void nmethod::print_pcs_on(outputStream* st) {
  ResourceMark m;       // in case methods get printed via debugger
  st->print("pc-bytecode offsets:");
  if (scopes_pcs_begin() < scopes_pcs_end()) {
    st->cr();
    for (PcDesc* p = scopes_pcs_begin(); p < scopes_pcs_end(); p++) {
      p->print_on(st, this);  // print output ends with a newline
    }
  } else {
    st->print_cr(" <list empty>");
  }
}

void nmethod::print_handler_table() {
  ExceptionHandlerTable(this).print(code_begin());
}

void nmethod::print_nul_chk_table() {
  ImplicitExceptionTable(this).print(code_begin());
}

void nmethod::print_recorded_oop(int log_n, int i) {
  void* value;

  if (i == 0) {
    value = nullptr;
  } else {
    // Be careful around non-oop words. Don't create an oop
    // with that value, or it will assert in verification code.
    if (Universe::contains_non_oop_word(oop_addr_at(i))) {
      value = Universe::non_oop_word();
    } else {
      value = oop_at(i);
    }
  }

  tty->print("#%*d: " INTPTR_FORMAT " ", log_n, i, p2i(value));

  if (value == Universe::non_oop_word()) {
    tty->print("non-oop word");
  } else {
    if (value == nullptr) {
      tty->print("nullptr-oop");
    } else {
      oop_at(i)->print_value_on(tty);
    }
  }

  tty->cr();
}

void nmethod::print_recorded_oops() {
  const int n = oops_count();
  const int log_n = (n<10) ? 1 : (n<100) ? 2 : (n<1000) ? 3 : (n<10000) ? 4 : 6;
  tty->print("Recorded oops:");
  if (n > 0) {
    tty->cr();
    for (int i = 0; i < n; i++) {
      print_recorded_oop(log_n, i);
    }
  } else {
    tty->print_cr(" <list empty>");
  }
}

void nmethod::print_recorded_metadata() {
  const int n = metadata_count();
  const int log_n = (n<10) ? 1 : (n<100) ? 2 : (n<1000) ? 3 : (n<10000) ? 4 : 6;
  tty->print("Recorded metadata:");
  if (n > 0) {
    tty->cr();
    for (int i = 0; i < n; i++) {
      Metadata* m = metadata_at(i);
      tty->print("#%*d: " INTPTR_FORMAT " ", log_n, i, p2i(m));
      if (m == (Metadata*)Universe::non_oop_word()) {
        tty->print("non-metadata word");
      } else if (m == nullptr) {
        tty->print("nullptr-oop");
      } else {
        Metadata::print_value_on_maybe_null(tty, m);
      }
      tty->cr();
    }
  } else {
    tty->print_cr(" <list empty>");
  }
}
#endif

#if defined(SUPPORT_ASSEMBLY) || defined(SUPPORT_ABSTRACT_ASSEMBLY)

void nmethod::print_constant_pool(outputStream* st) {
  //-----------------------------------
  //---<  Print the constant pool  >---
  //-----------------------------------
  int consts_size = this->consts_size();
  if ( consts_size > 0 ) {
    unsigned char* cstart = this->consts_begin();
    unsigned char* cp     = cstart;
    unsigned char* cend   = cp + consts_size;
    unsigned int   bytes_per_line = 4;
    unsigned int   CP_alignment   = 8;
    unsigned int   n;

    st->cr();

    //---<  print CP header to make clear what's printed  >---
    if( ((uintptr_t)cp&(CP_alignment-1)) == 0 ) {
      n = bytes_per_line;
      st->print_cr("[Constant Pool]");
      Disassembler::print_location(cp, cstart, cend, st, true, true);
      Disassembler::print_hexdata(cp, n, st, true);
      st->cr();
    } else {
      n = (int)((uintptr_t)cp & (bytes_per_line-1));
      st->print_cr("[Constant Pool (unaligned)]");
    }

    //---<  print CP contents, bytes_per_line at a time  >---
    while (cp < cend) {
      Disassembler::print_location(cp, cstart, cend, st, true, false);
      Disassembler::print_hexdata(cp, n, st, false);
      cp += n;
      n   = bytes_per_line;
      st->cr();
    }

    //---<  Show potential alignment gap between constant pool and code  >---
    cend = code_begin();
    if( cp < cend ) {
      n = 4;
      st->print_cr("[Code entry alignment]");
      while (cp < cend) {
        Disassembler::print_location(cp, cstart, cend, st, false, false);
        cp += n;
        st->cr();
      }
    }
  } else {
    st->print_cr("[Constant Pool (empty)]");
  }
  st->cr();
}

#endif

// Disassemble this nmethod.
// Print additional debug information, if requested. This could be code
// comments, block comments, profiling counters, etc.
// The undisassembled format is useful no disassembler library is available.
// The resulting hex dump (with markers) can be disassembled later, or on
// another system, when/where a disassembler library is available.
void nmethod::decode2(outputStream* ost) const {

  // Called from frame::back_trace_with_decode without ResourceMark.
  ResourceMark rm;

  // Make sure we have a valid stream to print on.
  outputStream* st = ost ? ost : tty;

#if defined(SUPPORT_ABSTRACT_ASSEMBLY) && ! defined(SUPPORT_ASSEMBLY)
  const bool use_compressed_format    = true;
  const bool compressed_with_comments = use_compressed_format && (AbstractDisassembler::show_comment() ||
                                                                  AbstractDisassembler::show_block_comment());
#else
  const bool use_compressed_format    = Disassembler::is_abstract();
  const bool compressed_with_comments = use_compressed_format && (AbstractDisassembler::show_comment() ||
                                                                  AbstractDisassembler::show_block_comment());
#endif

  st->cr();
  this->print_on(st);
  st->cr();

#if defined(SUPPORT_ASSEMBLY)
  //----------------------------------
  //---<  Print real disassembly  >---
  //----------------------------------
  if (! use_compressed_format) {
    st->print_cr("[Disassembly]");
    Disassembler::decode(const_cast<nmethod*>(this), st);
    st->bol();
    st->print_cr("[/Disassembly]");
    return;
  }
#endif

#if defined(SUPPORT_ABSTRACT_ASSEMBLY)

  // Compressed undisassembled disassembly format.
  // The following status values are defined/supported:
  //   = 0 - currently at bol() position, nothing printed yet on current line.
  //   = 1 - currently at position after print_location().
  //   > 1 - in the midst of printing instruction stream bytes.
  int        compressed_format_idx    = 0;
  int        code_comment_column      = 0;
  const int  instr_maxlen             = Assembler::instr_maxlen();
  const uint tabspacing               = 8;
  unsigned char* start = this->code_begin();
  unsigned char* p     = this->code_begin();
  unsigned char* end   = this->code_end();
  unsigned char* pss   = p; // start of a code section (used for offsets)

  if ((start == nullptr) || (end == nullptr)) {
    st->print_cr("PrintAssembly not possible due to uninitialized section pointers");
    return;
  }
#endif

#if defined(SUPPORT_ABSTRACT_ASSEMBLY)
  //---<  plain abstract disassembly, no comments or anything, just section headers  >---
  if (use_compressed_format && ! compressed_with_comments) {
    const_cast<nmethod*>(this)->print_constant_pool(st);

    //---<  Open the output (Marker for post-mortem disassembler)  >---
    st->print_cr("[MachCode]");
    const char* header = nullptr;
    address p0 = p;
    while (p < end) {
      address pp = p;
      while ((p < end) && (header == nullptr)) {
        header = nmethod_section_label(p);
        pp  = p;
        p  += Assembler::instr_len(p);
      }
      if (pp > p0) {
        AbstractDisassembler::decode_range_abstract(p0, pp, start, end, st, Assembler::instr_maxlen());
        p0 = pp;
        p  = pp;
        header = nullptr;
      } else if (header != nullptr) {
        st->bol();
        st->print_cr("%s", header);
        header = nullptr;
      }
    }
    //---<  Close the output (Marker for post-mortem disassembler)  >---
    st->bol();
    st->print_cr("[/MachCode]");
    return;
  }
#endif

#if defined(SUPPORT_ABSTRACT_ASSEMBLY)
  //---<  abstract disassembly with comments and section headers merged in  >---
  if (compressed_with_comments) {
    const_cast<nmethod*>(this)->print_constant_pool(st);

    //---<  Open the output (Marker for post-mortem disassembler)  >---
    st->print_cr("[MachCode]");
    while ((p < end) && (p != nullptr)) {
      const int instruction_size_in_bytes = Assembler::instr_len(p);

      //---<  Block comments for nmethod. Interrupts instruction stream, if any.  >---
      // Outputs a bol() before and a cr() after, but only if a comment is printed.
      // Prints nmethod_section_label as well.
      if (AbstractDisassembler::show_block_comment()) {
        print_block_comment(st, p);
        if (st->position() == 0) {
          compressed_format_idx = 0;
        }
      }

      //---<  New location information after line break  >---
      if (compressed_format_idx == 0) {
        code_comment_column   = Disassembler::print_location(p, pss, end, st, false, false);
        compressed_format_idx = 1;
      }

      //---<  Code comment for current instruction. Address range [p..(p+len))  >---
      unsigned char* p_end = p + (ssize_t)instruction_size_in_bytes;
      S390_ONLY(if (p_end > end) p_end = end;) // avoid getting past the end

      if (AbstractDisassembler::show_comment() && const_cast<nmethod*>(this)->has_code_comment(p, p_end)) {
        //---<  interrupt instruction byte stream for code comment  >---
        if (compressed_format_idx > 1) {
          st->cr();  // interrupt byte stream
          st->cr();  // add an empty line
          code_comment_column = Disassembler::print_location(p, pss, end, st, false, false);
        }
        const_cast<nmethod*>(this)->print_code_comment_on(st, code_comment_column, p, p_end );
        st->bol();
        compressed_format_idx = 0;
      }

      //---<  New location information after line break  >---
      if (compressed_format_idx == 0) {
        code_comment_column   = Disassembler::print_location(p, pss, end, st, false, false);
        compressed_format_idx = 1;
      }

      //---<  Nicely align instructions for readability  >---
      if (compressed_format_idx > 1) {
        Disassembler::print_delimiter(st);
      }

      //---<  Now, finally, print the actual instruction bytes  >---
      unsigned char* p0 = p;
      p = Disassembler::decode_instruction_abstract(p, st, instruction_size_in_bytes, instr_maxlen);
      compressed_format_idx += (int)(p - p0);

      if (Disassembler::start_newline(compressed_format_idx-1)) {
        st->cr();
        compressed_format_idx = 0;
      }
    }
    //---<  Close the output (Marker for post-mortem disassembler)  >---
    st->bol();
    st->print_cr("[/MachCode]");
    return;
  }
#endif
}

#if defined(SUPPORT_ASSEMBLY) || defined(SUPPORT_ABSTRACT_ASSEMBLY)

const char* nmethod::reloc_string_for(u_char* begin, u_char* end) {
  RelocIterator iter(this, begin, end);
  bool have_one = false;
  while (iter.next()) {
    have_one = true;
    switch (iter.type()) {
        case relocInfo::none: {
          // Skip it and check next
          break;
        }
        case relocInfo::oop_type: {
          // Get a non-resizable resource-allocated stringStream.
          // Our callees make use of (nested) ResourceMarks.
          stringStream st(NEW_RESOURCE_ARRAY(char, 1024), 1024);
          oop_Relocation* r = iter.oop_reloc();
          oop obj = r->oop_value();
          st.print("oop(");
          if (obj == nullptr) st.print("nullptr");
          else obj->print_value_on(&st);
          st.print(")");
          return st.as_string();
        }
        case relocInfo::metadata_type: {
          stringStream st;
          metadata_Relocation* r = iter.metadata_reloc();
          Metadata* obj = r->metadata_value();
          st.print("metadata(");
          if (obj == nullptr) st.print("nullptr");
          else obj->print_value_on(&st);
          st.print(")");
          return st.as_string();
        }
        case relocInfo::runtime_call_type:
        case relocInfo::runtime_call_w_cp_type: {
          stringStream st;
          st.print("runtime_call");
          CallRelocation* r = (CallRelocation*)iter.reloc();
          address dest = r->destination();
          if (StubRoutines::contains(dest)) {
            StubCodeDesc* desc = StubCodeDesc::desc_for(dest);
            if (desc == nullptr) {
              desc = StubCodeDesc::desc_for(dest + frame::pc_return_offset);
            }
            if (desc != nullptr) {
              st.print(" Stub::%s", desc->name());
              return st.as_string();
            }
          }
          CodeBlob* cb = CodeCache::find_blob(dest);
          if (cb != nullptr) {
            st.print(" %s", cb->name());
          } else {
            ResourceMark rm;
            const int buflen = 1024;
            char* buf = NEW_RESOURCE_ARRAY(char, buflen);
            int offset;
            if (os::dll_address_to_function_name(dest, buf, buflen, &offset)) {
              st.print(" %s", buf);
              if (offset != 0) {
                st.print("+%d", offset);
              }
            }
          }
          return st.as_string();
        }
        case relocInfo::virtual_call_type: {
          stringStream st;
          st.print_raw("virtual_call");
          virtual_call_Relocation* r = iter.virtual_call_reloc();
          Method* m = r->method_value();
          if (m != nullptr) {
            assert(m->is_method(), "");
            m->print_short_name(&st);
          }
          return st.as_string();
        }
        case relocInfo::opt_virtual_call_type: {
          stringStream st;
          st.print_raw("optimized virtual_call");
          opt_virtual_call_Relocation* r = iter.opt_virtual_call_reloc();
          Method* m = r->method_value();
          if (m != nullptr) {
            assert(m->is_method(), "");
            m->print_short_name(&st);
          }
          return st.as_string();
        }
        case relocInfo::static_call_type: {
          stringStream st;
          st.print_raw("static_call");
          static_call_Relocation* r = iter.static_call_reloc();
          Method* m = r->method_value();
          if (m != nullptr) {
            assert(m->is_method(), "");
            m->print_short_name(&st);
          }
          return st.as_string();
        }
        case relocInfo::static_stub_type:      return "static_stub";
        case relocInfo::external_word_type:    return "external_word";
        case relocInfo::internal_word_type:    return "internal_word";
        case relocInfo::section_word_type:     return "section_word";
        case relocInfo::poll_type:             return "poll";
        case relocInfo::poll_return_type:      return "poll_return";
        case relocInfo::trampoline_stub_type:  return "trampoline_stub";
        case relocInfo::entry_guard_type:      return "entry_guard";
        case relocInfo::post_call_nop_type:    return "post_call_nop";
        case relocInfo::barrier_type: {
          barrier_Relocation* const reloc = iter.barrier_reloc();
          stringStream st;
          st.print("barrier format=%d", reloc->format());
          return st.as_string();
        }

        case relocInfo::type_mask:             return "type_bit_mask";

        default: {
          stringStream st;
          st.print("unknown relocInfo=%d", (int) iter.type());
          return st.as_string();
        }
    }
  }
  return have_one ? "other" : nullptr;
}

// Return the last scope in (begin..end]
ScopeDesc* nmethod::scope_desc_in(address begin, address end) {
  PcDesc* p = pc_desc_near(begin+1);
  if (p != nullptr && p->real_pc(this) <= end) {
    return new ScopeDesc(this, p);
  }
  return nullptr;
}

const char* nmethod::nmethod_section_label(address pos) const {
  const char* label = nullptr;
  if (pos == code_begin())                                              label = "[Instructions begin]";
  if (pos == entry_point())                                             label = "[Entry Point]";
  if (pos == verified_entry_point())                                    label = "[Verified Entry Point]";
  if (has_method_handle_invokes() && (pos == deopt_mh_handler_begin())) label = "[Deopt MH Handler Code]";
  if (pos == consts_begin() && pos != insts_begin())                    label = "[Constants]";
  // Check stub_code before checking exception_handler or deopt_handler.
  if (pos == this->stub_begin())                                        label = "[Stub Code]";
  if (JVMCI_ONLY(_exception_offset >= 0 &&) pos == exception_begin())          label = "[Exception Handler]";
  if (JVMCI_ONLY(_deopt_handler_offset != -1 &&) pos == deopt_handler_begin()) label = "[Deopt Handler Code]";
  return label;
}

void nmethod::print_nmethod_labels(outputStream* stream, address block_begin, bool print_section_labels) const {
  if (print_section_labels) {
    const char* label = nmethod_section_label(block_begin);
    if (label != nullptr) {
      stream->bol();
      stream->print_cr("%s", label);
    }
  }

  if (block_begin == entry_point()) {
    Method* m = method();
    if (m != nullptr) {
      stream->print("  # ");
      m->print_value_on(stream);
      stream->cr();
    }
    if (m != nullptr && !is_osr_method()) {
      ResourceMark rm;
      int sizeargs = m->size_of_parameters();
      BasicType* sig_bt = NEW_RESOURCE_ARRAY(BasicType, sizeargs);
      VMRegPair* regs   = NEW_RESOURCE_ARRAY(VMRegPair, sizeargs);
      {
        int sig_index = 0;
        if (!m->is_static())
          sig_bt[sig_index++] = T_OBJECT; // 'this'
        for (SignatureStream ss(m->signature()); !ss.at_return_type(); ss.next()) {
          BasicType t = ss.type();
          sig_bt[sig_index++] = t;
          if (type2size[t] == 2) {
            sig_bt[sig_index++] = T_VOID;
          } else {
            assert(type2size[t] == 1, "size is 1 or 2");
          }
        }
        assert(sig_index == sizeargs, "");
      }
      const char* spname = "sp"; // make arch-specific?
      SharedRuntime::java_calling_convention(sig_bt, regs, sizeargs);
      int stack_slot_offset = this->frame_size() * wordSize;
      int tab1 = 14, tab2 = 24;
      int sig_index = 0;
      int arg_index = (m->is_static() ? 0 : -1);
      bool did_old_sp = false;
      for (SignatureStream ss(m->signature()); !ss.at_return_type(); ) {
        bool at_this = (arg_index == -1);
        bool at_old_sp = false;
        BasicType t = (at_this ? T_OBJECT : ss.type());
        assert(t == sig_bt[sig_index], "sigs in sync");
        if (at_this)
          stream->print("  # this: ");
        else
          stream->print("  # parm%d: ", arg_index);
        stream->move_to(tab1);
        VMReg fst = regs[sig_index].first();
        VMReg snd = regs[sig_index].second();
        if (fst->is_reg()) {
          stream->print("%s", fst->name());
          if (snd->is_valid())  {
            stream->print(":%s", snd->name());
          }
        } else if (fst->is_stack()) {
          int offset = fst->reg2stack() * VMRegImpl::stack_slot_size + stack_slot_offset;
          if (offset == stack_slot_offset)  at_old_sp = true;
          stream->print("[%s+0x%x]", spname, offset);
        } else {
          stream->print("reg%d:%d??", (int)(intptr_t)fst, (int)(intptr_t)snd);
        }
        stream->print(" ");
        stream->move_to(tab2);
        stream->print("= ");
        if (at_this) {
          m->method_holder()->print_value_on(stream);
        } else {
          bool did_name = false;
          if (!at_this && ss.is_reference()) {
            Symbol* name = ss.as_symbol();
            name->print_value_on(stream);
            did_name = true;
          }
          if (!did_name)
            stream->print("%s", type2name(t));
        }
        if (at_old_sp) {
          stream->print("  (%s of caller)", spname);
          did_old_sp = true;
        }
        stream->cr();
        sig_index += type2size[t];
        arg_index += 1;
        if (!at_this)  ss.next();
      }
      if (!did_old_sp) {
        stream->print("  # ");
        stream->move_to(tab1);
        stream->print("[%s+0x%x]", spname, stack_slot_offset);
        stream->print("  (%s of caller)", spname);
        stream->cr();
      }
    }
  }
}

// Returns whether this nmethod has code comments.
bool nmethod::has_code_comment(address begin, address end) {
  // scopes?
  ScopeDesc* sd  = scope_desc_in(begin, end);
  if (sd != nullptr) return true;

  // relocations?
  const char* str = reloc_string_for(begin, end);
  if (str != nullptr) return true;

  // implicit exceptions?
  int cont_offset = ImplicitExceptionTable(this).continuation_offset((uint)(begin - code_begin()));
  if (cont_offset != 0) return true;

  return false;
}

void nmethod::print_code_comment_on(outputStream* st, int column, address begin, address end) {
  ImplicitExceptionTable implicit_table(this);
  int pc_offset = (int)(begin - code_begin());
  int cont_offset = implicit_table.continuation_offset(pc_offset);
  bool oop_map_required = false;
  if (cont_offset != 0) {
    st->move_to(column, 6, 0);
    if (pc_offset == cont_offset) {
      st->print("; implicit exception: deoptimizes");
      oop_map_required = true;
    } else {
      st->print("; implicit exception: dispatches to " INTPTR_FORMAT, p2i(code_begin() + cont_offset));
    }
  }

  // Find an oopmap in (begin, end].  We use the odd half-closed
  // interval so that oop maps and scope descs which are tied to the
  // byte after a call are printed with the call itself.  OopMaps
  // associated with implicit exceptions are printed with the implicit
  // instruction.
  address base = code_begin();
  ImmutableOopMapSet* oms = oop_maps();
  if (oms != nullptr) {
    for (int i = 0, imax = oms->count(); i < imax; i++) {
      const ImmutableOopMapPair* pair = oms->pair_at(i);
      const ImmutableOopMap* om = pair->get_from(oms);
      address pc = base + pair->pc_offset();
      if (pc >= begin) {
#if INCLUDE_JVMCI
        bool is_implicit_deopt = implicit_table.continuation_offset(pair->pc_offset()) == (uint) pair->pc_offset();
#else
        bool is_implicit_deopt = false;
#endif
        if (is_implicit_deopt ? pc == begin : pc > begin && pc <= end) {
          st->move_to(column, 6, 0);
          st->print("; ");
          om->print_on(st);
          oop_map_required = false;
        }
      }
      if (pc > end) {
        break;
      }
    }
  }
  assert(!oop_map_required, "missed oopmap");

  Thread* thread = Thread::current();

  // Print any debug info present at this pc.
  ScopeDesc* sd  = scope_desc_in(begin, end);
  if (sd != nullptr) {
    st->move_to(column, 6, 0);
    if (sd->bci() == SynchronizationEntryBCI) {
      st->print(";*synchronization entry");
    } else if (sd->bci() == AfterBci) {
      st->print(";* method exit (unlocked if synchronized)");
    } else if (sd->bci() == UnwindBci) {
      st->print(";* unwind (locked if synchronized)");
    } else if (sd->bci() == AfterExceptionBci) {
      st->print(";* unwind (unlocked if synchronized)");
    } else if (sd->bci() == UnknownBci) {
      st->print(";* unknown");
    } else if (sd->bci() == InvalidFrameStateBci) {
      st->print(";* invalid frame state");
    } else {
      if (sd->method() == nullptr) {
        st->print("method is nullptr");
      } else if (sd->method()->is_native()) {
        st->print("method is native");
      } else {
        Bytecodes::Code bc = sd->method()->java_code_at(sd->bci());
        st->print(";*%s", Bytecodes::name(bc));
        switch (bc) {
        case Bytecodes::_invokevirtual:
        case Bytecodes::_invokespecial:
        case Bytecodes::_invokestatic:
        case Bytecodes::_invokeinterface:
          {
            Bytecode_invoke invoke(methodHandle(thread, sd->method()), sd->bci());
            st->print(" ");
            if (invoke.name() != nullptr)
              invoke.name()->print_symbol_on(st);
            else
              st->print("<UNKNOWN>");
            break;
          }
        case Bytecodes::_getfield:
        case Bytecodes::_putfield:
        case Bytecodes::_getstatic:
        case Bytecodes::_putstatic:
          {
            Bytecode_field field(methodHandle(thread, sd->method()), sd->bci());
            st->print(" ");
            if (field.name() != nullptr)
              field.name()->print_symbol_on(st);
            else
              st->print("<UNKNOWN>");
          }
        default:
          break;
        }
      }
      st->print(" {reexecute=%d rethrow=%d return_oop=%d}", sd->should_reexecute(), sd->rethrow_exception(), sd->return_oop());
    }

    // Print all scopes
    for (;sd != nullptr; sd = sd->sender()) {
      st->move_to(column, 6, 0);
      st->print("; -");
      if (sd->should_reexecute()) {
        st->print(" (reexecute)");
      }
      if (sd->method() == nullptr) {
        st->print("method is nullptr");
      } else {
        sd->method()->print_short_name(st);
      }
      int lineno = sd->method()->line_number_from_bci(sd->bci());
      if (lineno != -1) {
        st->print("@%d (line %d)", sd->bci(), lineno);
      } else {
        st->print("@%d", sd->bci());
      }
      st->cr();
    }
  }

  // Print relocation information
  // Prevent memory leak: allocating without ResourceMark.
  ResourceMark rm;
  const char* str = reloc_string_for(begin, end);
  if (str != nullptr) {
    if (sd != nullptr) st->cr();
    st->move_to(column, 6, 0);
    st->print(";   {%s}", str);
  }
}

#endif

address nmethod::call_instruction_address(address pc) const {
  if (NativeCall::is_call_before(pc)) {
    NativeCall *ncall = nativeCall_before(pc);
    return ncall->instruction_address();
  }
  return nullptr;
}

void nmethod::print_value_on_impl(outputStream* st) const {
  st->print_cr("nmethod");
#if defined(SUPPORT_DATA_STRUCTS)
  print_on_with_msg(st, nullptr);
#endif
}

#ifndef PRODUCT

void nmethod::print_calls(outputStream* st) {
  RelocIterator iter(this);
  while (iter.next()) {
    switch (iter.type()) {
    case relocInfo::virtual_call_type: {
      CompiledICLocker ml_verify(this);
      CompiledIC_at(&iter)->print();
      break;
    }
    case relocInfo::static_call_type:
    case relocInfo::opt_virtual_call_type:
      st->print_cr("Direct call at " INTPTR_FORMAT, p2i(iter.reloc()->addr()));
      CompiledDirectCall::at(iter.reloc())->print();
      break;
    default:
      break;
    }
  }
}

void nmethod::print_statistics() {
  ttyLocker ttyl;
  if (xtty != nullptr)  xtty->head("statistics type='nmethod'");
  native_nmethod_stats.print_native_nmethod_stats();
#ifdef COMPILER1
  c1_java_nmethod_stats.print_nmethod_stats("C1");
#endif
#ifdef COMPILER2
  c2_java_nmethod_stats.print_nmethod_stats("C2");
#endif
#if INCLUDE_JVMCI
  jvmci_java_nmethod_stats.print_nmethod_stats("JVMCI");
#endif
  unknown_java_nmethod_stats.print_nmethod_stats("Unknown");
  DebugInformationRecorder::print_statistics();
  pc_nmethod_stats.print_pc_stats();
  Dependencies::print_statistics();
  ExternalsRecorder::print_statistics();
  if (xtty != nullptr)  xtty->tail("statistics");
}

#endif // !PRODUCT

#if INCLUDE_JVMCI
void nmethod::update_speculation(JavaThread* thread) {
  jlong speculation = thread->pending_failed_speculation();
  if (speculation != 0) {
    guarantee(jvmci_nmethod_data() != nullptr, "failed speculation in nmethod without failed speculation list");
    jvmci_nmethod_data()->add_failed_speculation(this, speculation);
    thread->set_pending_failed_speculation(0);
  }
}

const char* nmethod::jvmci_name() {
  if (jvmci_nmethod_data() != nullptr) {
    return jvmci_nmethod_data()->name();
  }
  return nullptr;
}
#endif<|MERGE_RESOLUTION|>--- conflicted
+++ resolved
@@ -2028,13 +2028,9 @@
 }
 
 // Invalidate code
-<<<<<<< HEAD
-bool nmethod::make_not_entrant(bool make_not_entrant) {
-=======
-bool nmethod::make_not_entrant(const char* reason) {
+bool nmethod::make_not_entrant(const char* reason, bool make_not_entrant) {
   assert(reason != nullptr, "Must provide a reason");
 
->>>>>>> 0460978e
   // This can be called while the system is already at a safepoint which is ok
   NoSafepointVerifier nsv;
 
