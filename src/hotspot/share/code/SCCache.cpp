--- conflicted
+++ resolved
@@ -672,14 +672,6 @@
     log_warning(scc, init)("Disable Startup Code Cache: '%s' was created with RestrictContended = %s", cache_path, RestrictContended ? "false" : "true");
     return false;
   }
-<<<<<<< HEAD
-=======
-  if (((_flags & useEmptySlotsInSupers) != 0) != UseEmptySlotsInSupers) {
-    log_warning(scc, init)("Disable Startup Code Cache: '%s' was created with UseEmptySlotsInSupers = %s", cache_path, UseEmptySlotsInSupers ? "false" : "true");
-    return false;
-  }
-
->>>>>>> 5545aa0c
   if (_compressedOopShift != (uint)CompressedOops::shift()) {
     log_warning(scc, init)("Disable Startup Code Cache: '%s' was created with CompressedOops::shift() = %d vs current %d", cache_path, _compressedOopShift, CompressedOops::shift());
     return false;
@@ -1906,7 +1898,12 @@
           break;
         case relocInfo::external_word_type: {
           address target = _cache->address_for_id(reloc_data[j]);
+          // Add external address to global table
+          int index = ExternalsRecorder::find_index(target);
+          // Update index in relocation
+          Relocation::add_jint(iter.data(), index);
           external_word_Relocation* reloc = (external_word_Relocation*)iter.reloc();
+          assert(reloc->target() == target, "sanity");
           reloc->set_value(target); // Patch address in the code
           iter.reloc()->fix_relocation_after_move(orig_buffer, buffer);
           break;
