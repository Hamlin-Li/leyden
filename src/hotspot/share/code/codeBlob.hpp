/*
 * Copyright (c) 1998, 2025, Oracle and/or its affiliates. All rights reserved.
 * DO NOT ALTER OR REMOVE COPYRIGHT NOTICES OR THIS FILE HEADER.
 *
 * This code is free software; you can redistribute it and/or modify it
 * under the terms of the GNU General Public License version 2 only, as
 * published by the Free Software Foundation.
 *
 * This code is distributed in the hope that it will be useful, but WITHOUT
 * ANY WARRANTY; without even the implied warranty of MERCHANTABILITY or
 * FITNESS FOR A PARTICULAR PURPOSE.  See the GNU General Public License
 * version 2 for more details (a copy is included in the LICENSE file that
 * accompanied this code).
 *
 * You should have received a copy of the GNU General Public License version
 * 2 along with this work; if not, write to the Free Software Foundation,
 * Inc., 51 Franklin St, Fifth Floor, Boston, MA 02110-1301 USA.
 *
 * Please contact Oracle, 500 Oracle Parkway, Redwood Shores, CA 94065 USA
 * or visit www.oracle.com if you need additional information or have any
 * questions.
 *
 */

#ifndef SHARE_CODE_CODEBLOB_HPP
#define SHARE_CODE_CODEBLOB_HPP

#include "asm/codeBuffer.hpp"
#include "code/aotCodeCache.hpp"
#include "compiler/compilerDefinitions.hpp"
#include "compiler/oopMap.hpp"
#include "runtime/javaFrameAnchor.hpp"
#include "runtime/frame.hpp"
#include "runtime/handles.hpp"
#include "utilities/align.hpp"
#include "utilities/macros.hpp"

class ImmutableOopMap;
class ImmutableOopMapSet;
class JNIHandleBlock;
class OopMapSet;

// CodeBlob Types
// Used in the CodeCache to assign CodeBlobs to different CodeHeaps
enum class CodeBlobType {
  MethodNonProfiled   = 0,    // Execution level 1 and 4 (non-profiled) nmethods (including native nmethods)
  MethodProfiled      = 1,    // Execution level 2 and 3 (profiled) nmethods
  NonNMethod          = 2,    // Non-nmethods like Buffers, Adapters and Runtime Stubs
  All                 = 3,    // All types (No code cache segmentation)
  NumTypes            = 4     // Number of CodeBlobTypes
};

// CodeBlob - superclass for all entries in the CodeCache.
//
// Subtypes are:
//  nmethod              : JIT Compiled Java methods
//  RuntimeBlob          : Non-compiled method code; generated glue code
//   BufferBlob          : Used for non-relocatable code such as interpreter, stubroutines, etc.
//    AdapterBlob        : Used to hold C2I/I2C adapters
//    VtableBlob         : Used for holding vtable chunks
//    MethodHandlesAdapterBlob : Used to hold MethodHandles adapters
//   RuntimeStub         : Call to VM runtime methods
//   SingletonBlob       : Super-class for all blobs that exist in only one instance
//    DeoptimizationBlob : Used for deoptimization
//    SafepointBlob      : Used to handle illegal instruction exceptions
//    ExceptionBlob      : Used for stack unrolling
//    UncommonTrapBlob   : Used to handle uncommon traps
//   UpcallStub  : Used for upcalls from native code
//
//
// Layout in the CodeCache:
//   - header
//   - content space
//     - instruction space
// Outside of the CodeCache:
//   - mutable_data
//     - relocation info
//     - additional data for subclasses

enum class CodeBlobKind : u1 {
  None,
  Nmethod,
  Buffer,
  Adapter,
  Vtable,
  MHAdapter,
  RuntimeStub,
  Deoptimization,
  Safepoint,
#ifdef COMPILER2
  Exception,
  UncommonTrap,
#endif
  Upcall,
  Number_Of_Kinds
};

class UpcallStub;      // for as_upcall_stub()
class RuntimeStub;     // for as_runtime_stub()
class JavaFrameAnchor; // for UpcallStub::jfa_for_frame
class AdapterBlob;
class ExceptionBlob;

class CodeBlob {
  friend class VMStructs;
  friend class JVMCIVMStructs;

private:
  void restore_mutable_data(address reloc_data);

protected:
  // order fields from large to small to minimize padding between fields
  ImmutableOopMapSet* _oop_maps;   // OopMap for this CodeBlob
  const char*         _name;
  address             _mutable_data;

  int      _size;                  // total size of CodeBlob in bytes
  int      _relocation_size;       // size of relocation (could be bigger than 64Kb)
  int      _content_offset;        // offset to where content region begins (this includes consts, insts, stubs)
  int      _code_offset;           // offset to where instructions region begins (this includes insts, stubs)
  int      _data_offset;           // offset to where data region begins
  int      _frame_size;            // size of stack frame in words (NOT slots. On x64 these are 64bit words)
  int      _mutable_data_size;

  S390_ONLY(int _ctable_offset;)

  uint16_t _header_size;           // size of header (depends on subclass)
  int16_t  _frame_complete_offset; // instruction offsets in [0.._frame_complete_offset) have
                                   // not finished setting up their frame. Beware of pc's in
                                   // that range. There is a similar range(s) on returns
                                   // which we don't detect.

  CodeBlobKind _kind;              // Kind of this code blob

  bool _caller_must_gc_arguments;

#ifndef PRODUCT
  AsmRemarks _asm_remarks;
  DbgStrings _dbg_strings;
#endif

  void print_on_impl(outputStream* st) const;
  void print_value_on_impl(outputStream* st) const;

  class Vptr {
   public:
    virtual void print_on(const CodeBlob* instance, outputStream* st) const = 0;
    virtual void print_value_on(const CodeBlob* instance, outputStream* st) const = 0;
    virtual void prepare_for_archiving(CodeBlob* instance) const {
      instance->prepare_for_archiving_impl();
    };
    virtual void post_restore(CodeBlob* instance) const {
      instance->post_restore_impl();
    };
  };

  static const Vptr* vptr(CodeBlobKind kind);
  const Vptr* vptr() const;

  CodeBlob(const char* name, CodeBlobKind kind, CodeBuffer* cb, int size, uint16_t header_size,
           int16_t frame_complete_offset, int frame_size, OopMapSet* oop_maps, bool caller_must_gc_arguments,
           int mutable_data_size);

  // Simple CodeBlob used for simple BufferBlob.
  CodeBlob(const char* name, CodeBlobKind kind, int size, uint16_t header_size);


  void operator delete(void* p) { }

  void prepare_for_archiving_impl();
  void post_restore_impl();

public:

  ~CodeBlob() {
    assert(_oop_maps == nullptr || AOTCodeCache::is_address_in_aot_cache((address)_oop_maps), "Not flushed");
  }

  // Returns the space needed for CodeBlob
  static unsigned int allocation_size(CodeBuffer* cb, int header_size);
  static unsigned int align_code_offset(int offset);

  // Deletion
  void purge();

  // Typing
  bool is_nmethod() const                     { return _kind == CodeBlobKind::Nmethod; }
  bool is_buffer_blob() const                 { return _kind == CodeBlobKind::Buffer; }
  bool is_runtime_stub() const                { return _kind == CodeBlobKind::RuntimeStub; }
  bool is_deoptimization_stub() const         { return _kind == CodeBlobKind::Deoptimization; }
#ifdef COMPILER2
  bool is_uncommon_trap_stub() const          { return _kind == CodeBlobKind::UncommonTrap; }
  bool is_exception_stub() const              { return _kind == CodeBlobKind::Exception; }
#else
  bool is_uncommon_trap_stub() const          { return false; }
  bool is_exception_stub() const              { return false; }
#endif
  bool is_safepoint_stub() const              { return _kind == CodeBlobKind::Safepoint; }
  bool is_adapter_blob() const                { return _kind == CodeBlobKind::Adapter; }
  bool is_vtable_blob() const                 { return _kind == CodeBlobKind::Vtable; }
  bool is_method_handles_adapter_blob() const { return _kind == CodeBlobKind::MHAdapter; }
  bool is_upcall_stub() const                 { return _kind == CodeBlobKind::Upcall; }

  // Casting
  nmethod* as_nmethod_or_null() const         { return is_nmethod() ? (nmethod*) this : nullptr; }
  nmethod* as_nmethod() const                 { assert(is_nmethod(), "must be nmethod"); return (nmethod*) this; }
  CodeBlob* as_codeblob() const               { return (CodeBlob*) this; }
  AdapterBlob* as_adapter_blob() const        { assert(is_adapter_blob(), "must be adapter blob"); return (AdapterBlob*) this; }
  UpcallStub* as_upcall_stub() const          { assert(is_upcall_stub(), "must be upcall stub"); return (UpcallStub*) this; }
  RuntimeStub* as_runtime_stub() const        { assert(is_runtime_stub(), "must be runtime blob"); return (RuntimeStub*) this; }

  // Boundaries
  address    header_begin() const             { return (address)    this; }
  address    header_end() const               { return ((address)   this) + _header_size; }
  address    content_begin() const            { return (address)    header_begin() + _content_offset; }
  address    content_end() const              { return (address)    header_begin() + _data_offset; }
  address    code_begin() const               { return (address)    header_begin() + _code_offset; }
  address    code_end() const                 { return (address)    header_begin() + _data_offset; }
  address    data_begin() const               { return (address)    header_begin() + _data_offset; }
  address    data_end() const                 { return (address)    header_begin() + _size; }
  address    blob_end() const                 { return (address)    header_begin() + _size; }
  // code_end == content_end is true for all types of blobs for now, it is also checked in the constructor

  int mutable_data_size() const               { return _mutable_data_size; }
  address mutable_data_begin() const          { return _mutable_data; }
  address mutable_data_end() const            { return _mutable_data + _mutable_data_size; }

  relocInfo* relocation_begin() const         { return (relocInfo*)_mutable_data; }
  relocInfo* relocation_end() const           { return (relocInfo*)((address)relocation_begin() + _relocation_size); }

  // Offsets
  int content_offset() const                  { return _content_offset; }
  int code_offset() const                     { return _code_offset; }

  // This field holds the beginning of the const section in the old code buffer.
  // It is needed to fix relocations of pc-relative loads when resizing the
  // the constant pool or moving it.
  S390_ONLY(address ctable_begin() const { return header_begin() + _ctable_offset; })
  void set_ctable_begin(address ctable) { S390_ONLY(_ctable_offset = ctable - header_begin();) }

  // Sizes
  int size() const               { return _size; }
  int header_size() const        { return _header_size; }
  int relocation_size() const    { return pointer_delta_as_int((address) relocation_end(), (address) relocation_begin()); }
  int content_size() const       { return pointer_delta_as_int(content_end(), content_begin()); }
  int code_size() const          { return pointer_delta_as_int(code_end(), code_begin()); }

  // Only used from CodeCache::free_unused_tail() after the Interpreter blob was trimmed
  void adjust_size(size_t used) {
    _size = (int)used;
    _data_offset = _size;
  }

  // Containment
  bool blob_contains(address addr) const         { return header_begin()       <= addr && addr < blob_end();       }
  bool code_contains(address addr) const         { return code_begin()         <= addr && addr < code_end();       }
  bool contains(address addr) const              { return content_begin()      <= addr && addr < content_end();    }
  bool is_frame_complete_at(address addr) const  { return _frame_complete_offset != CodeOffsets::frame_never_safe &&
                                                          code_contains(addr) && addr >= code_begin() + _frame_complete_offset; }
  int frame_complete_offset() const              { return _frame_complete_offset; }

  // OopMap for frame
  ImmutableOopMapSet* oop_maps() const           { return _oop_maps; }
  void set_oop_maps(OopMapSet* p);
  void set_oop_maps(ImmutableOopMapSet* p)       { _oop_maps = p; }

  const ImmutableOopMap* oop_map_for_slot(int slot, address return_address) const;
  const ImmutableOopMap* oop_map_for_return_address(address return_address) const;

  // Frame support. Sizes are in word units.
  int  frame_size() const                        { return _frame_size; }
  void set_frame_size(int size)                  { _frame_size = size; }

  // Returns true, if the next frame is responsible for GC'ing oops passed as arguments
  bool caller_must_gc_arguments(JavaThread* thread) const { return _caller_must_gc_arguments; }

  // Naming
  const char* name() const                       { return _name; }
  void set_name(const char* name)                { _name = name; }

  // Debugging
  void verify();
  void print() const;
  void print_on(outputStream* st) const;
  void print_value_on(outputStream* st) const;

  void dump_for_addr(address addr, outputStream* st, bool verbose) const;
  void print_code_on(outputStream* st);

  // Print to stream, any comments associated with offset.
  void print_block_comment(outputStream* stream, address block_begin) const;

#ifndef PRODUCT
  AsmRemarks &asm_remarks() { return _asm_remarks; }
  DbgStrings &dbg_strings() { return _dbg_strings; }

  void use_remarks(AsmRemarks &remarks) { _asm_remarks.share(remarks); }
  void use_strings(DbgStrings &strings) { _dbg_strings.share(strings); }
#endif

<<<<<<< HEAD
  void prepare_for_archiving();
=======
  void copy_to(address buffer) {
    memcpy(buffer, this, this->size());
  }

  // methods to archive a blob into AOT code cache
  void prepare_for_archiving();
  static void archive_blob(CodeBlob* blob, address archive_buffer);

  // methods to restore a blob from AOT code cache into the CodeCache
  void post_restore();
  CodeBlob* restore(address code_cache_buffer, const char* name, address archived_reloc_data, ImmutableOopMapSet* archived_oop_maps);
  static CodeBlob* create(CodeBlob* archived_blob, const char* name, address archived_reloc_data, ImmutableOopMapSet* archived_oop_maps);
>>>>>>> aae2bb62
};

//----------------------------------------------------------------------------------------------------
// RuntimeBlob: used for non-compiled method code (adapters, stubs, blobs)

class RuntimeBlob : public CodeBlob {
  friend class VMStructs;
 public:

  // Creation
  // a) simple CodeBlob
  RuntimeBlob(const char* name, CodeBlobKind kind, int size, uint16_t header_size)
    : CodeBlob(name, kind, size, header_size)
  {}

  // b) full CodeBlob
  // frame_complete is the offset from the beginning of the instructions
  // to where the frame setup (from stackwalk viewpoint) is complete.
  RuntimeBlob(
    const char* name,
    CodeBlobKind kind,
    CodeBuffer* cb,
    int         size,
    uint16_t    header_size,
    int16_t     frame_complete,
    int         frame_size,
    OopMapSet*  oop_maps,
    bool        caller_must_gc_arguments = false
  );

  static void free(RuntimeBlob* blob);

  // Deal with Disassembler, VTune, Forte, JvmtiExport, MemoryService.
  static void trace_new_stub(RuntimeBlob* blob, const char* name1, const char* name2 = "");

  class Vptr : public CodeBlob::Vptr {
  };
};

class WhiteBox;
//----------------------------------------------------------------------------------------------------
// BufferBlob: used to hold non-relocatable machine code such as the interpreter, stubroutines, etc.

class BufferBlob: public RuntimeBlob {
  friend class VMStructs;
  friend class AdapterBlob;
  friend class VtableBlob;
  friend class MethodHandlesAdapterBlob;
  friend class UpcallStub;
  friend class WhiteBox;

 private:
  // Creation support
  BufferBlob(const char* name, CodeBlobKind kind, int size);
  BufferBlob(const char* name, CodeBlobKind kind, CodeBuffer* cb, int size);

  void* operator new(size_t s, unsigned size) throw();

 public:
  // Creation
  static BufferBlob* create(const char* name, uint buffer_size);
  static BufferBlob* create(const char* name, CodeBuffer* cb);

  static void free(BufferBlob* buf);

  void print_on_impl(outputStream* st) const;
  void print_value_on_impl(outputStream* st) const;

  class Vptr : public RuntimeBlob::Vptr {
    void print_on(const CodeBlob* instance, outputStream* st) const override {
      ((const BufferBlob*)instance)->print_on_impl(st);
    }
    void print_value_on(const CodeBlob* instance, outputStream* st) const override {
      ((const BufferBlob*)instance)->print_value_on_impl(st);
    }
  };

  static const Vptr _vpntr;
};


//----------------------------------------------------------------------------------------------------
// AdapterBlob: used to hold C2I/I2C adapters

class AdapterBlob: public BufferBlob {
private:
  AdapterBlob(int size, CodeBuffer* cb);

public:
  // Creation
  static AdapterBlob* create(CodeBuffer* cb);
};

//---------------------------------------------------------------------------------------------------
class VtableBlob: public BufferBlob {
private:
  VtableBlob(const char*, int);

  void* operator new(size_t s, unsigned size) throw();

public:
  // Creation
  static VtableBlob* create(const char* name, int buffer_size);
};

//----------------------------------------------------------------------------------------------------
// MethodHandlesAdapterBlob: used to hold MethodHandles adapters

class MethodHandlesAdapterBlob: public BufferBlob {
private:
  MethodHandlesAdapterBlob(int size): BufferBlob("MethodHandles adapters", CodeBlobKind::MHAdapter, size) {}

public:
  // Creation
  static MethodHandlesAdapterBlob* create(int buffer_size);
};


//----------------------------------------------------------------------------------------------------
// RuntimeStub: describes stubs used by compiled code to call a (static) C++ runtime routine

class RuntimeStub: public RuntimeBlob {
  friend class VMStructs;
 private:
  // Creation support
  RuntimeStub(
    const char* name,
    CodeBuffer* cb,
    int         size,
    int16_t     frame_complete,
    int         frame_size,
    OopMapSet*  oop_maps,
    bool        caller_must_gc_arguments
  );

  void* operator new(size_t s, unsigned size) throw();

 public:
  // Creation
  static RuntimeStub* new_runtime_stub(
    const char* stub_name,
    CodeBuffer* cb,
    int16_t     frame_complete,
    int         frame_size,
    OopMapSet*  oop_maps,
    bool        caller_must_gc_arguments,
    bool        alloc_fail_is_fatal=true
  );

  static void free(RuntimeStub* stub) { RuntimeBlob::free(stub); }

  address entry_point() const         { return code_begin(); }

  void print_on_impl(outputStream* st) const;
  void print_value_on_impl(outputStream* st) const;

  class Vptr : public RuntimeBlob::Vptr {
    void print_on(const CodeBlob* instance, outputStream* st) const override {
      instance->as_runtime_stub()->print_on_impl(st);
    }
    void print_value_on(const CodeBlob* instance, outputStream* st) const override {
      instance->as_runtime_stub()->print_value_on_impl(st);
    }
  };

  static const Vptr _vpntr;
};


//----------------------------------------------------------------------------------------------------
// Super-class for all blobs that exist in only one instance. Implements default behaviour.

class SingletonBlob: public RuntimeBlob {
  friend class VMStructs;

 protected:
  void* operator new(size_t s, unsigned size, bool alloc_fail_is_fatal=true) throw();

 public:
   SingletonBlob(
     const char*  name,
     CodeBlobKind kind,
     CodeBuffer*  cb,
     int          size,
     uint16_t     header_size,
     int          frame_size,
     OopMapSet*   oop_maps
   )
   : RuntimeBlob(name, kind, cb, size, header_size, CodeOffsets::frame_never_safe, frame_size, oop_maps)
  {};

  address entry_point()                          { return code_begin(); }

  void print_on_impl(outputStream* st) const;
  void print_value_on_impl(outputStream* st) const;

  class Vptr : public RuntimeBlob::Vptr {
    void print_on(const CodeBlob* instance, outputStream* st) const override {
      ((const SingletonBlob*)instance)->print_on_impl(st);
    }
    void print_value_on(const CodeBlob* instance, outputStream* st) const override {
      ((const SingletonBlob*)instance)->print_value_on_impl(st);
    }
  };

  static const Vptr _vpntr;
};


//----------------------------------------------------------------------------------------------------
// DeoptimizationBlob

class DeoptimizationBlob: public SingletonBlob {
  friend class VMStructs;
  friend class JVMCIVMStructs;
 private:
  int _unpack_offset;
  int _unpack_with_exception;
  int _unpack_with_reexecution;

  int _unpack_with_exception_in_tls;

#if INCLUDE_JVMCI
  // Offsets when JVMCI calls uncommon_trap.
  int _uncommon_trap_offset;
  int _implicit_exception_uncommon_trap_offset;
#endif

  // Creation support
  DeoptimizationBlob(
    CodeBuffer* cb,
    int         size,
    OopMapSet*  oop_maps,
    int         unpack_offset,
    int         unpack_with_exception_offset,
    int         unpack_with_reexecution_offset,
    int         frame_size
  );

 public:
  // Creation
  static DeoptimizationBlob* create(
    CodeBuffer* cb,
    OopMapSet*  oop_maps,
    int         unpack_offset,
    int         unpack_with_exception_offset,
    int         unpack_with_reexecution_offset,
    int         frame_size
  );

  address unpack() const                         { return code_begin() + _unpack_offset;           }
  address unpack_with_exception() const          { return code_begin() + _unpack_with_exception;   }
  address unpack_with_reexecution() const        { return code_begin() + _unpack_with_reexecution; }

  // Alternate entry point for C1 where the exception and issuing pc
  // are in JavaThread::_exception_oop and JavaThread::_exception_pc
  // instead of being in registers.  This is needed because C1 doesn't
  // model exception paths in a way that keeps these registers free so
  // there may be live values in those registers during deopt.
  void set_unpack_with_exception_in_tls_offset(int offset) {
    _unpack_with_exception_in_tls = offset;
    assert(code_contains(code_begin() + _unpack_with_exception_in_tls), "must be PC inside codeblob");
  }
  address unpack_with_exception_in_tls() const   { return code_begin() + _unpack_with_exception_in_tls; }

#if INCLUDE_JVMCI
  // Offsets when JVMCI calls uncommon_trap.
  void set_uncommon_trap_offset(int offset) {
    _uncommon_trap_offset = offset;
    assert(contains(code_begin() + _uncommon_trap_offset), "must be PC inside codeblob");
  }
  address uncommon_trap() const                  { return code_begin() + _uncommon_trap_offset; }

  void set_implicit_exception_uncommon_trap_offset(int offset) {
    _implicit_exception_uncommon_trap_offset = offset;
    assert(contains(code_begin() + _implicit_exception_uncommon_trap_offset), "must be PC inside codeblob");
  }
  address implicit_exception_uncommon_trap() const { return code_begin() + _implicit_exception_uncommon_trap_offset; }
#endif // INCLUDE_JVMCI

  void print_value_on_impl(outputStream* st) const;

  class Vptr : public SingletonBlob::Vptr {
    void print_value_on(const CodeBlob* instance, outputStream* st) const override {
      ((const DeoptimizationBlob*)instance)->print_value_on_impl(st);
    }
  };

  static const Vptr _vpntr;
};


//----------------------------------------------------------------------------------------------------
// UncommonTrapBlob (currently only used by Compiler 2)

#ifdef COMPILER2

class UncommonTrapBlob: public SingletonBlob {
  friend class VMStructs;
 private:
  // Creation support
  UncommonTrapBlob(
    CodeBuffer* cb,
    int         size,
    OopMapSet*  oop_maps,
    int         frame_size
  );

 public:
  // Creation
  static UncommonTrapBlob* create(
    CodeBuffer* cb,
    OopMapSet*  oop_maps,
    int         frame_size
  );
};


//----------------------------------------------------------------------------------------------------
// ExceptionBlob: used for exception unwinding in compiled code (currently only used by Compiler 2)

class ExceptionBlob: public SingletonBlob {
  friend class VMStructs;
 private:
  // Creation support
  ExceptionBlob(
    CodeBuffer* cb,
    int         size,
    OopMapSet*  oop_maps,
    int         frame_size
  );

 public:
  // Creation
  static ExceptionBlob* create(
    CodeBuffer* cb,
    OopMapSet*  oop_maps,
    int         frame_size
  );

  void post_restore_impl() {
    trace_new_stub(this, "ExceptionBlob");
  }

  class Vptr : public SingletonBlob::Vptr {
    void post_restore(CodeBlob* instance) const override {
      ((ExceptionBlob*)instance)->post_restore_impl();
    }
  };

  static const Vptr _vpntr;
};
#endif // COMPILER2


//----------------------------------------------------------------------------------------------------
// SafepointBlob: handles illegal_instruction exceptions during a safepoint

class SafepointBlob: public SingletonBlob {
  friend class VMStructs;
 private:
  // Creation support
  SafepointBlob(
    CodeBuffer* cb,
    int         size,
    OopMapSet*  oop_maps,
    int         frame_size
  );

 public:
  // Creation
  static SafepointBlob* create(
    CodeBuffer* cb,
    OopMapSet*  oop_maps,
    int         frame_size
  );
};

//----------------------------------------------------------------------------------------------------

class UpcallLinker;

// A (Panama) upcall stub. Not used by JNI.
class UpcallStub: public RuntimeBlob {
  friend class VMStructs;
  friend class UpcallLinker;
 private:
  jobject _receiver;
  ByteSize _frame_data_offset;

  UpcallStub(const char* name, CodeBuffer* cb, int size, jobject receiver, ByteSize frame_data_offset);

  void* operator new(size_t s, unsigned size) throw();

  struct FrameData {
    JavaFrameAnchor jfa;
    JavaThread* thread;
    JNIHandleBlock* old_handles;
    JNIHandleBlock* new_handles;
  };

  // defined in frame_ARCH.cpp
  FrameData* frame_data_for_frame(const frame& frame) const;
 public:
  // Creation
  static UpcallStub* create(const char* name, CodeBuffer* cb, jobject receiver, ByteSize frame_data_offset);

  static void free(UpcallStub* blob);

  jobject receiver() { return _receiver; }

  JavaFrameAnchor* jfa_for_frame(const frame& frame) const;

  // GC support
  void oops_do(OopClosure* f, const frame& frame);

  void print_on_impl(outputStream* st) const;
  void print_value_on_impl(outputStream* st) const;

  class Vptr : public RuntimeBlob::Vptr {
    void print_on(const CodeBlob* instance, outputStream* st) const override {
      instance->as_upcall_stub()->print_on_impl(st);
    }
    void print_value_on(const CodeBlob* instance, outputStream* st) const override {
      instance->as_upcall_stub()->print_value_on_impl(st);
    }
  };

  static const Vptr _vpntr;
};

#endif // SHARE_CODE_CODEBLOB_HPP<|MERGE_RESOLUTION|>--- conflicted
+++ resolved
@@ -298,9 +298,6 @@
   void use_strings(DbgStrings &strings) { _dbg_strings.share(strings); }
 #endif
 
-<<<<<<< HEAD
-  void prepare_for_archiving();
-=======
   void copy_to(address buffer) {
     memcpy(buffer, this, this->size());
   }
@@ -313,7 +310,6 @@
   void post_restore();
   CodeBlob* restore(address code_cache_buffer, const char* name, address archived_reloc_data, ImmutableOopMapSet* archived_oop_maps);
   static CodeBlob* create(CodeBlob* archived_blob, const char* name, address archived_reloc_data, ImmutableOopMapSet* archived_oop_maps);
->>>>>>> aae2bb62
 };
 
 //----------------------------------------------------------------------------------------------------
