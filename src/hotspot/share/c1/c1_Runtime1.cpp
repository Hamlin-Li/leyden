--- conflicted
+++ resolved
@@ -264,12 +264,8 @@
   return blob != nullptr;
 }
 
-<<<<<<< HEAD
-void Runtime1::initialize(BufferBlob* blob) {
+bool Runtime1::initialize(BufferBlob* blob) {
   init_counters();
-=======
-bool Runtime1::initialize(BufferBlob* blob) {
->>>>>>> a83760a6
   // platform-dependent initialization
   initialize_pd();
   // generate stubs
