/*
 * Copyright (c) 1999, 2024, Oracle and/or its affiliates. All rights reserved.
 * DO NOT ALTER OR REMOVE COPYRIGHT NOTICES OR THIS FILE HEADER.
 *
 * This code is free software; you can redistribute it and/or modify it
 * under the terms of the GNU General Public License version 2 only, as
 * published by the Free Software Foundation.
 *
 * This code is distributed in the hope that it will be useful, but WITHOUT
 * ANY WARRANTY; without even the implied warranty of MERCHANTABILITY or
 * FITNESS FOR A PARTICULAR PURPOSE.  See the GNU General Public License
 * version 2 for more details (a copy is included in the LICENSE file that
 * accompanied this code).
 *
 * You should have received a copy of the GNU General Public License version
 * 2 along with this work; if not, write to the Free Software Foundation,
 * Inc., 51 Franklin St, Fifth Floor, Boston, MA 02110-1301 USA.
 *
 * Please contact Oracle, 500 Oracle Parkway, Redwood Shores, CA 94065 USA
 * or visit www.oracle.com if you need additional information or have any
 * questions.
 *
 */

#include "precompiled.hpp"
#include "asm/codeBuffer.hpp"
#include "c1/c1_CodeStubs.hpp"
#include "c1/c1_Defs.hpp"
#include "c1/c1_FrameMap.hpp"
#include "c1/c1_LIRAssembler.hpp"
#include "c1/c1_MacroAssembler.hpp"
#include "c1/c1_Runtime1.hpp"
#include "classfile/javaClasses.inline.hpp"
#include "classfile/vmClasses.hpp"
#include "classfile/vmSymbols.hpp"
#include "code/codeBlob.hpp"
#include "code/compiledIC.hpp"
#include "code/pcDesc.hpp"
#include "code/scopeDesc.hpp"
#include "code/vtableStubs.hpp"
#include "compiler/compilationPolicy.hpp"
#include "compiler/compilerDefinitions.inline.hpp"
#include "compiler/disassembler.hpp"
#include "compiler/oopMap.hpp"
#include "gc/shared/barrierSet.hpp"
#include "gc/shared/c1/barrierSetC1.hpp"
#include "gc/shared/collectedHeap.hpp"
#include "interpreter/bytecode.hpp"
#include "interpreter/interpreter.hpp"
#include "jfr/support/jfrIntrinsics.hpp"
#include "logging/log.hpp"
#include "memory/allocation.inline.hpp"
#include "memory/oopFactory.hpp"
#include "memory/resourceArea.hpp"
#include "memory/universe.hpp"
#include "oops/access.inline.hpp"
#include "oops/klass.inline.hpp"
#include "oops/objArrayOop.inline.hpp"
#include "oops/objArrayKlass.hpp"
#include "oops/oop.inline.hpp"
#include "prims/jvmtiExport.hpp"
#include "runtime/atomic.hpp"
#include "runtime/fieldDescriptor.inline.hpp"
#include "runtime/frame.inline.hpp"
#include "runtime/handles.inline.hpp"
#include "runtime/interfaceSupport.inline.hpp"
#include "runtime/javaCalls.hpp"
#include "runtime/perfData.inline.hpp"
#include "runtime/sharedRuntime.hpp"
#include "runtime/stackWatermarkSet.hpp"
#include "runtime/stubRoutines.hpp"
#include "runtime/threadCritical.hpp"
#include "runtime/vframe.inline.hpp"
#include "runtime/vframeArray.hpp"
#include "runtime/vm_version.hpp"
#include "services/management.hpp"
#include "utilities/copy.hpp"
#include "utilities/events.hpp"


// Implementation of StubAssembler

StubAssembler::StubAssembler(CodeBuffer* code, const char * name, int stub_id) : C1_MacroAssembler(code) {
  _name = name;
  _must_gc_arguments = false;
  _frame_size = no_frame_size;
  _num_rt_args = 0;
  _stub_id = stub_id;
}


void StubAssembler::set_info(const char* name, bool must_gc_arguments) {
  _name = name;
  _must_gc_arguments = must_gc_arguments;
}


void StubAssembler::set_frame_size(int size) {
  if (_frame_size == no_frame_size) {
    _frame_size = size;
  }
  assert(_frame_size == size, "can't change the frame size");
}


void StubAssembler::set_num_rt_args(int args) {
  if (_num_rt_args == 0) {
    _num_rt_args = args;
  }
  assert(_num_rt_args == args, "can't change the number of args");
}

// Implementation of Runtime1

CodeBlob* Runtime1::_blobs[(int)C1StubId::NUM_STUBIDS];

#define C1_BLOB_NAME_DEFINE(name)  "C1 Runtime " # name "_blob",
const char *Runtime1::_blob_names[] = {
  C1_STUBS_DO(C1_BLOB_NAME_DEFINE)
};
#undef C1_STUB_NAME_DEFINE

#ifndef PRODUCT
// statistics
uint Runtime1::_generic_arraycopystub_cnt = 0;
uint Runtime1::_arraycopy_slowcase_cnt = 0;
uint Runtime1::_arraycopy_checkcast_cnt = 0;
uint Runtime1::_arraycopy_checkcast_attempt_cnt = 0;
uint Runtime1::_new_type_array_slowcase_cnt = 0;
uint Runtime1::_new_object_array_slowcase_cnt = 0;
uint Runtime1::_new_instance_slowcase_cnt = 0;
uint Runtime1::_new_multi_array_slowcase_cnt = 0;
uint Runtime1::_monitorenter_slowcase_cnt = 0;
uint Runtime1::_monitorexit_slowcase_cnt = 0;
uint Runtime1::_patch_code_slowcase_cnt = 0;
uint Runtime1::_throw_range_check_exception_count = 0;
uint Runtime1::_throw_index_exception_count = 0;
uint Runtime1::_throw_div0_exception_count = 0;
uint Runtime1::_throw_null_pointer_exception_count = 0;
uint Runtime1::_throw_class_cast_exception_count = 0;
uint Runtime1::_throw_incompatible_class_change_error_count = 0;
uint Runtime1::_throw_count = 0;

static uint _byte_arraycopy_stub_cnt = 0;
static uint _short_arraycopy_stub_cnt = 0;
static uint _int_arraycopy_stub_cnt = 0;
static uint _long_arraycopy_stub_cnt = 0;
static uint _oop_arraycopy_stub_cnt = 0;

address Runtime1::arraycopy_count_address(BasicType type) {
  switch (type) {
  case T_BOOLEAN:
  case T_BYTE:   return (address)&_byte_arraycopy_stub_cnt;
  case T_CHAR:
  case T_SHORT:  return (address)&_short_arraycopy_stub_cnt;
  case T_FLOAT:
  case T_INT:    return (address)&_int_arraycopy_stub_cnt;
  case T_DOUBLE:
  case T_LONG:   return (address)&_long_arraycopy_stub_cnt;
  case T_ARRAY:
  case T_OBJECT: return (address)&_oop_arraycopy_stub_cnt;
  default:
    ShouldNotReachHere();
    return nullptr;
  }
}


#endif

// Simple helper to see if the caller of a runtime stub which
// entered the VM has been deoptimized

static bool caller_is_deopted(JavaThread* current) {
  RegisterMap reg_map(current,
                      RegisterMap::UpdateMap::skip,
                      RegisterMap::ProcessFrames::include,
                      RegisterMap::WalkContinuation::skip);
  frame runtime_frame = current->last_frame();
  frame caller_frame = runtime_frame.sender(&reg_map);
  assert(caller_frame.is_compiled_frame(), "must be compiled");
  return caller_frame.is_deoptimized_frame();
}

// Stress deoptimization
static void deopt_caller(JavaThread* current) {
  if (!caller_is_deopted(current)) {
    RegisterMap reg_map(current,
                        RegisterMap::UpdateMap::skip,
                        RegisterMap::ProcessFrames::include,
                        RegisterMap::WalkContinuation::skip);
    frame runtime_frame = current->last_frame();
    frame caller_frame = runtime_frame.sender(&reg_map);
    Deoptimization::deoptimize_frame(current, caller_frame.id());
    assert(caller_is_deopted(current), "Must be deoptimized");
  }
}

class C1StubIdStubAssemblerCodeGenClosure: public StubAssemblerCodeGenClosure {
 private:
  C1StubId _id;
 public:
  C1StubIdStubAssemblerCodeGenClosure(C1StubId id) : _id(id) {}
  virtual OopMapSet* generate_code(StubAssembler* sasm) {
    return Runtime1::generate_code_for(_id, sasm);
  }
};

CodeBlob* Runtime1::generate_blob(BufferBlob* buffer_blob, C1StubId id, const char* name, bool expect_oop_map, StubAssemblerCodeGenClosure* cl) {
  ResourceMark rm;
  // create code buffer for code storage
  CodeBuffer code(buffer_blob);

  OopMapSet* oop_maps;
  int frame_size;
  bool must_gc_arguments;

  Compilation::setup_code_buffer(&code, 0);

  // create assembler for code generation
  StubAssembler* sasm = new StubAssembler(&code, name, (int)id);
  // generate code for runtime stub
  oop_maps = cl->generate_code(sasm);
  assert(oop_maps == nullptr || sasm->frame_size() != no_frame_size,
         "if stub has an oop map it must have a valid frame size");
  assert(!expect_oop_map || oop_maps != nullptr, "must have an oopmap");

  // align so printing shows nop's instead of random code at the end (SimpleStubs are aligned)
  sasm->align(BytesPerWord);
  // make sure all code is in code buffer
  sasm->flush();

  frame_size = sasm->frame_size();
  must_gc_arguments = sasm->must_gc_arguments();
  // create blob - distinguish a few special cases
  CodeBlob* blob = RuntimeStub::new_runtime_stub(name,
                                                 &code,
                                                 CodeOffsets::frame_never_safe,
                                                 frame_size,
                                                 oop_maps,
                                                 must_gc_arguments);
  assert(blob != nullptr, "blob must exist");
  return blob;
}

void Runtime1::generate_blob_for(BufferBlob* buffer_blob, C1StubId id) {
  assert(C1StubId::NO_STUBID < id && id < C1StubId::NUM_STUBIDS, "illegal stub id");
  bool expect_oop_map = true;
#ifdef ASSERT
  // Make sure that stubs that need oopmaps have them
  switch (id) {
    // These stubs don't need to have an oopmap
  case C1StubId::dtrace_object_alloc_id:
  case C1StubId::slow_subtype_check_id:
  case C1StubId::fpu2long_stub_id:
  case C1StubId::unwind_exception_id:
  case C1StubId::counter_overflow_id:
    expect_oop_map = false;
    break;
  default:
    break;
  }
#endif
  C1StubIdStubAssemblerCodeGenClosure cl(id);
  CodeBlob* blob = generate_blob(buffer_blob, id, name_for(id), expect_oop_map, &cl);
  // install blob
  _blobs[(int)id] = blob;
}

void Runtime1::initialize(BufferBlob* blob) {
  init_counters();
  // platform-dependent initialization
  initialize_pd();
  // generate stubs
  int limit = (int)C1StubId::NUM_STUBIDS;
  for (int id = 0; id < limit; id++) generate_blob_for(blob, (C1StubId)id);
  // printing
#ifndef PRODUCT
  if (PrintSimpleStubs) {
    ResourceMark rm;
    for (int id = 0; id < limit; id++) {
      _blobs[id]->print();
      if (_blobs[id]->oop_maps() != nullptr) {
        _blobs[id]->oop_maps()->print();
      }
    }
  }
#endif
  BarrierSetC1* bs = BarrierSet::barrier_set()->barrier_set_c1();
  bs->generate_c1_runtime_stubs(blob);
}

CodeBlob* Runtime1::blob_for(C1StubId id) {
  assert(C1StubId::NO_STUBID < id && id < C1StubId::NUM_STUBIDS, "illegal stub id");
  return _blobs[(int)id];
}


const char* Runtime1::name_for(C1StubId id) {
  assert(C1StubId::NO_STUBID < id && id < C1StubId::NUM_STUBIDS, "illegal stub id");
  return _blob_names[(int)id];
}

const char* Runtime1::name_for_address(address entry) {
  int limit = (int)C1StubId::NUM_STUBIDS;
  for (int i = 0; i < limit; i++) {
    C1StubId id = (C1StubId)i;
    if (entry == entry_for(id)) return name_for(id);
  }

#define FUNCTION_CASE(a, f) \
  if ((intptr_t)a == CAST_FROM_FN_PTR(intptr_t, f))  return #f

  FUNCTION_CASE(entry, os::javaTimeMillis);
  FUNCTION_CASE(entry, os::javaTimeNanos);
  FUNCTION_CASE(entry, SharedRuntime::OSR_migration_end);
  FUNCTION_CASE(entry, SharedRuntime::d2f);
  FUNCTION_CASE(entry, SharedRuntime::d2i);
  FUNCTION_CASE(entry, SharedRuntime::d2l);
  FUNCTION_CASE(entry, SharedRuntime::dcos);
  FUNCTION_CASE(entry, SharedRuntime::dexp);
  FUNCTION_CASE(entry, SharedRuntime::dlog);
  FUNCTION_CASE(entry, SharedRuntime::dlog10);
  FUNCTION_CASE(entry, SharedRuntime::dpow);
  FUNCTION_CASE(entry, SharedRuntime::drem);
  FUNCTION_CASE(entry, SharedRuntime::dsin);
  FUNCTION_CASE(entry, SharedRuntime::dtan);
  FUNCTION_CASE(entry, SharedRuntime::f2i);
  FUNCTION_CASE(entry, SharedRuntime::f2l);
  FUNCTION_CASE(entry, SharedRuntime::frem);
  FUNCTION_CASE(entry, SharedRuntime::l2d);
  FUNCTION_CASE(entry, SharedRuntime::l2f);
  FUNCTION_CASE(entry, SharedRuntime::ldiv);
  FUNCTION_CASE(entry, SharedRuntime::lmul);
  FUNCTION_CASE(entry, SharedRuntime::lrem);
  FUNCTION_CASE(entry, SharedRuntime::lrem);
  FUNCTION_CASE(entry, SharedRuntime::dtrace_method_entry);
  FUNCTION_CASE(entry, SharedRuntime::dtrace_method_exit);
  FUNCTION_CASE(entry, is_instance_of);
  FUNCTION_CASE(entry, trace_block_entry);
#ifdef JFR_HAVE_INTRINSICS
  FUNCTION_CASE(entry, JfrTime::time_function());
#endif
  FUNCTION_CASE(entry, StubRoutines::updateBytesCRC32());
  FUNCTION_CASE(entry, StubRoutines::updateBytesCRC32C());
  FUNCTION_CASE(entry, StubRoutines::vectorizedMismatch());
  FUNCTION_CASE(entry, StubRoutines::dexp());
  FUNCTION_CASE(entry, StubRoutines::dlog());
  FUNCTION_CASE(entry, StubRoutines::dlog10());
  FUNCTION_CASE(entry, StubRoutines::dpow());
  FUNCTION_CASE(entry, StubRoutines::dsin());
  FUNCTION_CASE(entry, StubRoutines::dcos());
  FUNCTION_CASE(entry, StubRoutines::dtan());

#undef FUNCTION_CASE

  // Soft float adds more runtime names.
  return pd_name_for_address(entry);
}


JRT_ENTRY_PROF(void, Runtime1, new_instance, Runtime1::new_instance(JavaThread* current, Klass* klass))
#ifndef PRODUCT
  if (PrintC1Statistics) {
    _new_instance_slowcase_cnt++;
  }
#endif
  assert(klass->is_klass(), "not a class");
  Handle holder(current, klass->klass_holder()); // keep the klass alive
  InstanceKlass* h = InstanceKlass::cast(klass);
  h->check_valid_for_instantiation(true, CHECK);
  // make sure klass is initialized
  h->initialize(CHECK);
  // allocate instance and return via TLS
  oop obj = h->allocate_instance(CHECK);
  current->set_vm_result(obj);
JRT_END


JRT_ENTRY_PROF(void, Runtime1, new_type_array, Runtime1::new_type_array(JavaThread* current, Klass* klass, jint length))
#ifndef PRODUCT
  if (PrintC1Statistics) {
    _new_type_array_slowcase_cnt++;
  }
#endif
  // Note: no handle for klass needed since they are not used
  //       anymore after new_typeArray() and no GC can happen before.
  //       (This may have to change if this code changes!)
  assert(klass->is_klass(), "not a class");
  BasicType elt_type = TypeArrayKlass::cast(klass)->element_type();
  oop obj = oopFactory::new_typeArray(elt_type, length, CHECK);
  current->set_vm_result(obj);
  // This is pretty rare but this runtime patch is stressful to deoptimization
  // if we deoptimize here so force a deopt to stress the path.
  if (DeoptimizeALot) {
    deopt_caller(current);
  }

JRT_END


JRT_ENTRY_PROF(void, Runtime1, new_object_array, Runtime1::new_object_array(JavaThread* current, Klass* array_klass, jint length))
#ifndef PRODUCT
  if (PrintC1Statistics) {
    _new_object_array_slowcase_cnt++;
  }
#endif
  // Note: no handle for klass needed since they are not used
  //       anymore after new_objArray() and no GC can happen before.
  //       (This may have to change if this code changes!)
  assert(array_klass->is_klass(), "not a class");
  Handle holder(current, array_klass->klass_holder()); // keep the klass alive
  Klass* elem_klass = ObjArrayKlass::cast(array_klass)->element_klass();
  objArrayOop obj = oopFactory::new_objArray(elem_klass, length, CHECK);
  current->set_vm_result(obj);
  // This is pretty rare but this runtime patch is stressful to deoptimization
  // if we deoptimize here so force a deopt to stress the path.
  if (DeoptimizeALot) {
    deopt_caller(current);
  }
JRT_END


JRT_ENTRY_PROF(void, Runtime1, new_multi_array, Runtime1::new_multi_array(JavaThread* current, Klass* klass, int rank, jint* dims))
#ifndef PRODUCT
  if (PrintC1Statistics) {
    _new_multi_array_slowcase_cnt++;
  }
#endif
  assert(klass->is_klass(), "not a class");
  assert(rank >= 1, "rank must be nonzero");
  Handle holder(current, klass->klass_holder()); // keep the klass alive
  oop obj = ArrayKlass::cast(klass)->multi_allocate(rank, dims, CHECK);
  current->set_vm_result(obj);
JRT_END


JRT_ENTRY(void, Runtime1::unimplemented_entry(JavaThread* current, C1StubId id))
  tty->print_cr("Runtime1::entry_for(%d) returned unimplemented entry point", (int)id);
JRT_END


JRT_ENTRY(void, Runtime1::throw_array_store_exception(JavaThread* current, oopDesc* obj))
  ResourceMark rm(current);
  const char* klass_name = obj->klass()->external_name();
  SharedRuntime::throw_and_post_jvmti_exception(current, vmSymbols::java_lang_ArrayStoreException(), klass_name);
JRT_END


// counter_overflow() is called from within C1-compiled methods. The enclosing method is the method
// associated with the top activation record. The inlinee (that is possibly included in the enclosing
// method) method is passed as an argument. In order to do that it is embedded in the code as
// a constant.
static nmethod* counter_overflow_helper(JavaThread* current, int branch_bci, Method* m) {
  nmethod* osr_nm = nullptr;
  methodHandle method(current, m);

  RegisterMap map(current,
                  RegisterMap::UpdateMap::skip,
                  RegisterMap::ProcessFrames::include,
                  RegisterMap::WalkContinuation::skip);
  frame fr =  current->last_frame().sender(&map);
  nmethod* nm = (nmethod*) fr.cb();
  assert(nm!= nullptr && nm->is_nmethod(), "Sanity check");
  methodHandle enclosing_method(current, nm->method());

  CompLevel level = (CompLevel)nm->comp_level();
  int bci = InvocationEntryBci;
  if (branch_bci != InvocationEntryBci) {
    // Compute destination bci
    address pc = method()->code_base() + branch_bci;
    Bytecodes::Code branch = Bytecodes::code_at(method(), pc);
    int offset = 0;
    switch (branch) {
      case Bytecodes::_if_icmplt: case Bytecodes::_iflt:
      case Bytecodes::_if_icmpgt: case Bytecodes::_ifgt:
      case Bytecodes::_if_icmple: case Bytecodes::_ifle:
      case Bytecodes::_if_icmpge: case Bytecodes::_ifge:
      case Bytecodes::_if_icmpeq: case Bytecodes::_if_acmpeq: case Bytecodes::_ifeq:
      case Bytecodes::_if_icmpne: case Bytecodes::_if_acmpne: case Bytecodes::_ifne:
      case Bytecodes::_ifnull: case Bytecodes::_ifnonnull: case Bytecodes::_goto:
        offset = (int16_t)Bytes::get_Java_u2(pc + 1);
        break;
      case Bytecodes::_goto_w:
        offset = Bytes::get_Java_u4(pc + 1);
        break;
      default: ;
    }
    bci = branch_bci + offset;
  }
  osr_nm = CompilationPolicy::event(enclosing_method, method, branch_bci, bci, level, nm, current);
  return osr_nm;
}

JRT_BLOCK_ENTRY_PROF(address, Runtime1, counter_overflow, Runtime1::counter_overflow(JavaThread* current, int bci, Method* method))
  nmethod* osr_nm;
  JRT_BLOCK
    osr_nm = counter_overflow_helper(current, bci, method);
    if (osr_nm != nullptr) {
      RegisterMap map(current,
                      RegisterMap::UpdateMap::skip,
                      RegisterMap::ProcessFrames::include,
                      RegisterMap::WalkContinuation::skip);
      frame fr =  current->last_frame().sender(&map);
      Deoptimization::deoptimize_frame(current, fr.id());
    }
  JRT_BLOCK_END
  return nullptr;
JRT_END

extern void vm_exit(int code);

// Enter this method from compiled code handler below. This is where we transition
// to VM mode. This is done as a helper routine so that the method called directly
// from compiled code does not have to transition to VM. This allows the entry
// method to see if the nmethod that we have just looked up a handler for has
// been deoptimized while we were in the vm. This simplifies the assembly code
// cpu directories.
//
// We are entering here from exception stub (via the entry method below)
// If there is a compiled exception handler in this method, we will continue there;
// otherwise we will unwind the stack and continue at the caller of top frame method
// Note: we enter in Java using a special JRT wrapper. This wrapper allows us to
// control the area where we can allow a safepoint. After we exit the safepoint area we can
// check to see if the handler we are going to return is now in a nmethod that has
// been deoptimized. If that is the case we return the deopt blob
// unpack_with_exception entry instead. This makes life for the exception blob easier
// because making that same check and diverting is painful from assembly language.
JRT_ENTRY_NO_ASYNC_PROF(static address, Runtime1, exception_handler_for_pc_helper, exception_handler_for_pc_helper(JavaThread* current, oopDesc* ex, address pc, nmethod*& nm))
  // Reset method handle flag.
  current->set_is_method_handle_return(false);

  Handle exception(current, ex);

  // This function is called when we are about to throw an exception. Therefore,
  // we have to poll the stack watermark barrier to make sure that not yet safe
  // stack frames are made safe before returning into them.
  if (current->last_frame().cb() == Runtime1::blob_for(C1StubId::handle_exception_from_callee_id)) {
    // The C1StubId::handle_exception_from_callee_id handler is invoked after the
    // frame has been unwound. It instead builds its own stub frame, to call the
    // runtime. But the throwing frame has already been unwound here.
    StackWatermarkSet::after_unwind(current);
  }

  nm = CodeCache::find_nmethod(pc);
  assert(nm != nullptr, "this is not an nmethod");
  // Adjust the pc as needed/
  if (nm->is_deopt_pc(pc)) {
    RegisterMap map(current,
                    RegisterMap::UpdateMap::skip,
                    RegisterMap::ProcessFrames::include,
                    RegisterMap::WalkContinuation::skip);
    frame exception_frame = current->last_frame().sender(&map);
    // if the frame isn't deopted then pc must not correspond to the caller of last_frame
    assert(exception_frame.is_deoptimized_frame(), "must be deopted");
    pc = exception_frame.pc();
  }
  assert(exception.not_null(), "null exceptions should be handled by throw_exception");
  // Check that exception is a subclass of Throwable
  assert(exception->is_a(vmClasses::Throwable_klass()),
         "Exception not subclass of Throwable");

  // debugging support
  // tracing
  if (log_is_enabled(Info, exceptions)) {
    ResourceMark rm; // print_value_string
    stringStream tempst;
    assert(nm->method() != nullptr, "Unexpected null method()");
    tempst.print("C1 compiled method <%s>\n"
                 " at PC" INTPTR_FORMAT " for thread " INTPTR_FORMAT,
                 nm->method()->print_value_string(), p2i(pc), p2i(current));
    Exceptions::log_exception(exception, tempst.freeze());
  }
  // for AbortVMOnException flag
  Exceptions::debug_check_abort(exception);

  // Check the stack guard pages and re-enable them if necessary and there is
  // enough space on the stack to do so.  Use fast exceptions only if the guard
  // pages are enabled.
  bool guard_pages_enabled = current->stack_overflow_state()->reguard_stack_if_needed();

  if (JvmtiExport::can_post_on_exceptions()) {
    // To ensure correct notification of exception catches and throws
    // we have to deoptimize here.  If we attempted to notify the
    // catches and throws during this exception lookup it's possible
    // we could deoptimize on the way out of the VM and end back in
    // the interpreter at the throw site.  This would result in double
    // notifications since the interpreter would also notify about
    // these same catches and throws as it unwound the frame.

    RegisterMap reg_map(current,
                        RegisterMap::UpdateMap::include,
                        RegisterMap::ProcessFrames::include,
                        RegisterMap::WalkContinuation::skip);
    frame stub_frame = current->last_frame();
    frame caller_frame = stub_frame.sender(&reg_map);

    // We don't really want to deoptimize the nmethod itself since we
    // can actually continue in the exception handler ourselves but I
    // don't see an easy way to have the desired effect.
    Deoptimization::deoptimize_frame(current, caller_frame.id());
    assert(caller_is_deopted(current), "Must be deoptimized");

    return SharedRuntime::deopt_blob()->unpack_with_exception_in_tls();
  }

  // ExceptionCache is used only for exceptions at call sites and not for implicit exceptions
  if (guard_pages_enabled) {
    address fast_continuation = nm->handler_for_exception_and_pc(exception, pc);
    if (fast_continuation != nullptr) {
      // Set flag if return address is a method handle call site.
      current->set_is_method_handle_return(nm->is_method_handle_return(pc));
      return fast_continuation;
    }
  }

  // If the stack guard pages are enabled, check whether there is a handler in
  // the current method.  Otherwise (guard pages disabled), force an unwind and
  // skip the exception cache update (i.e., just leave continuation as null).
  address continuation = nullptr;
  if (guard_pages_enabled) {

    // New exception handling mechanism can support inlined methods
    // with exception handlers since the mappings are from PC to PC

    // Clear out the exception oop and pc since looking up an
    // exception handler can cause class loading, which might throw an
    // exception and those fields are expected to be clear during
    // normal bytecode execution.
    current->clear_exception_oop_and_pc();

    bool recursive_exception = false;
    continuation = SharedRuntime::compute_compiled_exc_handler(nm, pc, exception, false, false, recursive_exception);
    // If an exception was thrown during exception dispatch, the exception oop may have changed
    current->set_exception_oop(exception());
    current->set_exception_pc(pc);

    // the exception cache is used only by non-implicit exceptions
    // Update the exception cache only when there didn't happen
    // another exception during the computation of the compiled
    // exception handler. Checking for exception oop equality is not
    // sufficient because some exceptions are pre-allocated and reused.
    if (continuation != nullptr && !recursive_exception) {
      nm->add_handler_for_exception_and_pc(exception, pc, continuation);
    }
  }

  current->set_vm_result(exception());
  // Set flag if return address is a method handle call site.
  current->set_is_method_handle_return(nm->is_method_handle_return(pc));

  if (log_is_enabled(Info, exceptions)) {
    ResourceMark rm;
    log_info(exceptions)("Thread " PTR_FORMAT " continuing at PC " PTR_FORMAT
                         " for exception thrown at PC " PTR_FORMAT,
                         p2i(current), p2i(continuation), p2i(pc));
  }

  return continuation;
JRT_END

// Enter this method from compiled code only if there is a Java exception handler
// in the method handling the exception.
// We are entering here from exception stub. We don't do a normal VM transition here.
// We do it in a helper. This is so we can check to see if the nmethod we have just
// searched for an exception handler has been deoptimized in the meantime.
address Runtime1::exception_handler_for_pc(JavaThread* current) {
  oop exception = current->exception_oop();
  address pc = current->exception_pc();
  // Still in Java mode
  DEBUG_ONLY(NoHandleMark nhm);
  nmethod* nm = nullptr;
  address continuation = nullptr;
  {
    // Enter VM mode by calling the helper
    ResetNoHandleMark rnhm;
    continuation = exception_handler_for_pc_helper(current, exception, pc, nm);
  }
  // Back in JAVA, use no oops DON'T safepoint

  // Now check to see if the nmethod we were called from is now deoptimized.
  // If so we must return to the deopt blob and deoptimize the nmethod
  if (nm != nullptr && caller_is_deopted(current)) {
    continuation = SharedRuntime::deopt_blob()->unpack_with_exception_in_tls();
  }

  assert(continuation != nullptr, "no handler found");
  return continuation;
}


JRT_ENTRY(void, Runtime1::throw_range_check_exception(JavaThread* current, int index, arrayOopDesc* a))
#ifndef PRODUCT
  if (PrintC1Statistics) {
    _throw_range_check_exception_count++;
  }
#endif
  const int len = 35;
  assert(len < strlen("Index %d out of bounds for length %d"), "Must allocate more space for message.");
  char message[2 * jintAsStringSize + len];
  os::snprintf_checked(message, sizeof(message), "Index %d out of bounds for length %d", index, a->length());
  SharedRuntime::throw_and_post_jvmti_exception(current, vmSymbols::java_lang_ArrayIndexOutOfBoundsException(), message);
JRT_END


JRT_ENTRY(void, Runtime1::throw_index_exception(JavaThread* current, int index))
#ifndef PRODUCT
  if (PrintC1Statistics) {
    _throw_index_exception_count++;
  }
#endif
  char message[16];
  os::snprintf_checked(message, sizeof(message), "%d", index);
  SharedRuntime::throw_and_post_jvmti_exception(current, vmSymbols::java_lang_IndexOutOfBoundsException(), message);
JRT_END


JRT_ENTRY(void, Runtime1::throw_div0_exception(JavaThread* current))
#ifndef PRODUCT
  if (PrintC1Statistics) {
    _throw_div0_exception_count++;
  }
#endif
  SharedRuntime::throw_and_post_jvmti_exception(current, vmSymbols::java_lang_ArithmeticException(), "/ by zero");
JRT_END


JRT_ENTRY(void, Runtime1::throw_null_pointer_exception(JavaThread* current))
#ifndef PRODUCT
  if (PrintC1Statistics) {
    _throw_null_pointer_exception_count++;
  }
#endif
  SharedRuntime::throw_and_post_jvmti_exception(current, vmSymbols::java_lang_NullPointerException());
JRT_END


JRT_ENTRY(void, Runtime1::throw_class_cast_exception(JavaThread* current, oopDesc* object))
#ifndef PRODUCT
  if (PrintC1Statistics) {
    _throw_class_cast_exception_count++;
  }
#endif
  ResourceMark rm(current);
  char* message = SharedRuntime::generate_class_cast_message(current, object->klass());
  SharedRuntime::throw_and_post_jvmti_exception(current, vmSymbols::java_lang_ClassCastException(), message);
JRT_END


JRT_ENTRY(void, Runtime1::throw_incompatible_class_change_error(JavaThread* current))
#ifndef PRODUCT
  if (PrintC1Statistics) {
    _throw_incompatible_class_change_error_count++;
  }
#endif
  ResourceMark rm(current);
  SharedRuntime::throw_and_post_jvmti_exception(current, vmSymbols::java_lang_IncompatibleClassChangeError());
JRT_END


JRT_BLOCK_ENTRY_PROF(void, Runtime1, monitorenter, Runtime1::monitorenter(JavaThread* current, oopDesc* obj, BasicObjectLock* lock))
#ifndef PRODUCT
  if (PrintC1Statistics) {
    _monitorenter_slowcase_cnt++;
  }
#endif
  if (LockingMode == LM_MONITOR) {
    lock->set_obj(obj);
  }
  assert(obj == lock->obj(), "must match");
  SharedRuntime::monitor_enter_helper(obj, lock->lock(), current);
JRT_END


JRT_LEAF_PROF(void, Runtime1, monitorexit, Runtime1::monitorexit(JavaThread* current, BasicObjectLock* lock))
  assert(current == JavaThread::current(), "pre-condition");
#ifndef PRODUCT
  if (PrintC1Statistics) {
    _monitorexit_slowcase_cnt++;
  }
#endif
  assert(current->last_Java_sp(), "last_Java_sp must be set");
  oop obj = lock->obj();
  assert(oopDesc::is_oop(obj), "must be null or an object");
  SharedRuntime::monitor_exit_helper(obj, lock->lock(), current);
JRT_END

// Cf. OptoRuntime::deoptimize_caller_frame
JRT_ENTRY_PROF(void, Runtime1, deoptimize, Runtime1::deoptimize(JavaThread* current, jint trap_request))
  // Called from within the owner thread, so no need for safepoint
  RegisterMap reg_map(current,
                      RegisterMap::UpdateMap::skip,
                      RegisterMap::ProcessFrames::include,
                      RegisterMap::WalkContinuation::skip);
  frame stub_frame = current->last_frame();
  assert(stub_frame.is_runtime_frame(), "Sanity check");
  frame caller_frame = stub_frame.sender(&reg_map);
  nmethod* nm = caller_frame.cb()->as_nmethod_or_null();
  assert(nm != nullptr, "Sanity check");
  methodHandle method(current, nm->method());
  assert(nm == CodeCache::find_nmethod(caller_frame.pc()), "Should be the same");
  Deoptimization::DeoptAction action = Deoptimization::trap_request_action(trap_request);
  Deoptimization::DeoptReason reason = Deoptimization::trap_request_reason(trap_request);

  if (action == Deoptimization::Action_make_not_entrant) {
    if (nm->make_not_entrant()) {
      if (reason == Deoptimization::Reason_tenured) {
        MethodData* trap_mdo = Deoptimization::get_method_data(current, method, true /*create_if_missing*/);
        if (trap_mdo != nullptr) {
          trap_mdo->inc_tenure_traps();
        }
      }
    }
  }

  // Deoptimize the caller frame.
  Deoptimization::deoptimize_frame(current, caller_frame.id());
  // Return to the now deoptimized frame.
JRT_END


#ifndef DEOPTIMIZE_WHEN_PATCHING

static Klass* resolve_field_return_klass(const methodHandle& caller, int bci, TRAPS) {
  Bytecode_field field_access(caller, bci);
  // This can be static or non-static field access
  Bytecodes::Code code       = field_access.code();

  // We must load class, initialize class and resolve the field
  fieldDescriptor result; // initialize class if needed
  constantPoolHandle constants(THREAD, caller->constants());
  LinkResolver::resolve_field_access(result, constants, field_access.index(), caller,
                                     Bytecodes::java_code(code), true /*initialize_class*/, CHECK_NULL);
  return result.field_holder();
}


//
// This routine patches sites where a class wasn't loaded or
// initialized at the time the code was generated.  It handles
// references to classes, fields and forcing of initialization.  Most
// of the cases are straightforward and involving simply forcing
// resolution of a class, rewriting the instruction stream with the
// needed constant and replacing the call in this function with the
// patched code.  The case for static field is more complicated since
// the thread which is in the process of initializing a class can
// access it's static fields but other threads can't so the code
// either has to deoptimize when this case is detected or execute a
// check that the current thread is the initializing thread.  The
// current
//
// Patches basically look like this:
//
//
// patch_site: jmp patch stub     ;; will be patched
// continue:   ...
//             ...
//             ...
//             ...
//
// They have a stub which looks like this:
//
//             ;; patch body
//             movl <const>, reg           (for class constants)
//        <or> movl [reg1 + <const>], reg  (for field offsets)
//        <or> movl reg, [reg1 + <const>]  (for field offsets)
//             <being_init offset> <bytes to copy> <bytes to skip>
// patch_stub: call Runtime1::patch_code (through a runtime stub)
//             jmp patch_site
//
//
// A normal patch is done by rewriting the patch body, usually a move,
// and then copying it into place over top of the jmp instruction
// being careful to flush caches and doing it in an MP-safe way.  The
// constants following the patch body are used to find various pieces
// of the patch relative to the call site for Runtime1::patch_code.
// The case for getstatic and putstatic is more complicated because
// getstatic and putstatic have special semantics when executing while
// the class is being initialized.  getstatic/putstatic on a class
// which is being_initialized may be executed by the initializing
// thread but other threads have to block when they execute it.  This
// is accomplished in compiled code by executing a test of the current
// thread against the initializing thread of the class.  It's emitted
// as boilerplate in their stub which allows the patched code to be
// executed before it's copied back into the main body of the nmethod.
//
// being_init: get_thread(<tmp reg>
//             cmpl [reg1 + <init_thread_offset>], <tmp reg>
//             jne patch_stub
//             movl [reg1 + <const>], reg  (for field offsets)  <or>
//             movl reg, [reg1 + <const>]  (for field offsets)
//             jmp continue
//             <being_init offset> <bytes to copy> <bytes to skip>
// patch_stub: jmp Runtim1::patch_code (through a runtime stub)
//             jmp patch_site
//
// If the class is being initialized the patch body is rewritten and
// the patch site is rewritten to jump to being_init, instead of
// patch_stub.  Whenever this code is executed it checks the current
// thread against the initializing thread so other threads will enter
// the runtime and end up blocked waiting the class to finish
// initializing inside the calls to resolve_field below.  The
// initializing class will continue on it's way.  Once the class is
// fully_initialized, the intializing_thread of the class becomes
// null, so the next thread to execute this code will fail the test,
// call into patch_code and complete the patching process by copying
// the patch body back into the main part of the nmethod and resume
// executing.

// NB:
//
// Patchable instruction sequences inherently exhibit race conditions,
// where thread A is patching an instruction at the same time thread B
// is executing it.  The algorithms we use ensure that any observation
// that B can make on any intermediate states during A's patching will
// always end up with a correct outcome.  This is easiest if there are
// few or no intermediate states.  (Some inline caches have two
// related instructions that must be patched in tandem.  For those,
// intermediate states seem to be unavoidable, but we will get the
// right answer from all possible observation orders.)
//
// When patching the entry instruction at the head of a method, or a
// linkable call instruction inside of a method, we try very hard to
// use a patch sequence which executes as a single memory transaction.
// This means, in practice, that when thread A patches an instruction,
// it should patch a 32-bit or 64-bit word that somehow overlaps the
// instruction or is contained in it.  We believe that memory hardware
// will never break up such a word write, if it is naturally aligned
// for the word being written.  We also know that some CPUs work very
// hard to create atomic updates even of naturally unaligned words,
// but we don't want to bet the farm on this always working.
//
// Therefore, if there is any chance of a race condition, we try to
// patch only naturally aligned words, as single, full-word writes.

<<<<<<< HEAD
JRT_ENTRY_PROF(void, Runtime1, patch_code, Runtime1::patch_code(JavaThread* current, Runtime1::StubID stub_id))
=======
JRT_ENTRY(void, Runtime1::patch_code(JavaThread* current, C1StubId stub_id ))
>>>>>>> b88ff9c9
#ifndef PRODUCT
  if (PrintC1Statistics) {
    _patch_code_slowcase_cnt++;
  }
#endif

  ResourceMark rm(current);
  RegisterMap reg_map(current,
                      RegisterMap::UpdateMap::skip,
                      RegisterMap::ProcessFrames::include,
                      RegisterMap::WalkContinuation::skip);
  frame runtime_frame = current->last_frame();
  frame caller_frame = runtime_frame.sender(&reg_map);

  // last java frame on stack
  vframeStream vfst(current, true);
  assert(!vfst.at_end(), "Java frame must exist");

  methodHandle caller_method(current, vfst.method());
  // Note that caller_method->code() may not be same as caller_code because of OSR's
  // Note also that in the presence of inlining it is not guaranteed
  // that caller_method() == caller_code->method()

  int bci = vfst.bci();
  Bytecodes::Code code = caller_method()->java_code_at(bci);

  // this is used by assertions in the access_field_patching_id
  BasicType patch_field_type = T_ILLEGAL;
  bool deoptimize_for_volatile = false;
  bool deoptimize_for_atomic = false;
  int patch_field_offset = -1;
  Klass* init_klass = nullptr; // klass needed by load_klass_patching code
  Klass* load_klass = nullptr; // klass needed by load_klass_patching code
  Handle mirror(current, nullptr); // oop needed by load_mirror_patching code
  Handle appendix(current, nullptr); // oop needed by appendix_patching code
  bool load_klass_or_mirror_patch_id =
    (stub_id == C1StubId::load_klass_patching_id || stub_id == C1StubId::load_mirror_patching_id);

  if (stub_id == C1StubId::access_field_patching_id) {

    Bytecode_field field_access(caller_method, bci);
    fieldDescriptor result; // initialize class if needed
    Bytecodes::Code code = field_access.code();
    constantPoolHandle constants(current, caller_method->constants());
    LinkResolver::resolve_field_access(result, constants, field_access.index(), caller_method,
                                       Bytecodes::java_code(code), true /*initialize_class*/, CHECK);
    patch_field_offset = result.offset();

    // If we're patching a field which is volatile then at compile it
    // must not have been know to be volatile, so the generated code
    // isn't correct for a volatile reference.  The nmethod has to be
    // deoptimized so that the code can be regenerated correctly.
    // This check is only needed for access_field_patching since this
    // is the path for patching field offsets.  load_klass is only
    // used for patching references to oops which don't need special
    // handling in the volatile case.

    deoptimize_for_volatile = result.access_flags().is_volatile();

    // If we are patching a field which should be atomic, then
    // the generated code is not correct either, force deoptimizing.
    // We need to only cover T_LONG and T_DOUBLE fields, as we can
    // break access atomicity only for them.

    // Strictly speaking, the deoptimization on 64-bit platforms
    // is unnecessary, and T_LONG stores on 32-bit platforms need
    // to be handled by special patching code when AlwaysAtomicAccesses
    // becomes product feature. At this point, we are still going
    // for the deoptimization for consistency against volatile
    // accesses.

    patch_field_type = result.field_type();
    deoptimize_for_atomic = (AlwaysAtomicAccesses && (patch_field_type == T_DOUBLE || patch_field_type == T_LONG));

  } else if (load_klass_or_mirror_patch_id) {
    Klass* k = nullptr;
    switch (code) {
      case Bytecodes::_putstatic:
      case Bytecodes::_getstatic:
        { Klass* klass = resolve_field_return_klass(caller_method, bci, CHECK);
          init_klass = klass;
          mirror = Handle(current, klass->java_mirror());
        }
        break;
      case Bytecodes::_new:
        { Bytecode_new bnew(caller_method(), caller_method->bcp_from(bci));
          k = caller_method->constants()->klass_at(bnew.index(), CHECK);
        }
        break;
      case Bytecodes::_multianewarray:
        { Bytecode_multianewarray mna(caller_method(), caller_method->bcp_from(bci));
          k = caller_method->constants()->klass_at(mna.index(), CHECK);
        }
        break;
      case Bytecodes::_instanceof:
        { Bytecode_instanceof io(caller_method(), caller_method->bcp_from(bci));
          k = caller_method->constants()->klass_at(io.index(), CHECK);
        }
        break;
      case Bytecodes::_checkcast:
        { Bytecode_checkcast cc(caller_method(), caller_method->bcp_from(bci));
          k = caller_method->constants()->klass_at(cc.index(), CHECK);
        }
        break;
      case Bytecodes::_anewarray:
        { Bytecode_anewarray anew(caller_method(), caller_method->bcp_from(bci));
          Klass* ek = caller_method->constants()->klass_at(anew.index(), CHECK);
          k = ek->array_klass(CHECK);
        }
        break;
      case Bytecodes::_ldc:
      case Bytecodes::_ldc_w:
      case Bytecodes::_ldc2_w:
        {
          Bytecode_loadconstant cc(caller_method, bci);
          oop m = cc.resolve_constant(CHECK);
          mirror = Handle(current, m);
        }
        break;
      default: fatal("unexpected bytecode for load_klass_or_mirror_patch_id");
    }
    load_klass = k;
  } else if (stub_id == C1StubId::load_appendix_patching_id) {
    Bytecode_invoke bytecode(caller_method, bci);
    Bytecodes::Code bc = bytecode.invoke_code();

    CallInfo info;
    constantPoolHandle pool(current, caller_method->constants());
    int index = bytecode.index();
    LinkResolver::resolve_invoke(info, Handle(), pool, index, bc, CHECK);
    switch (bc) {
      case Bytecodes::_invokehandle: {
        ResolvedMethodEntry* entry = pool->cache()->set_method_handle(index, info);
        appendix = Handle(current, pool->cache()->appendix_if_resolved(entry));
        break;
      }
      case Bytecodes::_invokedynamic: {
        appendix = Handle(current, pool->cache()->set_dynamic_call(info, index));
        break;
      }
      default: fatal("unexpected bytecode for load_appendix_patching_id");
    }
  } else {
    ShouldNotReachHere();
  }

  if (deoptimize_for_volatile || deoptimize_for_atomic) {
    // At compile time we assumed the field wasn't volatile/atomic but after
    // loading it turns out it was volatile/atomic so we have to throw the
    // compiled code out and let it be regenerated.
    if (TracePatching) {
      if (deoptimize_for_volatile) {
        tty->print_cr("Deoptimizing for patching volatile field reference");
      }
      if (deoptimize_for_atomic) {
        tty->print_cr("Deoptimizing for patching atomic field reference");
      }
    }

    // It's possible the nmethod was invalidated in the last
    // safepoint, but if it's still alive then make it not_entrant.
    nmethod* nm = CodeCache::find_nmethod(caller_frame.pc());
    if (nm != nullptr) {
      nm->make_not_entrant();
    }

    Deoptimization::deoptimize_frame(current, caller_frame.id());

    // Return to the now deoptimized frame.
  }

  // Now copy code back

  {
    MutexLocker ml_patch (current, Patching_lock, Mutex::_no_safepoint_check_flag);
    //
    // Deoptimization may have happened while we waited for the lock.
    // In that case we don't bother to do any patching we just return
    // and let the deopt happen
    if (!caller_is_deopted(current)) {
      NativeGeneralJump* jump = nativeGeneralJump_at(caller_frame.pc());
      address instr_pc = jump->jump_destination();
      NativeInstruction* ni = nativeInstruction_at(instr_pc);
      if (ni->is_jump() ) {
        // the jump has not been patched yet
        // The jump destination is slow case and therefore not part of the stubs
        // (stubs are only for StaticCalls)

        // format of buffer
        //    ....
        //    instr byte 0     <-- copy_buff
        //    instr byte 1
        //    ..
        //    instr byte n-1
        //      n
        //    ....             <-- call destination

        address stub_location = caller_frame.pc() + PatchingStub::patch_info_offset();
        unsigned char* byte_count = (unsigned char*) (stub_location - 1);
        unsigned char* byte_skip = (unsigned char*) (stub_location - 2);
        unsigned char* being_initialized_entry_offset = (unsigned char*) (stub_location - 3);
        address copy_buff = stub_location - *byte_skip - *byte_count;
        address being_initialized_entry = stub_location - *being_initialized_entry_offset;
        if (TracePatching) {
          ttyLocker ttyl;
          tty->print_cr(" Patching %s at bci %d at address " INTPTR_FORMAT "  (%s)", Bytecodes::name(code), bci,
                        p2i(instr_pc), (stub_id == C1StubId::access_field_patching_id) ? "field" : "klass");
          nmethod* caller_code = CodeCache::find_nmethod(caller_frame.pc());
          assert(caller_code != nullptr, "nmethod not found");

          // NOTE we use pc() not original_pc() because we already know they are
          // identical otherwise we'd have never entered this block of code

          const ImmutableOopMap* map = caller_code->oop_map_for_return_address(caller_frame.pc());
          assert(map != nullptr, "null check");
          map->print();
          tty->cr();

          Disassembler::decode(copy_buff, copy_buff + *byte_count, tty);
        }
        // depending on the code below, do_patch says whether to copy the patch body back into the nmethod
        bool do_patch = true;
        if (stub_id == C1StubId::access_field_patching_id) {
          // The offset may not be correct if the class was not loaded at code generation time.
          // Set it now.
          NativeMovRegMem* n_move = nativeMovRegMem_at(copy_buff);
          assert(n_move->offset() == 0 || (n_move->offset() == 4 && (patch_field_type == T_DOUBLE || patch_field_type == T_LONG)), "illegal offset for type");
          assert(patch_field_offset >= 0, "illegal offset");
          n_move->add_offset_in_bytes(patch_field_offset);
        } else if (load_klass_or_mirror_patch_id) {
          // If a getstatic or putstatic is referencing a klass which
          // isn't fully initialized, the patch body isn't copied into
          // place until initialization is complete.  In this case the
          // patch site is setup so that any threads besides the
          // initializing thread are forced to come into the VM and
          // block.
          do_patch = (code != Bytecodes::_getstatic && code != Bytecodes::_putstatic) ||
                     InstanceKlass::cast(init_klass)->is_initialized();
          NativeGeneralJump* jump = nativeGeneralJump_at(instr_pc);
          if (jump->jump_destination() == being_initialized_entry) {
            assert(do_patch == true, "initialization must be complete at this point");
          } else {
            // patch the instruction <move reg, klass>
            NativeMovConstReg* n_copy = nativeMovConstReg_at(copy_buff);

            assert(n_copy->data() == 0 ||
                   n_copy->data() == (intptr_t)Universe::non_oop_word(),
                   "illegal init value");
            if (stub_id == C1StubId::load_klass_patching_id) {
              assert(load_klass != nullptr, "klass not set");
              n_copy->set_data((intx) (load_klass));
            } else {
              // Don't need a G1 pre-barrier here since we assert above that data isn't an oop.
              n_copy->set_data(cast_from_oop<intx>(mirror()));
            }

            if (TracePatching) {
              Disassembler::decode(copy_buff, copy_buff + *byte_count, tty);
            }
          }
        } else if (stub_id == C1StubId::load_appendix_patching_id) {
          NativeMovConstReg* n_copy = nativeMovConstReg_at(copy_buff);
          assert(n_copy->data() == 0 ||
                 n_copy->data() == (intptr_t)Universe::non_oop_word(),
                 "illegal init value");
          n_copy->set_data(cast_from_oop<intx>(appendix()));

          if (TracePatching) {
            Disassembler::decode(copy_buff, copy_buff + *byte_count, tty);
          }
        } else {
          ShouldNotReachHere();
        }

        if (do_patch) {
          // replace instructions
          // first replace the tail, then the call
#ifdef ARM
          if((load_klass_or_mirror_patch_id ||
              stub_id == C1StubId::load_appendix_patching_id) &&
              nativeMovConstReg_at(copy_buff)->is_pc_relative()) {
            nmethod* nm = CodeCache::find_nmethod(instr_pc);
            address addr = nullptr;
            assert(nm != nullptr, "invalid nmethod_pc");
            RelocIterator mds(nm, copy_buff, copy_buff + 1);
            while (mds.next()) {
              if (mds.type() == relocInfo::oop_type) {
                assert(stub_id == C1StubId::load_mirror_patching_id ||
                       stub_id == C1StubId::load_appendix_patching_id, "wrong stub id");
                oop_Relocation* r = mds.oop_reloc();
                addr = (address)r->oop_addr();
                break;
              } else if (mds.type() == relocInfo::metadata_type) {
                assert(stub_id == C1StubId::load_klass_patching_id, "wrong stub id");
                metadata_Relocation* r = mds.metadata_reloc();
                addr = (address)r->metadata_addr();
                break;
              }
            }
            assert(addr != nullptr, "metadata relocation must exist");
            copy_buff -= *byte_count;
            NativeMovConstReg* n_copy2 = nativeMovConstReg_at(copy_buff);
            n_copy2->set_pc_relative_offset(addr, instr_pc);
          }
#endif

          for (int i = NativeGeneralJump::instruction_size; i < *byte_count; i++) {
            address ptr = copy_buff + i;
            int a_byte = (*ptr) & 0xFF;
            address dst = instr_pc + i;
            *(unsigned char*)dst = (unsigned char) a_byte;
          }
          ICache::invalidate_range(instr_pc, *byte_count);
          NativeGeneralJump::replace_mt_safe(instr_pc, copy_buff);

          if (load_klass_or_mirror_patch_id ||
              stub_id == C1StubId::load_appendix_patching_id) {
            relocInfo::relocType rtype =
              (stub_id == C1StubId::load_klass_patching_id) ?
                                   relocInfo::metadata_type :
                                   relocInfo::oop_type;
            // update relocInfo to metadata
            nmethod* nm = CodeCache::find_nmethod(instr_pc);
            assert(nm != nullptr, "invalid nmethod_pc");

            // The old patch site is now a move instruction so update
            // the reloc info so that it will get updated during
            // future GCs.
            RelocIterator iter(nm, (address)instr_pc, (address)(instr_pc + 1));
            relocInfo::change_reloc_info_for_address(&iter, (address) instr_pc,
                                                     relocInfo::none, rtype);
          }

        } else {
          ICache::invalidate_range(copy_buff, *byte_count);
          NativeGeneralJump::insert_unconditional(instr_pc, being_initialized_entry);
        }
      }
    }
  }

  // If we are patching in a non-perm oop, make sure the nmethod
  // is on the right list.
  {
    MutexLocker ml_code (current, CodeCache_lock, Mutex::_no_safepoint_check_flag);
    nmethod* nm = CodeCache::find_nmethod(caller_frame.pc());
    guarantee(nm != nullptr, "only nmethods can contain non-perm oops");

    // Since we've patched some oops in the nmethod,
    // (re)register it with the heap.
    Universe::heap()->register_nmethod(nm);
  }
JRT_END

#else // DEOPTIMIZE_WHEN_PATCHING

static bool is_patching_needed(JavaThread* current, C1StubId stub_id) {
  if (stub_id == C1StubId::load_klass_patching_id ||
      stub_id == C1StubId::load_mirror_patching_id) {
    // last java frame on stack
    vframeStream vfst(current, true);
    assert(!vfst.at_end(), "Java frame must exist");

    methodHandle caller_method(current, vfst.method());
    int bci = vfst.bci();
    Bytecodes::Code code = caller_method()->java_code_at(bci);

    switch (code) {
      case Bytecodes::_new:
      case Bytecodes::_anewarray:
      case Bytecodes::_multianewarray:
      case Bytecodes::_instanceof:
      case Bytecodes::_checkcast: {
        Bytecode bc(caller_method(), caller_method->bcp_from(bci));
        constantTag tag = caller_method->constants()->tag_at(bc.get_index_u2(code));
        if (tag.is_unresolved_klass_in_error()) {
          return false; // throws resolution error
        }
        break;
      }

      default: break;
    }
  }
  return true;
}

<<<<<<< HEAD
PROF_ENTRY(void, Runtime1, patch_code, Runtime1::patch_code(JavaThread* current, Runtime1::StubID stub_id))
=======
void Runtime1::patch_code(JavaThread* current, C1StubId stub_id) {
>>>>>>> b88ff9c9
#ifndef PRODUCT
  if (PrintC1Statistics) {
    _patch_code_slowcase_cnt++;
  }
#endif

  // Enable WXWrite: the function is called by c1 stub as a runtime function
  // (see another implementation above).
  MACOS_AARCH64_ONLY(ThreadWXEnable wx(WXWrite, current));

  if (TracePatching) {
    tty->print_cr("Deoptimizing because patch is needed");
  }

  RegisterMap reg_map(current,
                      RegisterMap::UpdateMap::skip,
                      RegisterMap::ProcessFrames::include,
                      RegisterMap::WalkContinuation::skip);

  frame runtime_frame = current->last_frame();
  frame caller_frame = runtime_frame.sender(&reg_map);
  assert(caller_frame.is_compiled_frame(), "Wrong frame type");

  if (is_patching_needed(current, stub_id)) {
    // Make sure the nmethod is invalidated, i.e. made not entrant.
    nmethod* nm = CodeCache::find_nmethod(caller_frame.pc());
    if (nm != nullptr) {
      nm->make_not_entrant();
    }
  }

  Deoptimization::deoptimize_frame(current, caller_frame.id());
  // Return to the now deoptimized frame.
  postcond(caller_is_deopted(current));
PROF_END

#endif // DEOPTIMIZE_WHEN_PATCHING

// Entry point for compiled code. We want to patch a nmethod.
// We don't do a normal VM transition here because we want to
// know after the patching is complete and any safepoint(s) are taken
// if the calling nmethod was deoptimized. We do this by calling a
// helper method which does the normal VM transition and when it
// completes we can check for deoptimization. This simplifies the
// assembly code in the cpu directories.
//
int Runtime1::move_klass_patching(JavaThread* current) {
//
// NOTE: we are still in Java
//
  debug_only(NoHandleMark nhm;)
  {
    // Enter VM mode
    ResetNoHandleMark rnhm;
    patch_code(current, C1StubId::load_klass_patching_id);
  }
  // Back in JAVA, use no oops DON'T safepoint

  // Return true if calling code is deoptimized

  return caller_is_deopted(current);
}

int Runtime1::move_mirror_patching(JavaThread* current) {
//
// NOTE: we are still in Java
//
  debug_only(NoHandleMark nhm;)
  {
    // Enter VM mode
    ResetNoHandleMark rnhm;
    patch_code(current, C1StubId::load_mirror_patching_id);
  }
  // Back in JAVA, use no oops DON'T safepoint

  // Return true if calling code is deoptimized

  return caller_is_deopted(current);
}

int Runtime1::move_appendix_patching(JavaThread* current) {
//
// NOTE: we are still in Java
//
  debug_only(NoHandleMark nhm;)
  {
    // Enter VM mode
    ResetNoHandleMark rnhm;
    patch_code(current, C1StubId::load_appendix_patching_id);
  }
  // Back in JAVA, use no oops DON'T safepoint

  // Return true if calling code is deoptimized

  return caller_is_deopted(current);
}

// Entry point for compiled code. We want to patch a nmethod.
// We don't do a normal VM transition here because we want to
// know after the patching is complete and any safepoint(s) are taken
// if the calling nmethod was deoptimized. We do this by calling a
// helper method which does the normal VM transition and when it
// completes we can check for deoptimization. This simplifies the
// assembly code in the cpu directories.
//
int Runtime1::access_field_patching(JavaThread* current) {
  //
  // NOTE: we are still in Java
  //
  // Handles created in this function will be deleted by the
  // HandleMarkCleaner in the transition to the VM.
  NoHandleMark nhm;
  {
    // Enter VM mode
    ResetNoHandleMark rnhm;
    patch_code(current, C1StubId::access_field_patching_id);
  }
  // Back in JAVA, use no oops DON'T safepoint

  // Return true if calling code is deoptimized

  return caller_is_deopted(current);
}


JRT_LEAF_PROF_NO_THREAD(void, Runtime1, trace_block_entry, Runtime1::trace_block_entry(jint block_id))
  // for now we just print out the block id
  tty->print("%d ", block_id);
JRT_END


JRT_LEAF_PROF_NO_THREAD(int, Runtime1, is_instance_of, Runtime1::is_instance_of(oopDesc* mirror, oopDesc* obj))
  // had to return int instead of bool, otherwise there may be a mismatch
  // between the C calling convention and the Java one.
  // e.g., on x86, GCC may clear only %al when returning a bool false, but
  // JVM takes the whole %eax as the return value, which may misinterpret
  // the return value as a boolean true.

  assert(mirror != nullptr, "should null-check on mirror before calling");
  Klass* k = java_lang_Class::as_Klass(mirror);
  return (k != nullptr && obj != nullptr && obj->is_a(k)) ? 1 : 0;
JRT_END

JRT_ENTRY_PROF(void, Runtime1, predicate_failed_trap, Runtime1::predicate_failed_trap(JavaThread* current))
  ResourceMark rm;

  RegisterMap reg_map(current,
                      RegisterMap::UpdateMap::skip,
                      RegisterMap::ProcessFrames::include,
                      RegisterMap::WalkContinuation::skip);
  frame runtime_frame = current->last_frame();
  frame caller_frame = runtime_frame.sender(&reg_map);

  nmethod* nm = CodeCache::find_nmethod(caller_frame.pc());
  assert (nm != nullptr, "no more nmethod?");
  nm->make_not_entrant();

  methodHandle m(current, nm->method());
  MethodData* mdo = m->method_data();

  if (mdo == nullptr && !HAS_PENDING_EXCEPTION) {
    // Build an MDO.  Ignore errors like OutOfMemory;
    // that simply means we won't have an MDO to update.
    Method::build_profiling_method_data(m, THREAD);
    if (HAS_PENDING_EXCEPTION) {
      // Only metaspace OOM is expected. No Java code executed.
      assert((PENDING_EXCEPTION->is_a(vmClasses::OutOfMemoryError_klass())), "we expect only an OOM error here");
      CLEAR_PENDING_EXCEPTION;
    }
    mdo = m->method_data();
  }

  if (mdo != nullptr) {
    mdo->inc_trap_count(Deoptimization::Reason_none);
  }

  if (TracePredicateFailedTraps) {
    stringStream ss1, ss2;
    vframeStream vfst(current);
    Method* inlinee = vfst.method();
    inlinee->print_short_name(&ss1);
    m->print_short_name(&ss2);
    tty->print_cr("Predicate failed trap in method %s at bci %d inlined in %s at pc " INTPTR_FORMAT, ss1.freeze(), vfst.bci(), ss2.freeze(), p2i(caller_frame.pc()));
  }


  Deoptimization::deoptimize_frame(current, caller_frame.id());

JRT_END

// Check exception if AbortVMOnException flag set
JRT_LEAF(void, Runtime1::check_abort_on_vm_exception(oopDesc* ex))
  ResourceMark rm;
  const char* message = nullptr;
  if (ex->is_a(vmClasses::Throwable_klass())) {
    oop msg = java_lang_Throwable::message(ex);
    if (msg != nullptr) {
      message = java_lang_String::as_utf8_string(msg);
    }
  }
  Exceptions::debug_check_abort(ex->klass()->external_name(), message);
JRT_END

#define DO_COUNTERS(macro) \
  macro(Runtime1, new_instance) \
  macro(Runtime1, new_type_array) \
  macro(Runtime1, new_object_array) \
  macro(Runtime1, new_multi_array) \
  macro(Runtime1, counter_overflow) \
  macro(Runtime1, exception_handler_for_pc_helper) \
  macro(Runtime1, monitorenter) \
  macro(Runtime1, monitorexit) \
  macro(Runtime1, deoptimize) \
  macro(Runtime1, is_instance_of) \
  macro(Runtime1, predicate_failed_trap) \
  macro(Runtime1, patch_code)

#define INIT_COUNTER(sub, name) \
  NEWPERFTICKCOUNTERS(_perf_##sub##_##name##_timer, SUN_CI, #sub "::" #name); \
  NEWPERFEVENTCOUNTER(_perf_##sub##_##name##_count, SUN_CI, #sub "::" #name "_count");

void Runtime1::init_counters() {
  assert(CompilerConfig::is_c1_enabled(), "");

  if (UsePerfData) {
    EXCEPTION_MARK;

    DO_COUNTERS(INIT_COUNTER)

    if (HAS_PENDING_EXCEPTION) {
      vm_exit_during_initialization("Runtime1::init_counters() failed unexpectedly");
    }
  }
}
#undef INIT_COUNTER

#define PRINT_COUNTER(sub, name) { \
  if (_perf_##sub##_##name##_count != nullptr) {  \
    jlong count = _perf_##sub##_##name##_count->get_value(); \
    if (count > 0) { \
      st->print_cr("  %-50s = " JLONG_FORMAT_W(6) "us (elapsed) " JLONG_FORMAT_W(6) "us (thread) (" JLONG_FORMAT_W(5) " events)", #sub "::" #name, \
                   _perf_##sub##_##name##_timer->elapsed_counter_value_us(), \
                   _perf_##sub##_##name##_timer->thread_counter_value_us(), \
                   count); \
    }}}


void Runtime1::print_counters_on(outputStream* st) {
  if (UsePerfData && ProfileRuntimeCalls && CompilerConfig::is_c1_enabled()) {
    DO_COUNTERS(PRINT_COUNTER)
  } else {
    st->print_cr("  Runtime1: no info (%s is disabled)",
                 (!CompilerConfig::is_c1_enabled() ? "C1" : (UsePerfData ? "ProfileRuntimeCalls" : "UsePerfData")));
  }
}

#undef PRINT_COUNTER
#undef DO_COUNTERS

#ifndef PRODUCT
void Runtime1::print_statistics_on(outputStream* st) {
  st->print_cr("C1 Runtime statistics:");
  st->print_cr(" _resolve_invoke_virtual_cnt:     %u", SharedRuntime::_resolve_virtual_ctr);
  st->print_cr(" _resolve_invoke_opt_virtual_cnt: %u", SharedRuntime::_resolve_opt_virtual_ctr);
  st->print_cr(" _resolve_invoke_static_cnt:      %u", SharedRuntime::_resolve_static_ctr);
  st->print_cr(" _handle_wrong_method_cnt:        %u", SharedRuntime::_wrong_method_ctr);
  st->print_cr(" _ic_miss_cnt:                    %u", SharedRuntime::_ic_miss_ctr);
  st->print_cr(" _generic_arraycopystub_cnt:      %u", _generic_arraycopystub_cnt);
  st->print_cr(" _byte_arraycopy_cnt:             %u", _byte_arraycopy_stub_cnt);
  st->print_cr(" _short_arraycopy_cnt:            %u", _short_arraycopy_stub_cnt);
  st->print_cr(" _int_arraycopy_cnt:              %u", _int_arraycopy_stub_cnt);
  st->print_cr(" _long_arraycopy_cnt:             %u", _long_arraycopy_stub_cnt);
  st->print_cr(" _oop_arraycopy_cnt:              %u", _oop_arraycopy_stub_cnt);
  st->print_cr(" _arraycopy_slowcase_cnt:         %u", _arraycopy_slowcase_cnt);
  st->print_cr(" _arraycopy_checkcast_cnt:        %u", _arraycopy_checkcast_cnt);
  st->print_cr(" _arraycopy_checkcast_attempt_cnt:%u", _arraycopy_checkcast_attempt_cnt);

  st->print_cr(" _new_type_array_slowcase_cnt:    %u", _new_type_array_slowcase_cnt);
  st->print_cr(" _new_object_array_slowcase_cnt:  %u", _new_object_array_slowcase_cnt);
  st->print_cr(" _new_instance_slowcase_cnt:      %u", _new_instance_slowcase_cnt);
  st->print_cr(" _new_multi_array_slowcase_cnt:   %u", _new_multi_array_slowcase_cnt);
  st->print_cr(" _monitorenter_slowcase_cnt:      %u", _monitorenter_slowcase_cnt);
  st->print_cr(" _monitorexit_slowcase_cnt:       %u", _monitorexit_slowcase_cnt);
  st->print_cr(" _patch_code_slowcase_cnt:        %u", _patch_code_slowcase_cnt);

  st->print_cr(" _throw_range_check_exception_count:            %u:", _throw_range_check_exception_count);
  st->print_cr(" _throw_index_exception_count:                  %u:", _throw_index_exception_count);
  st->print_cr(" _throw_div0_exception_count:                   %u:", _throw_div0_exception_count);
  st->print_cr(" _throw_null_pointer_exception_count:           %u:", _throw_null_pointer_exception_count);
  st->print_cr(" _throw_class_cast_exception_count:             %u:", _throw_class_cast_exception_count);
  st->print_cr(" _throw_incompatible_class_change_error_count:  %u:", _throw_incompatible_class_change_error_count);
  st->print_cr(" _throw_count:                                  %u:", _throw_count);

  SharedRuntime::print_ic_miss_histogram_on(st);
  st->cr();
}
#endif // PRODUCT<|MERGE_RESOLUTION|>--- conflicted
+++ resolved
@@ -933,11 +933,7 @@
 // Therefore, if there is any chance of a race condition, we try to
 // patch only naturally aligned words, as single, full-word writes.
 
-<<<<<<< HEAD
-JRT_ENTRY_PROF(void, Runtime1, patch_code, Runtime1::patch_code(JavaThread* current, Runtime1::StubID stub_id))
-=======
-JRT_ENTRY(void, Runtime1::patch_code(JavaThread* current, C1StubId stub_id ))
->>>>>>> b88ff9c9
+JRT_ENTRY_PROF(void, Runtime1, patch_code, Runtime1::patch_code(JavaThread* current, C1StubId stub_id))
 #ifndef PRODUCT
   if (PrintC1Statistics) {
     _patch_code_slowcase_cnt++;
@@ -1325,11 +1321,7 @@
   return true;
 }
 
-<<<<<<< HEAD
-PROF_ENTRY(void, Runtime1, patch_code, Runtime1::patch_code(JavaThread* current, Runtime1::StubID stub_id))
-=======
-void Runtime1::patch_code(JavaThread* current, C1StubId stub_id) {
->>>>>>> b88ff9c9
+PROF_ENTRY(void, Runtime1, patch_code, Runtime1::patch_code(JavaThread* current, C1StubId stub_id))
 #ifndef PRODUCT
   if (PrintC1Statistics) {
     _patch_code_slowcase_cnt++;
