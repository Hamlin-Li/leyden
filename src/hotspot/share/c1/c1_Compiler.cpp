/*
 * Copyright (c) 1999, 2025, Oracle and/or its affiliates. All rights reserved.
 * DO NOT ALTER OR REMOVE COPYRIGHT NOTICES OR THIS FILE HEADER.
 *
 * This code is free software; you can redistribute it and/or modify it
 * under the terms of the GNU General Public License version 2 only, as
 * published by the Free Software Foundation.
 *
 * This code is distributed in the hope that it will be useful, but WITHOUT
 * ANY WARRANTY; without even the implied warranty of MERCHANTABILITY or
 * FITNESS FOR A PARTICULAR PURPOSE.  See the GNU General Public License
 * version 2 for more details (a copy is included in the LICENSE file that
 * accompanied this code).
 *
 * You should have received a copy of the GNU General Public License version
 * 2 along with this work; if not, write to the Free Software Foundation,
 * Inc., 51 Franklin St, Fifth Floor, Boston, MA 02110-1301 USA.
 *
 * Please contact Oracle, 500 Oracle Parkway, Redwood Shores, CA 94065 USA
 * or visit www.oracle.com if you need additional information or have any
 * questions.
 *
 */

#include "c1/c1_Compilation.hpp"
#include "c1/c1_Compiler.hpp"
#include "c1/c1_FrameMap.hpp"
#include "c1/c1_GraphBuilder.hpp"
#include "c1/c1_LinearScan.hpp"
#include "c1/c1_MacroAssembler.hpp"
#include "c1/c1_Runtime1.hpp"
#include "c1/c1_ValueType.hpp"
#include "code/SCCache.hpp"
#include "compiler/compileBroker.hpp"
#include "compiler/compilerDirectives.hpp"
#include "interpreter/linkResolver.hpp"
#include "jfr/support/jfrIntrinsics.hpp"
#include "memory/allocation.hpp"
#include "memory/allocation.inline.hpp"
#include "memory/resourceArea.hpp"
#include "runtime/interfaceSupport.inline.hpp"
#include "runtime/sharedRuntime.hpp"
#include "runtime/vm_version.hpp"
#include "utilities/bitMap.inline.hpp"
#include "utilities/macros.hpp"


Compiler::Compiler() : AbstractCompiler(compiler_c1) {
}

void Compiler::init_c1_runtime() {
  BufferBlob* buffer_blob = CompilerThread::current()->get_buffer_blob();
<<<<<<< HEAD
  Runtime1::initialize(buffer_blob);
  SCCache::init_c1_table();
=======
>>>>>>> 62d93f2a
  FrameMap::initialize();
  Runtime1::initialize(buffer_blob);
  // initialize data structures
  ValueType::initialize();
  GraphBuilder::initialize();
  // note: to use more than one instance of LinearScan at a time this function call has to
  //       be moved somewhere outside of this constructor:
  Interval::initialize();
}


void Compiler::initialize() {
  // Buffer blob must be allocated per C1 compiler thread at startup
  BufferBlob* buffer_blob = init_buffer_blob();

  if (should_perform_init()) {
    if (buffer_blob == nullptr) {
      // When we come here we are in state 'initializing'; entire C1 compilation
      // can be shut down.
      set_state(failed);
    } else {
      init_c1_runtime();
      set_state(initialized);
    }
  }
}

uint Compiler::code_buffer_size() {
  return Compilation::desired_max_code_buffer_size() + Compilation::desired_max_constant_size();
}

BufferBlob* Compiler::init_buffer_blob() {
  // Allocate buffer blob once at startup since allocation for each
  // compilation seems to be too expensive (at least on Intel win32).
  assert (CompilerThread::current()->get_buffer_blob() == nullptr, "Should initialize only once");

  // setup CodeBuffer.  Preallocate a BufferBlob of size
  // NMethodSizeLimit plus some extra space for constants.
  BufferBlob* buffer_blob = BufferBlob::create("C1 temporary CodeBuffer", code_buffer_size());
  if (buffer_blob != nullptr) {
    CompilerThread::current()->set_buffer_blob(buffer_blob);
  }

  return buffer_blob;
}

bool Compiler::is_intrinsic_supported(const methodHandle& method) {
  vmIntrinsics::ID id = method->intrinsic_id();
  assert(id != vmIntrinsics::_none, "must be a VM intrinsic");

  if (method->is_synchronized()) {
    // C1 does not support intrinsification of synchronized methods.
    return false;
  }
  return Compiler::is_intrinsic_supported(id);
}

bool Compiler::is_intrinsic_supported(vmIntrinsics::ID id) {
  switch (id) {
  case vmIntrinsics::_compareAndSetLong:
    break;
  case vmIntrinsics::_getAndAddInt:
    if (!VM_Version::supports_atomic_getadd4()) return false;
    break;
  case vmIntrinsics::_getAndAddLong:
    if (!VM_Version::supports_atomic_getadd8()) return false;
    break;
  case vmIntrinsics::_getAndSetInt:
    if (!VM_Version::supports_atomic_getset4()) return false;
    break;
  case vmIntrinsics::_getAndSetLong:
    if (!VM_Version::supports_atomic_getset8()) return false;
    break;
  case vmIntrinsics::_getAndSetReference:
#ifdef _LP64
    if (!UseCompressedOops && !VM_Version::supports_atomic_getset8()) return false;
    if (UseCompressedOops && !VM_Version::supports_atomic_getset4()) return false;
#else
    if (!VM_Version::supports_atomic_getset4()) return false;
#endif
    break;
  case vmIntrinsics::_onSpinWait:
    if (!VM_Version::supports_on_spin_wait()) return false;
    break;
  case vmIntrinsics::_floatToFloat16:
  case vmIntrinsics::_float16ToFloat:
    if (!VM_Version::supports_float16()) return false;
    break;
  case vmIntrinsics::_arraycopy:
  case vmIntrinsics::_currentTimeMillis:
  case vmIntrinsics::_nanoTime:
  case vmIntrinsics::_Reference_get:
    // Use the intrinsic version of Reference.get() so that the value in
    // the referent field can be registered by the G1 pre-barrier code.
    // Also to prevent commoning reads from this field across safepoint
    // since GC can change its value.
  case vmIntrinsics::_loadFence:
  case vmIntrinsics::_storeFence:
  case vmIntrinsics::_storeStoreFence:
  case vmIntrinsics::_fullFence:
  case vmIntrinsics::_floatToRawIntBits:
  case vmIntrinsics::_intBitsToFloat:
  case vmIntrinsics::_doubleToRawLongBits:
  case vmIntrinsics::_longBitsToDouble:
  case vmIntrinsics::_getClass:
  case vmIntrinsics::_isInstance:
  case vmIntrinsics::_isPrimitive:
  case vmIntrinsics::_currentCarrierThread:
  case vmIntrinsics::_currentThread:
  case vmIntrinsics::_scopedValueCache:
  case vmIntrinsics::_dabs:
  case vmIntrinsics::_dsqrt:
  case vmIntrinsics::_dsqrt_strict:
  case vmIntrinsics::_dsin:
  case vmIntrinsics::_dcos:
  case vmIntrinsics::_dtan:
  #if defined(AMD64)
  case vmIntrinsics::_dtanh:
  #endif
  case vmIntrinsics::_dlog:
  case vmIntrinsics::_dlog10:
  case vmIntrinsics::_dexp:
  case vmIntrinsics::_dpow:
  case vmIntrinsics::_fmaD:
  case vmIntrinsics::_fmaF:
  case vmIntrinsics::_getReference:
  case vmIntrinsics::_getBoolean:
  case vmIntrinsics::_getByte:
  case vmIntrinsics::_getShort:
  case vmIntrinsics::_getChar:
  case vmIntrinsics::_getInt:
  case vmIntrinsics::_getLong:
  case vmIntrinsics::_getFloat:
  case vmIntrinsics::_getDouble:
  case vmIntrinsics::_putReference:
  case vmIntrinsics::_putBoolean:
  case vmIntrinsics::_putByte:
  case vmIntrinsics::_putShort:
  case vmIntrinsics::_putChar:
  case vmIntrinsics::_putInt:
  case vmIntrinsics::_putLong:
  case vmIntrinsics::_putFloat:
  case vmIntrinsics::_putDouble:
  case vmIntrinsics::_getReferenceVolatile:
  case vmIntrinsics::_getBooleanVolatile:
  case vmIntrinsics::_getByteVolatile:
  case vmIntrinsics::_getShortVolatile:
  case vmIntrinsics::_getCharVolatile:
  case vmIntrinsics::_getIntVolatile:
  case vmIntrinsics::_getLongVolatile:
  case vmIntrinsics::_getFloatVolatile:
  case vmIntrinsics::_getDoubleVolatile:
  case vmIntrinsics::_putReferenceVolatile:
  case vmIntrinsics::_putBooleanVolatile:
  case vmIntrinsics::_putByteVolatile:
  case vmIntrinsics::_putShortVolatile:
  case vmIntrinsics::_putCharVolatile:
  case vmIntrinsics::_putIntVolatile:
  case vmIntrinsics::_putLongVolatile:
  case vmIntrinsics::_putFloatVolatile:
  case vmIntrinsics::_putDoubleVolatile:
  case vmIntrinsics::_getShortUnaligned:
  case vmIntrinsics::_getCharUnaligned:
  case vmIntrinsics::_getIntUnaligned:
  case vmIntrinsics::_getLongUnaligned:
  case vmIntrinsics::_putShortUnaligned:
  case vmIntrinsics::_putCharUnaligned:
  case vmIntrinsics::_putIntUnaligned:
  case vmIntrinsics::_putLongUnaligned:
  case vmIntrinsics::_Preconditions_checkIndex:
  case vmIntrinsics::_Preconditions_checkLongIndex:
  case vmIntrinsics::_updateCRC32:
  case vmIntrinsics::_updateBytesCRC32:
  case vmIntrinsics::_updateByteBufferCRC32:
#if defined(S390) || defined(PPC64) || defined(AARCH64)
  case vmIntrinsics::_updateBytesCRC32C:
  case vmIntrinsics::_updateDirectByteBufferCRC32C:
#endif
  case vmIntrinsics::_vectorizedMismatch:
  case vmIntrinsics::_compareAndSetInt:
  case vmIntrinsics::_compareAndSetReference:
  case vmIntrinsics::_getCharStringU:
  case vmIntrinsics::_putCharStringU:
#ifdef JFR_HAVE_INTRINSICS
  case vmIntrinsics::_counterTime:
#endif
  case vmIntrinsics::_getObjectSize:
#if defined(X86) || defined(AARCH64) || defined(S390) || defined(RISCV) || defined(PPC64)
  case vmIntrinsics::_clone:
#endif
    break;
  case vmIntrinsics::_blackhole:
    break;
  default:
    return false; // Intrinsics not on the previous list are not available.
  }

  return true;
}

void Compiler::compile_method(ciEnv* env, ciMethod* method, int entry_bci, bool install_code, DirectiveSet* directive) {
  CompileTask* task = env->task();
  if (install_code && task->is_scc()) {
    assert(!task->preload(), "Pre-loading cached code is not implemeted for C1 code");
    bool success = SCCache::load_nmethod(env, method, entry_bci, this, CompLevel(task->comp_level()));
    if (success) {
      assert(task->is_success(), "sanity");
      return;
    }
    SCCache::invalidate(task->scc_entry()); // mark scc_entry as not entrant
    if (SCCache::is_code_load_thread_on() && !StoreCachedCode) {
      // Bail out if failed to load cached code in SC thread
      // unless the code is updating.
      env->record_failure("Failed to load cached code");
      return;
    }
    task->clear_scc();
  }
  BufferBlob* buffer_blob = CompilerThread::current()->get_buffer_blob();
  assert(buffer_blob != nullptr, "Must exist");
  // invoke compilation
  {
    // We are nested here because we need for the destructor
    // of Compilation to occur before we release the any
    // competing compiler thread
    ResourceMark rm;
    Compilation c(this, env, method, entry_bci, buffer_blob, install_code, directive);
  }
}


void Compiler::print_timers() {
  Compilation::print_timers();
}<|MERGE_RESOLUTION|>--- conflicted
+++ resolved
@@ -50,13 +50,9 @@
 
 void Compiler::init_c1_runtime() {
   BufferBlob* buffer_blob = CompilerThread::current()->get_buffer_blob();
-<<<<<<< HEAD
+  FrameMap::initialize();
   Runtime1::initialize(buffer_blob);
   SCCache::init_c1_table();
-=======
->>>>>>> 62d93f2a
-  FrameMap::initialize();
-  Runtime1::initialize(buffer_blob);
   // initialize data structures
   ValueType::initialize();
   GraphBuilder::initialize();
