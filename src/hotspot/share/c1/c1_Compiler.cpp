/*
 * Copyright (c) 1999, 2025, Oracle and/or its affiliates. All rights reserved.
 * DO NOT ALTER OR REMOVE COPYRIGHT NOTICES OR THIS FILE HEADER.
 *
 * This code is free software; you can redistribute it and/or modify it
 * under the terms of the GNU General Public License version 2 only, as
 * published by the Free Software Foundation.
 *
 * This code is distributed in the hope that it will be useful, but WITHOUT
 * ANY WARRANTY; without even the implied warranty of MERCHANTABILITY or
 * FITNESS FOR A PARTICULAR PURPOSE.  See the GNU General Public License
 * version 2 for more details (a copy is included in the LICENSE file that
 * accompanied this code).
 *
 * You should have received a copy of the GNU General Public License version
 * 2 along with this work; if not, write to the Free Software Foundation,
 * Inc., 51 Franklin St, Fifth Floor, Boston, MA 02110-1301 USA.
 *
 * Please contact Oracle, 500 Oracle Parkway, Redwood Shores, CA 94065 USA
 * or visit www.oracle.com if you need additional information or have any
 * questions.
 *
 */

#include "c1/c1_Compilation.hpp"
#include "c1/c1_Compiler.hpp"
#include "c1/c1_FrameMap.hpp"
#include "c1/c1_GraphBuilder.hpp"
#include "c1/c1_LinearScan.hpp"
#include "c1/c1_MacroAssembler.hpp"
#include "c1/c1_Runtime1.hpp"
#include "c1/c1_ValueType.hpp"
#include "code/SCCache.hpp"
#include "compiler/compileBroker.hpp"
#include "compiler/compilerDirectives.hpp"
#include "interpreter/linkResolver.hpp"
#include "jfr/support/jfrIntrinsics.hpp"
#include "memory/allocation.hpp"
#include "memory/allocation.inline.hpp"
#include "memory/resourceArea.hpp"
#include "runtime/interfaceSupport.inline.hpp"
#include "runtime/sharedRuntime.hpp"
#include "runtime/vm_version.hpp"
#include "utilities/bitMap.inline.hpp"
#include "utilities/macros.hpp"


Compiler::Compiler() : AbstractCompiler(compiler_c1) {
}

bool Compiler::init_c1_runtime() {
  BufferBlob* buffer_blob = CompilerThread::current()->get_buffer_blob();
  FrameMap::initialize();
<<<<<<< HEAD
  Runtime1::initialize(buffer_blob);
  SCCache::init_c1_table();
=======
  if (!Runtime1::initialize(buffer_blob)) {
    return false;
  }
>>>>>>> a83760a6
  // initialize data structures
  ValueType::initialize();
  GraphBuilder::initialize();
  // note: to use more than one instance of LinearScan at a time this function call has to
  //       be moved somewhere outside of this constructor:
  Interval::initialize();
  return true;
}


void Compiler::initialize() {
  // Buffer blob must be allocated per C1 compiler thread at startup
  BufferBlob* buffer_blob = init_buffer_blob();

  if (should_perform_init()) {
    if (buffer_blob == nullptr || !init_c1_runtime()) {
      // When we come here we are in state 'initializing'; entire C1 compilation
      // can be shut down.
      set_state(failed);
    } else {
      set_state(initialized);
    }
  }
}

uint Compiler::code_buffer_size() {
  return Compilation::desired_max_code_buffer_size() + Compilation::desired_max_constant_size();
}

BufferBlob* Compiler::init_buffer_blob() {
  // Allocate buffer blob once at startup since allocation for each
  // compilation seems to be too expensive (at least on Intel win32).
  assert (CompilerThread::current()->get_buffer_blob() == nullptr, "Should initialize only once");

  // setup CodeBuffer.  Preallocate a BufferBlob of size
  // NMethodSizeLimit plus some extra space for constants.
  BufferBlob* buffer_blob = BufferBlob::create("C1 temporary CodeBuffer", code_buffer_size());
  if (buffer_blob != nullptr) {
    CompilerThread::current()->set_buffer_blob(buffer_blob);
  }

  return buffer_blob;
}

bool Compiler::is_intrinsic_supported(const methodHandle& method) {
  vmIntrinsics::ID id = method->intrinsic_id();
  assert(id != vmIntrinsics::_none, "must be a VM intrinsic");

  if (method->is_synchronized()) {
    // C1 does not support intrinsification of synchronized methods.
    return false;
  }
  return Compiler::is_intrinsic_supported(id);
}

bool Compiler::is_intrinsic_supported(vmIntrinsics::ID id) {
  switch (id) {
  case vmIntrinsics::_compareAndSetLong:
    break;
  case vmIntrinsics::_getAndAddInt:
    if (!VM_Version::supports_atomic_getadd4()) return false;
    break;
  case vmIntrinsics::_getAndAddLong:
    if (!VM_Version::supports_atomic_getadd8()) return false;
    break;
  case vmIntrinsics::_getAndSetInt:
    if (!VM_Version::supports_atomic_getset4()) return false;
    break;
  case vmIntrinsics::_getAndSetLong:
    if (!VM_Version::supports_atomic_getset8()) return false;
    break;
  case vmIntrinsics::_getAndSetReference:
#ifdef _LP64
    if (!UseCompressedOops && !VM_Version::supports_atomic_getset8()) return false;
    if (UseCompressedOops && !VM_Version::supports_atomic_getset4()) return false;
#else
    if (!VM_Version::supports_atomic_getset4()) return false;
#endif
    break;
  case vmIntrinsics::_onSpinWait:
    if (!VM_Version::supports_on_spin_wait()) return false;
    break;
  case vmIntrinsics::_floatToFloat16:
  case vmIntrinsics::_float16ToFloat:
    if (!VM_Version::supports_float16()) return false;
    break;
  case vmIntrinsics::_arraycopy:
  case vmIntrinsics::_currentTimeMillis:
  case vmIntrinsics::_nanoTime:
  case vmIntrinsics::_Reference_get:
    // Use the intrinsic version of Reference.get() so that the value in
    // the referent field can be registered by the G1 pre-barrier code.
    // Also to prevent commoning reads from this field across safepoint
    // since GC can change its value.
  case vmIntrinsics::_loadFence:
  case vmIntrinsics::_storeFence:
  case vmIntrinsics::_storeStoreFence:
  case vmIntrinsics::_fullFence:
  case vmIntrinsics::_floatToRawIntBits:
  case vmIntrinsics::_intBitsToFloat:
  case vmIntrinsics::_doubleToRawLongBits:
  case vmIntrinsics::_longBitsToDouble:
  case vmIntrinsics::_getClass:
  case vmIntrinsics::_isInstance:
  case vmIntrinsics::_currentCarrierThread:
  case vmIntrinsics::_currentThread:
  case vmIntrinsics::_scopedValueCache:
  case vmIntrinsics::_dabs:
  case vmIntrinsics::_dsqrt:
  case vmIntrinsics::_dsqrt_strict:
  case vmIntrinsics::_dsin:
  case vmIntrinsics::_dcos:
  case vmIntrinsics::_dtan:
  #if defined(AMD64)
  case vmIntrinsics::_dtanh:
  #endif
  case vmIntrinsics::_dlog:
  case vmIntrinsics::_dlog10:
  case vmIntrinsics::_dexp:
  case vmIntrinsics::_dpow:
  case vmIntrinsics::_fmaD:
  case vmIntrinsics::_fmaF:
  case vmIntrinsics::_getReference:
  case vmIntrinsics::_getBoolean:
  case vmIntrinsics::_getByte:
  case vmIntrinsics::_getShort:
  case vmIntrinsics::_getChar:
  case vmIntrinsics::_getInt:
  case vmIntrinsics::_getLong:
  case vmIntrinsics::_getFloat:
  case vmIntrinsics::_getDouble:
  case vmIntrinsics::_putReference:
  case vmIntrinsics::_putBoolean:
  case vmIntrinsics::_putByte:
  case vmIntrinsics::_putShort:
  case vmIntrinsics::_putChar:
  case vmIntrinsics::_putInt:
  case vmIntrinsics::_putLong:
  case vmIntrinsics::_putFloat:
  case vmIntrinsics::_putDouble:
  case vmIntrinsics::_getReferenceVolatile:
  case vmIntrinsics::_getBooleanVolatile:
  case vmIntrinsics::_getByteVolatile:
  case vmIntrinsics::_getShortVolatile:
  case vmIntrinsics::_getCharVolatile:
  case vmIntrinsics::_getIntVolatile:
  case vmIntrinsics::_getLongVolatile:
  case vmIntrinsics::_getFloatVolatile:
  case vmIntrinsics::_getDoubleVolatile:
  case vmIntrinsics::_putReferenceVolatile:
  case vmIntrinsics::_putBooleanVolatile:
  case vmIntrinsics::_putByteVolatile:
  case vmIntrinsics::_putShortVolatile:
  case vmIntrinsics::_putCharVolatile:
  case vmIntrinsics::_putIntVolatile:
  case vmIntrinsics::_putLongVolatile:
  case vmIntrinsics::_putFloatVolatile:
  case vmIntrinsics::_putDoubleVolatile:
  case vmIntrinsics::_getShortUnaligned:
  case vmIntrinsics::_getCharUnaligned:
  case vmIntrinsics::_getIntUnaligned:
  case vmIntrinsics::_getLongUnaligned:
  case vmIntrinsics::_putShortUnaligned:
  case vmIntrinsics::_putCharUnaligned:
  case vmIntrinsics::_putIntUnaligned:
  case vmIntrinsics::_putLongUnaligned:
  case vmIntrinsics::_Preconditions_checkIndex:
  case vmIntrinsics::_Preconditions_checkLongIndex:
  case vmIntrinsics::_updateCRC32:
  case vmIntrinsics::_updateBytesCRC32:
  case vmIntrinsics::_updateByteBufferCRC32:
#if defined(S390) || defined(PPC64) || defined(AARCH64) || defined(AMD64)
  case vmIntrinsics::_updateBytesCRC32C:
  case vmIntrinsics::_updateDirectByteBufferCRC32C:
#endif
  case vmIntrinsics::_vectorizedMismatch:
  case vmIntrinsics::_compareAndSetInt:
  case vmIntrinsics::_compareAndSetReference:
  case vmIntrinsics::_getCharStringU:
  case vmIntrinsics::_putCharStringU:
#ifdef JFR_HAVE_INTRINSICS
  case vmIntrinsics::_counterTime:
#endif
  case vmIntrinsics::_getObjectSize:
#if defined(X86) || defined(AARCH64) || defined(S390) || defined(RISCV) || defined(PPC64)
  case vmIntrinsics::_clone:
#endif
    break;
  case vmIntrinsics::_blackhole:
    break;
  default:
    return false; // Intrinsics not on the previous list are not available.
  }

  return true;
}

void Compiler::compile_method(ciEnv* env, ciMethod* method, int entry_bci, bool install_code, DirectiveSet* directive) {
  CompileTask* task = env->task();
  if (install_code && task->is_scc()) {
    assert(!task->preload(), "Pre-loading cached code is not implemeted for C1 code");
    bool success = SCCache::load_nmethod(env, method, entry_bci, this, CompLevel(task->comp_level()));
    if (success) {
      assert(task->is_success(), "sanity");
      return;
    }
    SCCache::invalidate(task->scc_entry()); // mark scc_entry as not entrant
    if (SCCache::is_code_load_thread_on() && !StoreCachedCode) {
      // Bail out if failed to load cached code in SC thread
      // unless the code is updating.
      env->record_failure("Failed to load cached code");
      return;
    }
    task->clear_scc();
  }
  BufferBlob* buffer_blob = CompilerThread::current()->get_buffer_blob();
  assert(buffer_blob != nullptr, "Must exist");
  // invoke compilation
  {
    // We are nested here because we need for the destructor
    // of Compilation to occur before we release the any
    // competing compiler thread
    ResourceMark rm;
    Compilation c(this, env, method, entry_bci, buffer_blob, install_code, directive);
  }
}


void Compiler::print_timers() {
  Compilation::print_timers();
}<|MERGE_RESOLUTION|>--- conflicted
+++ resolved
@@ -51,14 +51,10 @@
 bool Compiler::init_c1_runtime() {
   BufferBlob* buffer_blob = CompilerThread::current()->get_buffer_blob();
   FrameMap::initialize();
-<<<<<<< HEAD
-  Runtime1::initialize(buffer_blob);
-  SCCache::init_c1_table();
-=======
   if (!Runtime1::initialize(buffer_blob)) {
     return false;
   }
->>>>>>> a83760a6
+  SCCache::init_c1_table();
   // initialize data structures
   ValueType::initialize();
   GraphBuilder::initialize();
