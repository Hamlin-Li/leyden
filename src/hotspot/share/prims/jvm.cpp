--- conflicted
+++ resolved
@@ -1251,49 +1251,6 @@
   return k->is_hidden();
 JVM_END
 
-<<<<<<< HEAD
-JVM_ENTRY_PROF(jobjectArray, JVM_GetClassSigners, JVM_GetClassSigners(JNIEnv *env, jclass cls))
-  JvmtiVMObjectAllocEventCollector oam;
-  oop mirror = JNIHandles::resolve_non_null(cls);
-  if (java_lang_Class::is_primitive(mirror)) {
-    // There are no signers for primitive types
-    return nullptr;
-  }
-
-  objArrayHandle signers(THREAD, java_lang_Class::signers(mirror));
-
-  // If there are no signers set in the class, or if the class
-  // is an array, return null.
-  if (signers == nullptr) return nullptr;
-
-  // copy of the signers array
-  Klass* element = ObjArrayKlass::cast(signers->klass())->element_klass();
-  objArrayOop signers_copy = oopFactory::new_objArray(element, signers->length(), CHECK_NULL);
-  for (int index = 0; index < signers->length(); index++) {
-    signers_copy->obj_at_put(index, signers->obj_at(index));
-  }
-
-  // return the copy
-  return (jobjectArray) JNIHandles::make_local(THREAD, signers_copy);
-JVM_END
-
-
-JVM_ENTRY_PROF(void, JVM_SetClassSigners, JVM_SetClassSigners(JNIEnv *env, jclass cls, jobjectArray signers))
-  oop mirror = JNIHandles::resolve_non_null(cls);
-  if (!java_lang_Class::is_primitive(mirror)) {
-    // This call is ignored for primitive types and arrays.
-    // Signers are only set once, ClassLoader.java, and thus shouldn't
-    // be called with an array.  Only the bootstrap loader creates arrays.
-    Klass* k = java_lang_Class::as_Klass(mirror);
-    if (k->is_instance_klass()) {
-      java_lang_Class::set_signers(k->java_mirror(), objArrayOop(JNIHandles::resolve(signers)));
-    }
-  }
-JVM_END
-
-=======
->>>>>>> 90527a57
-
 JVM_ENTRY_PROF(jobject, JVM_GetProtectionDomain, JVM_GetProtectionDomain(JNIEnv *env, jclass cls))
   oop mirror = JNIHandles::resolve_non_null(cls);
   if (mirror == nullptr) {
@@ -3160,19 +3117,8 @@
   return JNIHandles::make_local(THREAD, trace);
 JVM_END
 
-<<<<<<< HEAD
-JVM_ENTRY_PROF(void, JVM_DumpAllStacks, JVM_DumpAllStacks(JNIEnv* env, jclass))
-  VM_PrintThreads op;
-  VMThread::execute(&op);
-  if (JvmtiExport::should_post_data_dump()) {
-    JvmtiExport::post_data_dump();
-  }
-JVM_END
 
 JVM_ENTRY_PROF(void, JVM_SetNativeThreadName, JVM_SetNativeThreadName(JNIEnv* env, jobject jthread, jstring name))
-=======
-JVM_ENTRY(void, JVM_SetNativeThreadName(JNIEnv* env, jobject jthread, jstring name))
->>>>>>> 90527a57
   // We don't use a ThreadsListHandle here because the current thread
   // must be alive.
   oop java_thread = JNIHandles::resolve_non_null(jthread);
@@ -4120,8 +4066,6 @@
   macro(JVM_GetClassInterfaces) \
   macro(JVM_IsInterface) \
   macro(JVM_IsHiddenClass) \
-  macro(JVM_GetClassSigners) \
-  macro(JVM_SetClassSigners) \
   macro(JVM_GetProtectionDomain) \
   macro(JVM_GetInheritedAccessControlContext) \
   macro(JVM_GetStackAccessControlContext) \
@@ -4211,7 +4155,6 @@
   macro(JVM_Interrupt) \
   macro(JVM_HoldsLock) \
   macro(JVM_GetStackTrace) \
-  macro(JVM_DumpAllStacks) \
   macro(JVM_SetNativeThreadName) \
   macro(JVM_ScopedValueCache) \
   macro(JVM_SetScopedValueCache) \
