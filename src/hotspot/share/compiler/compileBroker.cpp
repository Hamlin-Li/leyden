--- conflicted
+++ resolved
@@ -1544,8 +1544,7 @@
     task = create_compile_task(queue,
                                compile_id, method,
                                osr_bci, comp_level,
-<<<<<<< HEAD
-                               hot_method, hot_count, aot_code_entry, compile_reason,
+                               hot_count, aot_code_entry, compile_reason,
                                requires_online_compilation, blocking);
 
     if (task->is_aot() && (_ac_count > 0)) {
@@ -1559,10 +1558,6 @@
     } else {
       queue->add(task);
     }
-=======
-                               hot_count, compile_reason,
-                               blocking);
->>>>>>> 39d8d109
   }
 
   if (blocking) {
@@ -1588,12 +1583,8 @@
 
 nmethod* CompileBroker::compile_method(const methodHandle& method, int osr_bci,
                                        int comp_level,
-<<<<<<< HEAD
-                                       const methodHandle& hot_method, int hot_count,
+                                       int hot_count,
                                        bool requires_online_compilation,
-=======
-                                       int hot_count,
->>>>>>> 39d8d109
                                        CompileTask::CompileReason compile_reason,
                                        TRAPS) {
   // Do nothing if compilebroker is not initialized or compiles are submitted on level none
@@ -1620,23 +1611,15 @@
 
   DirectiveSet* directive = DirectivesStack::getMatchingDirective(method, comp);
   // CompileBroker::compile_method can trap and can have pending async exception.
-<<<<<<< HEAD
-  nmethod* nm = CompileBroker::compile_method(method, osr_bci, comp_level, hot_method, hot_count, requires_online_compilation, compile_reason, directive, THREAD);
-=======
-  nmethod* nm = CompileBroker::compile_method(method, osr_bci, comp_level, hot_count, compile_reason, directive, THREAD);
->>>>>>> 39d8d109
+  nmethod* nm = CompileBroker::compile_method(method, osr_bci, comp_level, hot_count, requires_online_compilation, compile_reason, directive, THREAD);
   DirectivesStack::release(directive);
   return nm;
 }
 
 nmethod* CompileBroker::compile_method(const methodHandle& method, int osr_bci,
                                          int comp_level,
-<<<<<<< HEAD
-                                         const methodHandle& hot_method, int hot_count,
+                                         int hot_count,
                                          bool requires_online_compilation,
-=======
-                                         int hot_count,
->>>>>>> 39d8d109
                                          CompileTask::CompileReason compile_reason,
                                          DirectiveSet* directive,
                                          TRAPS) {
@@ -1740,15 +1723,10 @@
     if (!should_compile_new_jobs()) {
       return nullptr;
     }
-<<<<<<< HEAD
     bool is_blocking = ReplayCompiles                                             ||
                        !directive->BackgroundCompilationOption                    ||
                        (PreloadBlocking && (compile_reason == CompileTask::Reason_Preload));
-    compile_method_base(method, osr_bci, comp_level, hot_method, hot_count, compile_reason, requires_online_compilation, is_blocking, THREAD);
-=======
-    bool is_blocking = !directive->BackgroundCompilationOption || ReplayCompiles;
-    compile_method_base(method, osr_bci, comp_level, hot_count, compile_reason, is_blocking, THREAD);
->>>>>>> 39d8d109
+    compile_method_base(method, osr_bci, comp_level, hot_count, compile_reason, requires_online_compilation, is_blocking, THREAD);
   }
 
   // return requested nmethod
@@ -1916,14 +1894,8 @@
                                                 bool                blocking) {
   CompileTask* new_task = CompileTask::allocate();
   new_task->initialize(compile_id, method, osr_bci, comp_level,
-<<<<<<< HEAD
-                       hot_method, hot_count, aot_code_entry, compile_reason, queue,
+                       hot_count, aot_code_entry, compile_reason, queue,
                        requires_online_compilation, blocking);
-=======
-                       hot_count, compile_reason,
-                       blocking);
-  queue->add(new_task);
->>>>>>> 39d8d109
   return new_task;
 }
 
