--- conflicted
+++ resolved
@@ -22,10 +22,7 @@
  *
  */
 
-<<<<<<< HEAD
 #include "cds/aotLinkedClassBulkLoader.hpp"
-=======
->>>>>>> e3f85c96
 #include "cds/cdsConfig.hpp"
 #include "classfile/javaClasses.inline.hpp"
 #include "classfile/symbolTable.hpp"
@@ -375,15 +372,9 @@
   }
 
   if (TrainingData::need_data() && !CDSConfig::is_dumping_final_static_archive()) {
-<<<<<<< HEAD
-    CompileTrainingData* td = CompileTrainingData::make(task);
-    if (td != nullptr) {
-      task->set_training_data(td);
-=======
     CompileTrainingData* ctd = CompileTrainingData::make(task);
     if (ctd != nullptr) {
       task->set_training_data(ctd);
->>>>>>> e3f85c96
     }
   }
 
@@ -913,14 +904,11 @@
   _initialized = true;
 }
 
-<<<<<<< HEAD
 Handle CompileBroker::create_thread_oop(const char* name, TRAPS) {
   Handle thread_oop = JavaThread::create_system_thread_object(name, CHECK_NH);
   return thread_oop;
 }
 
-=======
->>>>>>> e3f85c96
 void TrainingReplayThread::training_replay_thread_entry(JavaThread* thread, TRAPS) {
   CompilationPolicy::replay_training_at_init_loop(thread);
 }
@@ -1222,11 +1210,7 @@
   // Ensure any exceptions lead to vm_exit_during_initialization.
   EXCEPTION_MARK;
   if (TrainingData::have_data()) {
-<<<<<<< HEAD
     Handle thread_oop = create_thread_oop("Training replay thread", CHECK);
-=======
-    Handle thread_oop = JavaThread::create_system_thread_object("Training replay thread", CHECK);
->>>>>>> e3f85c96
     jobject thread_handle = JNIHandles::make_local(THREAD, thread_oop());
     make_thread(training_replay_t, thread_handle, nullptr, nullptr, THREAD);
   }
