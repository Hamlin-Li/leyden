--- conflicted
+++ resolved
@@ -51,23 +51,17 @@
     cflags(DumpReplay,              bool, false, DumpReplay) \
     cflags(DumpInline,              bool, false, DumpInline) \
     cflags(CompilerDirectivesIgnoreCompileCommands, bool, CompilerDirectivesIgnoreCompileCommands, Unknown) \
-<<<<<<< HEAD
-    cflags(DisableIntrinsic,        ccstrlist, DisableIntrinsic, DisableIntrinsic) \
-    cflags(ControlIntrinsic,        ccstrlist, ControlIntrinsic, ControlIntrinsic) \
     cflags(RepeatCompilation,       intx, RepeatCompilation, RepeatCompilation) \
     cflags(PrecompileRecorded,      uintx, 0, PrecompileRecorded) \
     cflags(DontPrecompile,          bool, false, DontPrecompile) \
     cflags(IgnoreRecordedProfile,   bool, false, IgnoreRecordedProfile) \
-    cflags(TooManyTrapsAtBCI,       ccstrlist, "", TooManyTrapsAtBCI) \
-=======
-    cflags(RepeatCompilation,       intx, RepeatCompilation, RepeatCompilation)
+    cflags(TooManyTrapsAtBCI,       ccstrlist, "", TooManyTrapsAtBCI)
 #define compilerdirectives_common_string_flags(cflags)                           \
   cflags(DisableIntrinsic,        ccstrlist, DisableIntrinsic, DisableIntrinsic) \
   cflags(ControlIntrinsic,        ccstrlist, ControlIntrinsic, ControlIntrinsic)
 #define compilerdirectives_common_flags(cflags) \
   compilerdirectives_common_other_flags(cflags) \
   compilerdirectives_common_string_flags(cflags)
->>>>>>> 8d9a4b43
 
 #ifdef COMPILER1
   #define compilerdirectives_c1_other_flags(cflags)
