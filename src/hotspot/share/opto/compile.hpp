/*
 * Copyright (c) 1997, 2023, Oracle and/or its affiliates. All rights reserved.
 * DO NOT ALTER OR REMOVE COPYRIGHT NOTICES OR THIS FILE HEADER.
 *
 * This code is free software; you can redistribute it and/or modify it
 * under the terms of the GNU General Public License version 2 only, as
 * published by the Free Software Foundation.
 *
 * This code is distributed in the hope that it will be useful, but WITHOUT
 * ANY WARRANTY; without even the implied warranty of MERCHANTABILITY or
 * FITNESS FOR A PARTICULAR PURPOSE.  See the GNU General Public License
 * version 2 for more details (a copy is included in the LICENSE file that
 * accompanied this code).
 *
 * You should have received a copy of the GNU General Public License version
 * 2 along with this work; if not, write to the Free Software Foundation,
 * Inc., 51 Franklin St, Fifth Floor, Boston, MA 02110-1301 USA.
 *
 * Please contact Oracle, 500 Oracle Parkway, Redwood Shores, CA 94065 USA
 * or visit www.oracle.com if you need additional information or have any
 * questions.
 *
 */

#ifndef SHARE_OPTO_COMPILE_HPP
#define SHARE_OPTO_COMPILE_HPP

#include "asm/codeBuffer.hpp"
#include "ci/compilerInterface.hpp"
#include "code/debugInfoRec.hpp"
#include "compiler/compiler_globals.hpp"
#include "compiler/compilerOracle.hpp"
#include "compiler/compileBroker.hpp"
#include "compiler/compilerEvent.hpp"
#include "libadt/dict.hpp"
#include "libadt/vectset.hpp"
#include "memory/resourceArea.hpp"
#include "oops/methodData.hpp"
#include "opto/idealGraphPrinter.hpp"
#include "opto/phasetype.hpp"
#include "opto/phase.hpp"
#include "opto/regmask.hpp"
#include "runtime/deoptimization.hpp"
#include "runtime/sharedRuntime.hpp"
#include "runtime/timerTrace.hpp"
#include "runtime/vmThread.hpp"
#include "utilities/ticks.hpp"

class AbstractLockNode;
class AddPNode;
class Block;
class Bundle;
class CallGenerator;
class CallStaticJavaNode;
class CloneMap;
class ConnectionGraph;
class IdealGraphPrinter;
class InlineTree;
class Matcher;
class MachConstantNode;
class MachConstantBaseNode;
class MachNode;
class MachOper;
class MachSafePointNode;
class Node;
class Node_Array;
class Node_List;
class Node_Notes;
class NodeHash;
class NodeCloneInfo;
class OptoReg;
class ParsePredicateNode;
class PhaseCFG;
class PhaseGVN;
class PhaseIterGVN;
class PhaseRegAlloc;
class PhaseCCP;
class PhaseOutput;
class RootNode;
class relocInfo;
class StartNode;
class SafePointNode;
class JVMState;
class Type;
class TypeInt;
class TypeInteger;
class TypeKlassPtr;
class TypePtr;
class TypeOopPtr;
class TypeFunc;
class TypeVect;
class Type_Array;
class Unique_Node_List;
class UnstableIfTrap;
class nmethod;
class Node_Stack;
struct Final_Reshape_Counts;
class VerifyMeetResult;

enum LoopOptsMode {
  LoopOptsDefault,
  LoopOptsNone,
  LoopOptsMaxUnroll,
  LoopOptsShenandoahExpand,
  LoopOptsShenandoahPostExpand,
  LoopOptsSkipSplitIf,
  LoopOptsVerify
};

// The type of all node counts and indexes.
// It must hold at least 16 bits, but must also be fast to load and store.
// This type, if less than 32 bits, could limit the number of possible nodes.
// (To make this type platform-specific, move to globalDefinitions_xxx.hpp.)
typedef unsigned int node_idx_t;

class NodeCloneInfo {
 private:
  uint64_t _idx_clone_orig;
 public:

  void set_idx(node_idx_t idx) {
    _idx_clone_orig = (_idx_clone_orig & CONST64(0xFFFFFFFF00000000)) | idx;
  }
  node_idx_t idx() const { return (node_idx_t)(_idx_clone_orig & 0xFFFFFFFF); }

  void set_gen(int generation) {
    uint64_t g = (uint64_t)generation << 32;
    _idx_clone_orig = (_idx_clone_orig & 0xFFFFFFFF) | g;
  }
  int gen() const { return (int)(_idx_clone_orig >> 32); }

  void set(uint64_t x) { _idx_clone_orig = x; }
  void set(node_idx_t x, int g) { set_idx(x); set_gen(g); }
  uint64_t get() const { return _idx_clone_orig; }

  NodeCloneInfo(uint64_t idx_clone_orig) : _idx_clone_orig(idx_clone_orig) {}
  NodeCloneInfo(node_idx_t x, int g) : _idx_clone_orig(0) { set(x, g); }

  void dump_on(outputStream* st) const;
};

class CloneMap {
  friend class Compile;
 private:
  bool      _debug;
  Dict*     _dict;
  int       _clone_idx;   // current cloning iteration/generation in loop unroll
 public:
  void*     _2p(node_idx_t key)   const          { return (void*)(intptr_t)key; } // 2 conversion functions to make gcc happy
  node_idx_t _2_node_idx_t(const void* k) const  { return (node_idx_t)(intptr_t)k; }
  Dict*     dict()                const          { return _dict; }
  void insert(node_idx_t key, uint64_t val)      { assert(_dict->operator[](_2p(key)) == nullptr, "key existed"); _dict->Insert(_2p(key), (void*)val); }
  void insert(node_idx_t key, NodeCloneInfo& ci) { insert(key, ci.get()); }
  void remove(node_idx_t key)                    { _dict->Delete(_2p(key)); }
  uint64_t value(node_idx_t key)  const          { return (uint64_t)_dict->operator[](_2p(key)); }
  node_idx_t idx(node_idx_t key)  const          { return NodeCloneInfo(value(key)).idx(); }
  int gen(node_idx_t key)         const          { return NodeCloneInfo(value(key)).gen(); }
  int gen(const void* k)          const          { return gen(_2_node_idx_t(k)); }
  int max_gen()                   const;
  void clone(Node* old, Node* nnn, int gen);
  void verify_insert_and_clone(Node* old, Node* nnn, int gen);
  void dump(node_idx_t key, outputStream* st) const;

  int  clone_idx() const                         { return _clone_idx; }
  void set_clone_idx(int x)                      { _clone_idx = x; }
  bool is_debug()                 const          { return _debug; }
  void set_debug(bool debug)                     { _debug = debug; }

  bool same_idx(node_idx_t k1, node_idx_t k2)  const { return idx(k1) == idx(k2); }
  bool same_gen(node_idx_t k1, node_idx_t k2)  const { return gen(k1) == gen(k2); }
};

class Options {
  friend class Compile;
  friend class VMStructs;
 private:
  const bool _subsume_loads;         // Load can be matched as part of a larger op.
  const bool _do_escape_analysis;    // Do escape analysis.
  const bool _do_iterative_escape_analysis;  // Do iterative escape analysis.
  const bool _do_reduce_allocation_merges;  // Do try to reduce allocation merges.
  const bool _eliminate_boxing;      // Do boxing elimination.
  const bool _do_locks_coarsening;   // Do locks coarsening
<<<<<<< HEAD
  const bool _for_preload;           // Generate code for preload (before Java method execution), do class init barriers
=======
  const bool _do_superword;          // Do SuperWord
>>>>>>> 8d9a4b43
  const bool _install_code;          // Install the code that was compiled
 public:
  Options(bool subsume_loads,
          bool do_escape_analysis,
          bool do_iterative_escape_analysis,
          bool do_reduce_allocation_merges,
<<<<<<< HEAD
          bool eliminate_boxing, bool do_locks_coarsening,
          bool for_preload, bool install_code) :
=======
          bool eliminate_boxing,
          bool do_locks_coarsening,
          bool do_superword,
          bool install_code) :
>>>>>>> 8d9a4b43
          _subsume_loads(subsume_loads),
          _do_escape_analysis(do_escape_analysis),
          _do_iterative_escape_analysis(do_iterative_escape_analysis),
          _do_reduce_allocation_merges(do_reduce_allocation_merges),
          _eliminate_boxing(eliminate_boxing),
          _do_locks_coarsening(do_locks_coarsening),
<<<<<<< HEAD
          _for_preload(for_preload),
=======
          _do_superword(do_superword),
>>>>>>> 8d9a4b43
          _install_code(install_code) {
  }

  static Options for_runtime_stub() {
    return Options(
       /* subsume_loads = */ true,
       /* do_escape_analysis = */ false,
       /* do_iterative_escape_analysis = */ false,
       /* do_reduce_allocation_merges = */ false,
       /* eliminate_boxing = */ false,
       /* do_lock_coarsening = */ false,
<<<<<<< HEAD
       /* for_preload = */ false,
=======
       /* do_superword = */ true,
>>>>>>> 8d9a4b43
       /* install_code = */ true
    );
  }
};

//------------------------------Compile----------------------------------------
// This class defines a top-level Compiler invocation.

class Compile : public Phase {
  friend class VMStructs;

 public:
  // Fixed alias indexes.  (See also MergeMemNode.)
  enum {
    AliasIdxTop = 1,  // pseudo-index, aliases to nothing (used as sentinel value)
    AliasIdxBot = 2,  // pseudo-index, aliases to everything
    AliasIdxRaw = 3   // hard-wired index for TypeRawPtr::BOTTOM
  };

  // Variant of TraceTime(nullptr, &_t_accumulator, CITime);
  // Integrated with logging.  If logging is turned on, and CITimeVerbose is true,
  // then brackets are put into the log, with time stamps and node counts.
  // (The time collection itself is always conditionalized on CITime.)
  class TracePhase : public TraceTime {
   private:
    Compile*    _compile;
    CompileLog* _log;
    const char* _phase_name;
    bool _dolog;
   public:
    TracePhase(const char* name, elapsedTimer* accumulator);
    ~TracePhase();
  };

  // Information per category of alias (memory slice)
  class AliasType {
   private:
    friend class Compile;

    int             _index;         // unique index, used with MergeMemNode
    const TypePtr*  _adr_type;      // normalized address type
    ciField*        _field;         // relevant instance field, or null if none
    const Type*     _element;       // relevant array element type, or null if none
    bool            _is_rewritable; // false if the memory is write-once only
    int             _general_index; // if this is type is an instance, the general
                                    // type that this is an instance of

    void Init(int i, const TypePtr* at);

   public:
    int             index()         const { return _index; }
    const TypePtr*  adr_type()      const { return _adr_type; }
    ciField*        field()         const { return _field; }
    const Type*     element()       const { return _element; }
    bool            is_rewritable() const { return _is_rewritable; }
    bool            is_volatile()   const { return (_field ? _field->is_volatile() : false); }
    int             general_index() const { return (_general_index != 0) ? _general_index : _index; }

    void set_rewritable(bool z) { _is_rewritable = z; }
    void set_field(ciField* f) {
      assert(!_field,"");
      _field = f;
      if (f->is_final() || f->is_stable()) {
        // In the case of @Stable, multiple writes are possible but may be assumed to be no-ops.
        _is_rewritable = false;
      }
    }
    void set_element(const Type* e) {
      assert(_element == nullptr, "");
      _element = e;
    }

    BasicType basic_type() const;

    void print_on(outputStream* st) PRODUCT_RETURN;
  };

  enum {
    logAliasCacheSize = 6,
    AliasCacheSize = (1<<logAliasCacheSize)
  };
  struct AliasCacheEntry { const TypePtr* _adr_type; int _index; };  // simple duple type
  enum {
    trapHistLength = MethodData::_trap_hist_limit
  };

 private:
  // Fixed parameters to this compilation.
  const int             _compile_id;
  const Options         _options;               // Compilation options
  ciMethod*             _method;                // The method being compiled.
  int                   _entry_bci;             // entry bci for osr methods.
  const TypeFunc*       _tf;                    // My kind of signature
  InlineTree*           _ilt;                   // Ditto (temporary).
  address               _stub_function;         // VM entry for stub being compiled, or null
  const char*           _stub_name;             // Name of stub or adapter being compiled, or null
  address               _stub_entry_point;      // Compile code entry for generated stub, or null

  // Control of this compilation.
  int                   _max_inline_size;       // Max inline size for this compilation
  int                   _freq_inline_size;      // Max hot method inline size for this compilation
  int                   _fixed_slots;           // count of frame slots not allocated by the register
                                                // allocator i.e. locks, original deopt pc, etc.
  uintx                 _max_node_limit;        // Max unique node count during a single compilation.

  bool                  _post_loop_opts_phase;  // Loop opts are finished.

  int                   _major_progress;        // Count of something big happening
  bool                  _inlining_progress;     // progress doing incremental inlining?
  bool                  _inlining_incrementally;// Are we doing incremental inlining (post parse)
  bool                  _do_cleanup;            // Cleanup is needed before proceeding with incremental inlining
  bool                  _has_loops;             // True if the method _may_ have some loops
  bool                  _has_split_ifs;         // True if the method _may_ have some split-if
  bool                  _has_unsafe_access;     // True if the method _may_ produce faults in unsafe loads or stores.
  bool                  _has_stringbuilder;     // True StringBuffers or StringBuilders are allocated
  bool                  _has_boxed_value;       // True if a boxed object is allocated
  bool                  _has_reserved_stack_access; // True if the method or an inlined method is annotated with ReservedStackAccess
  uint                  _max_vector_size;       // Maximum size of generated vectors
  bool                  _clear_upper_avx;       // Clear upper bits of ymm registers using vzeroupper
  uint                  _trap_hist[trapHistLength];  // Cumulative traps
  bool                  _trap_can_recompile;    // Have we emitted a recompiling trap?
  uint                  _decompile_count;       // Cumulative decompilation counts.
  bool                  _do_inlining;           // True if we intend to do inlining
  bool                  _do_scheduling;         // True if we intend to do scheduling
  bool                  _do_freq_based_layout;  // True if we intend to do frequency based block layout
  bool                  _do_vector_loop;        // True if allowed to execute loop in parallel iterations
  bool                  _use_cmove;             // True if CMove should be used without profitability analysis
  bool                  _do_aliasing;           // True if we intend to do aliasing
  bool                  _print_assembly;        // True if we should dump assembly code for this compilation
  bool                  _print_inlining;        // True if we should print inlining for this compilation
  bool                  _print_intrinsics;      // True if we should print intrinsics for this compilation
#ifndef PRODUCT
  uint                  _igv_idx;               // Counter for IGV node identifiers
  bool                  _trace_opto_output;
  bool                  _parsed_irreducible_loop; // True if ciTypeFlow detected irreducible loops during parsing
#endif
  bool                  _has_irreducible_loop;  // Found irreducible loops
  // JSR 292
  bool                  _has_method_handle_invokes; // True if this method has MethodHandle invokes.
  bool                  _has_monitors;          // Metadata transfered to nmethod to enable Continuations lock-detection fastpath
  bool                  _clinit_barrier_on_entry; // True if clinit barrier is needed on nmethod entry
  bool                  _has_clinit_barriers;   // True if compiled code has clinit barriers
  RTMState              _rtm_state;             // State of Restricted Transactional Memory usage
  int                   _loop_opts_cnt;         // loop opts round
  uint                  _stress_seed;           // Seed for stress testing

  // Compilation environment.
  Arena                 _comp_arena;            // Arena with lifetime equivalent to Compile
  void*                 _barrier_set_state;     // Potential GC barrier state for Compile
  ciEnv*                _env;                   // CI interface
  DirectiveSet*         _directive;             // Compiler directive
  CompileLog*           _log;                   // from CompilerThread
  const char*           _failure_reason;        // for record_failure/failing pattern
  GrowableArray<CallGenerator*> _intrinsics;    // List of intrinsics.
  GrowableArray<Node*>  _macro_nodes;           // List of nodes which need to be expanded before matching.
  GrowableArray<ParsePredicateNode*> _parse_predicates; // List of Parse Predicates.
  GrowableArray<Node*>  _template_assertion_predicate_opaqs; // List of Opaque4 nodes for Template Assertion Predicates.
  GrowableArray<Node*>  _expensive_nodes;       // List of nodes that are expensive to compute and that we'd better not let the GVN freely common
  GrowableArray<Node*>  _for_post_loop_igvn;    // List of nodes for IGVN after loop opts are over
  GrowableArray<UnstableIfTrap*> _unstable_if_traps;        // List of ifnodes after IGVN
  GrowableArray<Node_List*> _coarsened_locks;   // List of coarsened Lock and Unlock nodes
  ConnectionGraph*      _congraph;
#ifndef PRODUCT
  IdealGraphPrinter*    _igv_printer;
  static IdealGraphPrinter* _debug_file_printer;
  static IdealGraphPrinter* _debug_network_printer;
#endif


  // Node management
  uint                  _unique;                // Counter for unique Node indices
  uint                  _dead_node_count;       // Number of dead nodes; VectorSet::Size() is O(N).
                                                // So use this to keep count and make the call O(1).
  VectorSet             _dead_node_list;        // Set of dead nodes
  DEBUG_ONLY(Unique_Node_List* _modified_nodes;)   // List of nodes which inputs were modified
  DEBUG_ONLY(bool       _phase_optimize_finished;) // Used for live node verification while creating new nodes

  // Arenas for new-space and old-space nodes.
  // Swapped between using _node_arena.
  // The lifetime of the old-space nodes is during xform.
  Arena                 _node_arena_one;
  Arena                 _node_arena_two;
  Arena*                _node_arena;
public:
  Arena* swap_old_and_new() {
    Arena* filled_arena_ptr = _node_arena;
    Arena* old_arena_ptr = old_arena();
    old_arena_ptr->destruct_contents();
    _node_arena = old_arena_ptr;
    return filled_arena_ptr;
  }
private:
  RootNode*             _root;                  // Unique root of compilation, or null after bail-out.
  Node*                 _top;                   // Unique top node.  (Reset by various phases.)

  Node*                 _immutable_memory;      // Initial memory state

  Node*                 _recent_alloc_obj;
  Node*                 _recent_alloc_ctl;

  // Constant table
  MachConstantBaseNode* _mach_constant_base_node;  // Constant table base node singleton.


  // Blocked array of debugging and profiling information,
  // tracked per node.
  enum { _log2_node_notes_block_size = 8,
         _node_notes_block_size = (1<<_log2_node_notes_block_size)
  };
  GrowableArray<Node_Notes*>* _node_note_array;
  Node_Notes*           _default_node_notes;  // default notes for new nodes

  // After parsing and every bulk phase we hang onto the Root instruction.
  // The RootNode instruction is where the whole program begins.  It produces
  // the initial Control and BOTTOM for everybody else.

  // Type management
  Arena                 _Compile_types;         // Arena for all types
  Arena*                _type_arena;            // Alias for _Compile_types except in Initialize_shared()
  Dict*                 _type_dict;             // Intern table
  CloneMap              _clone_map;             // used for recording history of cloned nodes
  size_t                _type_last_size;        // Last allocation size (see Type::operator new/delete)
  ciMethod*             _last_tf_m;             // Cache for
  const TypeFunc*       _last_tf;               //  TypeFunc::make
  AliasType**           _alias_types;           // List of alias types seen so far.
  int                   _num_alias_types;       // Logical length of _alias_types
  int                   _max_alias_types;       // Physical length of _alias_types
  AliasCacheEntry       _alias_cache[AliasCacheSize]; // Gets aliases w/o data structure walking

  // Parsing, optimization
  PhaseGVN*             _initial_gvn;           // Results of parse-time PhaseGVN

  // Shared worklist for all IGVN rounds. Nodes can be pushed to it at any time.
  // If pushed outside IGVN, the Node is processed in the next IGVN round.
  Unique_Node_List*     _igvn_worklist;

  // Shared type array for GVN, IGVN and CCP. It maps node idx -> Type*.
  Type_Array*           _types;

  // Shared node hash table for GVN, IGVN and CCP.
  NodeHash*             _node_hash;

  GrowableArray<CallGenerator*> _late_inlines;        // List of CallGenerators to be revisited after main parsing has finished.
  GrowableArray<CallGenerator*> _string_late_inlines; // same but for string operations
  GrowableArray<CallGenerator*> _boxing_late_inlines; // same but for boxing operations

  GrowableArray<CallGenerator*> _vector_reboxing_late_inlines; // same but for vector reboxing operations

  int                           _late_inlines_pos;    // Where in the queue should the next late inlining candidate go (emulate depth first inlining)
  uint                          _number_of_mh_late_inlines; // number of method handle late inlining still pending

  // Inlining may not happen in parse order which would make
  // PrintInlining output confusing. Keep track of PrintInlining
  // pieces in order.
  class PrintInliningBuffer : public CHeapObj<mtCompiler> {
   private:
    CallGenerator* _cg;
    stringStream   _ss;
    static const size_t default_stream_buffer_size = 128;

   public:
    PrintInliningBuffer()
      : _cg(nullptr), _ss(default_stream_buffer_size) {}

    stringStream* ss()             { return &_ss; }
    CallGenerator* cg()            { return _cg; }
    void set_cg(CallGenerator* cg) { _cg = cg; }
  };

  stringStream* _print_inlining_stream;
  GrowableArray<PrintInliningBuffer*>* _print_inlining_list;
  int _print_inlining_idx;
  char* _print_inlining_output;

  // Only keep nodes in the expensive node list that need to be optimized
  void cleanup_expensive_nodes(PhaseIterGVN &igvn);
  // Use for sorting expensive nodes to bring similar nodes together
  static int cmp_expensive_nodes(Node** n1, Node** n2);
  // Expensive nodes list already sorted?
  bool expensive_nodes_sorted() const;
  // Remove the speculative part of types and clean up the graph
  void remove_speculative_types(PhaseIterGVN &igvn);

  void* _replay_inline_data; // Pointer to data loaded from file

  void print_inlining_init();
  void print_inlining_reinit();
  void print_inlining_commit();
  void print_inlining_push();
  PrintInliningBuffer* print_inlining_current();

  void log_late_inline_failure(CallGenerator* cg, const char* msg);
  DEBUG_ONLY(bool _exception_backedge;)

 public:

  void* barrier_set_state() const { return _barrier_set_state; }

  stringStream* print_inlining_stream() {
    assert(print_inlining() || print_intrinsics(), "PrintInlining off?");
    return _print_inlining_stream;
  }

  void print_inlining_update(CallGenerator* cg);
  void print_inlining_update_delayed(CallGenerator* cg);
  void print_inlining_move_to(CallGenerator* cg);
  void print_inlining_assert_ready();
  void print_inlining_reset();

  void print_inlining(ciMethod* method, int inline_level, int bci, InliningResult result, const char* msg = nullptr) {
    stringStream ss;
    CompileTask::print_inlining_inner(&ss, method, inline_level, bci, result, msg);
    print_inlining_stream()->print("%s", ss.freeze());
  }

#ifndef PRODUCT
  IdealGraphPrinter* igv_printer() { return _igv_printer; }
#endif

  void log_late_inline(CallGenerator* cg);
  void log_inline_id(CallGenerator* cg);
  void log_inline_failure(const char* msg);

  void* replay_inline_data() const { return _replay_inline_data; }

  // Dump inlining replay data to the stream.
  void dump_inline_data(outputStream* out);
  void dump_inline_data_reduced(outputStream* out);

 private:
  // Matching, CFG layout, allocation, code generation
  PhaseCFG*             _cfg;                   // Results of CFG finding
  int                   _java_calls;            // Number of java calls in the method
  int                   _inner_loops;           // Number of inner loops in the method
  Matcher*              _matcher;               // Engine to map ideal to machine instructions
  PhaseRegAlloc*        _regalloc;              // Results of register allocation.
  RegMask               _FIRST_STACK_mask;      // All stack slots usable for spills (depends on frame layout)
  Arena*                _indexSet_arena;        // control IndexSet allocation within PhaseChaitin
  void*                 _indexSet_free_block_list; // free list of IndexSet bit blocks
  int                   _interpreter_frame_size;

  PhaseOutput*          _output;

 public:
  // Accessors

  // The Compile instance currently active in this (compiler) thread.
  static Compile* current() {
    return (Compile*) ciEnv::current()->compiler_data();
  }

  int interpreter_frame_size() const            { return _interpreter_frame_size; }

  PhaseOutput*      output() const              { return _output; }
  void              set_output(PhaseOutput* o)  { _output = o; }

  // ID for this compilation.  Useful for setting breakpoints in the debugger.
  int               compile_id() const          { return _compile_id; }
  DirectiveSet*     directive() const           { return _directive; }

  // Does this compilation allow instructions to subsume loads?  User
  // instructions that subsume a load may result in an unschedulable
  // instruction sequence.
  bool              subsume_loads() const       { return _options._subsume_loads; }
  /** Do escape analysis. */
  bool              do_escape_analysis() const  { return _options._do_escape_analysis; }
  bool              do_iterative_escape_analysis() const  { return _options._do_iterative_escape_analysis; }
  bool              do_reduce_allocation_merges() const  { return _options._do_reduce_allocation_merges; }
  /** Do boxing elimination. */
  bool              eliminate_boxing() const    { return _options._eliminate_boxing; }
  /** Do aggressive boxing elimination. */
  bool              aggressive_unboxing() const { return _options._eliminate_boxing && AggressiveUnboxing; }
  bool              should_install_code() const { return _options._install_code; }
  /** Do locks coarsening. */
  bool              do_locks_coarsening() const { return _options._do_locks_coarsening; }
  bool              do_superword() const        { return _options._do_superword; }

  bool              do_clinit_barriers()  const { return _options._for_preload; }
  bool              for_preload()         const { return _options._for_preload; }

  // Other fixed compilation parameters.
  ciMethod*         method() const              { return _method; }
  int               entry_bci() const           { return _entry_bci; }
  bool              is_osr_compilation() const  { return _entry_bci != InvocationEntryBci; }
  bool              is_method_compilation() const { return (_method != nullptr && !_method->flags().is_native()); }
  const TypeFunc*   tf() const                  { assert(_tf!=nullptr, ""); return _tf; }
  void         init_tf(const TypeFunc* tf)      { assert(_tf==nullptr, ""); _tf = tf; }
  InlineTree*       ilt() const                 { return _ilt; }
  address           stub_function() const       { return _stub_function; }
  const char*       stub_name() const           { return _stub_name; }
  address           stub_entry_point() const    { return _stub_entry_point; }
  void          set_stub_entry_point(address z) { _stub_entry_point = z; }

  // Control of this compilation.
  int               fixed_slots() const         { assert(_fixed_slots >= 0, "");         return _fixed_slots; }
  void          set_fixed_slots(int n)          { _fixed_slots = n; }
  int               major_progress() const      { return _major_progress; }
  void          set_inlining_progress(bool z)   { _inlining_progress = z; }
  int               inlining_progress() const   { return _inlining_progress; }
  void          set_inlining_incrementally(bool z) { _inlining_incrementally = z; }
  int               inlining_incrementally() const { return _inlining_incrementally; }
  void          set_do_cleanup(bool z)          { _do_cleanup = z; }
  int               do_cleanup() const          { return _do_cleanup; }
  void          set_major_progress()            { _major_progress++; }
  void          restore_major_progress(int progress) { _major_progress += progress; }
  void        clear_major_progress()            { _major_progress = 0; }
  int               max_inline_size() const     { return _max_inline_size; }
  void          set_freq_inline_size(int n)     { _freq_inline_size = n; }
  int               freq_inline_size() const    { return _freq_inline_size; }
  void          set_max_inline_size(int n)      { _max_inline_size = n; }
  bool              has_loops() const           { return _has_loops; }
  void          set_has_loops(bool z)           { _has_loops = z; }
  bool              has_split_ifs() const       { return _has_split_ifs; }
  void          set_has_split_ifs(bool z)       { _has_split_ifs = z; }
  bool              has_unsafe_access() const   { return _has_unsafe_access; }
  void          set_has_unsafe_access(bool z)   { _has_unsafe_access = z; }
  bool              has_stringbuilder() const   { return _has_stringbuilder; }
  void          set_has_stringbuilder(bool z)   { _has_stringbuilder = z; }
  bool              has_boxed_value() const     { return _has_boxed_value; }
  void          set_has_boxed_value(bool z)     { _has_boxed_value = z; }
  bool              has_reserved_stack_access() const { return _has_reserved_stack_access; }
  void          set_has_reserved_stack_access(bool z) { _has_reserved_stack_access = z; }
  uint              max_vector_size() const     { return _max_vector_size; }
  void          set_max_vector_size(uint s)     { _max_vector_size = s; }
  bool              clear_upper_avx() const     { return _clear_upper_avx; }
  void          set_clear_upper_avx(bool s)     { _clear_upper_avx = s; }
  void          set_trap_count(uint r, uint c)  { assert(r < trapHistLength, "oob");        _trap_hist[r] = c; }
  uint              trap_count(uint r) const    { assert(r < trapHistLength, "oob"); return _trap_hist[r]; }
  bool              trap_can_recompile() const  { return _trap_can_recompile; }
  void          set_trap_can_recompile(bool z)  { _trap_can_recompile = z; }
  uint              decompile_count() const     { return _decompile_count; }
  void          set_decompile_count(uint c)     { _decompile_count = c; }
  bool              allow_range_check_smearing() const;
  bool              do_inlining() const         { return _do_inlining; }
  void          set_do_inlining(bool z)         { _do_inlining = z; }
  bool              do_scheduling() const       { return _do_scheduling; }
  void          set_do_scheduling(bool z)       { _do_scheduling = z; }
  bool              do_freq_based_layout() const{ return _do_freq_based_layout; }
  void          set_do_freq_based_layout(bool z){ _do_freq_based_layout = z; }
  bool              do_vector_loop() const      { return _do_vector_loop; }
  void          set_do_vector_loop(bool z)      { _do_vector_loop = z; }
  bool              use_cmove() const           { return _use_cmove; }
  void          set_use_cmove(bool z)           { _use_cmove = z; }
  bool              do_aliasing() const          { return _do_aliasing; }
  bool              print_assembly() const       { return _print_assembly; }
  void          set_print_assembly(bool z)       { _print_assembly = z; }
  bool              print_inlining() const       { return _print_inlining; }
  void          set_print_inlining(bool z)       { _print_inlining = z; }
  bool              print_intrinsics() const     { return _print_intrinsics; }
  void          set_print_intrinsics(bool z)     { _print_intrinsics = z; }
  RTMState          rtm_state()  const           { return _rtm_state; }
  void          set_rtm_state(RTMState s)        { _rtm_state = s; }
  bool              use_rtm() const              { return (_rtm_state & NoRTM) == 0; }
  bool          profile_rtm() const              { return _rtm_state == ProfileRTM; }
  uint              max_node_limit() const       { return (uint)_max_node_limit; }
  void          set_max_node_limit(uint n)       { _max_node_limit = n; }
  bool              clinit_barrier_on_entry()       { return _clinit_barrier_on_entry; }
  void          set_clinit_barrier_on_entry(bool z) { _clinit_barrier_on_entry = z; }
  bool              has_monitors() const         { return _has_monitors; }
  void          set_has_monitors(bool v)         { _has_monitors = v; }
  bool              has_clinit_barriers()        { return _has_clinit_barriers; }
  void          set_has_clinit_barriers(bool z)  { _has_clinit_barriers = z; }

  // check the CompilerOracle for special behaviours for this compile
  bool          method_has_option(enum CompileCommand option) {
    return method() != nullptr && method()->has_option(option);
  }

#ifndef PRODUCT
  uint          next_igv_idx()                  { return _igv_idx++; }
  bool          trace_opto_output() const       { return _trace_opto_output; }
  void          print_ideal_ir(const char* phase_name);
  bool          should_print_ideal() const      { return _directive->PrintIdealOption; }
  bool              parsed_irreducible_loop() const { return _parsed_irreducible_loop; }
  void          set_parsed_irreducible_loop(bool z) { _parsed_irreducible_loop = z; }
  int _in_dump_cnt;  // Required for dumping ir nodes.
#endif
  bool              has_irreducible_loop() const { return _has_irreducible_loop; }
  void          set_has_irreducible_loop(bool z) { _has_irreducible_loop = z; }

  // JSR 292
  bool              has_method_handle_invokes() const { return _has_method_handle_invokes;     }
  void          set_has_method_handle_invokes(bool z) {        _has_method_handle_invokes = z; }

  Ticks _latest_stage_start_counter;

  void begin_method();
  void end_method();
  bool should_print_igv(int level);
  bool should_print_phase(CompilerPhaseType cpt);

  void print_method(CompilerPhaseType cpt, int level, Node* n = nullptr);

#ifndef PRODUCT
  void dump_igv(const char* graph_name, int level = 3) {
    if (should_print_igv(level)) {
      _igv_printer->print_method(graph_name, level);
    }
  }

  void igv_print_method_to_file(const char* phase_name = "Debug", bool append = false);
  void igv_print_method_to_network(const char* phase_name = "Debug");
  static IdealGraphPrinter* debug_file_printer() { return _debug_file_printer; }
  static IdealGraphPrinter* debug_network_printer() { return _debug_network_printer; }
#endif

  int           macro_count()             const { return _macro_nodes.length(); }
  int           parse_predicate_count()   const { return _parse_predicates.length(); }
  int           template_assertion_predicate_count() const { return _template_assertion_predicate_opaqs.length(); }
  int           expensive_count()         const { return _expensive_nodes.length(); }
  int           coarsened_count()         const { return _coarsened_locks.length(); }

  Node*         macro_node(int idx)       const { return _macro_nodes.at(idx); }
  ParsePredicateNode* parse_predicate(int idx) const { return _parse_predicates.at(idx); }

  Node* template_assertion_predicate_opaq_node(int idx) const {
    return _template_assertion_predicate_opaqs.at(idx);
  }

  Node*         expensive_node(int idx)   const { return _expensive_nodes.at(idx); }

  ConnectionGraph* congraph()                   { return _congraph;}
  void set_congraph(ConnectionGraph* congraph)  { _congraph = congraph;}
  void add_macro_node(Node * n) {
    //assert(n->is_macro(), "must be a macro node");
    assert(!_macro_nodes.contains(n), "duplicate entry in expand list");
    _macro_nodes.append(n);
  }
  void remove_macro_node(Node* n) {
    // this function may be called twice for a node so we can only remove it
    // if it's still existing.
    _macro_nodes.remove_if_existing(n);
    // Remove from coarsened locks list if present
    if (coarsened_count() > 0) {
      remove_coarsened_lock(n);
    }
  }
  void add_expensive_node(Node* n);
  void remove_expensive_node(Node* n) {
    _expensive_nodes.remove_if_existing(n);
  }

  void add_parse_predicate(ParsePredicateNode* n) {
    assert(!_parse_predicates.contains(n), "duplicate entry in Parse Predicate list");
    _parse_predicates.append(n);
  }

  void remove_parse_predicate(ParsePredicateNode* n) {
    if (parse_predicate_count() > 0) {
      _parse_predicates.remove_if_existing(n);
    }
  }

  void add_template_assertion_predicate_opaq(Node* n) {
    assert(!_template_assertion_predicate_opaqs.contains(n),
           "duplicate entry in template assertion predicate opaque4 list");
    _template_assertion_predicate_opaqs.append(n);
  }

  void remove_template_assertion_predicate_opaq(Node* n) {
    if (template_assertion_predicate_count() > 0) {
      _template_assertion_predicate_opaqs.remove_if_existing(n);
    }
  }
  void add_coarsened_locks(GrowableArray<AbstractLockNode*>& locks);
  void remove_coarsened_lock(Node* n);
  bool coarsened_locks_consistent();

  bool       post_loop_opts_phase() { return _post_loop_opts_phase;  }
  void   set_post_loop_opts_phase() { _post_loop_opts_phase = true;  }
  void reset_post_loop_opts_phase() { _post_loop_opts_phase = false; }

  void record_for_post_loop_opts_igvn(Node* n);
  void remove_from_post_loop_opts_igvn(Node* n);
  void process_for_post_loop_opts_igvn(PhaseIterGVN& igvn);

  void record_unstable_if_trap(UnstableIfTrap* trap);
  bool remove_unstable_if_trap(CallStaticJavaNode* unc, bool yield);
  void remove_useless_unstable_if_traps(Unique_Node_List &useful);
  void process_for_unstable_if_traps(PhaseIterGVN& igvn);

  void sort_macro_nodes();

  void mark_parse_predicate_nodes_useless(PhaseIterGVN& igvn);

  // Are there candidate expensive nodes for optimization?
  bool should_optimize_expensive_nodes(PhaseIterGVN &igvn);
  // Check whether n1 and n2 are similar
  static int cmp_expensive_nodes(Node* n1, Node* n2);
  // Sort expensive nodes to locate similar expensive nodes
  void sort_expensive_nodes();

  // Compilation environment.
  Arena*      comp_arena()           { return &_comp_arena; }
  ciEnv*      env() const            { return _env; }
  CompileLog* log() const            { return _log; }
  bool        failing() const        { return _env->failing() || _failure_reason != nullptr; }
  const char* failure_reason() const { return (_env->failing()) ? _env->failure_reason() : _failure_reason; }

  bool failure_reason_is(const char* r) const {
    return (r == _failure_reason) || (r != nullptr && _failure_reason != nullptr && strcmp(r, _failure_reason) == 0);
  }

  void record_failure(const char* reason);
  void record_method_not_compilable(const char* reason) {
    env()->record_method_not_compilable(reason);
    // Record failure reason.
    record_failure(reason);
  }
  bool check_node_count(uint margin, const char* reason) {
    if (live_nodes() + margin > max_node_limit()) {
      record_method_not_compilable(reason);
      return true;
    } else {
      return false;
    }
  }

  // Node management
  uint         unique() const              { return _unique; }
  uint         next_unique()               { return _unique++; }
  void         set_unique(uint i)          { _unique = i; }
  Arena*       node_arena()                { return _node_arena; }
  Arena*       old_arena()                 { return (&_node_arena_one == _node_arena) ? &_node_arena_two : &_node_arena_one; }
  RootNode*    root() const                { return _root; }
  void         set_root(RootNode* r)       { _root = r; }
  StartNode*   start() const;              // (Derived from root.)
  void         init_start(StartNode* s);
  Node*        immutable_memory();

  Node*        recent_alloc_ctl() const    { return _recent_alloc_ctl; }
  Node*        recent_alloc_obj() const    { return _recent_alloc_obj; }
  void         set_recent_alloc(Node* ctl, Node* obj) {
                                                  _recent_alloc_ctl = ctl;
                                                  _recent_alloc_obj = obj;
                                           }
  void         record_dead_node(uint idx)  { if (_dead_node_list.test_set(idx)) return;
                                             _dead_node_count++;
                                           }
  void         reset_dead_node_list()      { _dead_node_list.reset();
                                             _dead_node_count = 0;
                                           }
  uint          live_nodes() const         {
    int  val = _unique - _dead_node_count;
    assert (val >= 0, "number of tracked dead nodes %d more than created nodes %d", _unique, _dead_node_count);
            return (uint) val;
                                           }
#ifdef ASSERT
  void         set_phase_optimize_finished() { _phase_optimize_finished = true; }
  bool         phase_optimize_finished() const { return _phase_optimize_finished; }
  uint         count_live_nodes_by_graph_walk();
  void         print_missing_nodes();
#endif

  // Record modified nodes to check that they are put on IGVN worklist
  void         record_modified_node(Node* n) NOT_DEBUG_RETURN;
  void         remove_modified_node(Node* n) NOT_DEBUG_RETURN;
  DEBUG_ONLY( Unique_Node_List*   modified_nodes() const { return _modified_nodes; } )

  MachConstantBaseNode*     mach_constant_base_node();
  bool                  has_mach_constant_base_node() const { return _mach_constant_base_node != nullptr; }
  // Generated by adlc, true if CallNode requires MachConstantBase.
  bool                      needs_deep_clone_jvms();

  // Handy undefined Node
  Node*             top() const                 { return _top; }

  // these are used by guys who need to know about creation and transformation of top:
  Node*             cached_top_node()           { return _top; }
  void          set_cached_top_node(Node* tn);

  GrowableArray<Node_Notes*>* node_note_array() const { return _node_note_array; }
  void set_node_note_array(GrowableArray<Node_Notes*>* arr) { _node_note_array = arr; }
  Node_Notes* default_node_notes() const        { return _default_node_notes; }
  void    set_default_node_notes(Node_Notes* n) { _default_node_notes = n; }

  Node_Notes*       node_notes_at(int idx) {
    return locate_node_notes(_node_note_array, idx, false);
  }
  inline bool   set_node_notes_at(int idx, Node_Notes* value);

  // Copy notes from source to dest, if they exist.
  // Overwrite dest only if source provides something.
  // Return true if information was moved.
  bool copy_node_notes_to(Node* dest, Node* source);

  // Workhorse function to sort out the blocked Node_Notes array:
  inline Node_Notes* locate_node_notes(GrowableArray<Node_Notes*>* arr,
                                       int idx, bool can_grow = false);

  void grow_node_notes(GrowableArray<Node_Notes*>* arr, int grow_by);

  // Type management
  Arena*            type_arena()                { return _type_arena; }
  Dict*             type_dict()                 { return _type_dict; }
  size_t            type_last_size()            { return _type_last_size; }
  int               num_alias_types()           { return _num_alias_types; }

  void          init_type_arena()                       { _type_arena = &_Compile_types; }
  void          set_type_arena(Arena* a)                { _type_arena = a; }
  void          set_type_dict(Dict* d)                  { _type_dict = d; }
  void          set_type_last_size(size_t sz)           { _type_last_size = sz; }

  const TypeFunc* last_tf(ciMethod* m) {
    return (m == _last_tf_m) ? _last_tf : nullptr;
  }
  void set_last_tf(ciMethod* m, const TypeFunc* tf) {
    assert(m != nullptr || tf == nullptr, "");
    _last_tf_m = m;
    _last_tf = tf;
  }

  AliasType*        alias_type(int                idx)  { assert(idx < num_alias_types(), "oob"); return _alias_types[idx]; }
  AliasType*        alias_type(const TypePtr* adr_type, ciField* field = nullptr) { return find_alias_type(adr_type, false, field); }
  bool         have_alias_type(const TypePtr* adr_type);
  AliasType*        alias_type(ciField*         field);

  int               get_alias_index(const TypePtr* at)  { return alias_type(at)->index(); }
  const TypePtr*    get_adr_type(uint aidx)             { return alias_type(aidx)->adr_type(); }
  int               get_general_index(uint aidx)        { return alias_type(aidx)->general_index(); }

  // Building nodes
  void              rethrow_exceptions(JVMState* jvms);
  void              return_values(JVMState* jvms);
  JVMState*         build_start_state(StartNode* start, const TypeFunc* tf);

  // Decide how to build a call.
  // The profile factor is a discount to apply to this site's interp. profile.
  CallGenerator*    call_generator(ciMethod* call_method, int vtable_index, bool call_does_dispatch,
                                   JVMState* jvms, bool allow_inline, float profile_factor, ciKlass* speculative_receiver_type = nullptr,
                                   bool allow_intrinsics = true);
  bool should_delay_inlining(ciMethod* call_method, JVMState* jvms) {
    return should_delay_string_inlining(call_method, jvms) ||
           should_delay_boxing_inlining(call_method, jvms) ||
           should_delay_vector_inlining(call_method, jvms);
  }
  bool should_delay_string_inlining(ciMethod* call_method, JVMState* jvms);
  bool should_delay_boxing_inlining(ciMethod* call_method, JVMState* jvms);
  bool should_delay_vector_inlining(ciMethod* call_method, JVMState* jvms);
  bool should_delay_vector_reboxing_inlining(ciMethod* call_method, JVMState* jvms);

  // Helper functions to identify inlining potential at call-site
  ciMethod* optimize_virtual_call(ciMethod* caller, ciInstanceKlass* klass,
                                  ciKlass* holder, ciMethod* callee,
                                  const TypeOopPtr* receiver_type, bool is_virtual,
                                  bool &call_does_dispatch, int &vtable_index,
                                  bool check_access = true);
  ciMethod* optimize_inlining(ciMethod* caller, ciInstanceKlass* klass, ciKlass* holder,
                              ciMethod* callee, const TypeOopPtr* receiver_type,
                              bool check_access = true);

  // Report if there were too many traps at a current method and bci.
  // Report if a trap was recorded, and/or PerMethodTrapLimit was exceeded.
  // If there is no MDO at all, report no trap unless told to assume it.
  bool too_many_traps(ciMethod* method, int bci, Deoptimization::DeoptReason reason);
  // This version, unspecific to a particular bci, asks if
  // PerMethodTrapLimit was exceeded for all inlined methods seen so far.
  bool too_many_traps(Deoptimization::DeoptReason reason,
                      // Privately used parameter for logging:
                      ciMethodData* logmd = nullptr);
  // Report if there were too many recompiles at a method and bci.
  bool too_many_recompiles(ciMethod* method, int bci, Deoptimization::DeoptReason reason);
  // Report if there were too many traps or recompiles at a method and bci.
  bool too_many_traps_or_recompiles(ciMethod* method, int bci, Deoptimization::DeoptReason reason) {
    return too_many_traps(method, bci, reason) ||
           too_many_recompiles(method, bci, reason);
  }
  // Return a bitset with the reasons where deoptimization is allowed,
  // i.e., where there were not too many uncommon traps.
  int _allowed_reasons;
  int      allowed_deopt_reasons() { return _allowed_reasons; }
  void set_allowed_deopt_reasons();

  // Parsing, optimization
  PhaseGVN*         initial_gvn()               { return _initial_gvn; }
  Unique_Node_List* igvn_worklist() {
    assert(_igvn_worklist != nullptr, "must be created in Compile::Compile");
    return _igvn_worklist;
  }
  Type_Array* types() {
    assert(_types != nullptr, "must be created in Compile::Compile");
    return _types;
  }
  NodeHash* node_hash() {
    assert(_node_hash != nullptr, "must be created in Compile::Compile");
    return _node_hash;
  }
  inline void       record_for_igvn(Node* n);   // Body is after class Unique_Node_List in node.hpp.
  inline void       remove_for_igvn(Node* n);   // Body is after class Unique_Node_List in node.hpp.
  void          set_initial_gvn(PhaseGVN *gvn)           { _initial_gvn = gvn; }

  // Replace n by nn using initial_gvn, calling hash_delete and
  // record_for_igvn as needed.
  void gvn_replace_by(Node* n, Node* nn);


  void              identify_useful_nodes(Unique_Node_List &useful);
  void              update_dead_node_list(Unique_Node_List &useful);
  void              disconnect_useless_nodes(Unique_Node_List& useful, Unique_Node_List& worklist);

  void              remove_useless_node(Node* dead);

  // Record this CallGenerator for inlining at the end of parsing.
  void              add_late_inline(CallGenerator* cg)        {
    _late_inlines.insert_before(_late_inlines_pos, cg);
    _late_inlines_pos++;
  }

  void              prepend_late_inline(CallGenerator* cg)    {
    _late_inlines.insert_before(0, cg);
  }

  void              add_string_late_inline(CallGenerator* cg) {
    _string_late_inlines.push(cg);
  }

  void              add_boxing_late_inline(CallGenerator* cg) {
    _boxing_late_inlines.push(cg);
  }

  void              add_vector_reboxing_late_inline(CallGenerator* cg) {
    _vector_reboxing_late_inlines.push(cg);
  }

  template<typename N, ENABLE_IF(std::is_base_of<Node, N>::value)>
  void remove_useless_nodes(GrowableArray<N*>& node_list, Unique_Node_List& useful);

  void remove_useless_late_inlines(GrowableArray<CallGenerator*>* inlines, Unique_Node_List &useful);
  void remove_useless_late_inlines(GrowableArray<CallGenerator*>* inlines, Node* dead);

  void remove_useless_coarsened_locks(Unique_Node_List& useful);

  void process_print_inlining();
  void dump_print_inlining();

  bool over_inlining_cutoff() const {
    if (!inlining_incrementally()) {
      return unique() > (uint)NodeCountInliningCutoff;
    } else {
      // Give some room for incremental inlining algorithm to "breathe"
      // and avoid thrashing when live node count is close to the limit.
      // Keep in mind that live_nodes() isn't accurate during inlining until
      // dead node elimination step happens (see Compile::inline_incrementally).
      return live_nodes() > (uint)LiveNodeCountInliningCutoff * 11 / 10;
    }
  }

  void inc_number_of_mh_late_inlines() { _number_of_mh_late_inlines++; }
  void dec_number_of_mh_late_inlines() { assert(_number_of_mh_late_inlines > 0, "_number_of_mh_late_inlines < 0 !"); _number_of_mh_late_inlines--; }
  bool has_mh_late_inlines() const     { return _number_of_mh_late_inlines > 0; }

  bool inline_incrementally_one();
  void inline_incrementally_cleanup(PhaseIterGVN& igvn);
  void inline_incrementally(PhaseIterGVN& igvn);
  void inline_string_calls(bool parse_time);
  void inline_boxing_calls(PhaseIterGVN& igvn);
  bool optimize_loops(PhaseIterGVN& igvn, LoopOptsMode mode);
  void remove_root_to_sfpts_edges(PhaseIterGVN& igvn);

  void inline_vector_reboxing_calls();
  bool has_vbox_nodes();

  void process_late_inline_calls_no_inline(PhaseIterGVN& igvn);

  // Matching, CFG layout, allocation, code generation
  PhaseCFG*         cfg()                       { return _cfg; }
  bool              has_java_calls() const      { return _java_calls > 0; }
  int               java_calls() const          { return _java_calls; }
  int               inner_loops() const         { return _inner_loops; }
  Matcher*          matcher()                   { return _matcher; }
  PhaseRegAlloc*    regalloc()                  { return _regalloc; }
  RegMask&          FIRST_STACK_mask()          { return _FIRST_STACK_mask; }
  Arena*            indexSet_arena()            { return _indexSet_arena; }
  void*             indexSet_free_block_list()  { return _indexSet_free_block_list; }
  DebugInformationRecorder* debug_info()        { return env()->debug_info(); }

  void  update_interpreter_frame_size(int size) {
    if (_interpreter_frame_size < size) {
      _interpreter_frame_size = size;
    }
  }

  void          set_matcher(Matcher* m)                 { _matcher = m; }
//void          set_regalloc(PhaseRegAlloc* ra)           { _regalloc = ra; }
  void          set_indexSet_arena(Arena* a)            { _indexSet_arena = a; }
  void          set_indexSet_free_block_list(void* p)   { _indexSet_free_block_list = p; }

  void  set_java_calls(int z) { _java_calls  = z; }
  void set_inner_loops(int z) { _inner_loops = z; }

  Dependencies* dependencies() { return env()->dependencies(); }

  // Major entry point.  Given a Scope, compile the associated method.
  // For normal compilations, entry_bci is InvocationEntryBci.  For on stack
  // replacement, entry_bci indicates the bytecode for which to compile a
  // continuation.
  Compile(ciEnv* ci_env, ciMethod* target,
          int entry_bci, Options options, DirectiveSet* directive);

  // Second major entry point.  From the TypeFunc signature, generate code
  // to pass arguments from the Java calling convention to the C calling
  // convention.
  Compile(ciEnv* ci_env, const TypeFunc *(*gen)(),
          address stub_function, const char *stub_name,
          int is_fancy_jump, bool pass_tls,
          bool return_pc, DirectiveSet* directive);

  ~Compile() {
    delete _print_inlining_stream;
  };

  // Are we compiling a method?
  bool has_method() { return method() != nullptr; }

  // Maybe print some information about this compile.
  void print_compile_messages();

  // Final graph reshaping, a post-pass after the regular optimizer is done.
  bool final_graph_reshaping();

  // returns true if adr is completely contained in the given alias category
  bool must_alias(const TypePtr* adr, int alias_idx);

  // returns true if adr overlaps with the given alias category
  bool can_alias(const TypePtr* adr, int alias_idx);

  // Stack slots that may be unused by the calling convention but must
  // otherwise be preserved.  On Intel this includes the return address.
  // On PowerPC it includes the 4 words holding the old TOC & LR glue.
  uint in_preserve_stack_slots() {
    return SharedRuntime::in_preserve_stack_slots();
  }

  // "Top of Stack" slots that may be unused by the calling convention but must
  // otherwise be preserved.
  // On Intel these are not necessary and the value can be zero.
  static uint out_preserve_stack_slots() {
    return SharedRuntime::out_preserve_stack_slots();
  }

  // Number of outgoing stack slots killed above the out_preserve_stack_slots
  // for calls to C.  Supports the var-args backing area for register parms.
  uint varargs_C_out_slots_killed() const;

  // Number of Stack Slots consumed by a synchronization entry
  int sync_stack_slots() const;

  // Compute the name of old_SP.  See <arch>.ad for frame layout.
  OptoReg::Name compute_old_SP();

 private:
  // Phase control:
  void Init(bool aliasing);                      // Prepare for a single compilation
  void Optimize();                               // Given a graph, optimize it
  void Code_Gen();                               // Generate code from a graph

  // Management of the AliasType table.
  void grow_alias_types();
  AliasCacheEntry* probe_alias_cache(const TypePtr* adr_type);
  const TypePtr *flatten_alias_type(const TypePtr* adr_type) const;
  AliasType* find_alias_type(const TypePtr* adr_type, bool no_create, ciField* field);

  void verify_top(Node*) const PRODUCT_RETURN;

  // Intrinsic setup.
  CallGenerator* make_vm_intrinsic(ciMethod* m, bool is_virtual);          // constructor
  int            intrinsic_insertion_index(ciMethod* m, bool is_virtual, bool& found);  // helper
  CallGenerator* find_intrinsic(ciMethod* m, bool is_virtual);             // query fn
  void           register_intrinsic(CallGenerator* cg);                    // update fn

#ifndef PRODUCT
  static juint  _intrinsic_hist_count[];
  static jubyte _intrinsic_hist_flags[];
#endif
  // Function calls made by the public function final_graph_reshaping.
  // No need to be made public as they are not called elsewhere.
  void final_graph_reshaping_impl(Node *n, Final_Reshape_Counts& frc, Unique_Node_List& dead_nodes);
  void final_graph_reshaping_main_switch(Node* n, Final_Reshape_Counts& frc, uint nop, Unique_Node_List& dead_nodes);
  void final_graph_reshaping_walk(Node_Stack& nstack, Node* root, Final_Reshape_Counts& frc, Unique_Node_List& dead_nodes);
  void eliminate_redundant_card_marks(Node* n);

  // Logic cone optimization.
  void optimize_logic_cones(PhaseIterGVN &igvn);
  void collect_logic_cone_roots(Unique_Node_List& list);
  void process_logic_cone_root(PhaseIterGVN &igvn, Node* n, VectorSet& visited);
  bool compute_logic_cone(Node* n, Unique_Node_List& partition, Unique_Node_List& inputs);
  uint compute_truth_table(Unique_Node_List& partition, Unique_Node_List& inputs);
  uint eval_macro_logic_op(uint func, uint op1, uint op2, uint op3);
  Node* xform_to_MacroLogicV(PhaseIterGVN &igvn, const TypeVect* vt, Unique_Node_List& partitions, Unique_Node_List& inputs);
  void check_no_dead_use() const NOT_DEBUG_RETURN;

 public:

  // Note:  Histogram array size is about 1 Kb.
  enum {                        // flag bits:
    _intrinsic_worked = 1,      // succeeded at least once
    _intrinsic_failed = 2,      // tried it but it failed
    _intrinsic_disabled = 4,    // was requested but disabled (e.g., -XX:-InlineUnsafeOps)
    _intrinsic_virtual = 8,     // was seen in the virtual form (rare)
    _intrinsic_both = 16        // was seen in the non-virtual form (usual)
  };
  // Update histogram.  Return boolean if this is a first-time occurrence.
  static bool gather_intrinsic_statistics(vmIntrinsics::ID id,
                                          bool is_virtual, int flags) PRODUCT_RETURN0;
  static void print_intrinsic_statistics() PRODUCT_RETURN;

  // Graph verification code
  // Walk the node list, verifying that there is a one-to-one
  // correspondence between Use-Def edges and Def-Use edges
  // The option no_dead_code enables stronger checks that the
  // graph is strongly connected from root in both directions.
  void verify_graph_edges(bool no_dead_code = false) PRODUCT_RETURN;

  // Verify bi-directional correspondence of edges
  void verify_bidirectional_edges(Unique_Node_List &visited);

  // End-of-run dumps.
  static void print_statistics() PRODUCT_RETURN;

  // Verify ADLC assumptions during startup
  static void adlc_verification() PRODUCT_RETURN;

  // Definitions of pd methods
  static void pd_compiler2_init();

  // Static parse-time type checking logic for gen_subtype_check:
  enum SubTypeCheckResult { SSC_always_false, SSC_always_true, SSC_easy_test, SSC_full_test };
  SubTypeCheckResult static_subtype_check(const TypeKlassPtr* superk, const TypeKlassPtr* subk, bool skip = StressReflectiveCode);

  static Node* conv_I2X_index(PhaseGVN* phase, Node* offset, const TypeInt* sizetype,
                              // Optional control dependency (for example, on range check)
                              Node* ctrl = nullptr);

  // Convert integer value to a narrowed long type dependent on ctrl (for example, a range check)
  static Node* constrained_convI2L(PhaseGVN* phase, Node* value, const TypeInt* itype, Node* ctrl, bool carry_dependency = false);

  // Auxiliary methods for randomized fuzzing/stressing
  int random();
  bool randomized_select(int count);

  // supporting clone_map
  CloneMap&     clone_map();
  void          set_clone_map(Dict* d);

  bool needs_clinit_barrier(ciField* ik,         ciMethod* accessing_method);
  bool needs_clinit_barrier(ciMethod* ik,        ciMethod* accessing_method);
  bool needs_clinit_barrier(ciInstanceKlass* ik, ciMethod* accessing_method);

#ifdef IA32
 private:
  bool _select_24_bit_instr;   // We selected an instruction with a 24-bit result
  bool _in_24_bit_fp_mode;     // We are emitting instructions with 24-bit results

  // Remember if this compilation changes hardware mode to 24-bit precision.
  void set_24_bit_selection_and_mode(bool selection, bool mode) {
    _select_24_bit_instr = selection;
    _in_24_bit_fp_mode   = mode;
  }

 public:
  bool select_24_bit_instr() const { return _select_24_bit_instr; }
  bool in_24_bit_fp_mode() const   { return _in_24_bit_fp_mode; }
#endif // IA32
#ifdef ASSERT
  VerifyMeetResult* _type_verify;
  void set_exception_backedge() { _exception_backedge = true; }
  bool has_exception_backedge() const { return _exception_backedge; }
#endif

  static bool push_thru_add(PhaseGVN* phase, Node* z, const TypeInteger* tz, const TypeInteger*& rx, const TypeInteger*& ry,
                            BasicType out_bt, BasicType in_bt);

  static Node* narrow_value(BasicType bt, Node* value, const Type* type, PhaseGVN* phase, bool transform_res);
};

#endif // SHARE_OPTO_COMPILE_HPP<|MERGE_RESOLUTION|>--- conflicted
+++ resolved
@@ -180,37 +180,27 @@
   const bool _do_reduce_allocation_merges;  // Do try to reduce allocation merges.
   const bool _eliminate_boxing;      // Do boxing elimination.
   const bool _do_locks_coarsening;   // Do locks coarsening
-<<<<<<< HEAD
   const bool _for_preload;           // Generate code for preload (before Java method execution), do class init barriers
-=======
   const bool _do_superword;          // Do SuperWord
->>>>>>> 8d9a4b43
   const bool _install_code;          // Install the code that was compiled
  public:
   Options(bool subsume_loads,
           bool do_escape_analysis,
           bool do_iterative_escape_analysis,
           bool do_reduce_allocation_merges,
-<<<<<<< HEAD
-          bool eliminate_boxing, bool do_locks_coarsening,
-          bool for_preload, bool install_code) :
-=======
           bool eliminate_boxing,
           bool do_locks_coarsening,
           bool do_superword,
+          bool for_preload,
           bool install_code) :
->>>>>>> 8d9a4b43
           _subsume_loads(subsume_loads),
           _do_escape_analysis(do_escape_analysis),
           _do_iterative_escape_analysis(do_iterative_escape_analysis),
           _do_reduce_allocation_merges(do_reduce_allocation_merges),
           _eliminate_boxing(eliminate_boxing),
           _do_locks_coarsening(do_locks_coarsening),
-<<<<<<< HEAD
           _for_preload(for_preload),
-=======
           _do_superword(do_superword),
->>>>>>> 8d9a4b43
           _install_code(install_code) {
   }
 
@@ -222,11 +212,8 @@
        /* do_reduce_allocation_merges = */ false,
        /* eliminate_boxing = */ false,
        /* do_lock_coarsening = */ false,
-<<<<<<< HEAD
        /* for_preload = */ false,
-=======
        /* do_superword = */ true,
->>>>>>> 8d9a4b43
        /* install_code = */ true
     );
   }
