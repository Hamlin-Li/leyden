/*
 * Copyright (c) 1998, 2025, Oracle and/or its affiliates. All rights reserved.
 * DO NOT ALTER OR REMOVE COPYRIGHT NOTICES OR THIS FILE HEADER.
 *
 * This code is free software; you can redistribute it and/or modify it
 * under the terms of the GNU General Public License version 2 only, as
 * published by the Free Software Foundation.
 *
 * This code is distributed in the hope that it will be useful, but WITHOUT
 * ANY WARRANTY; without even the implied warranty of MERCHANTABILITY or
 * FITNESS FOR A PARTICULAR PURPOSE.  See the GNU General Public License
 * version 2 for more details (a copy is included in the LICENSE file that
 * accompanied this code).
 *
 * You should have received a copy of the GNU General Public License version
 * 2 along with this work; if not, write to the Free Software Foundation,
 * Inc., 51 Franklin St, Fifth Floor, Boston, MA 02110-1301 USA.
 *
 * Please contact Oracle, 500 Oracle Parkway, Redwood Shores, CA 94065 USA
 * or visit www.oracle.com if you need additional information or have any
 * questions.
 *
 */

#ifndef SHARE_OPTO_RUNTIME_HPP
#define SHARE_OPTO_RUNTIME_HPP

#include "code/codeBlob.hpp"
#include "opto/machnode.hpp"
#include "opto/optoreg.hpp"
#include "runtime/stubDeclarations.hpp"
#include "runtime/vframe.hpp"

//------------------------------OptoRuntime------------------------------------
// Opto compiler runtime routines
//
// These are all generated from Ideal graphs.  They are called with the
// Java calling convention.  Internally they call C++.  They are made once at
// startup time and Opto compiles calls to them later.
// Things are broken up into quads: the signature they will be called with,
// the address of the generated code, the corresponding C++ code and an
// nmethod.

// The signature (returned by "xxx_Type()") is used at startup time by the
// Generator to make the generated code "xxx_Java".  Opto compiles calls
// to the generated code "xxx_Java".  When the compiled code gets executed,
// it calls the C++ code "xxx_C".  The generated nmethod is saved in the
// CodeCache.  Exception handlers use the nmethod to get the callee-save
// register OopMaps.
class CallInfo;

//
// NamedCounters are tagged counters which can be used for profiling
// code in various ways.  Currently they are used by the lock coarsening code
//

class NamedCounter : public CHeapObj<mtCompiler> {
public:
    enum CounterTag {
    NoTag,
    LockCounter,
    EliminatedLockCounter
  };

private:
  const char *  _name;
  int           _count;
  CounterTag    _tag;
  NamedCounter* _next;

 public:
  NamedCounter(const char *n, CounterTag tag = NoTag):
    _name(n == nullptr ? nullptr : os::strdup(n)),
    _count(0),
    _tag(tag),
    _next(nullptr) {}

  ~NamedCounter() {
    if (_name != nullptr) {
      os::free((void*)_name);
    }
  }

  const char * name() const     { return _name; }
  int count() const             { return _count; }
  address addr()                { return (address)&_count; }
  CounterTag tag() const        { return _tag; }
  void set_tag(CounterTag tag)  { _tag = tag; }

  NamedCounter* next() const    { return _next; }
  void set_next(NamedCounter* next) {
    assert(_next == nullptr || next == nullptr, "already set");
    _next = next;
  }

};

typedef const TypeFunc*(*TypeFunc_generator)();

// define OptoStubId enum tags: uncommon_trap_id etc

#define C2_BLOB_ID_ENUM_DECLARE(name, type) STUB_ID_NAME(name),
#define C2_STUB_ID_ENUM_DECLARE(name, f, t, r) STUB_ID_NAME(name),
#define C2_JVMTI_STUB_ID_ENUM_DECLARE(name) STUB_ID_NAME(name),
enum class OptoStubId :int {
  NO_STUBID = -1,
  C2_STUBS_DO(C2_BLOB_ID_ENUM_DECLARE, C2_STUB_ID_ENUM_DECLARE, C2_JVMTI_STUB_ID_ENUM_DECLARE)
  NUM_STUBIDS
};
#undef C2_BLOB_ID_ENUM_DECLARE
#undef C2_STUB_ID_ENUM_DECLARE
#undef C2_JVMTI_STUB_ID_ENUM_DECLARE

class OptoRuntime : public AllStatic {
  friend class Matcher;  // allow access to stub names
  friend class AOTCodeAddressTable;
<<<<<<< HEAD
=======

>>>>>>> aae2bb62
 private:
  // declare opto stub address/blob holder static fields
#define C2_BLOB_FIELD_DECLARE(name, type) \
  static type        BLOB_FIELD_NAME(name);
#define C2_STUB_FIELD_NAME(name) _ ## name ## _Java
#define C2_STUB_FIELD_DECLARE(name, f, t, r) \
  static address     C2_STUB_FIELD_NAME(name) ;
#define C2_JVMTI_STUB_FIELD_DECLARE(name) \
  static address     STUB_FIELD_NAME(name);

  C2_STUBS_DO(C2_BLOB_FIELD_DECLARE, C2_STUB_FIELD_DECLARE, C2_JVMTI_STUB_FIELD_DECLARE)

#undef C2_BLOB_FIELD_DECLARE
#undef C2_STUB_FIELD_NAME
#undef C2_STUB_FIELD_DECLARE
#undef C2_JVMTI_STUB_FIELD_DECLARE

  // static TypeFunc* data members
  static const TypeFunc* _new_instance_Type;
  static const TypeFunc* _new_array_Type;
  static const TypeFunc* _multianewarray2_Type;
  static const TypeFunc* _multianewarray3_Type;
  static const TypeFunc* _multianewarray4_Type;
  static const TypeFunc* _multianewarray5_Type;
  static const TypeFunc* _multianewarrayN_Type;
  static const TypeFunc* _complete_monitor_enter_Type;
  static const TypeFunc* _complete_monitor_exit_Type;
  static const TypeFunc* _monitor_notify_Type;
  static const TypeFunc* _uncommon_trap_Type;
  static const TypeFunc* _athrow_Type;
  static const TypeFunc* _rethrow_Type;
  static const TypeFunc* _Math_D_D_Type;
  static const TypeFunc* _Math_DD_D_Type;
  static const TypeFunc* _modf_Type;
  static const TypeFunc* _l2f_Type;
  static const TypeFunc* _void_long_Type;
  static const TypeFunc* _void_void_Type;
  static const TypeFunc* _jfr_write_checkpoint_Type;
  static const TypeFunc* _flush_windows_Type;
  static const TypeFunc* _fast_arraycopy_Type;
  static const TypeFunc* _checkcast_arraycopy_Type;
  static const TypeFunc* _generic_arraycopy_Type;
  static const TypeFunc* _slow_arraycopy_Type;
  static const TypeFunc* _unsafe_setmemory_Type;
  static const TypeFunc* _array_fill_Type;
  static const TypeFunc* _array_sort_Type;
  static const TypeFunc* _array_partition_Type;
  static const TypeFunc* _aescrypt_block_Type;
  static const TypeFunc* _cipherBlockChaining_aescrypt_Type;
  static const TypeFunc* _electronicCodeBook_aescrypt_Type;
  static const TypeFunc* _counterMode_aescrypt_Type;
  static const TypeFunc* _galoisCounterMode_aescrypt_Type;
  static const TypeFunc* _digestBase_implCompress_with_sha3_Type;
  static const TypeFunc* _digestBase_implCompress_without_sha3_Type;
  static const TypeFunc* _digestBase_implCompressMB_with_sha3_Type;
  static const TypeFunc* _digestBase_implCompressMB_without_sha3_Type;
  static const TypeFunc* _double_keccak_Type;
  static const TypeFunc* _multiplyToLen_Type;
  static const TypeFunc* _montgomeryMultiply_Type;
  static const TypeFunc* _montgomerySquare_Type;
  static const TypeFunc* _squareToLen_Type;
  static const TypeFunc* _mulAdd_Type;
  static const TypeFunc* _bigIntegerShift_Type;
  static const TypeFunc* _vectorizedMismatch_Type;
  static const TypeFunc* _ghash_processBlocks_Type;
  static const TypeFunc* _chacha20Block_Type;
  static const TypeFunc* _kyberNtt_Type;
  static const TypeFunc* _kyberInverseNtt_Type;
  static const TypeFunc* _kyberNttMult_Type;
  static const TypeFunc* _kyberAddPoly_2_Type;
  static const TypeFunc* _kyberAddPoly_3_Type;
  static const TypeFunc* _kyber12To16_Type;
  static const TypeFunc* _kyberBarrettReduce_Type;
  static const TypeFunc* _dilithiumAlmostNtt_Type;
  static const TypeFunc* _dilithiumAlmostInverseNtt_Type;
  static const TypeFunc* _dilithiumNttMult_Type;
  static const TypeFunc* _dilithiumMontMulByConstant_Type;
  static const TypeFunc* _dilithiumDecomposePoly_Type;
  static const TypeFunc* _base64_encodeBlock_Type;
  static const TypeFunc* _base64_decodeBlock_Type;
  static const TypeFunc* _string_IndexOf_Type;
  static const TypeFunc* _poly1305_processBlocks_Type;
  static const TypeFunc* _intpoly_montgomeryMult_P256_Type;
  static const TypeFunc* _intpoly_assign_Type;
  static const TypeFunc* _updateBytesCRC32_Type;
  static const TypeFunc* _updateBytesCRC32C_Type;
  static const TypeFunc* _updateBytesAdler32_Type;
  static const TypeFunc* _osr_end_Type;
  static const TypeFunc* _register_finalizer_Type;
#if INCLUDE_JFR
  static const TypeFunc* _class_id_load_barrier_Type;
#endif // INCLUDE_JFR
#if INCLUDE_JVMTI
  static const TypeFunc* _notify_jvmti_vthread_Type;
#endif // INCLUDE_JVMTI
  static const TypeFunc* _dtrace_method_entry_exit_Type;
  static const TypeFunc* _dtrace_object_alloc_Type;

  // Stub names indexed by sharedStubId
  static const char *_stub_names[];

  // define stubs
  static address generate_stub(ciEnv* ci_env, TypeFunc_generator gen, address C_function, const char* name, int is_fancy_jump, bool pass_tls, bool return_pc);

  static address _vtable_must_compile_Java;

  //
  // Implementation of runtime methods
  // =================================

  // Allocate storage for a Java instance.
  static void new_instance_C(Klass* instance_klass, JavaThread* current);

  // Allocate storage for a objArray or typeArray
  static void new_array_C(Klass* array_klass, int len, JavaThread* current);
  static void new_array_nozero_C(Klass* array_klass, int len, JavaThread* current);

  // Allocate storage for a multi-dimensional arrays
  // Note: needs to be fixed for arbitrary number of dimensions
  static void multianewarray2_C(Klass* klass, int len1, int len2, JavaThread* current);
  static void multianewarray3_C(Klass* klass, int len1, int len2, int len3, JavaThread* current);
  static void multianewarray4_C(Klass* klass, int len1, int len2, int len3, int len4, JavaThread* current);
  static void multianewarray5_C(Klass* klass, int len1, int len2, int len3, int len4, int len5, JavaThread* current);
  static void multianewarrayN_C(Klass* klass, arrayOopDesc* dims, JavaThread* current);

  // local methods passed as arguments to stub generator that forward
  // control to corresponding JRT methods of SharedRuntime
  static void slow_arraycopy_C(oopDesc* src,  jint src_pos,
                               oopDesc* dest, jint dest_pos,
                               jint length, JavaThread* thread);
  static void complete_monitor_locking_C(oopDesc* obj, BasicLock* lock, JavaThread* current);

public:
  static void monitor_notify_C(oopDesc* obj, JavaThread* current);
  static void monitor_notifyAll_C(oopDesc* obj, JavaThread* current);

private:

  // Implicit exception support
  static void throw_null_exception_C(JavaThread* thread);

  // Exception handling
  static address handle_exception_C       (JavaThread* current);
  static address handle_exception_C_helper(JavaThread* current, nmethod*& nm);
  static address rethrow_C                (oopDesc* exception, JavaThread *thread, address return_pc );
  static void deoptimize_caller_frame     (JavaThread *thread);
  static void deoptimize_caller_frame     (JavaThread *thread, bool doit);
  static bool is_deoptimized_caller_frame (JavaThread *thread);

  // CodeBlob support
  // ===================================================================

  static UncommonTrapBlob* generate_uncommon_trap_blob(void);
  static ExceptionBlob* generate_exception_blob();

  static void register_finalizer_C(oopDesc* obj, JavaThread* current);
  static void class_init_barrier_C(Klass* k, JavaThread* current);
 public:

  static bool is_callee_saved_register(MachRegisterNumbers reg);

  // One time only generate runtime code stubs. Returns true
  // when runtime stubs have been generated successfully and
  // false otherwise.
  static bool generate(ciEnv* env);

  // Returns the name of a stub
  static const char* stub_name(address entry);

  // Returns the name associated with a given stub id
  static const char* stub_name(OptoStubId id) {
    assert(id > OptoStubId::NO_STUBID && id < OptoStubId::NUM_STUBIDS, "stub id out of range");
    return _stub_names[(int)id];
  }

  // access to runtime stubs entry points for java code
  static address new_instance_Java()                     { return _new_instance_Java; }
  static address new_array_Java()                        { return _new_array_Java; }
  static address new_array_nozero_Java()                 { return _new_array_nozero_Java; }
  static address multianewarray2_Java()                  { return _multianewarray2_Java; }
  static address multianewarray3_Java()                  { return _multianewarray3_Java; }
  static address multianewarray4_Java()                  { return _multianewarray4_Java; }
  static address multianewarray5_Java()                  { return _multianewarray5_Java; }
  static address multianewarrayN_Java()                  { return _multianewarrayN_Java; }
  static address vtable_must_compile_stub()              { return _vtable_must_compile_Java; }
  static address complete_monitor_locking_Java()         { return _complete_monitor_locking_Java; }
  static address monitor_notify_Java()                   { return _monitor_notify_Java; }
  static address monitor_notifyAll_Java()                { return _monitor_notifyAll_Java; }

  static address slow_arraycopy_Java()                   { return _slow_arraycopy_Java; }
  static address register_finalizer_Java()               { return _register_finalizer_Java; }
  static address class_init_barrier_Java()               { return _class_init_barrier_Java; }
#if INCLUDE_JVMTI
  static address notify_jvmti_vthread_start()            { return _notify_jvmti_vthread_start; }
  static address notify_jvmti_vthread_end()              { return _notify_jvmti_vthread_end; }
  static address notify_jvmti_vthread_mount()            { return _notify_jvmti_vthread_mount; }
  static address notify_jvmti_vthread_unmount()          { return _notify_jvmti_vthread_unmount; }
#endif

  static UncommonTrapBlob* uncommon_trap_blob()                  { return _uncommon_trap_blob; }
  static ExceptionBlob*    exception_blob()                      { return _exception_blob; }

  // Implicit exception support
  static void throw_div0_exception_C      (JavaThread* thread);
  static void throw_stack_overflow_error_C(JavaThread* thread);

  // Exception handling
  static address rethrow_stub()             { return _rethrow_Java; }


  // Type functions
  // ======================================================

  static inline const TypeFunc* new_instance_Type() {
    assert(_new_instance_Type != nullptr, "should be initialized");
    return _new_instance_Type;
  }

  static inline const TypeFunc* new_array_Type() {
    assert(_new_array_Type != nullptr, "should be initialized");
    return _new_array_Type;
  }

  static inline const TypeFunc* new_array_nozero_Type() {
    return new_array_Type();
  }

  static const TypeFunc* multianewarray_Type(int ndim); // multianewarray

  static inline const TypeFunc* multianewarray2_Type() {
    assert(_multianewarray2_Type != nullptr, "should be initialized");
    return _multianewarray2_Type;
  }

  static inline const TypeFunc* multianewarray3_Type() {
    assert(_multianewarray3_Type != nullptr, "should be initialized");
    return _multianewarray3_Type;
  }

  static inline const TypeFunc* multianewarray4_Type() {
    assert(_multianewarray4_Type != nullptr, "should be initialized");
    return _multianewarray4_Type;
  }

  static inline const TypeFunc* multianewarray5_Type() {
    assert(_multianewarray5_Type != nullptr, "should be initialized");
    return _multianewarray5_Type;
  }

  static inline const TypeFunc* multianewarrayN_Type() {
    assert(_multianewarrayN_Type != nullptr, "should be initialized");
    return _multianewarrayN_Type;
  }

  static inline const TypeFunc* complete_monitor_enter_Type() {
    assert(_complete_monitor_enter_Type != nullptr, "should be initialized");
    return _complete_monitor_enter_Type;
  }

  static inline const TypeFunc* complete_monitor_locking_Type() {
    return complete_monitor_enter_Type();
  }

  static inline const TypeFunc* complete_monitor_exit_Type() {
    assert(_complete_monitor_exit_Type != nullptr, "should be initialized");
    return _complete_monitor_exit_Type;
  }

  static inline const TypeFunc* monitor_notify_Type() {
    assert(_monitor_notify_Type != nullptr, "should be initialized");
    return _monitor_notify_Type;
  }

  static inline const TypeFunc* monitor_notifyAll_Type() {
    return monitor_notify_Type();
  }

  static inline const TypeFunc* uncommon_trap_Type() {
    assert(_uncommon_trap_Type != nullptr, "should be initialized");
    return _uncommon_trap_Type;
  }

  static inline const TypeFunc* athrow_Type() {
    assert(_athrow_Type != nullptr, "should be initialized");
    return _athrow_Type;
  }

  static inline const TypeFunc* rethrow_Type() {
    assert(_rethrow_Type != nullptr, "should be initialized");
    return _rethrow_Type;
  }

  static inline const TypeFunc* Math_D_D_Type() {
    assert(_Math_D_D_Type != nullptr, "should be initialized");
    return _Math_D_D_Type;
  }

  static inline const TypeFunc* Math_DD_D_Type() {
    assert(_Math_DD_D_Type != nullptr, "should be initialized");
    return _Math_DD_D_Type;
  }

  static const TypeFunc* Math_Vector_Vector_Type(uint num_arg, const TypeVect* in_type, const TypeVect* out_type);

  static inline const TypeFunc* modf_Type() {
    assert(_modf_Type != nullptr, "should be initialized");
    return _modf_Type;
  }

  static inline const TypeFunc* l2f_Type() {
    assert(_l2f_Type != nullptr, "should be initialized");
    return _l2f_Type;
  }

  static inline const TypeFunc* void_long_Type() {
    assert(_void_long_Type != nullptr, "should be initialized");
    return _void_long_Type;
  }

  static inline const TypeFunc* void_void_Type() {
    assert(_void_void_Type != nullptr, "should be initialized");
    return _void_void_Type;
  }

  static const TypeFunc* jfr_write_checkpoint_Type() {
    assert(_jfr_write_checkpoint_Type != nullptr, "should be initialized");
    return _jfr_write_checkpoint_Type;
  }

  static const TypeFunc* flush_windows_Type() {
    assert(_flush_windows_Type != nullptr, "should be initialized");
    return _flush_windows_Type;
  }

  // arraycopy routine types
  static inline const TypeFunc* fast_arraycopy_Type() {
    assert(_fast_arraycopy_Type != nullptr, "should be initialized");
    // This signature is simple:  Two base pointers and a size_t.
    return _fast_arraycopy_Type;
  }

  static inline const TypeFunc* checkcast_arraycopy_Type() {
    assert(_checkcast_arraycopy_Type != nullptr, "should be initialized");
    // An extension of fast_arraycopy_Type which adds type checking.
    return _checkcast_arraycopy_Type;
  }

  static inline const TypeFunc* generic_arraycopy_Type() {
    assert(_generic_arraycopy_Type != nullptr, "should be initialized");
    // This signature is like System.arraycopy, except that it returns status.
    return _generic_arraycopy_Type;
  }

  static inline const TypeFunc* slow_arraycopy_Type() {
    assert(_slow_arraycopy_Type != nullptr, "should be initialized");
    // This signature is exactly the same as System.arraycopy.
    // There are no intptr_t (int/long) arguments.
    return _slow_arraycopy_Type;
  }   // the full routine

  static inline const TypeFunc* unsafe_setmemory_Type() {
    assert(_unsafe_setmemory_Type != nullptr, "should be initialized");
    return _unsafe_setmemory_Type;
  }

//  static const TypeFunc* digestBase_implCompress_Type(bool is_sha3);
//  static const TypeFunc* digestBase_implCompressMB_Type(bool is_sha3);
//  static const TypeFunc* double_keccak_Type();

  static inline const TypeFunc* array_fill_Type() {
    assert(_array_fill_Type != nullptr, "should be initialized");
    return _array_fill_Type;
  }

  static inline const TypeFunc* array_sort_Type() {
    assert(_array_sort_Type != nullptr, "should be initialized");
    return _array_sort_Type;
  }

  static inline const TypeFunc* array_partition_Type() {
    assert(_array_partition_Type != nullptr, "should be initialized");
    return _array_partition_Type;
  }

  // for aescrypt encrypt/decrypt operations, just three pointers returning void (length is constant)
  static inline const TypeFunc* aescrypt_block_Type() {
    assert(_aescrypt_block_Type != nullptr, "should be initialized");
    return _aescrypt_block_Type;
  }

  // for cipherBlockChaining calls of aescrypt encrypt/decrypt, four pointers and a length, returning int
  static inline const TypeFunc* cipherBlockChaining_aescrypt_Type() {
    assert(_cipherBlockChaining_aescrypt_Type != nullptr, "should be initialized");
    return _cipherBlockChaining_aescrypt_Type;
  }

  // for electronicCodeBook calls of aescrypt encrypt/decrypt, three pointers and a length, returning int
  static inline const TypeFunc* electronicCodeBook_aescrypt_Type() {
    assert(_electronicCodeBook_aescrypt_Type != nullptr, "should be initialized");
    return _electronicCodeBook_aescrypt_Type;
  }

  //for counterMode calls of aescrypt encrypt/decrypt, four pointers and a length, returning int
  static inline const TypeFunc* counterMode_aescrypt_Type() {
    assert(_counterMode_aescrypt_Type != nullptr, "should be initialized");
    return _counterMode_aescrypt_Type;
  }

  //for counterMode calls of aescrypt encrypt/decrypt, four pointers and a length, returning int
  static inline const TypeFunc* galoisCounterMode_aescrypt_Type() {
    assert(_galoisCounterMode_aescrypt_Type != nullptr, "should be initialized");
    return _galoisCounterMode_aescrypt_Type;
  }

  /*
   * void implCompress(byte[] buf, int ofs)
   */
  static inline const TypeFunc* digestBase_implCompress_Type(bool is_sha3) {
    assert((_digestBase_implCompress_with_sha3_Type != nullptr) &&
           (_digestBase_implCompress_without_sha3_Type != nullptr), "should be initialized");
    return is_sha3 ? _digestBase_implCompress_with_sha3_Type : _digestBase_implCompress_without_sha3_Type;
  }

  /*
   * int implCompressMultiBlock(byte[] b, int ofs, int limit)
   */
  static inline const TypeFunc* digestBase_implCompressMB_Type(bool is_sha3) {
    assert((_digestBase_implCompressMB_with_sha3_Type != nullptr) &&
           (_digestBase_implCompressMB_without_sha3_Type != nullptr), "should be initialized");
    return is_sha3 ? _digestBase_implCompressMB_with_sha3_Type : _digestBase_implCompressMB_without_sha3_Type;
  }

  static inline const TypeFunc* double_keccak_Type() {
    assert(_double_keccak_Type != nullptr, "should be initialized");
    return _double_keccak_Type;
  }

  static inline const TypeFunc* multiplyToLen_Type() {
    assert(_multiplyToLen_Type != nullptr, "should be initialized");
    return _multiplyToLen_Type;
  }

  static inline const TypeFunc* montgomeryMultiply_Type() {
    assert(_montgomeryMultiply_Type != nullptr, "should be initialized");
    return _montgomeryMultiply_Type;
  }

  static inline const TypeFunc* montgomerySquare_Type() {
    assert(_montgomerySquare_Type != nullptr, "should be initialized");
    return _montgomerySquare_Type;
  }

  static inline const TypeFunc* squareToLen_Type() {
    assert(_squareToLen_Type != nullptr, "should be initialized");
    return _squareToLen_Type;
  }

  // for mulAdd calls, 2 pointers and 3 ints, returning int
  static inline const TypeFunc* mulAdd_Type() {
    assert(_mulAdd_Type != nullptr, "should be initialized");
    return _mulAdd_Type;
  }

  static inline const TypeFunc* bigIntegerShift_Type() {
    assert(_bigIntegerShift_Type != nullptr, "should be initialized");
    return _bigIntegerShift_Type;
  }

  static inline const TypeFunc* vectorizedMismatch_Type() {
    assert(_vectorizedMismatch_Type != nullptr, "should be initialized");
    return _vectorizedMismatch_Type;
  }

  // GHASH block processing
  static inline const TypeFunc* ghash_processBlocks_Type() {
    assert(_ghash_processBlocks_Type != nullptr, "should be initialized");
    return _ghash_processBlocks_Type;
  }

  // ChaCha20 Block function
  static inline const TypeFunc* chacha20Block_Type() {
    assert(_chacha20Block_Type != nullptr, "should be initialized");
    return _chacha20Block_Type;
  }

  static const TypeFunc* kyberNtt_Type() {
    assert(_kyberNtt_Type != nullptr, "should be initialized");
    return _kyberNtt_Type;
  }

  static const TypeFunc* kyberInverseNtt_Type() {
    assert(_kyberInverseNtt_Type != nullptr, "should be initialized");
    return _kyberInverseNtt_Type;
  }

  static const TypeFunc* kyberNttMult_Type() {
    assert(_kyberNttMult_Type != nullptr, "should be initialized");
    return _kyberNttMult_Type;
  }

  static const TypeFunc* kyberAddPoly_2_Type() {
    assert(_kyberAddPoly_2_Type != nullptr, "should be initialized");
    return _kyberAddPoly_2_Type;
  }

  static const TypeFunc* kyberAddPoly_3_Type() {
    assert(_kyberAddPoly_3_Type != nullptr, "should be initialized");
    return _kyberAddPoly_3_Type;
  }

  static const TypeFunc* kyber12To16_Type() {
    assert(_kyber12To16_Type != nullptr, "should be initialized");
    return _kyber12To16_Type;
  }

  static const TypeFunc* kyberBarrettReduce_Type() {
    assert(_kyberBarrettReduce_Type != nullptr, "should be initialized");
    return _kyberBarrettReduce_Type;
  }

  static inline const TypeFunc* dilithiumAlmostNtt_Type() {
    assert(_dilithiumAlmostNtt_Type != nullptr, "should be initialized");
    return _dilithiumAlmostNtt_Type;
  }

  static inline const TypeFunc* dilithiumAlmostInverseNtt_Type() {
    assert(_dilithiumAlmostInverseNtt_Type != nullptr, "should be initialized");
    return _dilithiumAlmostInverseNtt_Type;
  }

  static inline const TypeFunc* dilithiumNttMult_Type() {
    assert(_dilithiumNttMult_Type != nullptr, "should be initialized");
    return _dilithiumNttMult_Type;
  }

  static inline const TypeFunc* dilithiumMontMulByConstant_Type() {
    assert(_dilithiumMontMulByConstant_Type != nullptr, "should be initialized");
    return _dilithiumMontMulByConstant_Type;
  }

  static inline const TypeFunc* dilithiumDecomposePoly_Type() {
    assert(_dilithiumDecomposePoly_Type != nullptr, "should be initialized");
    return _dilithiumDecomposePoly_Type;
  }

  // Base64 encode function
  static inline const TypeFunc* base64_encodeBlock_Type() {
    assert(_base64_encodeBlock_Type != nullptr, "should be initialized");
    return _base64_encodeBlock_Type;
  }

  // Base64 decode function
  static inline const TypeFunc* base64_decodeBlock_Type() {
    assert(_base64_decodeBlock_Type != nullptr, "should be initialized");
    return _base64_decodeBlock_Type;
  }

  // String IndexOf function
  static inline const TypeFunc* string_IndexOf_Type() {
    assert(_string_IndexOf_Type != nullptr, "should be initialized");
    return _string_IndexOf_Type;
  }

  // Poly1305 processMultipleBlocks function
  static inline const TypeFunc* poly1305_processBlocks_Type() {
    assert(_poly1305_processBlocks_Type != nullptr, "should be initialized");
    return _poly1305_processBlocks_Type;
  }

  // MontgomeryIntegerPolynomialP256 multiply function
  static inline const TypeFunc* intpoly_montgomeryMult_P256_Type() {
    assert(_intpoly_montgomeryMult_P256_Type != nullptr, "should be initialized");
    return _intpoly_montgomeryMult_P256_Type;
  }

  // IntegerPolynomial constant time assignment function
  static inline const TypeFunc* intpoly_assign_Type() {
    assert(_intpoly_assign_Type != nullptr, "should be initialized");
    return _intpoly_assign_Type;
  }

  /**
   * int updateBytesCRC32(int crc, byte* b, int len)
   */
  static inline const TypeFunc* updateBytesCRC32_Type() {
    assert(_updateBytesCRC32_Type != nullptr, "should be initialized");
    return _updateBytesCRC32_Type;
  }

  /**
   * int updateBytesCRC32C(int crc, byte* buf, int len, int* table)
   */
  static inline const TypeFunc* updateBytesCRC32C_Type() {
    assert(_updateBytesCRC32C_Type != nullptr, "should be initialized");
    return _updateBytesCRC32C_Type;
  }

  /**
   *  int updateBytesAdler32(int adler, bytes* b, int off, int len)
   */
  static inline const TypeFunc* updateBytesAdler32_Type() {
    assert(_updateBytesAdler32_Type != nullptr, "should be initialized");
    return _updateBytesAdler32_Type;
  }


  // leaf on stack replacement interpreter accessor types
  static inline const TypeFunc* osr_end_Type() {
    assert(_osr_end_Type != nullptr, "should be initialized");
    return _osr_end_Type;
  }

  static inline const TypeFunc* register_finalizer_Type() {
    assert(_register_finalizer_Type != nullptr, "should be initialized");
    return _register_finalizer_Type;
  }

#if INCLUDE_JFR
  static inline const TypeFunc* class_id_load_barrier_Type() {
    assert(_class_id_load_barrier_Type != nullptr, "should be initialized");
    return _class_id_load_barrier_Type;
  }
#endif // INCLUDE_JFR

  static const TypeFunc* class_init_barrier_Type();

#if INCLUDE_JVMTI
  static inline const TypeFunc* notify_jvmti_vthread_Type() {
    assert(_notify_jvmti_vthread_Type != nullptr, "should be initialized");
    return _notify_jvmti_vthread_Type;
  }
#endif

  // runtime upcalls support
  static const TypeFunc* runtime_up_call_Type();

  // Dtrace support. entry and exit probes have the same signature
  static inline const TypeFunc* dtrace_method_entry_exit_Type() {
    assert(_dtrace_method_entry_exit_Type != nullptr, "should be initialized");
    return _dtrace_method_entry_exit_Type;
  }

  static inline const TypeFunc* dtrace_object_alloc_Type() {
    assert(_dtrace_object_alloc_Type != nullptr, "should be initialized");
    return _dtrace_object_alloc_Type;
  }

 private:
 static NamedCounter * volatile _named_counters;

 public:
 // helper function which creates a named counter labeled with the
 // if they are available
 static NamedCounter* new_named_counter(JVMState* jvms, NamedCounter::CounterTag tag);

 // dumps all the named counters
 static void          print_named_counters();

 public:
  static void init_counters();
  static void print_counters_on(outputStream* st);
 static void          initialize_types();
};

#endif // SHARE_OPTO_RUNTIME_HPP<|MERGE_RESOLUTION|>--- conflicted
+++ resolved
@@ -114,10 +114,7 @@
 class OptoRuntime : public AllStatic {
   friend class Matcher;  // allow access to stub names
   friend class AOTCodeAddressTable;
-<<<<<<< HEAD
-=======
-
->>>>>>> aae2bb62
+
  private:
   // declare opto stub address/blob holder static fields
 #define C2_BLOB_FIELD_DECLARE(name, type) \
