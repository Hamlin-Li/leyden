/*
 * Copyright (c) 1997, 2025, Oracle and/or its affiliates. All rights reserved.
 * DO NOT ALTER OR REMOVE COPYRIGHT NOTICES OR THIS FILE HEADER.
 *
 * This code is free software; you can redistribute it and/or modify it
 * under the terms of the GNU General Public License version 2 only, as
 * published by the Free Software Foundation.
 *
 * This code is distributed in the hope that it will be useful, but WITHOUT
 * ANY WARRANTY; without even the implied warranty of MERCHANTABILITY or
 * FITNESS FOR A PARTICULAR PURPOSE.  See the GNU General Public License
 * version 2 for more details (a copy is included in the LICENSE file that
 * accompanied this code).
 *
 * You should have received a copy of the GNU General Public License version
 * 2 along with this work; if not, write to the Free Software Foundation,
 * Inc., 51 Franklin St, Fifth Floor, Boston, MA 02110-1301 USA.
 *
 * Please contact Oracle, 500 Oracle Parkway, Redwood Shores, CA 94065 USA
 * or visit www.oracle.com if you need additional information or have any
 * questions.
 *
 */

#include "cds/archiveBuilder.hpp"
#include "cds/archiveHeapLoader.hpp"
#include "cds/cdsConfig.hpp"
#include "cds/heapShared.hpp"
#include "cds/metaspaceShared.hpp"
#include "classfile/altHashing.hpp"
#include "classfile/classLoaderData.inline.hpp"
#include "classfile/javaClasses.inline.hpp"
#include "classfile/javaClassesImpl.hpp"
#include "classfile/javaThreadStatus.hpp"
#include "classfile/moduleEntry.hpp"
#include "classfile/stringTable.hpp"
#include "classfile/symbolTable.hpp"
#include "classfile/systemDictionary.hpp"
#include "classfile/vmClasses.hpp"
#include "classfile/vmSymbols.hpp"
#include "code/debugInfo.hpp"
#include "code/dependencyContext.hpp"
#include "code/pcDesc.hpp"
#include "gc/shared/collectedHeap.inline.hpp"
#include "interpreter/interpreter.hpp"
#include "interpreter/linkResolver.hpp"
#include "jvm.h"
#include "logging/log.hpp"
#include "logging/logStream.hpp"
#include "memory/oopFactory.hpp"
#include "memory/resourceArea.hpp"
#include "memory/universe.hpp"
#include "oops/fieldInfo.hpp"
#include "oops/fieldStreams.inline.hpp"
#include "oops/instanceKlass.inline.hpp"
#include "oops/instanceMirrorKlass.hpp"
#include "oops/klass.hpp"
#include "oops/klass.inline.hpp"
#include "oops/method.inline.hpp"
#include "oops/objArrayKlass.hpp"
#include "oops/objArrayOop.inline.hpp"
#include "oops/oopCast.inline.hpp"
#include "oops/oop.inline.hpp"
#include "oops/symbol.hpp"
#include "oops/recordComponent.hpp"
#include "oops/typeArrayOop.inline.hpp"
#include "prims/jvmtiExport.hpp"
#include "prims/methodHandles.hpp"
#include "prims/resolvedMethodTable.hpp"
#include "runtime/continuationEntry.inline.hpp"
#include "runtime/continuationJavaClasses.inline.hpp"
#include "runtime/fieldDescriptor.inline.hpp"
#include "runtime/frame.inline.hpp"
#include "runtime/handles.inline.hpp"
#include "runtime/handshake.hpp"
#include "runtime/init.hpp"
#include "runtime/interfaceSupport.inline.hpp"
#include "runtime/java.hpp"
#include "runtime/javaCalls.hpp"
#include "runtime/javaThread.hpp"
#include "runtime/jniHandles.inline.hpp"
#include "runtime/reflectionUtils.hpp"
#include "runtime/safepoint.hpp"
#include "runtime/safepointVerifiers.hpp"
#include "runtime/threadSMR.hpp"
#include "runtime/vframe.inline.hpp"
#include "runtime/vm_version.hpp"
#include "utilities/align.hpp"
#include "utilities/globalDefinitions.hpp"
#include "utilities/growableArray.hpp"
#include "utilities/preserveException.hpp"
#include "utilities/utf8.hpp"
#if INCLUDE_JVMCI
#include "jvmci/jvmciJavaClasses.hpp"
#endif

#define DECLARE_INJECTED_FIELD(klass, name, signature, may_be_java)           \
  { VM_CLASS_ID(klass), VM_SYMBOL_ENUM_NAME(name##_name), VM_SYMBOL_ENUM_NAME(signature), may_be_java },

InjectedField JavaClasses::_injected_fields[] = {
  ALL_INJECTED_FIELDS(DECLARE_INJECTED_FIELD)
};

// Register native methods of Object
void java_lang_Object::register_natives(TRAPS) {
  InstanceKlass* obj = vmClasses::Object_klass();
  Method::register_native(obj, vmSymbols::hashCode_name(),
                          vmSymbols::void_int_signature(), (address) &JVM_IHashCode, CHECK);
  Method::register_native(obj, vmSymbols::wait_name(),
                          vmSymbols::long_void_signature(), (address) &JVM_MonitorWait, CHECK);
  Method::register_native(obj, vmSymbols::notify_name(),
                          vmSymbols::void_method_signature(), (address) &JVM_MonitorNotify, CHECK);
  Method::register_native(obj, vmSymbols::notifyAll_name(),
                          vmSymbols::void_method_signature(), (address) &JVM_MonitorNotifyAll, CHECK);
  Method::register_native(obj, vmSymbols::clone_name(),
                          vmSymbols::void_object_signature(), (address) &JVM_Clone, THREAD);
}

int JavaClasses::compute_injected_offset(InjectedFieldID id) {
  return _injected_fields[(int)id].compute_offset();
}

InjectedField* JavaClasses::get_injected(Symbol* class_name, int* field_count) {
  *field_count = 0;

  vmSymbolID sid = vmSymbols::find_sid(class_name);
  if (sid == vmSymbolID::NO_SID) {
    // Only well known classes can inject fields
    return nullptr;
  }

  int count = 0;
  int start = -1;

#define LOOKUP_INJECTED_FIELD(klass, name, signature, may_be_java) \
  if (sid == VM_SYMBOL_ENUM_NAME(klass)) {                         \
    count++;                                                       \
    if (start == -1) {                                             \
      start = (int)InjectedFieldID::klass##_##name##_enum;         \
    }                                                              \
  }
  ALL_INJECTED_FIELDS(LOOKUP_INJECTED_FIELD);
#undef LOOKUP_INJECTED_FIELD

  if (start != -1) {
    *field_count = count;
    return _injected_fields + start;
  }
  return nullptr;
}


// Helpful routine for computing field offsets at run time rather than hardcoding them
// Finds local fields only, including static fields.  Static field offsets are from the
// beginning of the mirror.
void JavaClasses::compute_offset(int &dest_offset,
                                 InstanceKlass* ik, Symbol* name_symbol, Symbol* signature_symbol,
                                 bool is_static) {
  fieldDescriptor fd;
  if (ik == nullptr) {
    ResourceMark rm;
    log_error(class)("Mismatch JDK version for field: %s type: %s", name_symbol->as_C_string(), signature_symbol->as_C_string());
    vm_exit_during_initialization("Invalid layout of well-known class");
  }

  if (!ik->find_local_field(name_symbol, signature_symbol, &fd) || fd.is_static() != is_static) {
    ResourceMark rm;
    log_error(class)("Invalid layout of %s field: %s type: %s", ik->external_name(),
                     name_symbol->as_C_string(), signature_symbol->as_C_string());
#ifndef PRODUCT
    // Prints all fields and offsets
    Log(class) lt;
    LogStream ls(lt.error());
    ik->print_on(&ls);
#endif //PRODUCT
    vm_exit_during_initialization("Invalid layout of well-known class: use -Xlog:class+load=info to see the origin of the problem class");
  }
  dest_offset = fd.offset();
}

// Overloading to pass name as a string.
void JavaClasses::compute_offset(int& dest_offset, InstanceKlass* ik,
                                 const char* name_string, Symbol* signature_symbol,
                                 bool is_static) {
  TempNewSymbol name = SymbolTable::probe(name_string, (int)strlen(name_string));
  if (name == nullptr) {
    ResourceMark rm;
    log_error(class)("Name %s should be in the SymbolTable since its class is loaded", name_string);
    vm_exit_during_initialization("Invalid layout of well-known class", ik->external_name());
  }
  compute_offset(dest_offset, ik, name, signature_symbol, is_static);
}

// java_lang_String

int java_lang_String::_value_offset;
int java_lang_String::_hash_offset;
int java_lang_String::_hashIsZero_offset;
int java_lang_String::_coder_offset;
int java_lang_String::_flags_offset;

bool java_lang_String::_initialized;


bool java_lang_String::test_and_set_flag(oop java_string, uint8_t flag_mask) {
  uint8_t* addr = flags_addr(java_string);
  uint8_t value = Atomic::load(addr);
  while ((value & flag_mask) == 0) {
    uint8_t old_value = value;
    value |= flag_mask;
    value = Atomic::cmpxchg(addr, old_value, value);
    if (value == old_value) return false; // Flag bit changed from 0 to 1.
  }
  return true;                  // Flag bit is already 1.
}

#define STRING_FIELDS_DO(macro) \
  macro(_value_offset, k, vmSymbols::value_name(), byte_array_signature, false); \
  macro(_hash_offset,  k, "hash",                  int_signature,        false); \
  macro(_hashIsZero_offset, k, "hashIsZero",       bool_signature,       false); \
  macro(_coder_offset, k, "coder",                 byte_signature,       false);

void java_lang_String::compute_offsets() {
  if (_initialized) {
    return;
  }

  InstanceKlass* k = vmClasses::String_klass();
  STRING_FIELDS_DO(FIELD_COMPUTE_OFFSET);
  STRING_INJECTED_FIELDS(INJECTED_FIELD_COMPUTE_OFFSET);

  _initialized = true;
}

#if INCLUDE_CDS
void java_lang_String::serialize_offsets(SerializeClosure* f) {
  STRING_FIELDS_DO(FIELD_SERIALIZE_OFFSET);
  STRING_INJECTED_FIELDS(INJECTED_FIELD_SERIALIZE_OFFSET);
  f->do_bool(&_initialized);
}
#endif

class CompactStringsFixup : public FieldClosure {
private:
  bool _value;

public:
  CompactStringsFixup(bool value) : _value(value) {}

  void do_field(fieldDescriptor* fd) {
    if (fd->name() == vmSymbols::compact_strings_name()) {
      oop mirror = fd->field_holder()->java_mirror();
      assert(fd->field_holder() == vmClasses::String_klass(), "Should be String");
      assert(mirror != nullptr, "String must have mirror already");
      mirror->bool_field_put(fd->offset(), _value);
    }
  }
};

void java_lang_String::set_compact_strings(bool value) {
  CompactStringsFixup fix(value);
  vmClasses::String_klass()->do_local_static_fields(&fix);
}

Handle java_lang_String::basic_create(int length, bool is_latin1, TRAPS) {
  assert(_initialized, "Must be initialized");
  assert(CompactStrings || !is_latin1, "Must be UTF16 without CompactStrings");

  // Create the String object first, so there's a chance that the String
  // and the char array it points to end up in the same cache line.
  oop obj;
  obj = vmClasses::String_klass()->allocate_instance(CHECK_NH);

  // Create the char array.  The String object must be handlized here
  // because GC can happen as a result of the allocation attempt.
  Handle h_obj(THREAD, obj);
  int arr_length = is_latin1 ? length : length << 1; // 2 bytes per UTF16.
  typeArrayOop buffer = oopFactory::new_byteArray(arr_length, CHECK_NH);;

  // Point the String at the char array
  obj = h_obj();
  set_value(obj, buffer);
  // No need to zero the offset, allocation zero'ed the entire String object
  set_coder(obj, is_latin1 ? CODER_LATIN1 : CODER_UTF16);
  return h_obj;
}

Handle java_lang_String::create_from_unicode(const jchar* unicode, int length, TRAPS) {
  bool is_latin1 = CompactStrings && UNICODE::is_latin1(unicode, length);
  Handle h_obj = basic_create(length, is_latin1, CHECK_NH);
  typeArrayOop buffer = value(h_obj());
  assert(TypeArrayKlass::cast(buffer->klass())->element_type() == T_BYTE, "only byte[]");
  if (is_latin1) {
    for (int index = 0; index < length; index++) {
      buffer->byte_at_put(index, (jbyte)unicode[index]);
    }
  } else {
    for (int index = 0; index < length; index++) {
      buffer->char_at_put(index, unicode[index]);
    }
  }

#ifdef ASSERT
  {
    ResourceMark rm;
    size_t utf8_len = static_cast<size_t>(length);
    char* expected = UNICODE::as_utf8(unicode, utf8_len);
    char* actual = as_utf8_string(h_obj());
    if (strcmp(expected, actual) != 0) {
      fatal("Unicode conversion failure: %s --> %s", expected, actual);
    }
  }
#endif

  return h_obj;
}

oop java_lang_String::create_oop_from_unicode(const jchar* unicode, int length, TRAPS) {
  Handle h_obj = create_from_unicode(unicode, length, CHECK_NULL);
  return h_obj();
}

Handle java_lang_String::create_from_str(const char* utf8_str, TRAPS) {
  if (utf8_str == nullptr) {
    return Handle();
  }
  bool has_multibyte, is_latin1;
  int length = UTF8::unicode_length(utf8_str, is_latin1, has_multibyte);
  if (!CompactStrings) {
    has_multibyte = true;
    is_latin1 = false;
  }

  Handle h_obj = basic_create(length, is_latin1, CHECK_NH);
  if (length > 0) {
    if (!has_multibyte) {
      const jbyte* src = reinterpret_cast<const jbyte*>(utf8_str);
      ArrayAccess<>::arraycopy_from_native(src, value(h_obj()), typeArrayOopDesc::element_offset<jbyte>(0), length);
    } else if (is_latin1) {
      UTF8::convert_to_unicode(utf8_str, value(h_obj())->byte_at_addr(0), length);
    } else {
      UTF8::convert_to_unicode(utf8_str, value(h_obj())->char_at_addr(0), length);
    }
  }

#ifdef ASSERT
  // This check is too strict when the input string is not a valid UTF8.
  // For example, it may be created with arbitrary content via jni_NewStringUTF.
  if (UTF8::is_legal_utf8((const unsigned char*)utf8_str, strlen(utf8_str), /*version_leq_47*/false)) {
    ResourceMark rm;
    const char* expected = utf8_str;
    char* actual = as_utf8_string(h_obj());
    if (strcmp(expected, actual) != 0) {
      fatal("String conversion failure: %s --> %s", expected, actual);
    }
  }
#endif

  return h_obj;
}

oop java_lang_String::create_oop_from_str(const char* utf8_str, TRAPS) {
  Handle h_obj = create_from_str(utf8_str, CHECK_NULL);
  return h_obj();
}

Handle java_lang_String::create_from_symbol(const Symbol* symbol, TRAPS) {
  const char* utf8_str = (char*)symbol->bytes();
  int utf8_len = symbol->utf8_length();

  bool has_multibyte, is_latin1;
  int length = UTF8::unicode_length(utf8_str, utf8_len, is_latin1, has_multibyte);
  if (!CompactStrings) {
    has_multibyte = true;
    is_latin1 = false;
  }

  Handle h_obj = basic_create(length, is_latin1, CHECK_NH);
  if (length > 0) {
    if (!has_multibyte) {
      const jbyte* src = reinterpret_cast<const jbyte*>(utf8_str);
      ArrayAccess<>::arraycopy_from_native(src, value(h_obj()), typeArrayOopDesc::element_offset<jbyte>(0), length);
    } else if (is_latin1) {
      UTF8::convert_to_unicode(utf8_str, value(h_obj())->byte_at_addr(0), length);
    } else {
      UTF8::convert_to_unicode(utf8_str, value(h_obj())->char_at_addr(0), length);
    }
  }

#ifdef ASSERT
  // This check is too strict on older classfile versions
  if (UTF8::is_legal_utf8((const unsigned char*)utf8_str, utf8_len, /*version_leq_47*/false))
  {
    ResourceMark rm;
    const char* expected = symbol->as_utf8();
    char* actual = as_utf8_string(h_obj());
    if (strncmp(expected, actual, utf8_len) != 0) {
      fatal("Symbol conversion failure: %s --> %s", expected, actual);
    }
  }
#endif

  return h_obj;
}

// Converts a C string to a Java String based on current encoding
Handle java_lang_String::create_from_platform_dependent_str(const char* str, TRAPS) {
  assert(str != nullptr, "bad arguments");

  typedef jstring (JNICALL *to_java_string_fn_t)(JNIEnv*, const char *);
  static to_java_string_fn_t _to_java_string_fn = nullptr;

  if (_to_java_string_fn == nullptr) {
    void *lib_handle = os::native_java_library();
    _to_java_string_fn = CAST_TO_FN_PTR(to_java_string_fn_t, os::dll_lookup(lib_handle, "JNU_NewStringPlatform"));
    if (_to_java_string_fn == nullptr) {
      fatal("JNU_NewStringPlatform missing");
    }
  }

  jstring js = nullptr;
  {
    JavaThread* thread = THREAD;
    HandleMark hm(thread);
    ThreadToNativeFromVM ttn(thread);
    js = (_to_java_string_fn)(thread->jni_environment(), str);
  }

  Handle native_platform_string(THREAD, JNIHandles::resolve(js));
  JNIHandles::destroy_local(js);  // destroy local JNIHandle.
  return native_platform_string;
}

// Converts a Java String to a native C string that can be used for
// native OS calls.
char* java_lang_String::as_platform_dependent_str(Handle java_string, TRAPS) {
  typedef char* (*to_platform_string_fn_t)(JNIEnv*, jstring, bool*);
  static to_platform_string_fn_t _to_platform_string_fn = nullptr;

  if (_to_platform_string_fn == nullptr) {
    void *lib_handle = os::native_java_library();
    _to_platform_string_fn = CAST_TO_FN_PTR(to_platform_string_fn_t, os::dll_lookup(lib_handle, "GetStringPlatformChars"));
    if (_to_platform_string_fn == nullptr) {
      fatal("GetStringPlatformChars missing");
    }
  }

  char *native_platform_string;
  jstring js;
  { JavaThread* thread = THREAD;
    js = (jstring) JNIHandles::make_local(thread, java_string());
    HandleMark hm(thread);
    ThreadToNativeFromVM ttn(thread);
    JNIEnv *env = thread->jni_environment();
    bool is_copy;
    native_platform_string = (_to_platform_string_fn)(env, js, &is_copy);
    assert(is_copy == JNI_TRUE, "is_copy value changed");
  }

  // Uses a store barrier and therefore needs to be in vm state
  JNIHandles::destroy_local(js);

  return native_platform_string;
}

Handle java_lang_String::externalize_classname(Symbol* java_name, TRAPS) {
  ResourceMark rm(THREAD);
  return create_from_str(java_name->as_klass_external_name(), THREAD);
}

jchar* java_lang_String::as_unicode_string(oop java_string, int& length, TRAPS) {
  jchar* result = as_unicode_string_or_null(java_string, length);
  if (result == nullptr) {
    THROW_MSG_NULL(vmSymbols::java_lang_OutOfMemoryError(), "could not allocate Unicode string");
  }
  return result;
}

jchar* java_lang_String::as_unicode_string_or_null(oop java_string, int& length) {
  typeArrayOop value  = java_lang_String::value(java_string);
               length = java_lang_String::length(java_string, value);
  bool      is_latin1 = java_lang_String::is_latin1(java_string);

  jchar* result = NEW_RESOURCE_ARRAY_RETURN_NULL(jchar, length);
  if (result != nullptr) {
    if (!is_latin1) {
      for (int index = 0; index < length; index++) {
        result[index] = value->char_at(index);
      }
    } else {
      for (int index = 0; index < length; index++) {
        result[index] = ((jchar) value->byte_at(index)) & 0xff;
      }
    }
  }
  return result;
}

inline unsigned int java_lang_String::hash_code_impl(oop java_string, bool update) {
  // The hash and hashIsZero fields are subject to a benign data race,
  // making it crucial to ensure that any observable result of the
  // calculation in this method stays correct under any possible read of
  // these fields. Necessary restrictions to allow this to be correct
  // without explicit memory fences or similar concurrency primitives is
  // that we can ever only write to one of these two fields for a given
  // String instance, and that the computation is idempotent and derived
  // from immutable state
  assert(_initialized && (_hash_offset > 0) && (_hashIsZero_offset > 0), "Must be initialized");
  if (java_lang_String::hash_is_set(java_string)) {
    return java_string->int_field(_hash_offset);
  }

  typeArrayOop value = java_lang_String::value(java_string);
  int         length = java_lang_String::length(java_string, value);
  bool     is_latin1 = java_lang_String::is_latin1(java_string);

  unsigned int hash = 0;
  if (length > 0) {
    if (is_latin1) {
      hash = java_lang_String::hash_code(value->byte_at_addr(0), length);
    } else {
      hash = java_lang_String::hash_code(value->char_at_addr(0), length);
    }
  }

  if (update) {
    if (hash != 0) {
      java_string->int_field_put(_hash_offset, hash);
    } else {
      java_string->bool_field_put(_hashIsZero_offset, true);
    }
  }
  return hash;
}

unsigned int java_lang_String::hash_code(oop java_string) {
  return hash_code_impl(java_string, /*update=*/true);
}

unsigned int java_lang_String::hash_code_noupdate(oop java_string) {
  return hash_code_impl(java_string, /*update=*/false);
}


char* java_lang_String::as_quoted_ascii(oop java_string) {
  typeArrayOop value  = java_lang_String::value(java_string);
  int          length = java_lang_String::length(java_string, value);
  bool      is_latin1 = java_lang_String::is_latin1(java_string);

  if (length == 0) return nullptr;

  char* result;
  size_t result_length;
  if (!is_latin1) {
    jchar* base = value->char_at_addr(0);
    result_length = UNICODE::quoted_ascii_length(base, length) + 1;
    result = NEW_RESOURCE_ARRAY(char, result_length);
    UNICODE::as_quoted_ascii(base, length, result, result_length);
  } else {
    jbyte* base = value->byte_at_addr(0);
    result_length = UNICODE::quoted_ascii_length(base, length) + 1;
    result = NEW_RESOURCE_ARRAY(char, result_length);
    UNICODE::as_quoted_ascii(base, length, result, result_length);
  }
  assert(result_length >= (size_t)length + 1, "must not be shorter");
  assert(result_length == strlen(result) + 1, "must match");
  return result;
}

Symbol* java_lang_String::as_symbol(oop java_string) {
  typeArrayOop value  = java_lang_String::value(java_string);
  int          length = java_lang_String::length(java_string, value);
  bool      is_latin1 = java_lang_String::is_latin1(java_string);
  if (!is_latin1) {
    jchar* base = (length == 0) ? nullptr : value->char_at_addr(0);
    Symbol* sym = SymbolTable::new_symbol(base, length);
    return sym;
  } else {
    ResourceMark rm;
    jbyte* position = (length == 0) ? nullptr : value->byte_at_addr(0);
    size_t utf8_len = static_cast<size_t>(length);
    const char* base = UNICODE::as_utf8(position, utf8_len);
    Symbol* sym = SymbolTable::new_symbol(base, checked_cast<int>(utf8_len));
    return sym;
  }
}

Symbol* java_lang_String::as_symbol_or_null(oop java_string) {
  typeArrayOop value  = java_lang_String::value(java_string);
  int          length = java_lang_String::length(java_string, value);
  bool      is_latin1 = java_lang_String::is_latin1(java_string);
  if (!is_latin1) {
    jchar* base = (length == 0) ? nullptr : value->char_at_addr(0);
    return SymbolTable::probe_unicode(base, length);
  } else {
    ResourceMark rm;
    jbyte* position = (length == 0) ? nullptr : value->byte_at_addr(0);
    size_t utf8_len = static_cast<size_t>(length);
    const char* base = UNICODE::as_utf8(position, utf8_len);
    return SymbolTable::probe(base, checked_cast<int>(utf8_len));
  }
}

size_t java_lang_String::utf8_length(oop java_string, typeArrayOop value) {
  assert(value_equals(value, java_lang_String::value(java_string)),
         "value must be same as java_lang_String::value(java_string)");
  int length = java_lang_String::length(java_string, value);
  if (length == 0) {
    return 0;
  }
  if (!java_lang_String::is_latin1(java_string)) {
    return UNICODE::utf8_length(value->char_at_addr(0), length);
  } else {
    return UNICODE::utf8_length(value->byte_at_addr(0), length);
  }
}

size_t java_lang_String::utf8_length(oop java_string) {
  typeArrayOop value = java_lang_String::value(java_string);
  return utf8_length(java_string, value);
}

int java_lang_String::utf8_length_as_int(oop java_string) {
  typeArrayOop value = java_lang_String::value(java_string);
  return utf8_length_as_int(java_string, value);
}

int java_lang_String::utf8_length_as_int(oop java_string, typeArrayOop value) {
  assert(value_equals(value, java_lang_String::value(java_string)),
         "value must be same as java_lang_String::value(java_string)");
  int length = java_lang_String::length(java_string, value);
  if (length == 0) {
    return 0;
  }
  if (!java_lang_String::is_latin1(java_string)) {
    return UNICODE::utf8_length_as_int(value->char_at_addr(0), length);
  } else {
    return UNICODE::utf8_length_as_int(value->byte_at_addr(0), length);
  }
}

char* java_lang_String::as_utf8_string(oop java_string) {
  size_t length;
  return as_utf8_string(java_string, length);
}

char* java_lang_String::as_utf8_string(oop java_string, size_t& length) {
  typeArrayOop value = java_lang_String::value(java_string);
  // `length` is used as the incoming number of characters to
  // convert, and then set as the number of bytes in the UTF8 sequence.
  length             = java_lang_String::length(java_string, value);
  bool     is_latin1 = java_lang_String::is_latin1(java_string);
  if (!is_latin1) {
    jchar* position = (length == 0) ? nullptr : value->char_at_addr(0);
    return UNICODE::as_utf8(position, length);
  } else {
    jbyte* position = (length == 0) ? nullptr : value->byte_at_addr(0);
    return UNICODE::as_utf8(position, length);
  }
}

// Uses a provided buffer if it's sufficiently large, otherwise allocates
// a resource array to fit
char* java_lang_String::as_utf8_string_full(oop java_string, char* buf, size_t buflen, size_t& utf8_len) {
  typeArrayOop value = java_lang_String::value(java_string);
  int            len = java_lang_String::length(java_string, value);
  bool     is_latin1 = java_lang_String::is_latin1(java_string);
  if (!is_latin1) {
    jchar *position = (len == 0) ? nullptr : value->char_at_addr(0);
    utf8_len = UNICODE::utf8_length(position, len);
    if (utf8_len >= buflen) {
      buf = NEW_RESOURCE_ARRAY(char, utf8_len + 1);
    }
    return UNICODE::as_utf8(position, len, buf, utf8_len + 1);
  } else {
    jbyte *position = (len == 0) ? nullptr : value->byte_at_addr(0);
    utf8_len = UNICODE::utf8_length(position, len);
    if (utf8_len >= buflen) {
      buf = NEW_RESOURCE_ARRAY(char, utf8_len + 1);
    }
    return UNICODE::as_utf8(position, len, buf, utf8_len + 1);
  }
}

char* java_lang_String::as_utf8_string(oop java_string, typeArrayOop value, char* buf, size_t buflen) {
  assert(value_equals(value, java_lang_String::value(java_string)),
         "value must be same as java_lang_String::value(java_string)");
  int     length = java_lang_String::length(java_string, value);
  bool is_latin1 = java_lang_String::is_latin1(java_string);
  if (!is_latin1) {
    jchar* position = (length == 0) ? nullptr : value->char_at_addr(0);
    return UNICODE::as_utf8(position, length, buf, buflen);
  } else {
    jbyte* position = (length == 0) ? nullptr : value->byte_at_addr(0);
    return UNICODE::as_utf8(position, length, buf, buflen);
  }
}

char* java_lang_String::as_utf8_string(oop java_string, char* buf, size_t buflen) {
  typeArrayOop value = java_lang_String::value(java_string);
  return as_utf8_string(java_string, value, buf, buflen);
}

char* java_lang_String::as_utf8_string(oop java_string, int start, int len) {
  // `length` is used as the incoming number of characters to
  // convert, and then set as the number of bytes in the UTF8 sequence.
  size_t  length = static_cast<size_t>(len);
  typeArrayOop value  = java_lang_String::value(java_string);
  bool      is_latin1 = java_lang_String::is_latin1(java_string);
  assert(start + len <= java_lang_String::length(java_string), "just checking");
  if (!is_latin1) {
    jchar* position = value->char_at_addr(start);
    return UNICODE::as_utf8(position, length);
  } else {
    jbyte* position = value->byte_at_addr(start);
    return UNICODE::as_utf8(position, length);
  }
}

char* java_lang_String::as_utf8_string(oop java_string, typeArrayOop value, int start, int len, char* buf, size_t buflen) {
  assert(value_equals(value, java_lang_String::value(java_string)),
         "value must be same as java_lang_String::value(java_string)");
  assert(start + len <= java_lang_String::length(java_string), "just checking");
  bool is_latin1 = java_lang_String::is_latin1(java_string);
  if (!is_latin1) {
    jchar* position = value->char_at_addr(start);
    return UNICODE::as_utf8(position, len, buf, buflen);
  } else {
    jbyte* position = value->byte_at_addr(start);
    return UNICODE::as_utf8(position, len, buf, buflen);
  }
}

bool java_lang_String::equals(oop java_string, const jchar* chars, int len) {
  assert(java_string->klass() == vmClasses::String_klass(),
         "must be java_string");
  typeArrayOop value = java_lang_String::value_no_keepalive(java_string);
  int length = java_lang_String::length(java_string, value);
  if (length != len) {
    return false;
  }
  bool is_latin1 = java_lang_String::is_latin1(java_string);
  if (!is_latin1) {
    for (int i = 0; i < len; i++) {
      if (value->char_at(i) != chars[i]) {
        return false;
      }
    }
  } else {
    for (int i = 0; i < len; i++) {
      if ((((jchar) value->byte_at(i)) & 0xff) != chars[i]) {
        return false;
      }
    }
  }
  return true;
}

bool java_lang_String::equals(oop java_string, const char* utf8_string, size_t utf8_len) {
  assert(java_string->klass() == vmClasses::String_klass(),
         "must be java_string");
  typeArrayOop value = java_lang_String::value_no_keepalive(java_string);
  int length = java_lang_String::length(java_string, value);
  int unicode_length = UTF8::unicode_length(utf8_string, utf8_len);
  if (length != unicode_length) {
    return false;
  }
  bool is_latin1 = java_lang_String::is_latin1(java_string);
  jchar c;
  if (!is_latin1) {
    for (int i = 0; i < unicode_length; i++) {
      utf8_string = UTF8::next(utf8_string, &c);
      if (value->char_at(i) != c) {
        return false;
      }
    }
  } else {
    for (int i = 0; i < unicode_length; i++) {
      utf8_string = UTF8::next(utf8_string, &c);
      if ((((jchar) value->byte_at(i)) & 0xff) != c) {
        return false;
      }
    }
  }
  return true;
}

bool java_lang_String::equals(oop str1, oop str2) {
  assert(str1->klass() == vmClasses::String_klass(),
         "must be java String");
  assert(str2->klass() == vmClasses::String_klass(),
         "must be java String");
  typeArrayOop value1    = java_lang_String::value_no_keepalive(str1);
  bool         is_latin1 = java_lang_String::is_latin1(str1);
  typeArrayOop value2    = java_lang_String::value_no_keepalive(str2);
  bool         is_latin2 = java_lang_String::is_latin1(str2);

  if (is_latin1 != is_latin2) {
    // Strings with different coders are never equal.
    return false;
  }
  return value_equals(value1, value2);
}

// Print the given string to the given outputStream, limiting the output to
// at most max_length of the string's characters. If the length exceeds the
// limit we print an abridged version of the string with the "middle" elided
// and replaced by " ... (N characters ommitted) ... ". If max_length is odd
// it is treated as max_length-1.
void java_lang_String::print(oop java_string, outputStream* st, int max_length) {
  assert(java_string->klass() == vmClasses::String_klass(), "must be java_string");
  // We need at least two characters to print A ... B
  assert(max_length > 1, "invalid max_length: %d", max_length);

  typeArrayOop value  = java_lang_String::value_no_keepalive(java_string);

  if (value == nullptr) {
    // This can happen if, e.g., printing a String
    // object before its initializer has been called
    st->print("nullptr");
    return;
  }

  int length = java_lang_String::length(java_string, value);
  bool is_latin1 = java_lang_String::is_latin1(java_string);

  bool abridge = length > max_length;

  st->print("\"");
  for (int index = 0; index < length; index++) {
    // If we need to abridge and we've printed half the allowed characters
    // then jump to the tail of the string.
    if (abridge && index >= max_length / 2) {
      st->print(" ... (%d characters ommitted) ... ", length - 2 * (max_length / 2));
      index = length - (max_length / 2);
      abridge = false; // only do this once
    }
    jchar c = (!is_latin1) ?  value->char_at(index) :
                             ((jchar) value->byte_at(index)) & 0xff;
    if (c < ' ') {
      st->print("\\x%02X", c); // print control characters e.g. \x0A
    } else {
      st->print("%c", c);
    }
  }
  st->print("\"");

  if (length > max_length) {
    st->print(" (abridged) ");
  }
}

// java_lang_Class

int java_lang_Class::_klass_offset;
int java_lang_Class::_array_klass_offset;
int java_lang_Class::_oop_size_offset;
int java_lang_Class::_static_oop_field_count_offset;
int java_lang_Class::_class_loader_offset;
int java_lang_Class::_module_offset;
int java_lang_Class::_protection_domain_offset;
int java_lang_Class::_component_mirror_offset;
int java_lang_Class::_init_lock_offset;
int java_lang_Class::_signers_offset;
int java_lang_Class::_name_offset;
int java_lang_Class::_source_file_offset;
int java_lang_Class::_classData_offset;
int java_lang_Class::_classRedefinedCount_offset;
int java_lang_Class::_reflectionData_offset;
int java_lang_Class::_modifiers_offset;

bool java_lang_Class::_offsets_computed = false;
GrowableArray<Klass*>* java_lang_Class::_fixup_mirror_list = nullptr;
GrowableArray<Klass*>* java_lang_Class::_fixup_module_field_list = nullptr;

#ifdef ASSERT
inline static void assert_valid_static_string_field(fieldDescriptor* fd) {
  assert(fd->has_initial_value(), "caller should have checked this");
  assert(fd->field_type() == T_OBJECT, "caller should have checked this");
  assert(fd->signature() == vmSymbols::string_signature(), "just checking");
}
#endif

static void initialize_static_string_field(fieldDescriptor* fd, Handle mirror, TRAPS) {
  DEBUG_ONLY(assert_valid_static_string_field(fd);)
  oop string = fd->string_initial_value(CHECK);
  mirror()->obj_field_put(fd->offset(), string);
}

static void initialize_static_primitive_field(fieldDescriptor* fd, Handle mirror) {
  assert(fd->has_initial_value(), "caller should have checked this");
  BasicType t = fd->field_type();
  switch (t) {
  case T_BYTE:
    mirror()->byte_field_put(fd->offset(), (jbyte)(fd->int_initial_value()));
    break;
  case T_BOOLEAN:
    mirror()->bool_field_put(fd->offset(), (jboolean)(fd->int_initial_value()));
    break;
  case T_CHAR:
    mirror()->char_field_put(fd->offset(), (jchar)(fd->int_initial_value()));
    break;
  case T_SHORT:
    mirror()->short_field_put(fd->offset(), (jshort)(fd->int_initial_value()));
    break;
  case T_INT:
    mirror()->int_field_put(fd->offset(), fd->int_initial_value());
    break;
  case T_FLOAT:
    mirror()->float_field_put(fd->offset(), fd->float_initial_value());
    break;
  case T_DOUBLE:
    mirror()->double_field_put(fd->offset(), fd->double_initial_value());
    break;
  case T_LONG:
    mirror()->long_field_put(fd->offset(), fd->long_initial_value());
    break;
  default:
    // Illegal ConstantValue attribute in class file should have been
    // caught during classfile parsing.
    ShouldNotReachHere();
  }
}

static void initialize_static_field(fieldDescriptor* fd, Handle mirror, TRAPS) {
  assert(mirror.not_null() && fd->is_static(), "just checking");
  if (fd->has_initial_value()) {
    if (fd->field_type() != T_OBJECT) {
      initialize_static_primitive_field(fd, mirror);
    } else {
      initialize_static_string_field(fd, mirror, CHECK);
    }
  }
}

void java_lang_Class::fixup_mirror(Klass* k, TRAPS) {
  assert(InstanceMirrorKlass::offset_of_static_fields() != 0, "must have been computed already");

  // If the offset was read from the shared archive, it was fixed up already
  if (!k->is_shared()) {
    if (k->is_instance_klass()) {
      // During bootstrap, java.lang.Class wasn't loaded so static field
      // offsets were computed without the size added it.  Go back and
      // update all the static field offsets to included the size.

      // Unfortunately, the FieldInfo stream is encoded with UNSIGNED5 which doesn't allow
      // content updates. So the FieldInfo stream has to be decompressed into a temporary array,
      // static fields offsets are updated in this array before reencoding everything into
      // a new UNSIGNED5 stream, and substitute it to the old FieldInfo stream.

      int java_fields;
      int injected_fields;
      InstanceKlass* ik = InstanceKlass::cast(k);
      GrowableArray<FieldInfo>* fields =
        FieldInfoStream::create_FieldInfoArray(ik->fieldinfo_stream(),
                                               &java_fields, &injected_fields);
      for (int i = 0; i < fields->length(); i++) {
        FieldInfo* fi = fields->adr_at(i);
        if (fi->access_flags().is_static()) {
          fi->set_offset(fi->offset() + InstanceMirrorKlass::offset_of_static_fields());
        }
      }
      Array<u1>* old_stream = ik->fieldinfo_stream();
      assert(fields->length() == (java_fields + injected_fields), "Must be");
      Array<u1>* new_fis = FieldInfoStream::create_FieldInfoStream(fields, java_fields, injected_fields, k->class_loader_data(), CHECK);
      ik->set_fieldinfo_stream(new_fis);
      MetadataFactory::free_array<u1>(k->class_loader_data(), old_stream);
    }
  }

  if (k->is_shared() && k->has_archived_mirror_index()) {
    if (ArchiveHeapLoader::is_in_use()) {
      bool present = restore_archived_mirror(k, Handle(), Handle(), Handle(), CHECK);
      assert(present, "Missing archived mirror for %s", k->external_name());
      return;
    } else {
      k->clear_java_mirror_handle();
      k->clear_archived_mirror_index();
    }
  }
  create_mirror(k, Handle(), Handle(), Handle(), Handle(), CHECK);
}

void java_lang_Class::initialize_mirror_fields(Klass* k,
                                               Handle mirror,
                                               Handle protection_domain,
                                               Handle classData,
                                               TRAPS) {
  // Allocate a simple java object for a lock.
  // This needs to be a java object because during class initialization
  // it can be held across a java call.
  typeArrayOop r = oopFactory::new_typeArray(T_INT, 0, CHECK);
  set_init_lock(mirror(), r);

  // Set protection domain also
  set_protection_domain(mirror(), protection_domain());

  // Initialize static fields
  InstanceKlass::cast(k)->do_local_static_fields(&initialize_static_field, mirror, CHECK);

 // Set classData
  set_class_data(mirror(), classData());
}

// Set the java.lang.Module module field in the java_lang_Class mirror
void java_lang_Class::set_mirror_module_field(JavaThread* current, Klass* k, Handle mirror, Handle module) {
  if (module.is_null()) {
    // During startup, the module may be null only if java.base has not been defined yet.
    // Put the class on the fixup_module_list to patch later when the java.lang.Module
    // for java.base is known. But note that since we captured the null module another
    // thread may have completed that initialization.

    bool javabase_was_defined = false;
    {
      MutexLocker m1(current, Module_lock);
      // Keep list of classes needing java.base module fixup
      if (!ModuleEntryTable::javabase_defined()) {
        assert(k->java_mirror() != nullptr, "Class's mirror is null");
        k->class_loader_data()->inc_keep_alive_ref_count();
        assert(fixup_module_field_list() != nullptr, "fixup_module_field_list not initialized");
        fixup_module_field_list()->push(k);
      } else {
        javabase_was_defined = true;
      }
    }

    // If java.base was already defined then patch this particular class with java.base.
    if (javabase_was_defined) {
      ModuleEntry *javabase_entry = ModuleEntryTable::javabase_moduleEntry();
      assert(javabase_entry != nullptr && javabase_entry->module() != nullptr,
             "Setting class module field, " JAVA_BASE_NAME " should be defined");
      Handle javabase_handle(current, javabase_entry->module());
      set_module(mirror(), javabase_handle());
    }
  } else {
    assert(Universe::is_module_initialized() ||
           (ModuleEntryTable::javabase_defined() &&
            (module() == ModuleEntryTable::javabase_moduleEntry()->module())),
           "Incorrect java.lang.Module specification while creating mirror");
    set_module(mirror(), module());
  }
}

// Statically allocate fixup lists because they always get created.
void java_lang_Class::allocate_fixup_lists() {
  GrowableArray<Klass*>* mirror_list =
    new (mtClass) GrowableArray<Klass*>(40, mtClass);
  set_fixup_mirror_list(mirror_list);

  GrowableArray<Klass*>* module_list =
    new (mtModule) GrowableArray<Klass*>(500, mtModule);
  set_fixup_module_field_list(module_list);
}

void java_lang_Class::allocate_mirror(Klass* k, bool is_scratch, Handle protection_domain, Handle classData,
                                      Handle& mirror, Handle& comp_mirror, TRAPS) {
  // Allocate mirror (java.lang.Class instance)
  oop mirror_oop = InstanceMirrorKlass::cast(vmClasses::Class_klass())->allocate_instance(k, CHECK);
  mirror = Handle(THREAD, mirror_oop);

  // Setup indirection from mirror->klass
  set_klass(mirror(), k);

  // Set the modifiers flag.
  int computed_modifiers = k->compute_modifier_flags();
  set_modifiers(mirror(), computed_modifiers);

  InstanceMirrorKlass* mk = InstanceMirrorKlass::cast(mirror->klass());
  assert(oop_size(mirror()) == mk->instance_size(k), "should have been set");

  set_static_oop_field_count(mirror(), mk->compute_static_oop_field_count(mirror()));

  // It might also have a component mirror.  This mirror must already exist.
  if (k->is_array_klass()) {
    if (k->is_typeArray_klass()) {
      BasicType type = TypeArrayKlass::cast(k)->element_type();
      if (is_scratch) {
        comp_mirror = Handle(THREAD, HeapShared::scratch_java_mirror(type));
      } else {
        comp_mirror = Handle(THREAD, Universe::java_mirror(type));
      }
    } else {
      assert(k->is_objArray_klass(), "Must be");
      Klass* element_klass = ObjArrayKlass::cast(k)->element_klass();
      assert(element_klass != nullptr, "Must have an element klass");
      if (is_scratch) {
        comp_mirror = Handle(THREAD, HeapShared::scratch_java_mirror(element_klass));
      } else {
        comp_mirror = Handle(THREAD, element_klass->java_mirror());
      }
    }
    assert(comp_mirror() != nullptr, "must have a mirror");

    // Two-way link between the array klass and its component mirror:
    // (array_klass) k -> mirror -> component_mirror -> array_klass -> k
    set_component_mirror(mirror(), comp_mirror());
    // See below for ordering dependencies between field array_klass in component mirror
    // and java_mirror in this klass.
  } else {
    assert(k->is_instance_klass(), "Must be");

    initialize_mirror_fields(k, mirror, protection_domain, classData, THREAD);
    if (HAS_PENDING_EXCEPTION) {
      // If any of the fields throws an exception like OOM remove the klass field
      // from the mirror so GC doesn't follow it after the klass has been deallocated.
      // This mirror looks like a primitive type, which logically it is because it
      // it represents no class.
      set_klass(mirror(), nullptr);
      return;
    }
  }
}

void java_lang_Class::create_mirror(Klass* k, Handle class_loader,
                                    Handle module, Handle protection_domain,
                                    Handle classData, TRAPS) {
  assert(k != nullptr, "Use create_basic_type_mirror for primitive types");
  assert(k->java_mirror() == nullptr, "should only assign mirror once");

  // Class_klass has to be loaded because it is used to allocate
  // the mirror.
  if (vmClasses::Class_klass_loaded()) {
    Handle mirror;
    Handle comp_mirror;

    allocate_mirror(k, /*is_scratch=*/false, protection_domain, classData, mirror, comp_mirror, CHECK);

    // set the classLoader field in the java_lang_Class instance
    assert(class_loader() == k->class_loader(), "should be same");
    set_class_loader(mirror(), class_loader());

    // Setup indirection from klass->mirror
    // after any exceptions can happen during allocations.
    k->set_java_mirror(mirror);

    // Set the module field in the java_lang_Class instance.  This must be done
    // after the mirror is set.
    set_mirror_module_field(THREAD, k, mirror, module);

    if (comp_mirror() != nullptr) {
      // Set after k->java_mirror() is published, because compiled code running
      // concurrently doesn't expect a k to have a null java_mirror.
      release_set_array_klass(comp_mirror(), k);
    }
    if (CDSConfig::is_dumping_heap()) {
      if (CDSConfig::is_dumping_protection_domains()) {
        create_scratch_mirror(k, protection_domain, CHECK);
      } else {
        create_scratch_mirror(k, Handle() /* null protection_domain*/, CHECK);
      }
    }
  } else {
    assert(fixup_mirror_list() != nullptr, "fixup_mirror_list not initialized");
    fixup_mirror_list()->push(k);
  }
}

#if INCLUDE_CDS_JAVA_HEAP
// The "scratch mirror" stores the states of the mirror object that can be
// decided at dump time (such as the initial values of the static fields, the
// component mirror, etc). At runtime, more information is added to it by
// java_lang_Class::restore_archived_mirror().
//
// Essentially, /*dumptime*/create_scratch_mirror() + /*runtime*/restore_archived_mirror()
// produces the same result as /*runtime*/create_mirror().
//
// Note: we archive the "scratch mirror" instead of k->java_mirror(), because the
// latter may contain dumptime-specific information that cannot be archived
// (e.g., ClassLoaderData*, or static fields that are modified by Java code execution).
void java_lang_Class::create_scratch_mirror(Klass* k, Handle protection_domain, TRAPS) {
  if (k->class_loader() != nullptr &&
      k->class_loader() != SystemDictionary::java_platform_loader() &&
      k->class_loader() != SystemDictionary::java_system_loader()) {
    // We only archive the mirrors of classes loaded by the built-in loaders
    return;
  }

  Handle classData; // set to null. Will be reinitialized at runtime
  Handle mirror;
  Handle comp_mirror;
  allocate_mirror(k, /*is_scratch=*/true, protection_domain, classData, mirror, comp_mirror, CHECK);

  if (comp_mirror() != nullptr) {
    release_set_array_klass(comp_mirror(), k);
  }

  HeapShared::set_scratch_java_mirror(k, mirror());
}

// Returns true if the mirror is updated, false if no archived mirror
// data is present. After the archived mirror object is restored, the
// shared klass' _has_raw_archived_mirror flag is cleared.
bool java_lang_Class::restore_archived_mirror(Klass *k,
                                              Handle class_loader, Handle module,
                                              Handle protection_domain, TRAPS) {
  // Postpone restoring archived mirror until java.lang.Class is loaded. Please
  // see more details in vmClasses::resolve_all().
  if (!vmClasses::Class_klass_loaded()) {
    assert(fixup_mirror_list() != nullptr, "fixup_mirror_list not initialized");
    fixup_mirror_list()->push(k);
    return true;
  }

  oop m = k->archived_java_mirror();
  assert(m != nullptr, "must have stored non-null archived mirror");

  // Sanity: clear it now to prevent re-initialization if any of the following fails
  k->clear_archived_mirror_index();

  // mirror is archived, restore
  log_debug(cds, mirror)("Archived mirror is: " PTR_FORMAT, p2i(m));
  assert(as_Klass(m) == k, "must be");
  Handle mirror(THREAD, m);

  if (!k->is_array_klass()) {
    // - local static final fields with initial values were initialized at dump time

    // create the init_lock
    typeArrayOop r = oopFactory::new_typeArray(T_INT, 0, CHECK_(false));
    set_init_lock(mirror(), r);

    if (protection_domain.not_null()) {
      set_protection_domain(mirror(), protection_domain());
    }
  }

  assert(class_loader() == k->class_loader(), "should be same");
  if (class_loader.not_null()) {
    set_class_loader(mirror(), class_loader());
  }

  k->set_java_mirror(mirror);

  set_mirror_module_field(THREAD, k, mirror, module);

  if (log_is_enabled(Trace, cds, heap, mirror)) {
    ResourceMark rm(THREAD);
    log_trace(cds, heap, mirror)(
        "Restored %s archived mirror " PTR_FORMAT, k->external_name(), p2i(mirror()));
  }

  return true;
}
#endif // INCLUDE_CDS_JAVA_HEAP

void java_lang_Class::fixup_module_field(Klass* k, Handle module) {
  assert(_module_offset != 0, "must have been computed already");
  set_module(k->java_mirror(), module());
}

void java_lang_Class::set_oop_size(HeapWord* java_class, size_t size) {
  assert(_oop_size_offset != 0, "must be set");
  assert(size > 0, "Oop size must be greater than zero, not %zu", size);
  assert(size <= INT_MAX, "Lossy conversion: %zu", size);
  *(int*)(((char*)java_class) + _oop_size_offset) = (int)size;
}

int  java_lang_Class::static_oop_field_count(oop java_class) {
  assert(_static_oop_field_count_offset != 0, "must be set");
  return java_class->int_field(_static_oop_field_count_offset);
}

void java_lang_Class::set_static_oop_field_count(oop java_class, int size) {
  assert(_static_oop_field_count_offset != 0, "must be set");
  java_class->int_field_put(_static_oop_field_count_offset, size);
}

oop java_lang_Class::protection_domain(oop java_class) {
  assert(_protection_domain_offset != 0, "must be set");
  return java_class->obj_field(_protection_domain_offset);
}
void java_lang_Class::set_protection_domain(oop java_class, oop pd) {
  assert(_protection_domain_offset != 0, "must be set");
  java_class->obj_field_put(_protection_domain_offset, pd);
}

void java_lang_Class::set_component_mirror(oop java_class, oop comp_mirror) {
  assert(_component_mirror_offset != 0, "must be set");
    java_class->obj_field_put(_component_mirror_offset, comp_mirror);
  }
oop java_lang_Class::component_mirror(oop java_class) {
  assert(_component_mirror_offset != 0, "must be set");
  return java_class->obj_field(_component_mirror_offset);
}

oop java_lang_Class::init_lock(oop java_class) {
  assert(_init_lock_offset != 0, "must be set");
  return java_class->obj_field(_init_lock_offset);
}
void java_lang_Class::set_init_lock(oop java_class, oop init_lock) {
  assert(_init_lock_offset != 0, "must be set");
  java_class->obj_field_put(_init_lock_offset, init_lock);
}

objArrayOop java_lang_Class::signers(oop java_class) {
  assert(_signers_offset != 0, "must be set");
  return (objArrayOop)java_class->obj_field(_signers_offset);
}

oop java_lang_Class::class_data(oop java_class) {
  assert(_classData_offset != 0, "must be set");
  return java_class->obj_field(_classData_offset);
}
void java_lang_Class::set_class_data(oop java_class, oop class_data) {
  assert(_classData_offset != 0, "must be set");
  java_class->obj_field_put(_classData_offset, class_data);
}

oop java_lang_Class::reflection_data(oop java_class) {
  assert(_reflectionData_offset != 0, "must be set");
  return java_class->obj_field(_reflectionData_offset);
}

bool java_lang_Class::has_reflection_data(oop java_class) {
  return (java_lang_Class::reflection_data(java_class) != nullptr);
}

void java_lang_Class::set_reflection_data(oop java_class, oop reflection_data) {
  assert(_reflectionData_offset != 0, "must be set");
  java_class->obj_field_put(_reflectionData_offset, reflection_data);
}

void java_lang_Class::set_class_loader(oop java_class, oop loader) {
  assert(_class_loader_offset != 0, "offsets should have been initialized");
  java_class->obj_field_put(_class_loader_offset, loader);
}

oop java_lang_Class::class_loader(oop java_class) {
  assert(_class_loader_offset != 0, "must be set");
  return java_class->obj_field(_class_loader_offset);
}

oop java_lang_Class::module(oop java_class) {
  assert(_module_offset != 0, "must be set");
  return java_class->obj_field(_module_offset);
}

void java_lang_Class::set_module(oop java_class, oop module) {
  assert(_module_offset != 0, "must be set");
  java_class->obj_field_put(_module_offset, module);
}

oop java_lang_Class::name(Handle java_class, TRAPS) {
  assert(_name_offset != 0, "must be set");
  oop o = java_class->obj_field(_name_offset);
  if (o == nullptr) {
    o = StringTable::intern(as_external_name(java_class()), THREAD);
    java_class->obj_field_put(_name_offset, o);
  }
  return o;
}

oop java_lang_Class::source_file(oop java_class) {
  assert(_source_file_offset != 0, "must be set");
  return java_class->obj_field(_source_file_offset);
}

void java_lang_Class::set_source_file(oop java_class, oop source_file) {
  assert(_source_file_offset != 0, "must be set");
  java_class->obj_field_put(_source_file_offset, source_file);
}

oop java_lang_Class::create_basic_type_mirror(const char* basic_type_name, BasicType type, TRAPS) {
  // This should be improved by adding a field at the Java level or by
  // introducing a new VM klass (see comment in ClassFileParser)
  oop java_class = InstanceMirrorKlass::cast(vmClasses::Class_klass())->allocate_instance(nullptr, CHECK_NULL);
  if (type != T_VOID) {
    Klass* aklass = Universe::typeArrayKlass(type);
    assert(aklass != nullptr, "correct bootstrap");
    release_set_array_klass(java_class, aklass);
  }
#ifdef ASSERT
  InstanceMirrorKlass* mk = InstanceMirrorKlass::cast(vmClasses::Class_klass());
  assert(static_oop_field_count(java_class) == 0, "should have been zeroed by allocation");
#endif
  set_modifiers(java_class, JVM_ACC_ABSTRACT | JVM_ACC_FINAL | JVM_ACC_PUBLIC);
  return java_class;
}

void java_lang_Class::set_klass(oop java_class, Klass* klass) {
  assert(is_instance(java_class), "must be a Class object");
  java_class->metadata_field_put(_klass_offset, klass);
}


void java_lang_Class::print_signature(oop java_class, outputStream* st) {
  assert(is_instance(java_class), "must be a Class object");
  Symbol* name = nullptr;
  bool is_instance = false;
  if (is_primitive(java_class)) {
    name = vmSymbols::type_signature(primitive_type(java_class));
  } else {
    Klass* k = as_Klass(java_class);
    is_instance = k->is_instance_klass();
    name = k->name();
  }
  if (name == nullptr) {
    st->print("<null>");
    return;
  }
  if (is_instance)  st->print("L");
  st->write((char*) name->base(), (int) name->utf8_length());
  if (is_instance)  st->print(";");
}

Symbol* java_lang_Class::as_signature(oop java_class, bool intern_if_not_found) {
  assert(is_instance(java_class), "must be a Class object");
  Symbol* name;
  if (is_primitive(java_class)) {
    name = vmSymbols::type_signature(primitive_type(java_class));
    // Because this can create a new symbol, the caller has to decrement
    // the refcount, so make adjustment here and below for symbols returned
    // that are not created or incremented due to a successful lookup.
    name->increment_refcount();
  } else {
    Klass* k = as_Klass(java_class);
    if (!k->is_instance_klass()) {
      name = k->name();
      name->increment_refcount();
    } else {
      ResourceMark rm;
      const char* sigstr = k->signature_name();
      int         siglen = (int) strlen(sigstr);
      if (!intern_if_not_found) {
        name = SymbolTable::probe(sigstr, siglen);
      } else {
        name = SymbolTable::new_symbol(sigstr, siglen);
      }
    }
  }
  return name;
}

// Returns the Java name for this Java mirror (Resource allocated)
// See Klass::external_name().
// For primitive type Java mirrors, its type name is returned.
const char* java_lang_Class::as_external_name(oop java_class) {
  assert(is_instance(java_class), "must be a Class object");
  const char* name = nullptr;
  if (is_primitive(java_class)) {
    name = type2name(primitive_type(java_class));
  } else {
    name = as_Klass(java_class)->external_name();
  }
  if (name == nullptr) {
    name = "<null>";
  }
  return name;
}

Klass* java_lang_Class::array_klass_acquire(oop java_class) {
  Klass* k = ((Klass*)java_class->metadata_field_acquire(_array_klass_offset));
  assert(k == nullptr || (k->is_klass() && k->is_array_klass()), "should be array klass");
  return k;
}


void java_lang_Class::release_set_array_klass(oop java_class, Klass* klass) {
  assert(klass->is_klass() && klass->is_array_klass(), "should be array klass");
  java_class->release_metadata_field_put(_array_klass_offset, klass);
}


BasicType java_lang_Class::primitive_type(oop java_class) {
  assert(is_primitive(java_class), "just checking");
  Klass* ak = ((Klass*)java_class->metadata_field(_array_klass_offset));
  BasicType type = T_VOID;
  if (ak != nullptr) {
    // Note: create_basic_type_mirror above initializes ak to a non-null value.
    type = ArrayKlass::cast(ak)->element_type();
  } else {
    assert(java_class == Universe::void_mirror(), "only valid non-array primitive");
  }
#ifdef ASSERT
  if (CDSConfig::is_dumping_heap()) {
    oop mirror = Universe::java_mirror(type);
    oop scratch_mirror = HeapShared::scratch_java_mirror(type);
    assert(java_class == mirror || java_class == scratch_mirror, "must be consistent");
  } else {
    assert(Universe::java_mirror(type) == java_class, "must be consistent");
  }
#endif
  return type;
}

BasicType java_lang_Class::as_BasicType(oop java_class, Klass** reference_klass) {
  assert(is_instance(java_class), "must be a Class object");
  if (is_primitive(java_class)) {
    if (reference_klass != nullptr)
      (*reference_klass) = nullptr;
    return primitive_type(java_class);
  } else {
    if (reference_klass != nullptr)
      (*reference_klass) = as_Klass(java_class);
    return T_OBJECT;
  }
}


oop java_lang_Class::primitive_mirror(BasicType t) {
  oop mirror = Universe::java_mirror(t);
  assert(mirror != nullptr && mirror->is_a(vmClasses::Class_klass()), "must be a Class");
  assert(is_primitive(mirror), "must be primitive");
  return mirror;
}

#define CLASS_FIELDS_DO(macro) \
  macro(_classRedefinedCount_offset, k, "classRedefinedCount", int_signature,          false); \
  macro(_class_loader_offset,        k, "classLoader",         classloader_signature,  false); \
  macro(_component_mirror_offset,    k, "componentType",       class_signature,        false); \
  macro(_module_offset,              k, "module",              module_signature,       false); \
  macro(_name_offset,                k, "name",                string_signature,       false); \
  macro(_classData_offset,           k, "classData",           object_signature,       false); \
<<<<<<< HEAD
  macro(_reflectionData_offset,      k, "reflectionData",      class_ReflectionData_signature, false); \
  macro(_signers_offset,             k, "signers",             object_array_signature, false);
=======
  macro(_reflectionData_offset,      k, "reflectionData",      java_lang_ref_SoftReference_signature, false); \
  macro(_signers_offset,             k, "signers",             object_array_signature, false); \
  macro(_modifiers_offset,           k, vmSymbols::modifiers_name(), int_signature,    false); \
  macro(_protection_domain_offset,   k, "protectionDomain",    java_security_ProtectionDomain_signature,  false);
>>>>>>> 62d93f2a

void java_lang_Class::compute_offsets() {
  if (_offsets_computed) {
    return;
  }

  _offsets_computed = true;

  InstanceKlass* k = vmClasses::Class_klass();
  CLASS_FIELDS_DO(FIELD_COMPUTE_OFFSET);
  CLASS_INJECTED_FIELDS(INJECTED_FIELD_COMPUTE_OFFSET);
}

#if INCLUDE_CDS
void java_lang_Class::serialize_offsets(SerializeClosure* f) {
  f->do_bool(&_offsets_computed);

  CLASS_FIELDS_DO(FIELD_SERIALIZE_OFFSET);

  CLASS_INJECTED_FIELDS(INJECTED_FIELD_SERIALIZE_OFFSET);
}
#endif

int java_lang_Class::classRedefinedCount(oop the_class_mirror) {
  assert(_classRedefinedCount_offset != 0, "offsets should have been initialized");
  return the_class_mirror->int_field(_classRedefinedCount_offset);
}

void java_lang_Class::set_classRedefinedCount(oop the_class_mirror, int value) {
  assert(_classRedefinedCount_offset != 0, "offsets should have been initialized");
  the_class_mirror->int_field_put(_classRedefinedCount_offset, value);
}

int java_lang_Class::modifiers(oop the_class_mirror) {
  assert(_modifiers_offset != 0, "offsets should have been initialized");
  return the_class_mirror->int_field(_modifiers_offset);
}

void java_lang_Class::set_modifiers(oop the_class_mirror, int value) {
  assert(_modifiers_offset != 0, "offsets should have been initialized");
  the_class_mirror->int_field_put(_modifiers_offset, value);
}


// Note: JDK1.1 and before had a privateInfo_offset field which was used for the
//       platform thread structure, and a eetop offset which was used for thread
//       local storage (and unused by the HotSpot VM). In JDK1.2 the two structures
//       merged, so in the HotSpot VM we just use the eetop field for the thread
//       instead of the privateInfo_offset.
//
// Note: The stackSize field is only present starting in 1.4.

int java_lang_Thread_FieldHolder::_group_offset;
int java_lang_Thread_FieldHolder::_priority_offset;
int java_lang_Thread_FieldHolder::_stackSize_offset;
int java_lang_Thread_FieldHolder::_daemon_offset;
int java_lang_Thread_FieldHolder::_thread_status_offset;

#define THREAD_FIELD_HOLDER_FIELDS_DO(macro) \
  macro(_group_offset,         k, vmSymbols::group_name(),    threadgroup_signature, false); \
  macro(_priority_offset,      k, vmSymbols::priority_name(), int_signature,         false); \
  macro(_stackSize_offset,     k, "stackSize",                long_signature,        false); \
  macro(_daemon_offset,        k, vmSymbols::daemon_name(),   bool_signature,        false); \
  macro(_thread_status_offset, k, "threadStatus",             int_signature,         false)

void java_lang_Thread_FieldHolder::compute_offsets() {
  assert(_group_offset == 0, "offsets should be initialized only once");

  InstanceKlass* k = vmClasses::Thread_FieldHolder_klass();
  THREAD_FIELD_HOLDER_FIELDS_DO(FIELD_COMPUTE_OFFSET);
}

#if INCLUDE_CDS
void java_lang_Thread_FieldHolder::serialize_offsets(SerializeClosure* f) {
  THREAD_FIELD_HOLDER_FIELDS_DO(FIELD_SERIALIZE_OFFSET);
}
#endif

oop java_lang_Thread_FieldHolder::threadGroup(oop holder) {
  return holder->obj_field(_group_offset);
}

ThreadPriority java_lang_Thread_FieldHolder::priority(oop holder) {
  return (ThreadPriority)holder->int_field(_priority_offset);
}

void java_lang_Thread_FieldHolder::set_priority(oop holder, ThreadPriority priority) {
  holder->int_field_put(_priority_offset, priority);
}

jlong java_lang_Thread_FieldHolder::stackSize(oop holder) {
  return holder->long_field(_stackSize_offset);
}

bool java_lang_Thread_FieldHolder::is_daemon(oop holder) {
  return holder->bool_field(_daemon_offset) != 0;
}

void java_lang_Thread_FieldHolder::set_daemon(oop holder, bool val) {
  assert(val, "daemon status is never turned off");
  holder->bool_field_put(_daemon_offset, val);
}

void java_lang_Thread_FieldHolder::set_thread_status(oop holder, JavaThreadStatus status) {
  holder->int_field_put(_thread_status_offset, static_cast<int>(status));
}

JavaThreadStatus java_lang_Thread_FieldHolder::get_thread_status(oop holder) {
  return static_cast<JavaThreadStatus>(holder->int_field(_thread_status_offset));
}


int java_lang_Thread_Constants::_static_VTHREAD_GROUP_offset = 0;

#define THREAD_CONSTANTS_STATIC_FIELDS_DO(macro) \
  macro(_static_VTHREAD_GROUP_offset,             k, "VTHREAD_GROUP",             threadgroup_signature, true);

void java_lang_Thread_Constants::compute_offsets() {
  assert(_static_VTHREAD_GROUP_offset == 0, "offsets should be initialized only once");

  InstanceKlass* k = vmClasses::Thread_Constants_klass();
  THREAD_CONSTANTS_STATIC_FIELDS_DO(FIELD_COMPUTE_OFFSET);
}

#if INCLUDE_CDS
void java_lang_Thread_Constants::serialize_offsets(SerializeClosure* f) {
  THREAD_CONSTANTS_STATIC_FIELDS_DO(FIELD_SERIALIZE_OFFSET);
}
#endif

oop java_lang_Thread_Constants::get_VTHREAD_GROUP() {
  InstanceKlass* k = vmClasses::Thread_Constants_klass();
  oop base = k->static_field_base_raw();
  return base->obj_field(_static_VTHREAD_GROUP_offset);
}


int java_lang_Thread::_holder_offset;
int java_lang_Thread::_name_offset;
int java_lang_Thread::_contextClassLoader_offset;
int java_lang_Thread::_eetop_offset;
int java_lang_Thread::_jvmti_thread_state_offset;
int java_lang_Thread::_jvmti_VTMS_transition_disable_count_offset;
int java_lang_Thread::_jvmti_is_in_VTMS_transition_offset;
int java_lang_Thread::_interrupted_offset;
int java_lang_Thread::_interruptLock_offset;
int java_lang_Thread::_tid_offset;
int java_lang_Thread::_continuation_offset;
int java_lang_Thread::_park_blocker_offset;
int java_lang_Thread::_scopedValueBindings_offset;
JFR_ONLY(int java_lang_Thread::_jfr_epoch_offset;)

#define THREAD_FIELDS_DO(macro) \
  macro(_holder_offset,        k, "holder", thread_fieldholder_signature, false); \
  macro(_name_offset,          k, vmSymbols::name_name(), string_signature, false); \
  macro(_contextClassLoader_offset, k, "contextClassLoader", classloader_signature, false); \
  macro(_eetop_offset,         k, "eetop", long_signature, false); \
  macro(_interrupted_offset,   k, "interrupted", bool_signature, false); \
  macro(_interruptLock_offset, k, "interruptLock", object_signature, false); \
  macro(_tid_offset,           k, "tid", long_signature, false); \
  macro(_park_blocker_offset,  k, "parkBlocker", object_signature, false); \
  macro(_continuation_offset,  k, "cont", continuation_signature, false); \
  macro(_scopedValueBindings_offset, k, "scopedValueBindings", object_signature, false);

void java_lang_Thread::compute_offsets() {
  assert(_holder_offset == 0, "offsets should be initialized only once");

  InstanceKlass* k = vmClasses::Thread_klass();
  THREAD_FIELDS_DO(FIELD_COMPUTE_OFFSET);
  THREAD_INJECTED_FIELDS(INJECTED_FIELD_COMPUTE_OFFSET);
}

#if INCLUDE_CDS
void java_lang_Thread::serialize_offsets(SerializeClosure* f) {
  THREAD_FIELDS_DO(FIELD_SERIALIZE_OFFSET);
  THREAD_INJECTED_FIELDS(INJECTED_FIELD_SERIALIZE_OFFSET);
}
#endif

JavaThread* java_lang_Thread::thread(oop java_thread) {
  return reinterpret_cast<JavaThread*>(java_thread->address_field(_eetop_offset));
}

JavaThread* java_lang_Thread::thread_acquire(oop java_thread) {
  return reinterpret_cast<JavaThread*>(java_thread->address_field_acquire(_eetop_offset));
}

void java_lang_Thread::set_thread(oop java_thread, JavaThread* thread) {
  java_thread->address_field_put(_eetop_offset, (address)thread);
}

void java_lang_Thread::release_set_thread(oop java_thread, JavaThread* thread) {
  java_thread->release_address_field_put(_eetop_offset, (address)thread);
}

JvmtiThreadState* java_lang_Thread::jvmti_thread_state(oop java_thread) {
  return (JvmtiThreadState*)java_thread->address_field(_jvmti_thread_state_offset);
}

void java_lang_Thread::set_jvmti_thread_state(oop java_thread, JvmtiThreadState* state) {
  java_thread->address_field_put(_jvmti_thread_state_offset, (address)state);
}

int java_lang_Thread::VTMS_transition_disable_count(oop java_thread) {
  return java_thread->int_field(_jvmti_VTMS_transition_disable_count_offset);
}

void java_lang_Thread::inc_VTMS_transition_disable_count(oop java_thread) {
  assert(JvmtiVTMSTransition_lock->owned_by_self(), "Must be locked");
  int val = VTMS_transition_disable_count(java_thread);
  java_thread->int_field_put(_jvmti_VTMS_transition_disable_count_offset, val + 1);
}

void java_lang_Thread::dec_VTMS_transition_disable_count(oop java_thread) {
  assert(JvmtiVTMSTransition_lock->owned_by_self(), "Must be locked");
  int val = VTMS_transition_disable_count(java_thread);
  assert(val > 0, "VTMS_transition_disable_count should never be negative");
  java_thread->int_field_put(_jvmti_VTMS_transition_disable_count_offset, val - 1);
}

bool java_lang_Thread::is_in_VTMS_transition(oop java_thread) {
  return java_thread->bool_field_volatile(_jvmti_is_in_VTMS_transition_offset);
}

void java_lang_Thread::set_is_in_VTMS_transition(oop java_thread, bool val) {
  assert(is_in_VTMS_transition(java_thread) != val, "already %s transition", val ? "inside" : "outside");
  java_thread->bool_field_put_volatile(_jvmti_is_in_VTMS_transition_offset, val);
}

int java_lang_Thread::is_in_VTMS_transition_offset() {
  return _jvmti_is_in_VTMS_transition_offset;
}

void java_lang_Thread::clear_scopedValueBindings(oop java_thread) {
  assert(java_thread != nullptr, "need a java_lang_Thread pointer here");
  java_thread->obj_field_put(_scopedValueBindings_offset, nullptr);
}

oop java_lang_Thread::holder(oop java_thread) {
  // Note: may return null if the thread is still attaching
  return java_thread->obj_field(_holder_offset);
}
oop java_lang_Thread::interrupt_lock(oop java_thread) {
  return java_thread->obj_field(_interruptLock_offset);
}

bool java_lang_Thread::interrupted(oop java_thread) {
  // Make sure the caller can safely access oops.
  assert(Thread::current()->is_VM_thread() ||
         (JavaThread::current()->thread_state() != _thread_blocked &&
          JavaThread::current()->thread_state() != _thread_in_native),
         "Unsafe access to oop");
  return java_thread->bool_field_volatile(_interrupted_offset);
}

void java_lang_Thread::set_interrupted(oop java_thread, bool val) {
  // Make sure the caller can safely access oops.
  assert(Thread::current()->is_VM_thread() ||
         (JavaThread::current()->thread_state() != _thread_blocked &&
          JavaThread::current()->thread_state() != _thread_in_native),
         "Unsafe access to oop");
  java_thread->bool_field_put_volatile(_interrupted_offset, val);
}


oop java_lang_Thread::name(oop java_thread) {
  return java_thread->obj_field(_name_offset);
}


void java_lang_Thread::set_name(oop java_thread, oop name) {
  java_thread->obj_field_put(_name_offset, name);
}

// Convenience macros for setting and getting Thread fields that
// are actually stored in the FieldHolder object of the thread.
// The FieldHolder can be null whilst a thread is attaching via
// JNI, and when the main thread is attaching.

// The default value should be the default/zero initialized value
// of the field as it would be in java.lang.Thread.FieldHolder.
#define GET_FIELDHOLDER_FIELD(java_thread, field, default_val)  \
  {                                                             \
    oop holder = java_lang_Thread::holder(java_thread);         \
    if (holder != nullptr)                                      \
      return java_lang_Thread_FieldHolder::field(holder);       \
    else                                                        \
      return default_val;                                       \
  }

// We should never be trying to set a field of an attaching thread.
#define SET_FIELDHOLDER_FIELD(java_thread, field, value)        \
  {                                                             \
    oop holder = java_lang_Thread::holder(java_thread);         \
    assert(holder != nullptr, "Thread not fully initialized");  \
    java_lang_Thread_FieldHolder::set_##field(holder, value);   \
  }


ThreadPriority java_lang_Thread::priority(oop java_thread) {
  GET_FIELDHOLDER_FIELD(java_thread, priority, (ThreadPriority)0);
}


void java_lang_Thread::set_priority(oop java_thread, ThreadPriority priority) {
  SET_FIELDHOLDER_FIELD(java_thread, priority, priority)
}


oop java_lang_Thread::threadGroup(oop java_thread) {
  GET_FIELDHOLDER_FIELD(java_thread, threadGroup, nullptr);
}


bool java_lang_Thread::is_alive(oop java_thread) {
  JavaThread* thr = java_lang_Thread::thread(java_thread);
  return (thr != nullptr);
}


bool java_lang_Thread::is_daemon(oop java_thread) {
  GET_FIELDHOLDER_FIELD(java_thread, is_daemon, false);
}


void java_lang_Thread::set_daemon(oop java_thread) {
  SET_FIELDHOLDER_FIELD(java_thread, daemon, true);
}

oop java_lang_Thread::context_class_loader(oop java_thread) {
  return java_thread->obj_field(_contextClassLoader_offset);
}


jlong java_lang_Thread::stackSize(oop java_thread) {
  GET_FIELDHOLDER_FIELD(java_thread, stackSize, 0);
}

// Write the thread status value to threadStatus field in java.lang.Thread java class.
void java_lang_Thread::set_thread_status(oop java_thread, JavaThreadStatus status) {
  SET_FIELDHOLDER_FIELD(java_thread, thread_status, status);
}

// Read thread status value from threadStatus field in java.lang.Thread java class.
JavaThreadStatus java_lang_Thread::get_thread_status(oop java_thread) {
  // Make sure the caller is operating on behalf of the VM or is
  // running VM code (state == _thread_in_vm).
  assert(Threads_lock->owned_by_self() || Thread::current()->is_VM_thread() ||
         JavaThread::current()->thread_state() == _thread_in_vm,
         "Java Thread is not running in vm");
  GET_FIELDHOLDER_FIELD(java_thread, get_thread_status, JavaThreadStatus::NEW /* not initialized */);
}

ByteSize java_lang_Thread::thread_id_offset() {
  return in_ByteSize(_tid_offset);
}

oop java_lang_Thread::park_blocker(oop java_thread) {
  return java_thread->obj_field(_park_blocker_offset);
}

oop java_lang_Thread::async_get_stack_trace(oop java_thread, TRAPS) {
  ThreadsListHandle tlh(JavaThread::current());
  JavaThread* thread;
  bool is_virtual = java_lang_VirtualThread::is_instance(java_thread);
  if (is_virtual) {
    oop carrier_thread = java_lang_VirtualThread::carrier_thread(java_thread);
    if (carrier_thread == nullptr) {
      return nullptr;
    }
    thread = java_lang_Thread::thread(carrier_thread);
  } else {
    thread = java_lang_Thread::thread(java_thread);
  }
  if (thread == nullptr) {
    return nullptr;
  }

  class GetStackTraceClosure : public HandshakeClosure {
  public:
    const Handle _java_thread;
    int _depth;
    bool _retry_handshake;
    GrowableArray<Method*>* _methods;
    GrowableArray<int>*     _bcis;

    GetStackTraceClosure(Handle java_thread) :
        HandshakeClosure("GetStackTraceClosure"), _java_thread(java_thread), _depth(0), _retry_handshake(false),
        _methods(nullptr), _bcis(nullptr) {
    }
    ~GetStackTraceClosure() {
      delete _methods;
      delete _bcis;
    }

    bool read_reset_retry() {
      bool ret = _retry_handshake;
      // If we re-execute the handshake this method need to return false
      // when the handshake cannot be performed. (E.g. thread terminating)
      _retry_handshake = false;
      return ret;
    }

    void do_thread(Thread* th) {
      if (!Thread::current()->is_Java_thread()) {
        _retry_handshake = true;
        return;
      }

      JavaThread* thread = JavaThread::cast(th);

      if (!thread->has_last_Java_frame()) {
        return;
      }

      bool carrier = false;
      if (java_lang_VirtualThread::is_instance(_java_thread())) {
        // if (thread->vthread() != _java_thread()) // We might be inside a System.executeOnCarrierThread
        const ContinuationEntry* ce = thread->vthread_continuation();
        if (ce == nullptr || ce->cont_oop(thread) != java_lang_VirtualThread::continuation(_java_thread())) {
          return; // not mounted
        }
      } else {
        carrier = (thread->vthread_continuation() != nullptr);
      }

      const int max_depth = MaxJavaStackTraceDepth;
      const bool skip_hidden = !ShowHiddenFrames;

      // Pick minimum length that will cover most cases
      int init_length = 64;
      _methods = new (mtInternal) GrowableArray<Method*>(init_length, mtInternal);
      _bcis = new (mtInternal) GrowableArray<int>(init_length, mtInternal);

      int total_count = 0;
      for (vframeStream vfst(thread, false, false, carrier); // we don't process frames as we don't care about oops
           !vfst.at_end() && (max_depth == 0 || max_depth != total_count);
           vfst.next()) {

        if (skip_hidden && (vfst.method()->is_hidden() ||
                            vfst.method()->is_continuation_enter_intrinsic())) {
          continue;
        }

        _methods->push(vfst.method());
        _bcis->push(vfst.bci());
        total_count++;
      }

      _depth = total_count;
    }
  };

  // Handshake with target
  ResourceMark rm(THREAD);
  HandleMark   hm(THREAD);
  GetStackTraceClosure gstc(Handle(THREAD, java_thread));
  do {
   Handshake::execute(&gstc, &tlh, thread);
  } while (gstc.read_reset_retry());

  // Stop if no stack trace is found.
  if (gstc._depth == 0) {
    return nullptr;
  }

  // Convert to StackTraceElement array
  InstanceKlass* k = vmClasses::StackTraceElement_klass();
  assert(k != nullptr, "must be loaded in 1.4+");
  if (k->should_be_initialized()) {
    k->initialize(CHECK_NULL);
  }
  objArrayHandle trace = oopFactory::new_objArray_handle(k, gstc._depth, CHECK_NULL);

  for (int i = 0; i < gstc._depth; i++) {
    methodHandle method(THREAD, gstc._methods->at(i));
    oop element = java_lang_StackTraceElement::create(method,
                                                      gstc._bcis->at(i),
                                                      CHECK_NULL);
    trace->obj_at_put(i, element);
  }

  return trace();
}

const char* java_lang_Thread::thread_status_name(oop java_thread) {
  JavaThreadStatus status = get_thread_status(java_thread);
  switch (status) {
    case JavaThreadStatus::NEW                      : return "NEW";
    case JavaThreadStatus::RUNNABLE                 : return "RUNNABLE";
    case JavaThreadStatus::SLEEPING                 : return "TIMED_WAITING (sleeping)";
    case JavaThreadStatus::IN_OBJECT_WAIT           : return "WAITING (on object monitor)";
    case JavaThreadStatus::IN_OBJECT_WAIT_TIMED     : return "TIMED_WAITING (on object monitor)";
    case JavaThreadStatus::PARKED                   : return "WAITING (parking)";
    case JavaThreadStatus::PARKED_TIMED             : return "TIMED_WAITING (parking)";
    case JavaThreadStatus::BLOCKED_ON_MONITOR_ENTER : return "BLOCKED (on object monitor)";
    case JavaThreadStatus::TERMINATED               : return "TERMINATED";
    default                       : return "UNKNOWN";
  };
}
int java_lang_ThreadGroup::_parent_offset;
int java_lang_ThreadGroup::_name_offset;
int java_lang_ThreadGroup::_maxPriority_offset;
int java_lang_ThreadGroup::_daemon_offset;

oop  java_lang_ThreadGroup::parent(oop java_thread_group) {
  assert(oopDesc::is_oop(java_thread_group), "thread group must be oop");
  return java_thread_group->obj_field(_parent_offset);
}

// ("name as oop" accessor is not necessary)

const char* java_lang_ThreadGroup::name(oop java_thread_group) {
  oop name = java_thread_group->obj_field(_name_offset);
  // ThreadGroup.name can be null
  if (name != nullptr) {
    return java_lang_String::as_utf8_string(name);
  }
  return nullptr;
}

ThreadPriority java_lang_ThreadGroup::maxPriority(oop java_thread_group) {
  assert(oopDesc::is_oop(java_thread_group), "thread group must be oop");
  return (ThreadPriority) java_thread_group->int_field(_maxPriority_offset);
}

bool java_lang_ThreadGroup::is_daemon(oop java_thread_group) {
  assert(oopDesc::is_oop(java_thread_group), "thread group must be oop");
  return java_thread_group->bool_field(_daemon_offset) != 0;
}

#define THREADGROUP_FIELDS_DO(macro) \
  macro(_parent_offset,      k, vmSymbols::parent_name(),      threadgroup_signature,         false); \
  macro(_name_offset,        k, vmSymbols::name_name(),        string_signature,              false); \
  macro(_maxPriority_offset, k, vmSymbols::maxPriority_name(), int_signature,                 false); \
  macro(_daemon_offset,      k, vmSymbols::daemon_name(),      bool_signature,                false);

void java_lang_ThreadGroup::compute_offsets() {
  assert(_parent_offset == 0, "offsets should be initialized only once");

  InstanceKlass* k = vmClasses::ThreadGroup_klass();
  THREADGROUP_FIELDS_DO(FIELD_COMPUTE_OFFSET);
}

#if INCLUDE_CDS
void java_lang_ThreadGroup::serialize_offsets(SerializeClosure* f) {
  THREADGROUP_FIELDS_DO(FIELD_SERIALIZE_OFFSET);
}
#endif


// java_lang_VirtualThread

int java_lang_VirtualThread::static_vthread_scope_offset;
int java_lang_VirtualThread::_carrierThread_offset;
int java_lang_VirtualThread::_continuation_offset;
int java_lang_VirtualThread::_state_offset;
int java_lang_VirtualThread::_next_offset;
int java_lang_VirtualThread::_onWaitingList_offset;
int java_lang_VirtualThread::_notified_offset;
int java_lang_VirtualThread::_timeout_offset;
int java_lang_VirtualThread::_objectWaiter_offset;

#define VTHREAD_FIELDS_DO(macro) \
  macro(static_vthread_scope_offset,       k, "VTHREAD_SCOPE",      continuationscope_signature, true);  \
  macro(_carrierThread_offset,             k, "carrierThread",      thread_signature,            false); \
  macro(_continuation_offset,              k, "cont",               continuation_signature,      false); \
  macro(_state_offset,                     k, "state",              int_signature,               false); \
  macro(_next_offset,                      k, "next",               vthread_signature,           false); \
  macro(_onWaitingList_offset,             k, "onWaitingList",      bool_signature,              false); \
  macro(_notified_offset,                  k, "notified",           bool_signature,              false); \
  macro(_timeout_offset,                   k, "timeout",            long_signature,              false);


void java_lang_VirtualThread::compute_offsets() {
  InstanceKlass* k = vmClasses::VirtualThread_klass();
  VTHREAD_FIELDS_DO(FIELD_COMPUTE_OFFSET);
  VTHREAD_INJECTED_FIELDS(INJECTED_FIELD_COMPUTE_OFFSET);
}

bool java_lang_VirtualThread::is_instance(oop obj) {
  return obj != nullptr && is_subclass(obj->klass());
}

oop java_lang_VirtualThread::carrier_thread(oop vthread) {
  oop thread = vthread->obj_field(_carrierThread_offset);
  return thread;
}

oop java_lang_VirtualThread::continuation(oop vthread) {
  oop cont = vthread->obj_field(_continuation_offset);
  return cont;
}

int java_lang_VirtualThread::state(oop vthread) {
  return vthread->int_field_acquire(_state_offset);
}

void java_lang_VirtualThread::set_state(oop vthread, int state) {
  vthread->release_int_field_put(_state_offset, state);
}

int java_lang_VirtualThread::cmpxchg_state(oop vthread, int old_state, int new_state) {
  jint* addr = vthread->field_addr<jint>(_state_offset);
  int res = Atomic::cmpxchg(addr, old_state, new_state);
  return res;
}

oop java_lang_VirtualThread::next(oop vthread) {
  return vthread->obj_field(_next_offset);
}

void java_lang_VirtualThread::set_next(oop vthread, oop next_vthread) {
  vthread->obj_field_put(_next_offset, next_vthread);
}

// Add vthread to the waiting list if it's not already in it. Multiple threads
// could be trying to add vthread to the list at the same time, so we control
// access with a cmpxchg on onWaitingList. The winner adds vthread to the list.
// Method returns true if we added vthread to the list, false otherwise.
bool java_lang_VirtualThread::set_onWaitingList(oop vthread, OopHandle& list_head) {
  jboolean* addr = vthread->field_addr<jboolean>(_onWaitingList_offset);
  jboolean vthread_on_list = Atomic::load(addr);
  if (!vthread_on_list) {
    vthread_on_list = Atomic::cmpxchg(addr, (jboolean)JNI_FALSE, (jboolean)JNI_TRUE);
    if (!vthread_on_list) {
      for (;;) {
        oop head = list_head.resolve();
        java_lang_VirtualThread::set_next(vthread, head);
        if (list_head.cmpxchg(head, vthread) == head) return true;
      }
    }
  }
  return false; // already on waiting list
}

void java_lang_VirtualThread::set_notified(oop vthread, jboolean value) {
  vthread->bool_field_put_volatile(_notified_offset, value);
}

jlong java_lang_VirtualThread::timeout(oop vthread) {
  return vthread->long_field(_timeout_offset);
}

void java_lang_VirtualThread::set_timeout(oop vthread, jlong value) {
  vthread->long_field_put(_timeout_offset, value);
}

JavaThreadStatus java_lang_VirtualThread::map_state_to_thread_status(int state) {
  JavaThreadStatus status = JavaThreadStatus::NEW;
  switch (state & ~SUSPENDED) {
    case NEW:
      status = JavaThreadStatus::NEW;
      break;
    case STARTED:
    case RUNNING:
    case PARKING:
    case TIMED_PARKING:
    case UNPARKED:
    case YIELDING:
    case YIELDED:
    case UNBLOCKED:
    case WAITING:
    case TIMED_WAITING:
      status = JavaThreadStatus::RUNNABLE;
      break;
    case PARKED:
    case PINNED:
      status = JavaThreadStatus::PARKED;
      break;
    case TIMED_PARKED:
    case TIMED_PINNED:
      status = JavaThreadStatus::PARKED_TIMED;
      break;
    case BLOCKING:
    case BLOCKED:
      status = JavaThreadStatus::BLOCKED_ON_MONITOR_ENTER;
      break;
    case WAIT:
      status = JavaThreadStatus::IN_OBJECT_WAIT;
      break;
    case TIMED_WAIT:
      status = JavaThreadStatus::IN_OBJECT_WAIT_TIMED;
      break;
    case TERMINATED:
      status = JavaThreadStatus::TERMINATED;
      break;
    default:
      ShouldNotReachHere();
  }
  return status;
}

ObjectMonitor* java_lang_VirtualThread::current_pending_monitor(oop vthread) {
  ObjectWaiter* waiter = objectWaiter(vthread);
  if (waiter != nullptr && waiter->at_monitorenter()) {
    return waiter->monitor();
  }
  return nullptr;
}

ObjectMonitor* java_lang_VirtualThread::current_waiting_monitor(oop vthread) {
  ObjectWaiter* waiter = objectWaiter(vthread);
  if (waiter != nullptr && waiter->is_wait()) {
    return waiter->monitor();
  }
  return nullptr;
}

bool java_lang_VirtualThread::is_preempted(oop vthread) {
  oop continuation = java_lang_VirtualThread::continuation(vthread);
  assert(continuation != nullptr, "vthread with no continuation");
  stackChunkOop chunk = jdk_internal_vm_Continuation::tail(continuation);
  return chunk != nullptr && chunk->preempted();
}

#if INCLUDE_CDS
void java_lang_VirtualThread::serialize_offsets(SerializeClosure* f) {
   VTHREAD_FIELDS_DO(FIELD_SERIALIZE_OFFSET);
   VTHREAD_INJECTED_FIELDS(INJECTED_FIELD_SERIALIZE_OFFSET);
}
#endif

// java_lang_Throwable

int java_lang_Throwable::_backtrace_offset;
int java_lang_Throwable::_detailMessage_offset;
int java_lang_Throwable::_stackTrace_offset;
int java_lang_Throwable::_depth_offset;
int java_lang_Throwable::_cause_offset;
int java_lang_Throwable::_static_unassigned_stacktrace_offset;

#define THROWABLE_FIELDS_DO(macro) \
  macro(_backtrace_offset,     k, "backtrace",     object_signature,                  false); \
  macro(_detailMessage_offset, k, "detailMessage", string_signature,                  false); \
  macro(_stackTrace_offset,    k, "stackTrace",    java_lang_StackTraceElement_array, false); \
  macro(_depth_offset,         k, "depth",         int_signature,                     false); \
  macro(_cause_offset,         k, "cause",         throwable_signature,               false); \
  macro(_static_unassigned_stacktrace_offset, k, "UNASSIGNED_STACK", java_lang_StackTraceElement_array, true)

void java_lang_Throwable::compute_offsets() {
  InstanceKlass* k = vmClasses::Throwable_klass();
  THROWABLE_FIELDS_DO(FIELD_COMPUTE_OFFSET);
}

#if INCLUDE_CDS
void java_lang_Throwable::serialize_offsets(SerializeClosure* f) {
  THROWABLE_FIELDS_DO(FIELD_SERIALIZE_OFFSET);
}
#endif

oop java_lang_Throwable::unassigned_stacktrace() {
  InstanceKlass* ik = vmClasses::Throwable_klass();
  oop base = ik->static_field_base_raw();
  return base->obj_field(_static_unassigned_stacktrace_offset);
}

oop java_lang_Throwable::backtrace(oop throwable) {
  return throwable->obj_field_acquire(_backtrace_offset);
}


void java_lang_Throwable::set_backtrace(oop throwable, oop value) {
  throwable->release_obj_field_put(_backtrace_offset, value);
}

int java_lang_Throwable::depth(oop throwable) {
  return throwable->int_field(_depth_offset);
}

void java_lang_Throwable::set_depth(oop throwable, int value) {
  throwable->int_field_put(_depth_offset, value);
}

oop java_lang_Throwable::message(oop throwable) {
  return throwable->obj_field(_detailMessage_offset);
}

const char* java_lang_Throwable::message_as_utf8(oop throwable) {
  oop msg = java_lang_Throwable::message(throwable);
  const char* msg_utf8 = nullptr;
  if (msg != nullptr) {
    msg_utf8 = java_lang_String::as_utf8_string(msg);
  }
  return msg_utf8;
}

oop java_lang_Throwable::cause(oop throwable) {
  return throwable->obj_field(_cause_offset);
}

void java_lang_Throwable::set_message(oop throwable, oop value) {
  throwable->obj_field_put(_detailMessage_offset, value);
}


void java_lang_Throwable::set_stacktrace(oop throwable, oop st_element_array) {
  throwable->obj_field_put(_stackTrace_offset, st_element_array);
}

void java_lang_Throwable::clear_stacktrace(oop throwable) {
  set_stacktrace(throwable, nullptr);
}

oop java_lang_Throwable::create_exception_instance(Symbol* class_name, TRAPS) {
  Klass* k = SystemDictionary::resolve_or_fail(class_name, true, CHECK_NULL);
  return InstanceKlass::cast(k)->allocate_instance(CHECK_NULL);
}

void java_lang_Throwable::print(oop throwable, outputStream* st) {
  ResourceMark rm;
  Klass* k = throwable->klass();
  assert(k != nullptr, "just checking");
  st->print("%s", k->external_name());
  oop msg = message(throwable);
  if (msg != nullptr) {
    st->print(": %s", java_lang_String::as_utf8_string(msg));
  }
}

// After this many redefines, the stack trace is unreliable.
const int MAX_VERSION = USHRT_MAX;

static inline bool version_matches(Method* method, int version) {
  assert(version < MAX_VERSION, "version is too big");
  return method != nullptr && (method->constants()->version() == version);
}

// This class provides a simple wrapper over the internal structure of
// exception backtrace to insulate users of the backtrace from needing
// to know what it looks like.
// The code of this class is not GC safe. Allocations can only happen
// in expand().
class BacktraceBuilder: public StackObj {
 friend class BacktraceIterator;
 private:
  Handle          _backtrace;
  objArrayOop     _head;
  typeArrayOop    _methods;
  typeArrayOop    _bcis;
  objArrayOop     _mirrors;
  typeArrayOop    _names; // Needed to insulate method name against redefinition.
  // True if the top frame of the backtrace is omitted because it shall be hidden.
  bool            _has_hidden_top_frame;
  int             _index;
  NoSafepointVerifier _nsv;

  enum {
    trace_methods_offset = java_lang_Throwable::trace_methods_offset,
    trace_bcis_offset    = java_lang_Throwable::trace_bcis_offset,
    trace_mirrors_offset = java_lang_Throwable::trace_mirrors_offset,
    trace_names_offset   = java_lang_Throwable::trace_names_offset,
    trace_conts_offset   = java_lang_Throwable::trace_conts_offset,
    trace_next_offset    = java_lang_Throwable::trace_next_offset,
    trace_hidden_offset  = java_lang_Throwable::trace_hidden_offset,
    trace_size           = java_lang_Throwable::trace_size,
    trace_chunk_size     = java_lang_Throwable::trace_chunk_size
  };

  // get info out of chunks
  static typeArrayOop get_methods(objArrayHandle chunk) {
    typeArrayOop methods = typeArrayOop(chunk->obj_at(trace_methods_offset));
    assert(methods != nullptr, "method array should be initialized in backtrace");
    return methods;
  }
  static typeArrayOop get_bcis(objArrayHandle chunk) {
    typeArrayOop bcis = typeArrayOop(chunk->obj_at(trace_bcis_offset));
    assert(bcis != nullptr, "bci array should be initialized in backtrace");
    return bcis;
  }
  static objArrayOop get_mirrors(objArrayHandle chunk) {
    objArrayOop mirrors = objArrayOop(chunk->obj_at(trace_mirrors_offset));
    assert(mirrors != nullptr, "mirror array should be initialized in backtrace");
    return mirrors;
  }
  static typeArrayOop get_names(objArrayHandle chunk) {
    typeArrayOop names = typeArrayOop(chunk->obj_at(trace_names_offset));
    assert(names != nullptr, "names array should be initialized in backtrace");
    return names;
  }
  static bool has_hidden_top_frame(objArrayHandle chunk) {
    oop hidden = chunk->obj_at(trace_hidden_offset);
    return hidden != nullptr;
  }

 public:

  // constructor for new backtrace
  BacktraceBuilder(TRAPS): _head(nullptr), _methods(nullptr), _bcis(nullptr), _mirrors(nullptr), _names(nullptr), _has_hidden_top_frame(false) {
    expand(CHECK);
    _backtrace = Handle(THREAD, _head);
    _index = 0;
  }

  BacktraceBuilder(Thread* thread, objArrayHandle backtrace) {
    _methods = get_methods(backtrace);
    _bcis = get_bcis(backtrace);
    _mirrors = get_mirrors(backtrace);
    _names = get_names(backtrace);
    _has_hidden_top_frame = has_hidden_top_frame(backtrace);
    assert(_methods->length() == _bcis->length() &&
           _methods->length() == _mirrors->length() &&
           _mirrors->length() == _names->length(),
           "method and source information arrays should match");

    // head is the preallocated backtrace
    _head = backtrace();
    _backtrace = Handle(thread, _head);
    _index = 0;
  }

  void expand(TRAPS) {
    objArrayHandle old_head(THREAD, _head);
    PauseNoSafepointVerifier pnsv(&_nsv);

    objArrayOop head = oopFactory::new_objectArray(trace_size, CHECK);
    objArrayHandle new_head(THREAD, head);

    typeArrayOop methods = oopFactory::new_shortArray(trace_chunk_size, CHECK);
    typeArrayHandle new_methods(THREAD, methods);

    typeArrayOop bcis = oopFactory::new_intArray(trace_chunk_size, CHECK);
    typeArrayHandle new_bcis(THREAD, bcis);

    objArrayOop mirrors = oopFactory::new_objectArray(trace_chunk_size, CHECK);
    objArrayHandle new_mirrors(THREAD, mirrors);

    typeArrayOop names = oopFactory::new_symbolArray(trace_chunk_size, CHECK);
    typeArrayHandle new_names(THREAD, names);

    if (!old_head.is_null()) {
      old_head->obj_at_put(trace_next_offset, new_head());
    }
    new_head->obj_at_put(trace_methods_offset, new_methods());
    new_head->obj_at_put(trace_bcis_offset, new_bcis());
    new_head->obj_at_put(trace_mirrors_offset, new_mirrors());
    new_head->obj_at_put(trace_names_offset, new_names());
    new_head->obj_at_put(trace_hidden_offset, nullptr);

    _head    = new_head();
    _methods = new_methods();
    _bcis = new_bcis();
    _mirrors = new_mirrors();
    _names  = new_names();
    _index = 0;
  }

  oop backtrace() {
    return _backtrace();
  }

  inline void push(Method* method, int bci, TRAPS) {
    // Smear the -1 bci to 0 since the array only holds unsigned
    // shorts.  The later line number lookup would just smear the -1
    // to a 0 even if it could be recorded.
    if (bci == SynchronizationEntryBCI) bci = 0;

    if (_index >= trace_chunk_size) {
      methodHandle mhandle(THREAD, method);
      expand(CHECK);
      method = mhandle();
    }

    _methods->ushort_at_put(_index, method->orig_method_idnum());
    _bcis->int_at_put(_index, Backtrace::merge_bci_and_version(bci, method->constants()->version()));

    // Note:this doesn't leak symbols because the mirror in the backtrace keeps the
    // klass owning the symbols alive so their refcounts aren't decremented.
    Symbol* name = method->name();
    _names->symbol_at_put(_index, name);

    // We need to save the mirrors in the backtrace to keep the class
    // from being unloaded while we still have this stack trace.
    assert(method->method_holder()->java_mirror() != nullptr, "never push null for mirror");
    _mirrors->obj_at_put(_index, method->method_holder()->java_mirror());

    _index++;
  }

  void set_has_hidden_top_frame() {
    if (!_has_hidden_top_frame) {
      // It would be nice to add java/lang/Boolean::TRUE here
      // to indicate that this backtrace has a hidden top frame.
      // But this code is used before TRUE is allocated.
      // Therefore let's just use an arbitrary legal oop
      // available right here. _methods is a short[].
      assert(_methods != nullptr, "we need a legal oop");
      _has_hidden_top_frame = true;
      _head->obj_at_put(trace_hidden_offset, _methods);
    }
  }
};

struct BacktraceElement : public StackObj {
  int _method_id;
  int _bci;
  int _version;
  Symbol* _name;
  Handle _mirror;
  BacktraceElement(Handle mirror, int mid, int version, int bci, Symbol* name) :
                   _method_id(mid), _bci(bci), _version(version), _name(name), _mirror(mirror) {}
};

class BacktraceIterator : public StackObj {
  int _index;
  objArrayHandle  _result;
  objArrayHandle  _mirrors;
  typeArrayHandle _methods;
  typeArrayHandle _bcis;
  typeArrayHandle _names;

  void init(objArrayHandle result, Thread* thread) {
    // Get method id, bci, version and mirror from chunk
    _result = result;
    if (_result.not_null()) {
      _methods = typeArrayHandle(thread, BacktraceBuilder::get_methods(_result));
      _bcis = typeArrayHandle(thread, BacktraceBuilder::get_bcis(_result));
      _mirrors = objArrayHandle(thread, BacktraceBuilder::get_mirrors(_result));
      _names = typeArrayHandle(thread, BacktraceBuilder::get_names(_result));
      _index = 0;
    }
  }
 public:
  BacktraceIterator(objArrayHandle result, Thread* thread) {
    init(result, thread);
    assert(_methods.is_null() || _methods->length() == java_lang_Throwable::trace_chunk_size, "lengths don't match");
  }

  BacktraceElement next(Thread* thread) {
    BacktraceElement e (Handle(thread, _mirrors->obj_at(_index)),
                        _methods->ushort_at(_index),
                        Backtrace::version_at(_bcis->int_at(_index)),
                        Backtrace::bci_at(_bcis->int_at(_index)),
                        _names->symbol_at(_index));
    _index++;

    if (_index >= java_lang_Throwable::trace_chunk_size) {
      int next_offset = java_lang_Throwable::trace_next_offset;
      // Get next chunk
      objArrayHandle result (thread, objArrayOop(_result->obj_at(next_offset)));
      init(result, thread);
    }
    return e;
  }

  bool repeat() {
    return _result.not_null() && _mirrors->obj_at(_index) != nullptr;
  }
};


// Print stack trace element to resource allocated buffer
static void print_stack_element_to_stream(outputStream* st, Handle mirror, int method_id,
                                          int version, int bci, Symbol* name) {
  ResourceMark rm;

  // Get strings and string lengths
  InstanceKlass* holder = InstanceKlass::cast(java_lang_Class::as_Klass(mirror()));
  const char* klass_name  = holder->external_name();
  int buf_len = (int)strlen(klass_name);

  char* method_name = name->as_C_string();
  buf_len += (int)strlen(method_name);

  char* source_file_name = nullptr;
  Symbol* source = Backtrace::get_source_file_name(holder, version);
  if (source != nullptr) {
    source_file_name = source->as_C_string();
    buf_len += (int)strlen(source_file_name);
  }

  char *module_name = nullptr, *module_version = nullptr;
  ModuleEntry* module = holder->module();
  if (module->is_named()) {
    module_name = module->name()->as_C_string();
    buf_len += (int)strlen(module_name);
    if (module->version() != nullptr) {
      module_version = module->version()->as_C_string();
      buf_len += (int)strlen(module_version);
    }
  }

  // Allocate temporary buffer with extra space for formatting and line number
  const size_t buf_size = buf_len + 64;
  char* buf = NEW_RESOURCE_ARRAY(char, buf_size);

  // Print stack trace line in buffer
  size_t buf_off = os::snprintf_checked(buf, buf_size, "\tat %s.%s(", klass_name, method_name);

  // Print module information
  if (module_name != nullptr) {
    if (module_version != nullptr) {
      buf_off += os::snprintf_checked(buf + buf_off, buf_size - buf_off, "%s@%s/", module_name, module_version);
    } else {
      buf_off += os::snprintf_checked(buf + buf_off, buf_size - buf_off, "%s/", module_name);
    }
  }

  // The method can be null if the requested class version is gone
  Method* method = holder->method_with_orig_idnum(method_id, version);
  if (!version_matches(method, version)) {
    strcat(buf, "Redefined)");
  } else {
    int line_number = Backtrace::get_line_number(method, bci);
    if (line_number == -2) {
      strcat(buf, "Native Method)");
    } else {
      if (source_file_name != nullptr && (line_number != -1)) {
        // Sourcename and linenumber
        buf_off += os::snprintf_checked(buf + buf_off, buf_size - buf_off, "%s:%d)", source_file_name, line_number);
      } else if (source_file_name != nullptr) {
        // Just sourcename
        buf_off += os::snprintf_checked(buf + buf_off, buf_size - buf_off, "%s)", source_file_name);
      } else {
        // Neither sourcename nor linenumber
        buf_off += os::snprintf_checked(buf + buf_off, buf_size - buf_off, "Unknown Source)");
      }
      nmethod* nm = method->code();
      if (WizardMode && nm != nullptr) {
        os::snprintf_checked(buf + buf_off, buf_size - buf_off, "(nmethod " INTPTR_FORMAT ")", (intptr_t)nm);
      }
    }
  }

  st->print_cr("%s", buf);
}

void java_lang_Throwable::print_stack_element(outputStream *st, Method* method, int bci) {
  Handle mirror (Thread::current(),  method->method_holder()->java_mirror());
  int method_id = method->orig_method_idnum();
  int version = method->constants()->version();
  print_stack_element_to_stream(st, mirror, method_id, version, bci, method->name());
}

/**
 * Print the throwable message and its stack trace plus all causes by walking the
 * cause chain.  The output looks the same as of Throwable.printStackTrace().
 */
void java_lang_Throwable::print_stack_trace(Handle throwable, outputStream* st) {
  // First, print the message.
  print(throwable(), st);
  st->cr();

  // Now print the stack trace.
  JavaThread* THREAD = JavaThread::current(); // For exception macros.
  while (throwable.not_null()) {
    objArrayHandle result (THREAD, objArrayOop(backtrace(throwable())));
    if (result.is_null()) {
      st->print_raw_cr("\t<<no stack trace available>>");
      return;
    }
    BacktraceIterator iter(result, THREAD);

    while (iter.repeat()) {
      BacktraceElement bte = iter.next(THREAD);
      print_stack_element_to_stream(st, bte._mirror, bte._method_id, bte._version, bte._bci, bte._name);
    }
    if (THREAD->can_call_java()) {
      // Call getCause() which doesn't necessarily return the _cause field.
      ExceptionMark em(THREAD);
      JavaValue cause(T_OBJECT);
      JavaCalls::call_virtual(&cause,
                              throwable,
                              throwable->klass(),
                              vmSymbols::getCause_name(),
                              vmSymbols::void_throwable_signature(),
                              THREAD);
      // Ignore any exceptions. we are in the middle of exception handling. Same as classic VM.
      if (HAS_PENDING_EXCEPTION) {
        CLEAR_PENDING_EXCEPTION;
        throwable = Handle();
      } else {
        throwable = Handle(THREAD, cause.get_oop());
        if (throwable.not_null()) {
          st->print("Caused by: ");
          print(throwable(), st);
          st->cr();
        }
      }
    } else {
      st->print_raw_cr("<<cannot call Java to get cause>>");
      return;
    }
  }
}

/**
 * Print the throwable stack trace by calling the Java method java.lang.Throwable.printStackTrace().
 */
void java_lang_Throwable::java_printStackTrace(Handle throwable, TRAPS) {
  assert(throwable->is_a(vmClasses::Throwable_klass()), "Throwable instance expected");
  JavaValue result(T_VOID);
  JavaCalls::call_virtual(&result,
                          throwable,
                          vmClasses::Throwable_klass(),
                          vmSymbols::printStackTrace_name(),
                          vmSymbols::void_method_signature(),
                          THREAD);
}

void java_lang_Throwable::fill_in_stack_trace(Handle throwable, const methodHandle& method, TRAPS) {
  if (!StackTraceInThrowable) return;
  ResourceMark rm(THREAD);

  // Start out by clearing the backtrace for this object, in case the VM
  // runs out of memory while allocating the stack trace
  set_backtrace(throwable(), nullptr);
  // Clear lazily constructed Java level stacktrace if refilling occurs
  // This is unnecessary in 1.7+ but harmless
  clear_stacktrace(throwable());

  int max_depth = MaxJavaStackTraceDepth;
  JavaThread* thread = THREAD;

  BacktraceBuilder bt(CHECK);

  // If there is no Java frame just return the method that was being called
  // with bci 0
  if (!thread->has_last_Java_frame()) {
    if (max_depth >= 1 && method() != nullptr) {
      bt.push(method(), 0, CHECK);
      log_info(stacktrace)("%s, %d", throwable->klass()->external_name(), 1);
      set_depth(throwable(), 1);
      set_backtrace(throwable(), bt.backtrace());
    }
    return;
  }

  // Instead of using vframe directly, this version of fill_in_stack_trace
  // basically handles everything by hand. This significantly improved the
  // speed of this method call up to 28.5% on Solaris sparc. 27.1% on Windows.
  // See bug 6333838 for  more details.
  // The "ASSERT" here is to verify this method generates the exactly same stack
  // trace as utilizing vframe.
#ifdef ASSERT
  vframeStream st(thread, false /* stop_at_java_call_stub */, false /* process_frames */);
#endif
  int total_count = 0;
  RegisterMap map(thread,
                  RegisterMap::UpdateMap::skip,
                  RegisterMap::ProcessFrames::skip,
                  RegisterMap::WalkContinuation::include);
  int decode_offset = 0;
  nmethod* nm = nullptr;
  bool skip_fillInStackTrace_check = false;
  bool skip_throwableInit_check = false;
  bool skip_hidden = !ShowHiddenFrames;
  bool show_carrier = ShowCarrierFrames;
  ContinuationEntry* cont_entry = thread->last_continuation();
  for (frame fr = thread->last_frame(); max_depth == 0 || max_depth != total_count;) {
    Method* method = nullptr;
    int bci = 0;

    // Compiled java method case.
    if (decode_offset != 0) {
      DebugInfoReadStream stream(nm, decode_offset);
      decode_offset = stream.read_int();
      method = (Method*)nm->metadata_at(stream.read_int());
      bci = stream.read_bci();
    } else {
      if (fr.is_first_frame()) break;

      if (Continuation::is_continuation_enterSpecial(fr)) {
        assert(cont_entry == Continuation::get_continuation_entry_for_entry_frame(thread, fr), "");
        if (!show_carrier && cont_entry->is_virtual_thread()) {
          break;
        }
        cont_entry = cont_entry->parent();
      }

      address pc = fr.pc();
      if (fr.is_interpreted_frame()) {
        address bcp;
        if (!map.in_cont()) {
          bcp = fr.interpreter_frame_bcp();
          method = fr.interpreter_frame_method();
        } else {
          bcp = map.stack_chunk()->interpreter_frame_bcp(fr);
          method = map.stack_chunk()->interpreter_frame_method(fr);
        }
        bci =  method->bci_from(bcp);
        fr = fr.sender(&map);
      } else {
        CodeBlob* cb = fr.cb();
        // HMMM QQQ might be nice to have frame return nm as null if cb is non-null
        // but non nmethod
        fr = fr.sender(&map);
        if (cb == nullptr || !cb->is_nmethod()) {
          continue;
        }
        nm = cb->as_nmethod();
        assert(nm->method() != nullptr, "must be");
        if (nm->method()->is_native()) {
          method = nm->method();
          bci = 0;
        } else {
          PcDesc* pd = nm->pc_desc_at(pc);
          decode_offset = pd->scope_decode_offset();
          // if decode_offset is not equal to 0, it will execute the
          // "compiled java method case" at the beginning of the loop.
          continue;
        }
      }
    }
#ifdef ASSERT
    if (!st.at_end()) { // TODO LOOM remove once we show only vthread trace
      assert(st.method() == method && st.bci() == bci, "Wrong stack trace");
      st.next();
    }
#endif

    // the format of the stacktrace will be:
    // - 1 or more fillInStackTrace frames for the exception class (skipped)
    // - 0 or more <init> methods for the exception class (skipped)
    // - rest of the stack

    if (!skip_fillInStackTrace_check) {
      if (method->name() == vmSymbols::fillInStackTrace_name() &&
          throwable->is_a(method->method_holder())) {
        continue;
      }
      else {
        skip_fillInStackTrace_check = true; // gone past them all
      }
    }
    if (!skip_throwableInit_check) {
      assert(skip_fillInStackTrace_check, "logic error in backtrace filtering");

      // skip <init> methods of the exception class and superclasses
      // This is similar to classic VM.
      if (method->name() == vmSymbols::object_initializer_name() &&
          throwable->is_a(method->method_holder())) {
        continue;
      } else {
        // there are none or we've seen them all - either way stop checking
        skip_throwableInit_check = true;
      }
    }
    if (method->is_hidden() || method->is_continuation_enter_intrinsic()) {
      if (skip_hidden) {
        if (total_count == 0) {
          // The top frame will be hidden from the stack trace.
          bt.set_has_hidden_top_frame();
        }
        continue;
      }
    }

    bt.push(method, bci, CHECK);
    total_count++;
  }

  log_info(stacktrace)("%s, %d", throwable->klass()->external_name(), total_count);

  // Put completed stack trace into throwable object
  set_backtrace(throwable(), bt.backtrace());
  set_depth(throwable(), total_count);
}

void java_lang_Throwable::fill_in_stack_trace(Handle throwable, const methodHandle& method) {
  // No-op if stack trace is disabled
  if (!StackTraceInThrowable) {
    return;
  }

  // Disable stack traces for some preallocated out of memory errors
  if (!Universe::should_fill_in_stack_trace(throwable)) {
    return;
  }

  JavaThread* THREAD = JavaThread::current(); // For exception macros.
  PreserveExceptionMark pm(THREAD);

  fill_in_stack_trace(throwable, method, THREAD);
  // Ignore exceptions thrown during stack trace filling (OOM) and reinstall the
  // original exception via the PreserveExceptionMark destructor.
  CLEAR_PENDING_EXCEPTION;
}

void java_lang_Throwable::allocate_backtrace(Handle throwable, TRAPS) {
  // Allocate stack trace - backtrace is created but not filled in

  // No-op if stack trace is disabled
  if (!StackTraceInThrowable) return;
  BacktraceBuilder bt(CHECK);   // creates a backtrace
  set_backtrace(throwable(), bt.backtrace());
}


void java_lang_Throwable::fill_in_stack_trace_of_preallocated_backtrace(Handle throwable) {
  // Fill in stack trace into preallocated backtrace (no GC)

  // No-op if stack trace is disabled
  if (!StackTraceInThrowable) return;

  assert(throwable->is_a(vmClasses::Throwable_klass()), "sanity check");

  JavaThread* THREAD = JavaThread::current(); // For exception macros.

  objArrayHandle backtrace (THREAD, (objArrayOop)java_lang_Throwable::backtrace(throwable()));
  assert(backtrace.not_null(), "backtrace should have been preallocated");

  ResourceMark rm(THREAD);
  vframeStream st(THREAD, false /* stop_at_java_call_stub */, false /* process_frames */);

  BacktraceBuilder bt(THREAD, backtrace);

  // Unlike fill_in_stack_trace we do not skip fillInStackTrace or throwable init
  // methods as preallocated errors aren't created by "java" code.

  // fill in as much stack trace as possible
  int chunk_count = 0;
  for (;!st.at_end(); st.next()) {
    bt.push(st.method(), st.bci(), CHECK);
    chunk_count++;

    // Bail-out for deep stacks
    if (chunk_count >= trace_chunk_size) break;
  }
  set_depth(throwable(), chunk_count);
  log_info(stacktrace)("%s, %d", throwable->klass()->external_name(), chunk_count);

  // We support the Throwable immutability protocol defined for Java 7.
  java_lang_Throwable::set_stacktrace(throwable(), java_lang_Throwable::unassigned_stacktrace());
  assert(java_lang_Throwable::unassigned_stacktrace() != nullptr, "not initialized");
}

void java_lang_Throwable::get_stack_trace_elements(int depth, Handle backtrace,
                                                   objArrayHandle stack_trace_array_h, TRAPS) {

  if (backtrace.is_null() || stack_trace_array_h.is_null()) {
    THROW(vmSymbols::java_lang_NullPointerException());
  }

  assert(stack_trace_array_h->is_objArray(), "Stack trace array should be an array of StackTraceElenent");

  if (stack_trace_array_h->length() != depth) {
    THROW(vmSymbols::java_lang_IndexOutOfBoundsException());
  }

  objArrayHandle result(THREAD, objArrayOop(backtrace()));
  BacktraceIterator iter(result, THREAD);

  int index = 0;
  while (iter.repeat()) {
    BacktraceElement bte = iter.next(THREAD);

    Handle stack_trace_element(THREAD, stack_trace_array_h->obj_at(index++));

    if (stack_trace_element.is_null()) {
      THROW(vmSymbols::java_lang_NullPointerException());
    }

    InstanceKlass* holder = InstanceKlass::cast(java_lang_Class::as_Klass(bte._mirror()));
    methodHandle method (THREAD, holder->method_with_orig_idnum(bte._method_id, bte._version));

    java_lang_StackTraceElement::fill_in(stack_trace_element, holder,
                                         method,
                                         bte._version,
                                         bte._bci,
                                         bte._name,
                                         CHECK);
  }
}

Handle java_lang_Throwable::create_initialization_error(JavaThread* current, Handle throwable) {
  // Creates an ExceptionInInitializerError to be recorded as the initialization error when class initialization
  // failed due to the passed in 'throwable'. We cannot save 'throwable' directly due to issues with keeping alive
  // all objects referenced via its stacktrace. So instead we save a new EIIE instance, with the same message and
  // symbolic stacktrace of 'throwable'.
  assert(throwable.not_null(), "shouldn't be");

  // Now create the message from the original exception and thread name.
  ResourceMark rm(current);
  const char *message = nullptr;
  oop detailed_message = java_lang_Throwable::message(throwable());
  if (detailed_message != nullptr) {
    message = java_lang_String::as_utf8_string(detailed_message);
  }
  stringStream st;
  st.print("Exception %s%s ", throwable()->klass()->name()->as_klass_external_name(),
             message == nullptr ? "" : ":");
  if (message == nullptr) {
    st.print("[in thread \"%s\"]", current->name());
  } else {
    st.print("%s [in thread \"%s\"]", message, current->name());
  }

  Symbol* exception_name = vmSymbols::java_lang_ExceptionInInitializerError();
  Handle init_error = Exceptions::new_exception(current, exception_name, st.as_string());
  // If new_exception returns a different exception while creating the exception,
  // abandon the attempt to save the initialization error and return null.
  if (init_error->klass()->name() != exception_name) {
    log_info(class, init)("Exception %s thrown while saving initialization exception",
                        init_error->klass()->external_name());
    return Handle();
  }

  // Call to java to fill in the stack trace and clear declaringClassObject to
  // not keep classes alive in the stack trace.
  // call this:  public StackTraceElement[] getStackTrace()
  JavaValue result(T_ARRAY);
  JavaCalls::call_virtual(&result, throwable,
                          vmClasses::Throwable_klass(),
                          vmSymbols::getStackTrace_name(),
                          vmSymbols::getStackTrace_signature(),
                          current);
  if (!current->has_pending_exception()){
    Handle stack_trace(current, result.get_oop());
    assert(stack_trace->is_objArray(), "Should be an array");
    java_lang_Throwable::set_stacktrace(init_error(), stack_trace());
    // Clear backtrace because the stacktrace should be used instead.
    set_backtrace(init_error(), nullptr);
  } else {
    log_info(class, init)("Exception thrown while getting stack trace for initialization exception %s",
                        init_error->klass()->external_name());
    current->clear_pending_exception();
  }

  return init_error;
}

bool java_lang_Throwable::get_top_method_and_bci(oop throwable, Method** method, int* bci) {
  JavaThread* current = JavaThread::current();
  objArrayHandle result(current, objArrayOop(backtrace(throwable)));
  BacktraceIterator iter(result, current);
  // No backtrace available.
  if (!iter.repeat()) return false;

  // If the exception happened in a frame that has been hidden, i.e.,
  // omitted from the back trace, we can not compute the message.
  oop hidden = ((objArrayOop)backtrace(throwable))->obj_at(trace_hidden_offset);
  if (hidden != nullptr) {
    return false;
  }

  // Get first backtrace element.
  BacktraceElement bte = iter.next(current);

  InstanceKlass* holder = InstanceKlass::cast(java_lang_Class::as_Klass(bte._mirror()));
  assert(holder != nullptr, "first element should be non-null");
  Method* m = holder->method_with_orig_idnum(bte._method_id, bte._version);

  // Original version is no longer available.
  if (m == nullptr || !version_matches(m, bte._version)) {
    return false;
  }

  *method = m;
  *bci = bte._bci;
  return true;
}

oop java_lang_StackTraceElement::create(const methodHandle& method, int bci, TRAPS) {
  // Allocate java.lang.StackTraceElement instance
  InstanceKlass* k = vmClasses::StackTraceElement_klass();
  assert(k != nullptr, "must be loaded in 1.4+");
  if (k->should_be_initialized()) {
    k->initialize(CHECK_NULL);
  }

  Handle element = k->allocate_instance_handle(CHECK_NULL);

  int version = method->constants()->version();
  fill_in(element, method->method_holder(), method, version, bci, method->name(), CHECK_NULL);
  return element();
}

void java_lang_StackTraceElement::fill_in(Handle element,
                                          InstanceKlass* holder, const methodHandle& method,
                                          int version, int bci, Symbol* name, TRAPS) {
  assert(element->is_a(vmClasses::StackTraceElement_klass()), "sanity check");

  ResourceMark rm(THREAD);
  HandleMark hm(THREAD);

  // Fill in class name
  Handle java_class(THREAD, holder->java_mirror());
  oop classname = java_lang_Class::name(java_class, CHECK);
  java_lang_StackTraceElement::set_declaringClass(element(), classname);
  java_lang_StackTraceElement::set_declaringClassObject(element(), java_class());

  oop loader = holder->class_loader();
  if (loader != nullptr) {
    oop loader_name = java_lang_ClassLoader::name(loader);
    if (loader_name != nullptr)
      java_lang_StackTraceElement::set_classLoaderName(element(), loader_name);
  }

  // Fill in method name
  oop methodname = StringTable::intern(name, CHECK);
  java_lang_StackTraceElement::set_methodName(element(), methodname);

  // Fill in module name and version
  ModuleEntry* module = holder->module();
  if (module->is_named()) {
    oop module_name = StringTable::intern(module->name(), CHECK);
    java_lang_StackTraceElement::set_moduleName(element(), module_name);
    oop module_version;
    if (module->version() != nullptr) {
      module_version = StringTable::intern(module->version(), CHECK);
    } else {
      module_version = nullptr;
    }
    java_lang_StackTraceElement::set_moduleVersion(element(), module_version);
  }

  if (method() == nullptr || !version_matches(method(), version)) {
    // The method was redefined, accurate line number information isn't available
    java_lang_StackTraceElement::set_fileName(element(), nullptr);
    java_lang_StackTraceElement::set_lineNumber(element(), -1);
  } else {
    Symbol* source;
    oop source_file;
    int line_number;
    decode_file_and_line(java_class, holder, version, method, bci, source, source_file, line_number, CHECK);

    java_lang_StackTraceElement::set_fileName(element(), source_file);
    java_lang_StackTraceElement::set_lineNumber(element(), line_number);
  }
}

void java_lang_StackTraceElement::decode_file_and_line(Handle java_class,
                                                       InstanceKlass* holder,
                                                       int version,
                                                       const methodHandle& method,
                                                       int bci,
                                                       Symbol*& source,
                                                       oop& source_file,
                                                       int& line_number, TRAPS) {
  // Fill in source file name and line number.
  source = Backtrace::get_source_file_name(holder, version);
  source_file = java_lang_Class::source_file(java_class());
  if (source != nullptr) {
    // Class was not redefined. We can trust its cache if set,
    // else we have to initialize it.
    if (source_file == nullptr) {
      source_file = StringTable::intern(source, CHECK);
      java_lang_Class::set_source_file(java_class(), source_file);
    }
  } else {
    // Class was redefined. Dump the cache if it was set.
    if (source_file != nullptr) {
      source_file = nullptr;
      java_lang_Class::set_source_file(java_class(), source_file);
    }
  }
  line_number = Backtrace::get_line_number(method(), bci);
}

#if INCLUDE_JVMCI
void java_lang_StackTraceElement::decode(const methodHandle& method, int bci,
                                         Symbol*& filename, int& line_number, TRAPS) {
  ResourceMark rm(THREAD);
  HandleMark hm(THREAD);

  filename = nullptr;
  line_number = -1;

  oop source_file;
  int version = method->constants()->version();
  InstanceKlass* holder = method->method_holder();
  Handle java_class(THREAD, holder->java_mirror());
  decode_file_and_line(java_class, holder, version, method, bci, filename, source_file, line_number, CHECK);
}
#endif // INCLUDE_JVMCI

// java_lang_ClassFrameInfo

int java_lang_ClassFrameInfo::_classOrMemberName_offset;
int java_lang_ClassFrameInfo::_flags_offset;

#define CLASSFRAMEINFO_FIELDS_DO(macro) \
  macro(_classOrMemberName_offset, k, "classOrMemberName", object_signature,  false); \
  macro(_flags_offset,             k, vmSymbols::flags_name(), int_signature, false)

void java_lang_ClassFrameInfo::compute_offsets() {
  InstanceKlass* k = vmClasses::ClassFrameInfo_klass();
  CLASSFRAMEINFO_FIELDS_DO(FIELD_COMPUTE_OFFSET);
}

#if INCLUDE_CDS
void java_lang_ClassFrameInfo::serialize_offsets(SerializeClosure* f) {
  CLASSFRAMEINFO_FIELDS_DO(FIELD_SERIALIZE_OFFSET);
}
#endif

static int get_flags(const methodHandle& m) {
  int flags = m->access_flags().as_method_flags();
  if (m->is_object_initializer()) {
    flags |= java_lang_invoke_MemberName::MN_IS_CONSTRUCTOR;
  } else {
    // Note: Static initializers can be here. Record them as plain methods.
    flags |= java_lang_invoke_MemberName::MN_IS_METHOD;
  }
  if (m->caller_sensitive()) {
    flags |= java_lang_invoke_MemberName::MN_CALLER_SENSITIVE;
  }
  if (m->is_hidden()) {
    flags |= java_lang_invoke_MemberName::MN_HIDDEN_MEMBER;
  }
  assert((flags & 0xFF000000) == 0, "unexpected flags");
  return flags;
}

oop java_lang_ClassFrameInfo::classOrMemberName(oop obj) {
  return obj->obj_field(_classOrMemberName_offset);
}

int java_lang_ClassFrameInfo::flags(oop obj) {
  return obj->int_field(_flags_offset);
}

void java_lang_ClassFrameInfo::init_class(Handle stackFrame, const methodHandle& m) {
  stackFrame->obj_field_put(_classOrMemberName_offset, m->method_holder()->java_mirror());
  // flags is initialized when ClassFrameInfo object is constructed and retain the value
  int flags = java_lang_ClassFrameInfo::flags(stackFrame()) | get_flags(m);
  stackFrame->int_field_put(_flags_offset, flags);
}

void java_lang_ClassFrameInfo::init_method(Handle stackFrame, const methodHandle& m, TRAPS) {
  oop rmethod_name = java_lang_invoke_ResolvedMethodName::find_resolved_method(m, CHECK);
  stackFrame->obj_field_put(_classOrMemberName_offset, rmethod_name);
  // flags is initialized when ClassFrameInfo object is constructed and retain the value
  int flags = java_lang_ClassFrameInfo::flags(stackFrame()) | get_flags(m);
  stackFrame->int_field_put(_flags_offset, flags);
}


// java_lang_StackFrameInfo

int java_lang_StackFrameInfo::_type_offset;
int java_lang_StackFrameInfo::_name_offset;
int java_lang_StackFrameInfo::_bci_offset;
int java_lang_StackFrameInfo::_version_offset;
int java_lang_StackFrameInfo::_contScope_offset;

#define STACKFRAMEINFO_FIELDS_DO(macro) \
  macro(_type_offset,       k, "type",       object_signature,            false); \
  macro(_name_offset,       k, "name",       string_signature,            false); \
  macro(_bci_offset,        k, "bci",        int_signature,               false); \
  macro(_contScope_offset,  k, "contScope",  continuationscope_signature, false)

void java_lang_StackFrameInfo::compute_offsets() {
  InstanceKlass* k = vmClasses::StackFrameInfo_klass();
  STACKFRAMEINFO_FIELDS_DO(FIELD_COMPUTE_OFFSET);
  STACKFRAMEINFO_INJECTED_FIELDS(INJECTED_FIELD_COMPUTE_OFFSET);
}

#if INCLUDE_CDS
void java_lang_StackFrameInfo::serialize_offsets(SerializeClosure* f) {
  STACKFRAMEINFO_FIELDS_DO(FIELD_SERIALIZE_OFFSET);
  STACKFRAMEINFO_INJECTED_FIELDS(INJECTED_FIELD_SERIALIZE_OFFSET);
}
#endif

Method* java_lang_StackFrameInfo::get_method(oop obj) {
  oop m = java_lang_ClassFrameInfo::classOrMemberName(obj);
  Method* method = java_lang_invoke_ResolvedMethodName::vmtarget(m);
  return method;
}

void java_lang_StackFrameInfo::set_method_and_bci(Handle stackFrame, const methodHandle& method, int bci, oop cont, TRAPS) {
  // set Method* or mid/cpref
  HandleMark hm(THREAD);
  Handle cont_h(THREAD, cont);
  java_lang_ClassFrameInfo::init_method(stackFrame, method, CHECK);

  // set bci
  java_lang_StackFrameInfo::set_bci(stackFrame(), bci);
  // method may be redefined; store the version
  int version = method->constants()->version();
  assert((jushort)version == version, "version should be short");
  java_lang_StackFrameInfo::set_version(stackFrame(), (short)version);

  oop contScope = cont_h() != nullptr ? jdk_internal_vm_Continuation::scope(cont_h()) : (oop)nullptr;
  java_lang_StackFrameInfo::set_contScope(stackFrame(), contScope);
}

void java_lang_StackFrameInfo::to_stack_trace_element(Handle stackFrame, Handle stack_trace_element, TRAPS) {
  ResourceMark rm(THREAD);
  HandleMark hm(THREAD);

  Method* method = java_lang_StackFrameInfo::get_method(stackFrame());
  InstanceKlass* holder = method->method_holder();
  short version = stackFrame->short_field(_version_offset);
  int bci = stackFrame->int_field(_bci_offset);
  Symbol* name = method->name();
  java_lang_StackTraceElement::fill_in(stack_trace_element, holder, methodHandle(THREAD, method), version, bci, name, CHECK);
}

oop java_lang_StackFrameInfo::type(oop obj) {
  return obj->obj_field(_type_offset);
}

void java_lang_StackFrameInfo::set_type(oop obj, oop value) {
  obj->obj_field_put(_type_offset, value);
}

oop java_lang_StackFrameInfo::name(oop obj) {
  return obj->obj_field(_name_offset);
}

void java_lang_StackFrameInfo::set_name(oop obj, oop value) {
  obj->obj_field_put(_name_offset, value);
}

void java_lang_StackFrameInfo::set_version(oop obj, short value) {
  obj->short_field_put(_version_offset, value);
}

void java_lang_StackFrameInfo::set_bci(oop obj, int value) {
  assert(value >= 0 && value < max_jushort, "must be a valid bci value");
  obj->int_field_put(_bci_offset, value);
}

void java_lang_StackFrameInfo::set_contScope(oop obj, oop value) {
  obj->obj_field_put(_contScope_offset, value);
}

int java_lang_LiveStackFrameInfo::_monitors_offset;
int java_lang_LiveStackFrameInfo::_locals_offset;
int java_lang_LiveStackFrameInfo::_operands_offset;
int java_lang_LiveStackFrameInfo::_mode_offset;

#define LIVESTACKFRAMEINFO_FIELDS_DO(macro) \
  macro(_monitors_offset,   k, "monitors",    object_array_signature, false); \
  macro(_locals_offset,     k, "locals",      object_array_signature, false); \
  macro(_operands_offset,   k, "operands",    object_array_signature, false); \
  macro(_mode_offset,       k, "mode",        int_signature,          false)

void java_lang_LiveStackFrameInfo::compute_offsets() {
  InstanceKlass* k = vmClasses::LiveStackFrameInfo_klass();
  LIVESTACKFRAMEINFO_FIELDS_DO(FIELD_COMPUTE_OFFSET);
}

#if INCLUDE_CDS
void java_lang_LiveStackFrameInfo::serialize_offsets(SerializeClosure* f) {
  LIVESTACKFRAMEINFO_FIELDS_DO(FIELD_SERIALIZE_OFFSET);
}
#endif

void java_lang_LiveStackFrameInfo::set_monitors(oop obj, oop value) {
  obj->obj_field_put(_monitors_offset, value);
}

void java_lang_LiveStackFrameInfo::set_locals(oop obj, oop value) {
  obj->obj_field_put(_locals_offset, value);
}

void java_lang_LiveStackFrameInfo::set_operands(oop obj, oop value) {
  obj->obj_field_put(_operands_offset, value);
}

void java_lang_LiveStackFrameInfo::set_mode(oop obj, int value) {
  obj->int_field_put(_mode_offset, value);
}


// java_lang_AccessibleObject

int java_lang_reflect_AccessibleObject::_override_offset;

#define ACCESSIBLEOBJECT_FIELDS_DO(macro) \
  macro(_override_offset, k, "override", bool_signature, false)

void java_lang_reflect_AccessibleObject::compute_offsets() {
  InstanceKlass* k = vmClasses::reflect_AccessibleObject_klass();
  ACCESSIBLEOBJECT_FIELDS_DO(FIELD_COMPUTE_OFFSET);
}

#if INCLUDE_CDS
void java_lang_reflect_AccessibleObject::serialize_offsets(SerializeClosure* f) {
  ACCESSIBLEOBJECT_FIELDS_DO(FIELD_SERIALIZE_OFFSET);
}
#endif

jboolean java_lang_reflect_AccessibleObject::override(oop reflect) {
  return (jboolean) reflect->bool_field(_override_offset);
}

void java_lang_reflect_AccessibleObject::set_override(oop reflect, jboolean value) {
  reflect->bool_field_put(_override_offset, (int) value);
}

// java_lang_reflect_Method

int java_lang_reflect_Method::_clazz_offset;
int java_lang_reflect_Method::_name_offset;
int java_lang_reflect_Method::_returnType_offset;
int java_lang_reflect_Method::_parameterTypes_offset;
int java_lang_reflect_Method::_exceptionTypes_offset;
int java_lang_reflect_Method::_slot_offset;
int java_lang_reflect_Method::_modifiers_offset;
int java_lang_reflect_Method::_signature_offset;
int java_lang_reflect_Method::_annotations_offset;
int java_lang_reflect_Method::_parameter_annotations_offset;
int java_lang_reflect_Method::_annotation_default_offset;

#define METHOD_FIELDS_DO(macro) \
  macro(_clazz_offset,          k, vmSymbols::clazz_name(),          class_signature,       false); \
  macro(_name_offset,           k, vmSymbols::name_name(),           string_signature,      false); \
  macro(_returnType_offset,     k, vmSymbols::returnType_name(),     class_signature,       false); \
  macro(_parameterTypes_offset, k, vmSymbols::parameterTypes_name(), class_array_signature, false); \
  macro(_exceptionTypes_offset, k, vmSymbols::exceptionTypes_name(), class_array_signature, false); \
  macro(_slot_offset,           k, vmSymbols::slot_name(),           int_signature,         false); \
  macro(_modifiers_offset,      k, vmSymbols::modifiers_name(),      int_signature,         false); \
  macro(_signature_offset,             k, vmSymbols::signature_name(),             string_signature,     false); \
  macro(_annotations_offset,           k, vmSymbols::annotations_name(),           byte_array_signature, false); \
  macro(_parameter_annotations_offset, k, vmSymbols::parameter_annotations_name(), byte_array_signature, false); \
  macro(_annotation_default_offset,    k, vmSymbols::annotation_default_name(),    byte_array_signature, false);

void java_lang_reflect_Method::compute_offsets() {
  InstanceKlass* k = vmClasses::reflect_Method_klass();
  METHOD_FIELDS_DO(FIELD_COMPUTE_OFFSET);
}

#if INCLUDE_CDS
void java_lang_reflect_Method::serialize_offsets(SerializeClosure* f) {
  METHOD_FIELDS_DO(FIELD_SERIALIZE_OFFSET);
}
#endif

Handle java_lang_reflect_Method::create(TRAPS) {
  assert(Universe::is_fully_initialized(), "Need to find another solution to the reflection problem");
  Klass* klass = vmClasses::reflect_Method_klass();
  // This class is eagerly initialized during VM initialization, since we keep a reference
  // to one of the methods
  assert(InstanceKlass::cast(klass)->is_initialized(), "must be initialized");
  return InstanceKlass::cast(klass)->allocate_instance_handle(THREAD);
}

oop java_lang_reflect_Method::clazz(oop reflect) {
  return reflect->obj_field(_clazz_offset);
}

void java_lang_reflect_Method::set_clazz(oop reflect, oop value) {
   reflect->obj_field_put(_clazz_offset, value);
}

int java_lang_reflect_Method::slot(oop reflect) {
  return reflect->int_field(_slot_offset);
}

void java_lang_reflect_Method::set_slot(oop reflect, int value) {
  reflect->int_field_put(_slot_offset, value);
}

void java_lang_reflect_Method::set_name(oop method, oop value) {
  method->obj_field_put(_name_offset, value);
}

oop java_lang_reflect_Method::return_type(oop method) {
  return method->obj_field(_returnType_offset);
}

void java_lang_reflect_Method::set_return_type(oop method, oop value) {
  method->obj_field_put(_returnType_offset, value);
}

oop java_lang_reflect_Method::parameter_types(oop method) {
  return method->obj_field(_parameterTypes_offset);
}

void java_lang_reflect_Method::set_parameter_types(oop method, oop value) {
  method->obj_field_put(_parameterTypes_offset, value);
}

void java_lang_reflect_Method::set_exception_types(oop method, oop value) {
  method->obj_field_put(_exceptionTypes_offset, value);
}

void java_lang_reflect_Method::set_modifiers(oop method, int value) {
  method->int_field_put(_modifiers_offset, value);
}

void java_lang_reflect_Method::set_signature(oop method, oop value) {
  method->obj_field_put(_signature_offset, value);
}

void java_lang_reflect_Method::set_annotations(oop method, oop value) {
  method->obj_field_put(_annotations_offset, value);
}

void java_lang_reflect_Method::set_parameter_annotations(oop method, oop value) {
  method->obj_field_put(_parameter_annotations_offset, value);
}

void java_lang_reflect_Method::set_annotation_default(oop method, oop value) {
  method->obj_field_put(_annotation_default_offset, value);
}

int java_lang_reflect_Constructor::_clazz_offset;
int java_lang_reflect_Constructor::_parameterTypes_offset;
int java_lang_reflect_Constructor::_exceptionTypes_offset;
int java_lang_reflect_Constructor::_slot_offset;
int java_lang_reflect_Constructor::_modifiers_offset;
int java_lang_reflect_Constructor::_signature_offset;
int java_lang_reflect_Constructor::_annotations_offset;
int java_lang_reflect_Constructor::_parameter_annotations_offset;

#define CONSTRUCTOR_FIELDS_DO(macro) \
  macro(_clazz_offset,          k, vmSymbols::clazz_name(),          class_signature,       false); \
  macro(_parameterTypes_offset, k, vmSymbols::parameterTypes_name(), class_array_signature, false); \
  macro(_exceptionTypes_offset, k, vmSymbols::exceptionTypes_name(), class_array_signature, false); \
  macro(_slot_offset,           k, vmSymbols::slot_name(),           int_signature,         false); \
  macro(_modifiers_offset,      k, vmSymbols::modifiers_name(),      int_signature,         false); \
  macro(_signature_offset,             k, vmSymbols::signature_name(),             string_signature,     false); \
  macro(_annotations_offset,           k, vmSymbols::annotations_name(),           byte_array_signature, false); \
  macro(_parameter_annotations_offset, k, vmSymbols::parameter_annotations_name(), byte_array_signature, false);

void java_lang_reflect_Constructor::compute_offsets() {
  InstanceKlass* k = vmClasses::reflect_Constructor_klass();
  CONSTRUCTOR_FIELDS_DO(FIELD_COMPUTE_OFFSET);
}

#if INCLUDE_CDS
void java_lang_reflect_Constructor::serialize_offsets(SerializeClosure* f) {
  CONSTRUCTOR_FIELDS_DO(FIELD_SERIALIZE_OFFSET);
}
#endif

Handle java_lang_reflect_Constructor::create(TRAPS) {
  assert(Universe::is_fully_initialized(), "Need to find another solution to the reflection problem");
  Symbol* name = vmSymbols::java_lang_reflect_Constructor();
  Klass* k = SystemDictionary::resolve_or_fail(name, true, CHECK_NH);
  InstanceKlass* ik = InstanceKlass::cast(k);
  // Ensure it is initialized
  ik->initialize(CHECK_NH);
  return ik->allocate_instance_handle(THREAD);
}

oop java_lang_reflect_Constructor::clazz(oop reflect) {
  return reflect->obj_field(_clazz_offset);
}

void java_lang_reflect_Constructor::set_clazz(oop reflect, oop value) {
   reflect->obj_field_put(_clazz_offset, value);
}

oop java_lang_reflect_Constructor::parameter_types(oop constructor) {
  return constructor->obj_field(_parameterTypes_offset);
}

void java_lang_reflect_Constructor::set_parameter_types(oop constructor, oop value) {
  constructor->obj_field_put(_parameterTypes_offset, value);
}

void java_lang_reflect_Constructor::set_exception_types(oop constructor, oop value) {
  constructor->obj_field_put(_exceptionTypes_offset, value);
}

int java_lang_reflect_Constructor::slot(oop reflect) {
  return reflect->int_field(_slot_offset);
}

void java_lang_reflect_Constructor::set_slot(oop reflect, int value) {
  reflect->int_field_put(_slot_offset, value);
}

void java_lang_reflect_Constructor::set_modifiers(oop constructor, int value) {
  constructor->int_field_put(_modifiers_offset, value);
}

void java_lang_reflect_Constructor::set_signature(oop constructor, oop value) {
  constructor->obj_field_put(_signature_offset, value);
}

void java_lang_reflect_Constructor::set_annotations(oop constructor, oop value) {
  constructor->obj_field_put(_annotations_offset, value);
}

void java_lang_reflect_Constructor::set_parameter_annotations(oop method, oop value) {
  method->obj_field_put(_parameter_annotations_offset, value);
}

int java_lang_reflect_Field::_clazz_offset;
int java_lang_reflect_Field::_name_offset;
int java_lang_reflect_Field::_type_offset;
int java_lang_reflect_Field::_slot_offset;
int java_lang_reflect_Field::_modifiers_offset;
int java_lang_reflect_Field::_trusted_final_offset;
int java_lang_reflect_Field::_signature_offset;
int java_lang_reflect_Field::_annotations_offset;

#define FIELD_FIELDS_DO(macro) \
  macro(_clazz_offset,     k, vmSymbols::clazz_name(),     class_signature,  false); \
  macro(_name_offset,      k, vmSymbols::name_name(),      string_signature, false); \
  macro(_type_offset,      k, vmSymbols::type_name(),      class_signature,  false); \
  macro(_slot_offset,      k, vmSymbols::slot_name(),      int_signature,    false); \
  macro(_modifiers_offset, k, vmSymbols::modifiers_name(), int_signature,    false); \
  macro(_trusted_final_offset,    k, vmSymbols::trusted_final_name(),    bool_signature,       false); \
  macro(_signature_offset,        k, vmSymbols::signature_name(),        string_signature,     false); \
  macro(_annotations_offset,      k, vmSymbols::annotations_name(),      byte_array_signature, false);

void java_lang_reflect_Field::compute_offsets() {
  InstanceKlass* k = vmClasses::reflect_Field_klass();
  FIELD_FIELDS_DO(FIELD_COMPUTE_OFFSET);
}

#if INCLUDE_CDS
void java_lang_reflect_Field::serialize_offsets(SerializeClosure* f) {
  FIELD_FIELDS_DO(FIELD_SERIALIZE_OFFSET);
}
#endif

Handle java_lang_reflect_Field::create(TRAPS) {
  assert(Universe::is_fully_initialized(), "Need to find another solution to the reflection problem");
  Symbol* name = vmSymbols::java_lang_reflect_Field();
  Klass* k = SystemDictionary::resolve_or_fail(name, true, CHECK_NH);
  InstanceKlass* ik = InstanceKlass::cast(k);
  // Ensure it is initialized
  ik->initialize(CHECK_NH);
  return ik->allocate_instance_handle(THREAD);
}

oop java_lang_reflect_Field::clazz(oop reflect) {
  return reflect->obj_field(_clazz_offset);
}

void java_lang_reflect_Field::set_clazz(oop reflect, oop value) {
  reflect->obj_field_put(_clazz_offset, value);
}

oop java_lang_reflect_Field::name(oop field) {
  return field->obj_field(_name_offset);
}

void java_lang_reflect_Field::set_name(oop field, oop value) {
  field->obj_field_put(_name_offset, value);
}

oop java_lang_reflect_Field::type(oop field) {
  return field->obj_field(_type_offset);
}

void java_lang_reflect_Field::set_type(oop field, oop value) {
  field->obj_field_put(_type_offset, value);
}

int java_lang_reflect_Field::slot(oop reflect) {
  return reflect->int_field(_slot_offset);
}

void java_lang_reflect_Field::set_slot(oop reflect, int value) {
  reflect->int_field_put(_slot_offset, value);
}

int java_lang_reflect_Field::modifiers(oop field) {
  return field->int_field(_modifiers_offset);
}

void java_lang_reflect_Field::set_modifiers(oop field, int value) {
  field->int_field_put(_modifiers_offset, value);
}

void java_lang_reflect_Field::set_trusted_final(oop field) {
  field->bool_field_put(_trusted_final_offset, true);
}

void java_lang_reflect_Field::set_signature(oop field, oop value) {
  field->obj_field_put(_signature_offset, value);
}

void java_lang_reflect_Field::set_annotations(oop field, oop value) {
  field->obj_field_put(_annotations_offset, value);
}

oop java_lang_reflect_RecordComponent::create(InstanceKlass* holder, RecordComponent* component, TRAPS) {
  // Allocate java.lang.reflect.RecordComponent instance
  HandleMark hm(THREAD);
  InstanceKlass* ik = vmClasses::RecordComponent_klass();
  assert(ik != nullptr, "must be loaded");
  ik->initialize(CHECK_NULL);

  Handle element = ik->allocate_instance_handle(CHECK_NULL);

  Handle decl_class(THREAD, holder->java_mirror());
  java_lang_reflect_RecordComponent::set_clazz(element(), decl_class());

  Symbol* name = holder->constants()->symbol_at(component->name_index()); // name_index is a utf8
  oop component_name = StringTable::intern(name, CHECK_NULL);
  java_lang_reflect_RecordComponent::set_name(element(), component_name);

  Symbol* type = holder->constants()->symbol_at(component->descriptor_index());
  Handle component_type_h =
    SystemDictionary::find_java_mirror_for_type(type, holder, SignatureStream::NCDFError, CHECK_NULL);
  java_lang_reflect_RecordComponent::set_type(element(), component_type_h());

  Method* accessor_method = nullptr;
  {
    // Prepend "()" to type to create the full method signature.
    ResourceMark rm(THREAD);
    int sig_len = type->utf8_length() + 3; // "()" and null char
    char* sig = NEW_RESOURCE_ARRAY(char, sig_len);
    jio_snprintf(sig, sig_len, "%c%c%s", JVM_SIGNATURE_FUNC, JVM_SIGNATURE_ENDFUNC, type->as_C_string());
    TempNewSymbol full_sig = SymbolTable::new_symbol(sig);
    accessor_method = holder->find_instance_method(name, full_sig, Klass::PrivateLookupMode::find);
  }

  if (accessor_method != nullptr) {
    methodHandle method(THREAD, accessor_method);
    oop m = Reflection::new_method(method, false, CHECK_NULL);
    java_lang_reflect_RecordComponent::set_accessor(element(), m);
  } else {
    java_lang_reflect_RecordComponent::set_accessor(element(), nullptr);
  }

  int sig_index = component->generic_signature_index();
  if (sig_index > 0) {
    Symbol* sig = holder->constants()->symbol_at(sig_index); // sig_index is a utf8
    oop component_sig = StringTable::intern(sig, CHECK_NULL);
    java_lang_reflect_RecordComponent::set_signature(element(), component_sig);
  } else {
    java_lang_reflect_RecordComponent::set_signature(element(), nullptr);
  }

  typeArrayOop annotation_oop = Annotations::make_java_array(component->annotations(), CHECK_NULL);
  java_lang_reflect_RecordComponent::set_annotations(element(), annotation_oop);

  typeArrayOop type_annotation_oop = Annotations::make_java_array(component->type_annotations(), CHECK_NULL);
  java_lang_reflect_RecordComponent::set_typeAnnotations(element(), type_annotation_oop);

  return element();
}

int reflect_ConstantPool::_oop_offset;

#define CONSTANTPOOL_FIELDS_DO(macro) \
  macro(_oop_offset, k, "constantPoolOop", object_signature, false)

void reflect_ConstantPool::compute_offsets() {
  InstanceKlass* k = vmClasses::reflect_ConstantPool_klass();
  // The field is called ConstantPool* in the sun.reflect.ConstantPool class.
  CONSTANTPOOL_FIELDS_DO(FIELD_COMPUTE_OFFSET);
}

#if INCLUDE_CDS
void reflect_ConstantPool::serialize_offsets(SerializeClosure* f) {
  CONSTANTPOOL_FIELDS_DO(FIELD_SERIALIZE_OFFSET);
}
#endif

int java_lang_reflect_Parameter::_name_offset;
int java_lang_reflect_Parameter::_modifiers_offset;
int java_lang_reflect_Parameter::_index_offset;
int java_lang_reflect_Parameter::_executable_offset;

#define PARAMETER_FIELDS_DO(macro) \
  macro(_name_offset,        k, vmSymbols::name_name(),        string_signature, false); \
  macro(_modifiers_offset,   k, vmSymbols::modifiers_name(),   int_signature,    false); \
  macro(_index_offset,       k, vmSymbols::index_name(),       int_signature,    false); \
  macro(_executable_offset,  k, vmSymbols::executable_name(),  executable_signature, false)

void java_lang_reflect_Parameter::compute_offsets() {
  InstanceKlass* k = vmClasses::reflect_Parameter_klass();
  PARAMETER_FIELDS_DO(FIELD_COMPUTE_OFFSET);
}

#if INCLUDE_CDS
void java_lang_reflect_Parameter::serialize_offsets(SerializeClosure* f) {
  PARAMETER_FIELDS_DO(FIELD_SERIALIZE_OFFSET);
}
#endif

Handle java_lang_reflect_Parameter::create(TRAPS) {
  assert(Universe::is_fully_initialized(), "Need to find another solution to the reflection problem");
  Symbol* name = vmSymbols::java_lang_reflect_Parameter();
  Klass* k = SystemDictionary::resolve_or_fail(name, true, CHECK_NH);
  InstanceKlass* ik = InstanceKlass::cast(k);
  // Ensure it is initialized
  ik->initialize(CHECK_NH);
  return ik->allocate_instance_handle(THREAD);
}

oop java_lang_reflect_Parameter::name(oop param) {
  return param->obj_field(_name_offset);
}

void java_lang_reflect_Parameter::set_name(oop param, oop value) {
  param->obj_field_put(_name_offset, value);
}

int java_lang_reflect_Parameter::modifiers(oop param) {
  return param->int_field(_modifiers_offset);
}

void java_lang_reflect_Parameter::set_modifiers(oop param, int value) {
  param->int_field_put(_modifiers_offset, value);
}

int java_lang_reflect_Parameter::index(oop param) {
  return param->int_field(_index_offset);
}

void java_lang_reflect_Parameter::set_index(oop param, int value) {
  param->int_field_put(_index_offset, value);
}

oop java_lang_reflect_Parameter::executable(oop param) {
  return param->obj_field(_executable_offset);
}

void java_lang_reflect_Parameter::set_executable(oop param, oop value) {
  param->obj_field_put(_executable_offset, value);
}

// java_lang_Module

int java_lang_Module::_loader_offset;
int java_lang_Module::_name_offset;
int java_lang_Module::_module_entry_offset;

Handle java_lang_Module::create(Handle loader, Handle module_name, TRAPS) {
  assert(Universe::is_fully_initialized(), "Need to find another solution to the reflection problem");
  return JavaCalls::construct_new_instance(vmClasses::Module_klass(),
                          vmSymbols::java_lang_module_init_signature(),
                          loader, module_name, CHECK_NH);
}

#define MODULE_FIELDS_DO(macro) \
  macro(_loader_offset,  k, vmSymbols::loader_name(),  classloader_signature, false); \
  macro(_name_offset,    k, vmSymbols::name_name(),    string_signature,      false)

void java_lang_Module::compute_offsets() {
  InstanceKlass* k = vmClasses::Module_klass();
  MODULE_FIELDS_DO(FIELD_COMPUTE_OFFSET);
  MODULE_INJECTED_FIELDS(INJECTED_FIELD_COMPUTE_OFFSET);
}

#if INCLUDE_CDS
void java_lang_Module::serialize_offsets(SerializeClosure* f) {
  MODULE_FIELDS_DO(FIELD_SERIALIZE_OFFSET);
  MODULE_INJECTED_FIELDS(INJECTED_FIELD_SERIALIZE_OFFSET);
}
#endif

oop java_lang_Module::loader(oop module) {
  return module->obj_field(_loader_offset);
}

void java_lang_Module::set_loader(oop module, oop value) {
  module->obj_field_put(_loader_offset, value);
}

oop java_lang_Module::name(oop module) {
  return module->obj_field(_name_offset);
}

void java_lang_Module::set_name(oop module, oop value) {
  module->obj_field_put(_name_offset, value);
}

ModuleEntry* java_lang_Module::module_entry_raw(oop module) {
  assert(_module_entry_offset != 0, "Uninitialized module_entry_offset");
  assert(module != nullptr, "module can't be null");
  assert(oopDesc::is_oop(module), "module must be oop");

  ModuleEntry* module_entry = (ModuleEntry*)module->address_field(_module_entry_offset);
  return module_entry;
}

ModuleEntry* java_lang_Module::module_entry(oop module) {
  ModuleEntry* module_entry = module_entry_raw(module);
  if (module_entry == nullptr) {
    // If the inject field containing the ModuleEntry* is null then return the
    // class loader's unnamed module.
    oop loader = java_lang_Module::loader(module);
    Handle h_loader = Handle(Thread::current(), loader);
    ClassLoaderData* loader_cld = SystemDictionary::register_loader(h_loader);
    return loader_cld->unnamed_module();
  }
  return module_entry;
}

void java_lang_Module::set_module_entry(oop module, ModuleEntry* module_entry) {
  assert(_module_entry_offset != 0, "Uninitialized module_entry_offset");
  assert(module != nullptr, "module can't be null");
  assert(oopDesc::is_oop(module), "module must be oop");
  module->address_field_put(_module_entry_offset, (address)module_entry);
}

Handle reflect_ConstantPool::create(TRAPS) {
  assert(Universe::is_fully_initialized(), "Need to find another solution to the reflection problem");
  InstanceKlass* k = vmClasses::reflect_ConstantPool_klass();
  // Ensure it is initialized
  k->initialize(CHECK_NH);
  return k->allocate_instance_handle(THREAD);
}


void reflect_ConstantPool::set_cp(oop reflect, ConstantPool* value) {
  oop mirror = value->pool_holder()->java_mirror();
  // Save the mirror to get back the constant pool.
  reflect->obj_field_put(_oop_offset, mirror);
}

ConstantPool* reflect_ConstantPool::get_cp(oop reflect) {

  oop mirror = reflect->obj_field(_oop_offset);
  Klass* k = java_lang_Class::as_Klass(mirror);
  assert(k->is_instance_klass(), "Must be");

  // Get the constant pool back from the klass.  Since class redefinition
  // merges the new constant pool into the old, this is essentially the
  // same constant pool as the original.  If constant pool merging is
  // no longer done in the future, this will have to change to save
  // the original.
  return InstanceKlass::cast(k)->constants();
}


// Support for java_lang_ref_Reference

bool java_lang_ref_Reference::_offsets_initialized;

int java_lang_ref_Reference::_referent_offset;
int java_lang_ref_Reference::_queue_offset;
int java_lang_ref_Reference::_next_offset;
int java_lang_ref_Reference::_discovered_offset;

#define REFERENCE_FIELDS_DO(macro) \
  macro(_referent_offset,   k, "referent", object_signature, false); \
  macro(_queue_offset,      k, "queue", referencequeue_signature, false); \
  macro(_next_offset,       k, "next", reference_signature, false); \
  macro(_discovered_offset, k, "discovered", reference_signature, false);

void java_lang_ref_Reference::compute_offsets() {
  if (_offsets_initialized) {
    return;
  }
  _offsets_initialized = true;
  InstanceKlass* k = vmClasses::Reference_klass();
  REFERENCE_FIELDS_DO(FIELD_COMPUTE_OFFSET);
}

#if INCLUDE_CDS
void java_lang_ref_Reference::serialize_offsets(SerializeClosure* f) {
  f->do_bool(&_offsets_initialized);
  REFERENCE_FIELDS_DO(FIELD_SERIALIZE_OFFSET);
}
#endif

bool java_lang_ref_Reference::is_referent_field(oop obj, ptrdiff_t offset) {
  assert(obj != nullptr, "sanity");
  if (offset != _referent_offset) {
    return false;
  }

  Klass* k = obj->klass();
  if (!k->is_instance_klass()) {
    return false;
  }

  InstanceKlass* ik = InstanceKlass::cast(obj->klass());
  bool is_reference = ik->reference_type() != REF_NONE;
  assert(!is_reference || ik->is_subclass_of(vmClasses::Reference_klass()), "sanity");
  return is_reference;
}

int java_lang_boxing_object::_value_offset;
int java_lang_boxing_object::_long_value_offset;

#define BOXING_FIELDS_DO(macro) \
  macro(_value_offset,      integerKlass, "value", int_signature, false); \
  macro(_long_value_offset, longKlass, "value", long_signature, false);

void java_lang_boxing_object::compute_offsets() {
  InstanceKlass* integerKlass = vmClasses::Integer_klass();
  InstanceKlass* longKlass = vmClasses::Long_klass();
  BOXING_FIELDS_DO(FIELD_COMPUTE_OFFSET);
}

#if INCLUDE_CDS
void java_lang_boxing_object::serialize_offsets(SerializeClosure* f) {
  BOXING_FIELDS_DO(FIELD_SERIALIZE_OFFSET);
}
#endif

oop java_lang_boxing_object::initialize_and_allocate(BasicType type, TRAPS) {
  Klass* k = vmClasses::box_klass(type);
  if (k == nullptr)  return nullptr;
  InstanceKlass* ik = InstanceKlass::cast(k);
  if (!ik->is_initialized()) {
    ik->initialize(CHECK_NULL);
  }
  return ik->allocate_instance(THREAD);
}


oop java_lang_boxing_object::create(BasicType type, jvalue* value, TRAPS) {
  oop box = initialize_and_allocate(type, CHECK_NULL);
  if (box == nullptr)  return nullptr;
  switch (type) {
    case T_BOOLEAN:
      box->bool_field_put(_value_offset, value->z);
      break;
    case T_CHAR:
      box->char_field_put(_value_offset, value->c);
      break;
    case T_FLOAT:
      box->float_field_put(_value_offset, value->f);
      break;
    case T_DOUBLE:
      box->double_field_put(_long_value_offset, value->d);
      break;
    case T_BYTE:
      box->byte_field_put(_value_offset, value->b);
      break;
    case T_SHORT:
      box->short_field_put(_value_offset, value->s);
      break;
    case T_INT:
      box->int_field_put(_value_offset, value->i);
      break;
    case T_LONG:
      box->long_field_put(_long_value_offset, value->j);
      break;
    default:
      return nullptr;
  }
  return box;
}


BasicType java_lang_boxing_object::basic_type(oop box) {
  if (box == nullptr)  return T_ILLEGAL;
  BasicType type = vmClasses::box_klass_type(box->klass());
  if (type == T_OBJECT)         // 'unknown' value returned by SD::bkt
    return T_ILLEGAL;
  return type;
}


BasicType java_lang_boxing_object::get_value(oop box, jvalue* value) {
  BasicType type = vmClasses::box_klass_type(box->klass());
  switch (type) {
  case T_BOOLEAN:
    value->z = box->bool_field(_value_offset);
    break;
  case T_CHAR:
    value->c = box->char_field(_value_offset);
    break;
  case T_FLOAT:
    value->f = box->float_field(_value_offset);
    break;
  case T_DOUBLE:
    value->d = box->double_field(_long_value_offset);
    break;
  case T_BYTE:
    value->b = box->byte_field(_value_offset);
    break;
  case T_SHORT:
    value->s = box->short_field(_value_offset);
    break;
  case T_INT:
    value->i = box->int_field(_value_offset);
    break;
  case T_LONG:
    value->j = box->long_field(_long_value_offset);
    break;
  default:
    return T_ILLEGAL;
  } // end switch
  return type;
}


BasicType java_lang_boxing_object::set_value(oop box, jvalue* value) {
  BasicType type = vmClasses::box_klass_type(box->klass());
  switch (type) {
  case T_BOOLEAN:
    box->bool_field_put(_value_offset, value->z);
    break;
  case T_CHAR:
    box->char_field_put(_value_offset, value->c);
    break;
  case T_FLOAT:
    box->float_field_put(_value_offset, value->f);
    break;
  case T_DOUBLE:
    box->double_field_put(_long_value_offset, value->d);
    break;
  case T_BYTE:
    box->byte_field_put(_value_offset, value->b);
    break;
  case T_SHORT:
    box->short_field_put(_value_offset, value->s);
    break;
  case T_INT:
    box->int_field_put(_value_offset, value->i);
    break;
  case T_LONG:
    box->long_field_put(_long_value_offset, value->j);
    break;
  default:
    return T_ILLEGAL;
  } // end switch
  return type;
}


void java_lang_boxing_object::print(BasicType type, jvalue* value, outputStream* st) {
  switch (type) {
  case T_BOOLEAN:   st->print("%s", value->z ? "true" : "false");   break;
  case T_CHAR:      st->print("%d", value->c);                      break;
  case T_BYTE:      st->print("%d", value->b);                      break;
  case T_SHORT:     st->print("%d", value->s);                      break;
  case T_INT:       st->print("%d", value->i);                      break;
  case T_LONG:      st->print(JLONG_FORMAT, value->j);              break;
  case T_FLOAT:     st->print("%f", value->f);                      break;
  case T_DOUBLE:    st->print("%lf", value->d);                     break;
  default:          st->print("type %d?", type);                    break;
  }
}


// Support for java_lang_ref_SoftReference
//

int java_lang_ref_SoftReference::_timestamp_offset;
int java_lang_ref_SoftReference::_static_clock_offset;

#define SOFTREFERENCE_FIELDS_DO(macro) \
  macro(_timestamp_offset,    k, "timestamp", long_signature, false); \
  macro(_static_clock_offset, k, "clock",     long_signature, true)

void java_lang_ref_SoftReference::compute_offsets() {
  InstanceKlass* k = vmClasses::SoftReference_klass();
  SOFTREFERENCE_FIELDS_DO(FIELD_COMPUTE_OFFSET);
}

#if INCLUDE_CDS
void java_lang_ref_SoftReference::serialize_offsets(SerializeClosure* f) {
  SOFTREFERENCE_FIELDS_DO(FIELD_SERIALIZE_OFFSET);
}
#endif

jlong java_lang_ref_SoftReference::timestamp(oop ref) {
  return ref->long_field(_timestamp_offset);
}

jlong java_lang_ref_SoftReference::clock() {
  InstanceKlass* ik = vmClasses::SoftReference_klass();
  oop base = ik->static_field_base_raw();
  return base->long_field(_static_clock_offset);
}

void java_lang_ref_SoftReference::set_clock(jlong value) {
  InstanceKlass* ik = vmClasses::SoftReference_klass();
  oop base = ik->static_field_base_raw();
  base->long_field_put(_static_clock_offset, value);
}

// Support for java_lang_invoke_DirectMethodHandle

int java_lang_invoke_DirectMethodHandle::_member_offset;

oop java_lang_invoke_DirectMethodHandle::member(oop dmh) {
  oop member_name = nullptr;
  assert(oopDesc::is_oop(dmh) && java_lang_invoke_DirectMethodHandle::is_instance(dmh),
         "a DirectMethodHandle oop is expected");
  return dmh->obj_field(_member_offset);
}

#define DIRECTMETHODHANDLE_FIELDS_DO(macro) \
  macro(_member_offset, k, "member", java_lang_invoke_MemberName_signature, false)

void java_lang_invoke_DirectMethodHandle::compute_offsets() {
  InstanceKlass* k = vmClasses::DirectMethodHandle_klass();
  DIRECTMETHODHANDLE_FIELDS_DO(FIELD_COMPUTE_OFFSET);
}

#if INCLUDE_CDS
void java_lang_invoke_DirectMethodHandle::serialize_offsets(SerializeClosure* f) {
  DIRECTMETHODHANDLE_FIELDS_DO(FIELD_SERIALIZE_OFFSET);
}
#endif

// Support for java_lang_invoke_MethodHandle

int java_lang_invoke_MethodHandle::_type_offset;
int java_lang_invoke_MethodHandle::_form_offset;

int java_lang_invoke_MemberName::_clazz_offset;
int java_lang_invoke_MemberName::_name_offset;
int java_lang_invoke_MemberName::_type_offset;
int java_lang_invoke_MemberName::_flags_offset;
int java_lang_invoke_MemberName::_method_offset;
int java_lang_invoke_MemberName::_vmindex_offset;

int java_lang_invoke_ResolvedMethodName::_vmtarget_offset;
int java_lang_invoke_ResolvedMethodName::_vmholder_offset;

int java_lang_invoke_LambdaForm::_vmentry_offset;

#define METHODHANDLE_FIELDS_DO(macro) \
  macro(_type_offset, k, vmSymbols::type_name(), java_lang_invoke_MethodType_signature, false); \
  macro(_form_offset, k, "form",                 java_lang_invoke_LambdaForm_signature, false)

void java_lang_invoke_MethodHandle::compute_offsets() {
  InstanceKlass* k = vmClasses::MethodHandle_klass();
  METHODHANDLE_FIELDS_DO(FIELD_COMPUTE_OFFSET);
}

#if INCLUDE_CDS
void java_lang_invoke_MethodHandle::serialize_offsets(SerializeClosure* f) {
  METHODHANDLE_FIELDS_DO(FIELD_SERIALIZE_OFFSET);
}
#endif

#define MEMBERNAME_FIELDS_DO(macro) \
  macro(_clazz_offset,   k, vmSymbols::clazz_name(),   class_signature,  false); \
  macro(_name_offset,    k, vmSymbols::name_name(),    string_signature, false); \
  macro(_type_offset,    k, vmSymbols::type_name(),    object_signature, false); \
  macro(_flags_offset,   k, vmSymbols::flags_name(),   int_signature,    false); \
  macro(_method_offset,  k, vmSymbols::method_name(),  java_lang_invoke_ResolvedMethodName_signature, false)

void java_lang_invoke_MemberName::compute_offsets() {
  InstanceKlass* k = vmClasses::MemberName_klass();
  MEMBERNAME_FIELDS_DO(FIELD_COMPUTE_OFFSET);
  MEMBERNAME_INJECTED_FIELDS(INJECTED_FIELD_COMPUTE_OFFSET);
}

#if INCLUDE_CDS
void java_lang_invoke_MemberName::serialize_offsets(SerializeClosure* f) {
  MEMBERNAME_FIELDS_DO(FIELD_SERIALIZE_OFFSET);
  MEMBERNAME_INJECTED_FIELDS(INJECTED_FIELD_SERIALIZE_OFFSET);
}
#endif

#define RESOLVEDMETHOD_FIELDS_DO(macro) \
  macro(_vmholder_offset, k, "vmholder", class_signature, false)

void java_lang_invoke_ResolvedMethodName::compute_offsets() {
  InstanceKlass* k = vmClasses::ResolvedMethodName_klass();
  assert(k != nullptr, "jdk mismatch");
  RESOLVEDMETHOD_FIELDS_DO(FIELD_COMPUTE_OFFSET);
  RESOLVEDMETHOD_INJECTED_FIELDS(INJECTED_FIELD_COMPUTE_OFFSET);
}

#if INCLUDE_CDS
void java_lang_invoke_ResolvedMethodName::serialize_offsets(SerializeClosure* f) {
  RESOLVEDMETHOD_FIELDS_DO(FIELD_SERIALIZE_OFFSET);
  RESOLVEDMETHOD_INJECTED_FIELDS(INJECTED_FIELD_SERIALIZE_OFFSET);
}
#endif

#define LAMBDAFORM_FIELDS_DO(macro) \
  macro(_vmentry_offset, k, "vmentry", java_lang_invoke_MemberName_signature, false)

void java_lang_invoke_LambdaForm::compute_offsets() {
  InstanceKlass* k = vmClasses::LambdaForm_klass();
  assert (k != nullptr, "jdk mismatch");
  LAMBDAFORM_FIELDS_DO(FIELD_COMPUTE_OFFSET);
}

#if INCLUDE_CDS
void java_lang_invoke_LambdaForm::serialize_offsets(SerializeClosure* f) {
  LAMBDAFORM_FIELDS_DO(FIELD_SERIALIZE_OFFSET);
}
#endif

bool java_lang_invoke_LambdaForm::is_instance(oop obj) {
  return obj != nullptr && is_subclass(obj->klass());
}

int jdk_internal_foreign_abi_NativeEntryPoint::_method_type_offset;
int jdk_internal_foreign_abi_NativeEntryPoint::_downcall_stub_address_offset;

#define NEP_FIELDS_DO(macro) \
  macro(_method_type_offset,           k, "methodType",          java_lang_invoke_MethodType_signature, false); \
  macro(_downcall_stub_address_offset, k, "downcallStubAddress", long_signature, false);

bool jdk_internal_foreign_abi_NativeEntryPoint::is_instance(oop obj) {
  return obj != nullptr && is_subclass(obj->klass());
}

void jdk_internal_foreign_abi_NativeEntryPoint::compute_offsets() {
  InstanceKlass* k = vmClasses::NativeEntryPoint_klass();
  NEP_FIELDS_DO(FIELD_COMPUTE_OFFSET);
}

#if INCLUDE_CDS
void jdk_internal_foreign_abi_NativeEntryPoint::serialize_offsets(SerializeClosure* f) {
  NEP_FIELDS_DO(FIELD_SERIALIZE_OFFSET);
}
#endif

oop jdk_internal_foreign_abi_NativeEntryPoint::method_type(oop entry) {
  return entry->obj_field(_method_type_offset);
}

jlong jdk_internal_foreign_abi_NativeEntryPoint::downcall_stub_address(oop entry) {
  return entry->long_field(_downcall_stub_address_offset);
}

int jdk_internal_foreign_abi_ABIDescriptor::_inputStorage_offset;
int jdk_internal_foreign_abi_ABIDescriptor::_outputStorage_offset;
int jdk_internal_foreign_abi_ABIDescriptor::_volatileStorage_offset;
int jdk_internal_foreign_abi_ABIDescriptor::_stackAlignment_offset;
int jdk_internal_foreign_abi_ABIDescriptor::_shadowSpace_offset;
int jdk_internal_foreign_abi_ABIDescriptor::_scratch1_offset;
int jdk_internal_foreign_abi_ABIDescriptor::_scratch2_offset;

#define ABIDescriptor_FIELDS_DO(macro) \
  macro(_inputStorage_offset,    k, "inputStorage",    jdk_internal_foreign_abi_VMStorage_array_array_signature, false); \
  macro(_outputStorage_offset,   k, "outputStorage",   jdk_internal_foreign_abi_VMStorage_array_array_signature, false); \
  macro(_volatileStorage_offset, k, "volatileStorage", jdk_internal_foreign_abi_VMStorage_array_array_signature, false); \
  macro(_stackAlignment_offset,  k, "stackAlignment",  int_signature, false); \
  macro(_shadowSpace_offset,     k, "shadowSpace",     int_signature, false); \
  macro(_scratch1_offset,        k, "scratch1",        jdk_internal_foreign_abi_VMStorage_signature, false); \
  macro(_scratch2_offset,        k, "scratch2",        jdk_internal_foreign_abi_VMStorage_signature, false);

bool jdk_internal_foreign_abi_ABIDescriptor::is_instance(oop obj) {
  return obj != nullptr && is_subclass(obj->klass());
}

void jdk_internal_foreign_abi_ABIDescriptor::compute_offsets() {
  InstanceKlass* k = vmClasses::ABIDescriptor_klass();
  ABIDescriptor_FIELDS_DO(FIELD_COMPUTE_OFFSET);
}

#if INCLUDE_CDS
void jdk_internal_foreign_abi_ABIDescriptor::serialize_offsets(SerializeClosure* f) {
  ABIDescriptor_FIELDS_DO(FIELD_SERIALIZE_OFFSET);
}
#endif

objArrayOop jdk_internal_foreign_abi_ABIDescriptor::inputStorage(oop entry) {
  return oop_cast<objArrayOop>(entry->obj_field(_inputStorage_offset));
}

objArrayOop jdk_internal_foreign_abi_ABIDescriptor::outputStorage(oop entry) {
  return oop_cast<objArrayOop>(entry->obj_field(_outputStorage_offset));
}

objArrayOop jdk_internal_foreign_abi_ABIDescriptor::volatileStorage(oop entry) {
  return oop_cast<objArrayOop>(entry->obj_field(_volatileStorage_offset));
}

jint jdk_internal_foreign_abi_ABIDescriptor::stackAlignment(oop entry) {
  return entry->int_field(_stackAlignment_offset);
}

jint jdk_internal_foreign_abi_ABIDescriptor::shadowSpace(oop entry) {
  return entry->int_field(_shadowSpace_offset);
}

oop jdk_internal_foreign_abi_ABIDescriptor::scratch1(oop entry) {
  return entry->obj_field(_scratch1_offset);
}

oop jdk_internal_foreign_abi_ABIDescriptor::scratch2(oop entry) {
  return entry->obj_field(_scratch2_offset);
}

int jdk_internal_foreign_abi_VMStorage::_type_offset;
int jdk_internal_foreign_abi_VMStorage::_indexOrOffset_offset;
int jdk_internal_foreign_abi_VMStorage::_segmentMaskOrSize_offset;
int jdk_internal_foreign_abi_VMStorage::_debugName_offset;

#define VMStorage_FIELDS_DO(macro) \
  macro(_type_offset,              k, "type",              byte_signature, false); \
  macro(_indexOrOffset_offset,     k, "indexOrOffset",     int_signature, false); \
  macro(_segmentMaskOrSize_offset, k, "segmentMaskOrSize", short_signature, false); \
  macro(_debugName_offset,         k, "debugName",         string_signature, false); \

bool jdk_internal_foreign_abi_VMStorage::is_instance(oop obj) {
  return obj != nullptr && is_subclass(obj->klass());
}

void jdk_internal_foreign_abi_VMStorage::compute_offsets() {
  InstanceKlass* k = vmClasses::VMStorage_klass();
  VMStorage_FIELDS_DO(FIELD_COMPUTE_OFFSET);
}

#if INCLUDE_CDS
void jdk_internal_foreign_abi_VMStorage::serialize_offsets(SerializeClosure* f) {
  VMStorage_FIELDS_DO(FIELD_SERIALIZE_OFFSET);
}
#endif

jbyte jdk_internal_foreign_abi_VMStorage::type(oop entry) {
  return entry->byte_field(_type_offset);
}

jint jdk_internal_foreign_abi_VMStorage::index_or_offset(oop entry) {
  return entry->int_field(_indexOrOffset_offset);
}

jshort jdk_internal_foreign_abi_VMStorage::segment_mask_or_size(oop entry) {
  return entry->short_field(_segmentMaskOrSize_offset);
}

oop jdk_internal_foreign_abi_VMStorage::debugName(oop entry) {
  return entry->obj_field(_debugName_offset);
}

int jdk_internal_foreign_abi_CallConv::_argRegs_offset;
int jdk_internal_foreign_abi_CallConv::_retRegs_offset;

#define CallConv_FIELDS_DO(macro) \
  macro(_argRegs_offset, k, "argRegs", jdk_internal_foreign_abi_VMStorage_array_signature, false); \
  macro(_retRegs_offset, k, "retRegs", jdk_internal_foreign_abi_VMStorage_array_signature, false); \

bool jdk_internal_foreign_abi_CallConv::is_instance(oop obj) {
  return obj != nullptr && is_subclass(obj->klass());
}

void jdk_internal_foreign_abi_CallConv::compute_offsets() {
  InstanceKlass* k = vmClasses::CallConv_klass();
  CallConv_FIELDS_DO(FIELD_COMPUTE_OFFSET);
}

#if INCLUDE_CDS
void jdk_internal_foreign_abi_CallConv::serialize_offsets(SerializeClosure* f) {
  CallConv_FIELDS_DO(FIELD_SERIALIZE_OFFSET);
}
#endif

objArrayOop jdk_internal_foreign_abi_CallConv::argRegs(oop entry) {
  return oop_cast<objArrayOop>(entry->obj_field(_argRegs_offset));
}

objArrayOop jdk_internal_foreign_abi_CallConv::retRegs(oop entry) {
  return oop_cast<objArrayOop>(entry->obj_field(_retRegs_offset));
}

oop java_lang_invoke_MethodHandle::type(oop mh) {
  return mh->obj_field(_type_offset);
}

void java_lang_invoke_MethodHandle::set_type(oop mh, oop mtype) {
  mh->obj_field_put(_type_offset, mtype);
}

oop java_lang_invoke_MethodHandle::form(oop mh) {
  assert(_form_offset != 0, "");
  return mh->obj_field(_form_offset);
}

void java_lang_invoke_MethodHandle::set_form(oop mh, oop lform) {
  assert(_form_offset != 0, "");
  mh->obj_field_put(_form_offset, lform);
}

/// MemberName accessors

oop java_lang_invoke_MemberName::clazz(oop mname) {
  assert(is_instance(mname), "wrong type");
  return mname->obj_field(_clazz_offset);
}

void java_lang_invoke_MemberName::set_clazz(oop mname, oop clazz) {
  assert(is_instance(mname), "wrong type");
  mname->obj_field_put(_clazz_offset, clazz);
}

oop java_lang_invoke_MemberName::name(oop mname) {
  assert(is_instance(mname), "wrong type");
  return mname->obj_field(_name_offset);
}

void java_lang_invoke_MemberName::set_name(oop mname, oop name) {
  assert(is_instance(mname), "wrong type");
  mname->obj_field_put(_name_offset, name);
}

oop java_lang_invoke_MemberName::type(oop mname) {
  assert(is_instance(mname), "wrong type");
  return mname->obj_field(_type_offset);
}

void java_lang_invoke_MemberName::set_type(oop mname, oop type) {
  assert(is_instance(mname), "wrong type");
  mname->obj_field_put(_type_offset, type);
}

int java_lang_invoke_MemberName::flags(oop mname) {
  assert(is_instance(mname), "wrong type");
  return mname->int_field(_flags_offset);
}

void java_lang_invoke_MemberName::set_flags(oop mname, int flags) {
  assert(is_instance(mname), "wrong type");
  mname->int_field_put(_flags_offset, flags);
}


// Return vmtarget from ResolvedMethodName method field through indirection
Method* java_lang_invoke_MemberName::vmtarget(oop mname) {
  assert(is_instance(mname), "wrong type");
  oop method = mname->obj_field(_method_offset);
  return method == nullptr ? nullptr : java_lang_invoke_ResolvedMethodName::vmtarget(method);
}

bool java_lang_invoke_MemberName::is_method(oop mname) {
  assert(is_instance(mname), "must be MemberName");
  return (flags(mname) & (MN_IS_METHOD | MN_IS_CONSTRUCTOR)) > 0;
}

void java_lang_invoke_MemberName::set_method(oop mname, oop resolved_method) {
  assert(is_instance(mname), "wrong type");
  mname->obj_field_put(_method_offset, resolved_method);
}

intptr_t java_lang_invoke_MemberName::vmindex(oop mname) {
  assert(is_instance(mname), "wrong type");
  return (intptr_t) mname->address_field(_vmindex_offset);
}

void java_lang_invoke_MemberName::set_vmindex(oop mname, intptr_t index) {
  assert(is_instance(mname), "wrong type");
  mname->address_field_put(_vmindex_offset, (address) index);
}


Method* java_lang_invoke_ResolvedMethodName::vmtarget(oop resolved_method) {
  assert(is_instance(resolved_method), "wrong type");
  Method* m = (Method*)resolved_method->address_field(_vmtarget_offset);
  assert(m->is_method(), "must be");
  return m;
}

// Used by redefinition to change Method* to new Method* with same hash (name, signature)
void java_lang_invoke_ResolvedMethodName::set_vmtarget(oop resolved_method, Method* m) {
  assert(is_instance(resolved_method), "wrong type");
  resolved_method->address_field_put(_vmtarget_offset, (address)m);
}

void java_lang_invoke_ResolvedMethodName::set_vmholder(oop resolved_method, oop holder) {
  assert(is_instance(resolved_method), "wrong type");
  resolved_method->obj_field_put(_vmholder_offset, holder);
}

oop java_lang_invoke_ResolvedMethodName::find_resolved_method(const methodHandle& m, TRAPS) {
  const Method* method = m();

  // lookup ResolvedMethod oop in the table, or create a new one and intern it
  oop resolved_method = ResolvedMethodTable::find_method(method);
  if (resolved_method != nullptr) {
    return resolved_method;
  }

  InstanceKlass* k = vmClasses::ResolvedMethodName_klass();
  if (!k->is_initialized()) {
    k->initialize(CHECK_NULL);
  }

  oop new_resolved_method = k->allocate_instance(CHECK_NULL);

  NoSafepointVerifier nsv;

  if (method->is_old()) {
    method = (method->is_deleted()) ? Universe::throw_no_such_method_error() :
                                      method->get_new_method();
  }

  InstanceKlass* holder = method->method_holder();

  set_vmtarget(new_resolved_method, const_cast<Method*>(method));
  // Add a reference to the loader (actually mirror because hidden classes may not have
  // distinct loaders) to ensure the metadata is kept alive.
  // This mirror may be different than the one in clazz field.
  set_vmholder(new_resolved_method, holder->java_mirror());

  // Set flag in class to indicate this InstanceKlass has entries in the table
  // to avoid walking table during redefinition if none of the redefined classes
  // have any membernames in the table.
  holder->set_has_resolved_methods();

  return ResolvedMethodTable::add_method(method, Handle(THREAD, new_resolved_method));
}

oop java_lang_invoke_LambdaForm::vmentry(oop lform) {
  assert(is_instance(lform), "wrong type");
  return lform->obj_field(_vmentry_offset);
}


// Support for java_lang_invoke_MethodType

int java_lang_invoke_MethodType::_rtype_offset;
int java_lang_invoke_MethodType::_ptypes_offset;

#define METHODTYPE_FIELDS_DO(macro) \
  macro(_rtype_offset,  k, "rtype",  class_signature,       false); \
  macro(_ptypes_offset, k, "ptypes", class_array_signature, false)

void java_lang_invoke_MethodType::compute_offsets() {
  InstanceKlass* k = vmClasses::MethodType_klass();
  METHODTYPE_FIELDS_DO(FIELD_COMPUTE_OFFSET);
}

#if INCLUDE_CDS
void java_lang_invoke_MethodType::serialize_offsets(SerializeClosure* f) {
  METHODTYPE_FIELDS_DO(FIELD_SERIALIZE_OFFSET);
}
#endif

void java_lang_invoke_MethodType::print_signature(oop mt, outputStream* st) {
  st->print("(");
  objArrayOop pts = ptypes(mt);
  if (pts != nullptr) {
    for (int i = 0, limit = pts->length(); i < limit; i++) {
      java_lang_Class::print_signature(pts->obj_at(i), st);
    }
  } else {
    st->print("null");
  }
  st->print(")");
  oop rt = rtype(mt);
  if (rt != nullptr) {
    java_lang_Class::print_signature(rt, st);
  } else {
    st->print("null");
  }
}

Symbol* java_lang_invoke_MethodType::as_signature(oop mt, bool intern_if_not_found) {
  ResourceMark rm;
  stringStream buffer(128);
  print_signature(mt, &buffer);
  const char* sigstr =       buffer.base();
  int         siglen = (int) buffer.size();
  Symbol *name;
  if (!intern_if_not_found) {
    name = SymbolTable::probe(sigstr, siglen);
  } else {
    name = SymbolTable::new_symbol(sigstr, siglen);
  }
  return name;
}

bool java_lang_invoke_MethodType::equals(oop mt1, oop mt2) {
  if (mt1 == mt2)
    return true;
  if (rtype(mt1) != rtype(mt2))
    return false;
  if (ptype_count(mt1) != ptype_count(mt2))
    return false;
  for (int i = ptype_count(mt1) - 1; i >= 0; i--) {
    if (ptype(mt1, i) != ptype(mt2, i))
      return false;
  }
  return true;
}

oop java_lang_invoke_MethodType::rtype(oop mt) {
  assert(is_instance(mt), "must be a MethodType");
  return mt->obj_field(_rtype_offset);
}

objArrayOop java_lang_invoke_MethodType::ptypes(oop mt) {
  assert(is_instance(mt), "must be a MethodType");
  return (objArrayOop) mt->obj_field(_ptypes_offset);
}

oop java_lang_invoke_MethodType::ptype(oop mt, int idx) {
  return ptypes(mt)->obj_at(idx);
}

int java_lang_invoke_MethodType::ptype_count(oop mt) {
  return ptypes(mt)->length();
}

int java_lang_invoke_MethodType::ptype_slot_count(oop mt) {
  objArrayOop pts = ptypes(mt);
  int count = pts->length();
  int slots = 0;
  for (int i = 0; i < count; i++) {
    BasicType bt = java_lang_Class::as_BasicType(pts->obj_at(i));
    slots += type2size[bt];
  }
  return slots;
}

int java_lang_invoke_MethodType::rtype_slot_count(oop mt) {
  BasicType bt = java_lang_Class::as_BasicType(rtype(mt));
  return type2size[bt];
}


// Support for java_lang_invoke_CallSite

int java_lang_invoke_CallSite::_target_offset;
int java_lang_invoke_CallSite::_vmdependencies_offset;
int java_lang_invoke_CallSite::_last_cleanup_offset;

#define CALLSITE_FIELDS_DO(macro) \
  macro(_target_offset,  k, "target", java_lang_invoke_MethodHandle_signature, false); \

void java_lang_invoke_CallSite::compute_offsets() {
  InstanceKlass* k = vmClasses::CallSite_klass();
  CALLSITE_FIELDS_DO(FIELD_COMPUTE_OFFSET);
  CALLSITE_INJECTED_FIELDS(INJECTED_FIELD_COMPUTE_OFFSET);
}

#if INCLUDE_CDS
void java_lang_invoke_CallSite::serialize_offsets(SerializeClosure* f) {
  CALLSITE_FIELDS_DO(FIELD_SERIALIZE_OFFSET);
  CALLSITE_INJECTED_FIELDS(INJECTED_FIELD_SERIALIZE_OFFSET);
}
#endif

DependencyContext java_lang_invoke_CallSite::vmdependencies(oop call_site) {
  assert(java_lang_invoke_CallSite::is_instance(call_site), "");
  nmethodBucket* volatile* vmdeps_addr = call_site->field_addr<nmethodBucket* volatile>(_vmdependencies_offset);
  volatile uint64_t* last_cleanup_addr = call_site->field_addr<volatile uint64_t>(_last_cleanup_offset);
  DependencyContext dep_ctx(vmdeps_addr, last_cleanup_addr);
  return dep_ctx;
}

// Support for java_lang_invoke_ConstantCallSite

int java_lang_invoke_ConstantCallSite::_is_frozen_offset;

#define CONSTANTCALLSITE_FIELDS_DO(macro) \
  macro(_is_frozen_offset, k, "isFrozen", bool_signature, false)

void java_lang_invoke_ConstantCallSite::compute_offsets() {
  InstanceKlass* k = vmClasses::ConstantCallSite_klass();
  CONSTANTCALLSITE_FIELDS_DO(FIELD_COMPUTE_OFFSET);
}

#if INCLUDE_CDS
void java_lang_invoke_ConstantCallSite::serialize_offsets(SerializeClosure* f) {
  CONSTANTCALLSITE_FIELDS_DO(FIELD_SERIALIZE_OFFSET);
}
#endif

// Support for java_lang_ClassLoader

int  java_lang_ClassLoader::_loader_data_offset;
int  java_lang_ClassLoader::_parallelCapable_offset;
int  java_lang_ClassLoader::_name_offset;
int  java_lang_ClassLoader::_nameAndId_offset;
int  java_lang_ClassLoader::_unnamedModule_offset;
int  java_lang_ClassLoader::_parent_offset;

ClassLoaderData* java_lang_ClassLoader::loader_data_acquire(oop loader) {
  assert(loader != nullptr, "loader must not be null");
  assert(oopDesc::is_oop(loader), "loader must be oop");
  return Atomic::load_acquire(loader->field_addr<ClassLoaderData*>(_loader_data_offset));
}

ClassLoaderData* java_lang_ClassLoader::loader_data(oop loader) {
  assert(loader != nullptr, "loader must not be null");
  assert(oopDesc::is_oop(loader), "loader must be oop");
  return *loader->field_addr<ClassLoaderData*>(_loader_data_offset);
}

void java_lang_ClassLoader::release_set_loader_data(oop loader, ClassLoaderData* new_data) {
  assert(loader != nullptr, "loader must not be null");
  assert(oopDesc::is_oop(loader), "loader must be oop");
  Atomic::release_store(loader->field_addr<ClassLoaderData*>(_loader_data_offset), new_data);
}

#define CLASSLOADER_FIELDS_DO(macro) \
  macro(_parallelCapable_offset, k1, "parallelLockMap",      concurrenthashmap_signature, false); \
  macro(_name_offset,            k1, vmSymbols::name_name(), string_signature, false); \
  macro(_nameAndId_offset,       k1, "nameAndId",            string_signature, false); \
  macro(_unnamedModule_offset,   k1, "unnamedModule",        module_signature, false); \
  macro(_parent_offset,          k1, "parent",               classloader_signature, false)

void java_lang_ClassLoader::compute_offsets() {
  InstanceKlass* k1 = vmClasses::ClassLoader_klass();
  CLASSLOADER_FIELDS_DO(FIELD_COMPUTE_OFFSET);

  CLASSLOADER_INJECTED_FIELDS(INJECTED_FIELD_COMPUTE_OFFSET);
}

#if INCLUDE_CDS
void java_lang_ClassLoader::serialize_offsets(SerializeClosure* f) {
  CLASSLOADER_FIELDS_DO(FIELD_SERIALIZE_OFFSET);
  CLASSLOADER_INJECTED_FIELDS(INJECTED_FIELD_SERIALIZE_OFFSET);
}
#endif

oop java_lang_ClassLoader::parent(oop loader) {
  assert(is_instance(loader), "loader must be oop");
  return loader->obj_field(_parent_offset);
}

oop java_lang_ClassLoader::parent_no_keepalive(oop loader) {
  assert(is_instance(loader), "loader must be oop");
  return loader->obj_field_access<AS_NO_KEEPALIVE>(_parent_offset);
}

// Returns the name field of this class loader.  If the name field has not
// been set, null will be returned.
oop java_lang_ClassLoader::name(oop loader) {
  assert(is_instance(loader), "loader must be oop");
  return loader->obj_field(_name_offset);
}

// Returns the nameAndId field of this class loader. The format is
// as follows:
//   If the defining loader has a name explicitly set then '<loader-name>' @<id>
//   If the defining loader has no name then <qualified-class-name> @<id>
//   If built-in loader, then omit '@<id>' as there is only one instance.
// Use ClassLoader::loader_name_id() to obtain this String as a char*.
oop java_lang_ClassLoader::nameAndId(oop loader) {
  assert(is_instance(loader), "loader must be oop");
  return loader->obj_field(_nameAndId_offset);
}

bool java_lang_ClassLoader::isAncestor(oop loader, oop cl) {
  assert(is_instance(loader), "loader must be oop");
  assert(cl == nullptr || is_instance(cl), "cl argument must be oop");
  oop acl = loader;
  debug_only(jint loop_count = 0);
  // This loop taken verbatim from ClassLoader.java:
  do {
    acl = parent(acl);
    if (cl == acl) {
      return true;
    }
    assert(++loop_count > 0, "loop_count overflow");
  } while (acl != nullptr);
  return false;
}

bool java_lang_ClassLoader::is_instance(oop obj) {
  return obj != nullptr && is_subclass(obj->klass());
}


// For class loader classes, parallelCapable defined
// based on non-null field
// Written to by java.lang.ClassLoader, vm only reads this field, doesn't set it
bool java_lang_ClassLoader::parallelCapable(oop class_loader) {
  assert(_parallelCapable_offset != 0, "offsets should have been initialized");
  return (class_loader->obj_field(_parallelCapable_offset) != nullptr);
}

bool java_lang_ClassLoader::is_trusted_loader(oop loader) {
  oop cl = SystemDictionary::java_system_loader();
  while(cl != nullptr) {
    if (cl == loader) return true;
    cl = parent(cl);
  }
  return false;
}

oop java_lang_ClassLoader::unnamedModule(oop loader) {
  assert(is_instance(loader), "loader must be oop");
  return loader->obj_field(_unnamedModule_offset);
}

// Support for java_lang_System
//

int java_lang_System::_static_in_offset;
int java_lang_System::_static_out_offset;
int java_lang_System::_static_err_offset;

#define SYSTEM_FIELDS_DO(macro) \
  macro(_static_in_offset,  k, "in",  input_stream_signature, true); \
  macro(_static_out_offset, k, "out", print_stream_signature, true); \
  macro(_static_err_offset, k, "err", print_stream_signature, true);

void java_lang_System::compute_offsets() {
  InstanceKlass* k = vmClasses::System_klass();
  SYSTEM_FIELDS_DO(FIELD_COMPUTE_OFFSET);
}

#if INCLUDE_CDS
void java_lang_System::serialize_offsets(SerializeClosure* f) {
   SYSTEM_FIELDS_DO(FIELD_SERIALIZE_OFFSET);
}
#endif

// Support for jdk_internal_misc_UnsafeConstants
//
class UnsafeConstantsFixup : public FieldClosure {
private:
  int _address_size;
  int _page_size;
  bool _big_endian;
  bool _use_unaligned_access;
  int _data_cache_line_flush_size;
public:
  UnsafeConstantsFixup() {
    // round up values for all static final fields
    _address_size = sizeof(void*);
    _page_size = AIX_ONLY(sysconf(_SC_PAGESIZE)) NOT_AIX((int)os::vm_page_size());
    _big_endian = LITTLE_ENDIAN_ONLY(false) BIG_ENDIAN_ONLY(true);
    _use_unaligned_access = UseUnalignedAccesses;
    _data_cache_line_flush_size = (int)VM_Version::data_cache_line_flush_size();
  }

  void do_field(fieldDescriptor* fd) {
    oop mirror = fd->field_holder()->java_mirror();
    assert(mirror != nullptr, "UnsafeConstants must have mirror already");
    assert(fd->field_holder() == vmClasses::UnsafeConstants_klass(), "Should be UnsafeConstants");
    assert(fd->is_final(), "fields of UnsafeConstants must be final");
    assert(fd->is_static(), "fields of UnsafeConstants must be static");
    if (fd->name() == vmSymbols::address_size_name()) {
      mirror->int_field_put(fd->offset(), _address_size);
    } else if (fd->name() == vmSymbols::page_size_name()) {
      mirror->int_field_put(fd->offset(), _page_size);
    } else if (fd->name() == vmSymbols::big_endian_name()) {
      mirror->bool_field_put(fd->offset(), _big_endian);
    } else if (fd->name() == vmSymbols::use_unaligned_access_name()) {
      mirror->bool_field_put(fd->offset(), _use_unaligned_access);
    } else if (fd->name() == vmSymbols::data_cache_line_flush_size_name()) {
      mirror->int_field_put(fd->offset(), _data_cache_line_flush_size);
    } else {
      assert(false, "unexpected UnsafeConstants field");
    }
  }
};

void jdk_internal_misc_UnsafeConstants::set_unsafe_constants() {
  UnsafeConstantsFixup fixup;
  vmClasses::UnsafeConstants_klass()->do_local_static_fields(&fixup);
}


// java_lang_StackTraceElement

int java_lang_StackTraceElement::_methodName_offset;
int java_lang_StackTraceElement::_fileName_offset;
int java_lang_StackTraceElement::_lineNumber_offset;
int java_lang_StackTraceElement::_moduleName_offset;
int java_lang_StackTraceElement::_moduleVersion_offset;
int java_lang_StackTraceElement::_classLoaderName_offset;
int java_lang_StackTraceElement::_declaringClass_offset;
int java_lang_StackTraceElement::_declaringClassObject_offset;

#define STACKTRACEELEMENT_FIELDS_DO(macro) \
  macro(_declaringClassObject_offset,  k, "declaringClassObject", class_signature, false); \
  macro(_classLoaderName_offset, k, "classLoaderName", string_signature, false); \
  macro(_moduleName_offset,      k, "moduleName",      string_signature, false); \
  macro(_moduleVersion_offset,   k, "moduleVersion",   string_signature, false); \
  macro(_declaringClass_offset,  k, "declaringClass",  string_signature, false); \
  macro(_methodName_offset,      k, "methodName",      string_signature, false); \
  macro(_fileName_offset,        k, "fileName",        string_signature, false); \
  macro(_lineNumber_offset,      k, "lineNumber",      int_signature,    false)

// Support for java_lang_StackTraceElement
void java_lang_StackTraceElement::compute_offsets() {
  InstanceKlass* k = vmClasses::StackTraceElement_klass();
  STACKTRACEELEMENT_FIELDS_DO(FIELD_COMPUTE_OFFSET);
}

#if INCLUDE_CDS
void java_lang_StackTraceElement::serialize_offsets(SerializeClosure* f) {
  STACKTRACEELEMENT_FIELDS_DO(FIELD_SERIALIZE_OFFSET);
}
#endif

void java_lang_StackTraceElement::set_fileName(oop element, oop value) {
  element->obj_field_put(_fileName_offset, value);
}

void java_lang_StackTraceElement::set_declaringClass(oop element, oop value) {
  element->obj_field_put(_declaringClass_offset, value);
}

void java_lang_StackTraceElement::set_methodName(oop element, oop value) {
  element->obj_field_put(_methodName_offset, value);
}

void java_lang_StackTraceElement::set_lineNumber(oop element, int value) {
  element->int_field_put(_lineNumber_offset, value);
}

void java_lang_StackTraceElement::set_moduleName(oop element, oop value) {
  element->obj_field_put(_moduleName_offset, value);
}

void java_lang_StackTraceElement::set_moduleVersion(oop element, oop value) {
  element->obj_field_put(_moduleVersion_offset, value);
}

void java_lang_StackTraceElement::set_classLoaderName(oop element, oop value) {
  element->obj_field_put(_classLoaderName_offset, value);
}

void java_lang_StackTraceElement::set_declaringClassObject(oop element, oop value) {
  element->obj_field_put(_declaringClassObject_offset, value);
}


// java_lang_AssertionStatusDirectives

int java_lang_AssertionStatusDirectives::_classes_offset;
int java_lang_AssertionStatusDirectives::_classEnabled_offset;
int java_lang_AssertionStatusDirectives::_packages_offset;
int java_lang_AssertionStatusDirectives::_packageEnabled_offset;
int java_lang_AssertionStatusDirectives::_deflt_offset;

// Support for java Assertions - java_lang_AssertionStatusDirectives.
#define ASSERTIONSTATUSDIRECTIVES_FIELDS_DO(macro) \
  macro(_classes_offset,        k, "classes",        string_array_signature, false); \
  macro(_classEnabled_offset,   k, "classEnabled",   bool_array_signature, false); \
  macro(_packages_offset,       k, "packages",       string_array_signature, false); \
  macro(_packageEnabled_offset, k, "packageEnabled", bool_array_signature,   false); \
  macro(_deflt_offset,          k, "deflt",          bool_signature,         false)

void java_lang_AssertionStatusDirectives::compute_offsets() {
  InstanceKlass* k = vmClasses::AssertionStatusDirectives_klass();
  ASSERTIONSTATUSDIRECTIVES_FIELDS_DO(FIELD_COMPUTE_OFFSET);
}

#if INCLUDE_CDS
void java_lang_AssertionStatusDirectives::serialize_offsets(SerializeClosure* f) {
  ASSERTIONSTATUSDIRECTIVES_FIELDS_DO(FIELD_SERIALIZE_OFFSET);
}
#endif

void java_lang_AssertionStatusDirectives::set_classes(oop o, oop val) {
  o->obj_field_put(_classes_offset, val);
}

void java_lang_AssertionStatusDirectives::set_classEnabled(oop o, oop val) {
  o->obj_field_put(_classEnabled_offset, val);
}

void java_lang_AssertionStatusDirectives::set_packages(oop o, oop val) {
  o->obj_field_put(_packages_offset, val);
}

void java_lang_AssertionStatusDirectives::set_packageEnabled(oop o, oop val) {
  o->obj_field_put(_packageEnabled_offset, val);
}

void java_lang_AssertionStatusDirectives::set_deflt(oop o, bool val) {
  o->bool_field_put(_deflt_offset, val);
}

int java_util_concurrent_locks_AbstractOwnableSynchronizer::_owner_offset;

#define AOS_FIELDS_DO(macro) \
  macro(_owner_offset, k, "exclusiveOwnerThread", thread_signature, false)

void java_util_concurrent_locks_AbstractOwnableSynchronizer::compute_offsets() {
  InstanceKlass* k = vmClasses::java_util_concurrent_locks_AbstractOwnableSynchronizer_klass();
  AOS_FIELDS_DO(FIELD_COMPUTE_OFFSET);
}

oop java_util_concurrent_locks_AbstractOwnableSynchronizer::get_owner_threadObj(oop obj) {
  assert(_owner_offset != 0, "Must be initialized");
  return obj->obj_field(_owner_offset);
}

#if INCLUDE_CDS
void java_util_concurrent_locks_AbstractOwnableSynchronizer::serialize_offsets(SerializeClosure* f) {
  AOS_FIELDS_DO(FIELD_SERIALIZE_OFFSET);
}
#endif

int vector_VectorPayload::_payload_offset;

#define VECTORPAYLOAD_FIELDS_DO(macro) \
  macro(_payload_offset, k, "payload", object_signature, false)

void vector_VectorPayload::compute_offsets() {
  InstanceKlass* k = vmClasses::vector_VectorPayload_klass();
  VECTORPAYLOAD_FIELDS_DO(FIELD_COMPUTE_OFFSET);
}

#if INCLUDE_CDS
void vector_VectorPayload::serialize_offsets(SerializeClosure* f) {
  VECTORPAYLOAD_FIELDS_DO(FIELD_SERIALIZE_OFFSET);
}
#endif

void vector_VectorPayload::set_payload(oop o, oop val) {
  o->obj_field_put(_payload_offset, val);
}

bool vector_VectorPayload::is_instance(oop obj) {
  return obj != nullptr && is_subclass(obj->klass());
}

int java_lang_Integer_IntegerCache::_static_cache_offset;
int java_lang_Long_LongCache::_static_cache_offset;
int java_lang_Character_CharacterCache::_static_cache_offset;
int java_lang_Short_ShortCache::_static_cache_offset;
int java_lang_Byte_ByteCache::_static_cache_offset;

#define INTEGER_CACHE_FIELDS_DO(macro) \
  macro(_static_cache_offset, k, "cache", java_lang_Integer_array_signature, true)

void java_lang_Integer_IntegerCache::compute_offsets(InstanceKlass *k) {
  guarantee(k != nullptr && k->is_initialized(), "must be loaded and initialized");
  INTEGER_CACHE_FIELDS_DO(FIELD_COMPUTE_OFFSET);
}

objArrayOop java_lang_Integer_IntegerCache::cache(InstanceKlass *ik) {
  oop base = ik->static_field_base_raw();
  return objArrayOop(base->obj_field(_static_cache_offset));
}

Symbol* java_lang_Integer_IntegerCache::symbol() {
  return vmSymbols::java_lang_Integer_IntegerCache();
}

#if INCLUDE_CDS
void java_lang_Integer_IntegerCache::serialize_offsets(SerializeClosure* f) {
  INTEGER_CACHE_FIELDS_DO(FIELD_SERIALIZE_OFFSET);
}
#endif
#undef INTEGER_CACHE_FIELDS_DO

jint java_lang_Integer::value(oop obj) {
   jvalue v;
   java_lang_boxing_object::get_value(obj, &v);
   return v.i;
}

#define LONG_CACHE_FIELDS_DO(macro) \
  macro(_static_cache_offset, k, "cache", java_lang_Long_array_signature, true)

void java_lang_Long_LongCache::compute_offsets(InstanceKlass *k) {
  guarantee(k != nullptr && k->is_initialized(), "must be loaded and initialized");
  LONG_CACHE_FIELDS_DO(FIELD_COMPUTE_OFFSET);
}

objArrayOop java_lang_Long_LongCache::cache(InstanceKlass *ik) {
  oop base = ik->static_field_base_raw();
  return objArrayOop(base->obj_field(_static_cache_offset));
}

Symbol* java_lang_Long_LongCache::symbol() {
  return vmSymbols::java_lang_Long_LongCache();
}

#if INCLUDE_CDS
void java_lang_Long_LongCache::serialize_offsets(SerializeClosure* f) {
  LONG_CACHE_FIELDS_DO(FIELD_SERIALIZE_OFFSET);
}
#endif
#undef LONG_CACHE_FIELDS_DO

jlong java_lang_Long::value(oop obj) {
   jvalue v;
   java_lang_boxing_object::get_value(obj, &v);
   return v.j;
}

#define CHARACTER_CACHE_FIELDS_DO(macro) \
  macro(_static_cache_offset, k, "cache", java_lang_Character_array_signature, true)

void java_lang_Character_CharacterCache::compute_offsets(InstanceKlass *k) {
  guarantee(k != nullptr && k->is_initialized(), "must be loaded and initialized");
  CHARACTER_CACHE_FIELDS_DO(FIELD_COMPUTE_OFFSET);
}

objArrayOop java_lang_Character_CharacterCache::cache(InstanceKlass *ik) {
  oop base = ik->static_field_base_raw();
  return objArrayOop(base->obj_field(_static_cache_offset));
}

Symbol* java_lang_Character_CharacterCache::symbol() {
  return vmSymbols::java_lang_Character_CharacterCache();
}

#if INCLUDE_CDS
void java_lang_Character_CharacterCache::serialize_offsets(SerializeClosure* f) {
  CHARACTER_CACHE_FIELDS_DO(FIELD_SERIALIZE_OFFSET);
}
#endif
#undef CHARACTER_CACHE_FIELDS_DO

jchar java_lang_Character::value(oop obj) {
   jvalue v;
   java_lang_boxing_object::get_value(obj, &v);
   return v.c;
}

#define SHORT_CACHE_FIELDS_DO(macro) \
  macro(_static_cache_offset, k, "cache", java_lang_Short_array_signature, true)

void java_lang_Short_ShortCache::compute_offsets(InstanceKlass *k) {
  guarantee(k != nullptr && k->is_initialized(), "must be loaded and initialized");
  SHORT_CACHE_FIELDS_DO(FIELD_COMPUTE_OFFSET);
}

objArrayOop java_lang_Short_ShortCache::cache(InstanceKlass *ik) {
  oop base = ik->static_field_base_raw();
  return objArrayOop(base->obj_field(_static_cache_offset));
}

Symbol* java_lang_Short_ShortCache::symbol() {
  return vmSymbols::java_lang_Short_ShortCache();
}

#if INCLUDE_CDS
void java_lang_Short_ShortCache::serialize_offsets(SerializeClosure* f) {
  SHORT_CACHE_FIELDS_DO(FIELD_SERIALIZE_OFFSET);
}
#endif
#undef SHORT_CACHE_FIELDS_DO

jshort java_lang_Short::value(oop obj) {
   jvalue v;
   java_lang_boxing_object::get_value(obj, &v);
   return v.s;
}

#define BYTE_CACHE_FIELDS_DO(macro) \
  macro(_static_cache_offset, k, "cache", java_lang_Byte_array_signature, true)

void java_lang_Byte_ByteCache::compute_offsets(InstanceKlass *k) {
  guarantee(k != nullptr && k->is_initialized(), "must be loaded and initialized");
  BYTE_CACHE_FIELDS_DO(FIELD_COMPUTE_OFFSET);
}

objArrayOop java_lang_Byte_ByteCache::cache(InstanceKlass *ik) {
  oop base = ik->static_field_base_raw();
  return objArrayOop(base->obj_field(_static_cache_offset));
}

Symbol* java_lang_Byte_ByteCache::symbol() {
  return vmSymbols::java_lang_Byte_ByteCache();
}

#if INCLUDE_CDS
void java_lang_Byte_ByteCache::serialize_offsets(SerializeClosure* f) {
  BYTE_CACHE_FIELDS_DO(FIELD_SERIALIZE_OFFSET);
}
#endif
#undef BYTE_CACHE_FIELDS_DO

jbyte java_lang_Byte::value(oop obj) {
   jvalue v;
   java_lang_boxing_object::get_value(obj, &v);
   return v.b;
}

int java_lang_Boolean::_static_TRUE_offset;
int java_lang_Boolean::_static_FALSE_offset;

#define BOOLEAN_FIELDS_DO(macro) \
  macro(_static_TRUE_offset, k, "TRUE", java_lang_Boolean_signature, true); \
  macro(_static_FALSE_offset, k, "FALSE", java_lang_Boolean_signature, true)


void java_lang_Boolean::compute_offsets(InstanceKlass *k) {
  guarantee(k != nullptr && k->is_initialized(), "must be loaded and initialized");
  BOOLEAN_FIELDS_DO(FIELD_COMPUTE_OFFSET);
}

oop java_lang_Boolean::get_TRUE(InstanceKlass *ik) {
  oop base = ik->static_field_base_raw();
  return base->obj_field(_static_TRUE_offset);
}

oop java_lang_Boolean::get_FALSE(InstanceKlass *ik) {
  oop base = ik->static_field_base_raw();
  return base->obj_field(_static_FALSE_offset);
}

Symbol* java_lang_Boolean::symbol() {
  return vmSymbols::java_lang_Boolean();
}

#if INCLUDE_CDS
void java_lang_Boolean::serialize_offsets(SerializeClosure* f) {
  BOOLEAN_FIELDS_DO(FIELD_SERIALIZE_OFFSET);
}
#endif
#undef BOOLEAN_CACHE_FIELDS_DO

jboolean java_lang_Boolean::value(oop obj) {
   jvalue v;
   java_lang_boxing_object::get_value(obj, &v);
   return v.z;
}

// java_lang_reflect_RecordComponent

int java_lang_reflect_RecordComponent::_clazz_offset;
int java_lang_reflect_RecordComponent::_name_offset;
int java_lang_reflect_RecordComponent::_type_offset;
int java_lang_reflect_RecordComponent::_accessor_offset;
int java_lang_reflect_RecordComponent::_signature_offset;
int java_lang_reflect_RecordComponent::_annotations_offset;
int java_lang_reflect_RecordComponent::_typeAnnotations_offset;

#define RECORDCOMPONENT_FIELDS_DO(macro) \
  macro(_clazz_offset,       k, "clazz",       class_signature,  false); \
  macro(_name_offset,        k, "name",        string_signature, false); \
  macro(_type_offset,        k, "type",        class_signature,  false); \
  macro(_accessor_offset,    k, "accessor",    reflect_method_signature, false); \
  macro(_signature_offset,   k, "signature",   string_signature, false); \
  macro(_annotations_offset, k, "annotations", byte_array_signature,     false); \
  macro(_typeAnnotations_offset, k, "typeAnnotations", byte_array_signature, false);

// Support for java_lang_reflect_RecordComponent
void java_lang_reflect_RecordComponent::compute_offsets() {
  InstanceKlass* k = vmClasses::RecordComponent_klass();
  RECORDCOMPONENT_FIELDS_DO(FIELD_COMPUTE_OFFSET);
}

#if INCLUDE_CDS
void java_lang_reflect_RecordComponent::serialize_offsets(SerializeClosure* f) {
  RECORDCOMPONENT_FIELDS_DO(FIELD_SERIALIZE_OFFSET);
}
#endif

void java_lang_reflect_RecordComponent::set_clazz(oop element, oop value) {
  element->obj_field_put(_clazz_offset, value);
}

void java_lang_reflect_RecordComponent::set_name(oop element, oop value) {
  element->obj_field_put(_name_offset, value);
}

void java_lang_reflect_RecordComponent::set_type(oop element, oop value) {
  element->obj_field_put(_type_offset, value);
}

void java_lang_reflect_RecordComponent::set_accessor(oop element, oop value) {
  element->obj_field_put(_accessor_offset, value);
}

void java_lang_reflect_RecordComponent::set_signature(oop element, oop value) {
  element->obj_field_put(_signature_offset, value);
}

void java_lang_reflect_RecordComponent::set_annotations(oop element, oop value) {
  element->obj_field_put(_annotations_offset, value);
}

void java_lang_reflect_RecordComponent::set_typeAnnotations(oop element, oop value) {
  element->obj_field_put(_typeAnnotations_offset, value);
}

// java_lang_InternalError
int java_lang_InternalError::_during_unsafe_access_offset;

void java_lang_InternalError::set_during_unsafe_access(oop internal_error) {
  internal_error->bool_field_put(_during_unsafe_access_offset, true);
}

jboolean java_lang_InternalError::during_unsafe_access(oop internal_error) {
  return internal_error->bool_field(_during_unsafe_access_offset);
}

void java_lang_InternalError::compute_offsets() {
  INTERNALERROR_INJECTED_FIELDS(INJECTED_FIELD_COMPUTE_OFFSET);
}

#if INCLUDE_CDS
void java_lang_InternalError::serialize_offsets(SerializeClosure* f) {
  INTERNALERROR_INJECTED_FIELDS(INJECTED_FIELD_SERIALIZE_OFFSET);
}
#endif

#define BASIC_JAVA_CLASSES_DO_PART1(f) \
  f(java_lang_Class) \
  f(java_lang_String) \
  f(java_lang_ref_Reference) \
  //end

#define BASIC_JAVA_CLASSES_DO_PART2(f) \
  f(java_lang_System) \
  f(java_lang_ClassLoader) \
  f(java_lang_Throwable) \
  f(java_lang_Thread) \
  f(java_lang_Thread_FieldHolder) \
  f(java_lang_Thread_Constants) \
  f(java_lang_ThreadGroup) \
  f(java_lang_VirtualThread) \
  f(java_lang_InternalError) \
  f(java_lang_AssertionStatusDirectives) \
  f(java_lang_ref_SoftReference) \
  f(java_lang_invoke_MethodHandle) \
  f(java_lang_invoke_DirectMethodHandle) \
  f(java_lang_invoke_MemberName) \
  f(java_lang_invoke_ResolvedMethodName) \
  f(java_lang_invoke_LambdaForm) \
  f(java_lang_invoke_MethodType) \
  f(java_lang_invoke_CallSite) \
  f(java_lang_invoke_ConstantCallSite) \
  f(java_lang_reflect_AccessibleObject) \
  f(java_lang_reflect_Method) \
  f(java_lang_reflect_Constructor) \
  f(java_lang_reflect_Field) \
  f(java_lang_reflect_RecordComponent) \
  f(reflect_ConstantPool) \
  f(java_lang_reflect_Parameter) \
  f(java_lang_Module) \
  f(java_lang_StackTraceElement) \
  f(java_lang_ClassFrameInfo) \
  f(java_lang_StackFrameInfo) \
  f(java_lang_LiveStackFrameInfo) \
  f(jdk_internal_vm_ContinuationScope) \
  f(jdk_internal_vm_Continuation) \
  f(jdk_internal_vm_StackChunk) \
  f(java_util_concurrent_locks_AbstractOwnableSynchronizer) \
  f(jdk_internal_foreign_abi_NativeEntryPoint) \
  f(jdk_internal_foreign_abi_ABIDescriptor) \
  f(jdk_internal_foreign_abi_VMStorage) \
  f(jdk_internal_foreign_abi_CallConv) \
  f(jdk_internal_misc_UnsafeConstants) \
  f(java_lang_boxing_object) \
  f(vector_VectorPayload) \
  //end

#define BASIC_JAVA_CLASSES_DO(f) \
        BASIC_JAVA_CLASSES_DO_PART1(f) \
        BASIC_JAVA_CLASSES_DO_PART2(f)

#define DO_COMPUTE_OFFSETS(k) k::compute_offsets();

// Compute field offsets of all the classes in this file
void JavaClasses::compute_offsets() {
  if (CDSConfig::is_using_archive()) {
    JVMTI_ONLY(assert(JvmtiExport::is_early_phase() && !(JvmtiExport::should_post_class_file_load_hook() &&
                                                         JvmtiExport::has_early_class_hook_env()),
                      "JavaClasses::compute_offsets() must be called in early JVMTI phase."));
    // None of the classes used by the rest of this function can be replaced by
    // JVMTI ClassFileLoadHook.
    // We are safe to use the archived offsets, which have already been restored
    // by JavaClasses::serialize_offsets, without computing the offsets again.
    return;
  }

  // We have already called the compute_offsets() of the
  // BASIC_JAVA_CLASSES_DO_PART1 classes (java_lang_String, java_lang_Class and
  // java_lang_ref_Reference) earlier inside vmClasses::resolve_all()
  BASIC_JAVA_CLASSES_DO_PART2(DO_COMPUTE_OFFSETS);
}

#if INCLUDE_CDS
#define DO_SERIALIZE_OFFSETS(k) k::serialize_offsets(soc);

void JavaClasses::serialize_offsets(SerializeClosure* soc) {
  BASIC_JAVA_CLASSES_DO(DO_SERIALIZE_OFFSETS);
}
#endif

#if INCLUDE_CDS_JAVA_HEAP
bool JavaClasses::is_supported_for_archiving(oop obj) {
  Klass* klass = obj->klass();

  if (!CDSConfig::is_dumping_invokedynamic()) {
    // These are supported by CDS only when CDSConfig::is_dumping_invokedynamic() is enabled.
    if (klass == vmClasses::ResolvedMethodName_klass() ||
        klass == vmClasses::MemberName_klass()) {
      return false;
    }
  }

  if (klass->is_subclass_of(vmClasses::Reference_klass())) {
    // It's problematic to archive Reference objects. One of the reasons is that
    // Reference::discovered may pull in unwanted objects (see JDK-8284336)
    return false;
  }

  return true;
}
#endif

#ifndef PRODUCT

// These functions exist to assert the validity of de-serialized offsets in boxing object as a sanity check.

bool JavaClasses::check_offset(const char *klass_name, int deserialized_offset, const char *field_name,
                               const char* field_sig) {
  EXCEPTION_MARK;
  fieldDescriptor fd;
  TempNewSymbol klass_sym = SymbolTable::new_symbol(klass_name);
  Klass* k = SystemDictionary::resolve_or_fail(klass_sym, true, CATCH);
  InstanceKlass* ik = InstanceKlass::cast(k);
  TempNewSymbol f_name = SymbolTable::new_symbol(field_name);
  TempNewSymbol f_sig  = SymbolTable::new_symbol(field_sig);
  if (!ik->find_local_field(f_name, f_sig, &fd)) {
    tty->print_cr("Nonstatic field %s.%s not found", klass_name, field_name);
    return false;
  }
  if (fd.is_static()) {
    tty->print_cr("Nonstatic field %s.%s appears to be static", klass_name, field_name);
    return false;
  }
  if (fd.offset() == deserialized_offset ) {
    return true;
  } else {
    tty->print_cr("Offset of nonstatic field %s.%s is deserialized as %d but should really be %d.",
                  klass_name, field_name, deserialized_offset, fd.offset());
    return false;
  }
}

void JavaClasses::check_offsets() {
  bool valid = true;

#define CHECK_OFFSET(klass_name, cpp_klass_name, field_name, field_sig) \
  valid &= check_offset(klass_name, cpp_klass_name :: _##field_name ## _offset, #field_name, field_sig)

#define CHECK_LONG_OFFSET(klass_name, cpp_klass_name, field_name, field_sig) \
  valid &= check_offset(klass_name, cpp_klass_name :: _##long_ ## field_name ## _offset, #field_name, field_sig)

  // Boxed primitive objects (java_lang_boxing_object)

  CHECK_OFFSET("java/lang/Boolean",   java_lang_boxing_object, value, "Z");
  CHECK_OFFSET("java/lang/Character", java_lang_boxing_object, value, "C");
  CHECK_OFFSET("java/lang/Float",     java_lang_boxing_object, value, "F");
  CHECK_LONG_OFFSET("java/lang/Double", java_lang_boxing_object, value, "D");
  CHECK_OFFSET("java/lang/Byte",      java_lang_boxing_object, value, "B");
  CHECK_OFFSET("java/lang/Short",     java_lang_boxing_object, value, "S");
  CHECK_OFFSET("java/lang/Integer",   java_lang_boxing_object, value, "I");
  CHECK_LONG_OFFSET("java/lang/Long", java_lang_boxing_object, value, "J");

  if (!valid) vm_exit_during_initialization("Field offset verification failed");
}

#endif // PRODUCT

int InjectedField::compute_offset() {
  InstanceKlass* ik = InstanceKlass::cast(klass());
  for (AllFieldStream fs(ik); !fs.done(); fs.next()) {
    if (!may_be_java && !fs.field_flags().is_injected()) {
      // Only look at injected fields
      continue;
    }
    if (fs.name() == name() && fs.signature() == signature()) {
      return fs.offset();
    }
  }
  ResourceMark rm;
  tty->print_cr("Invalid layout of %s at %s/%s%s", ik->external_name(), name()->as_C_string(), signature()->as_C_string(), may_be_java ? " (may_be_java)" : "");
#ifndef PRODUCT
  ik->print();
  tty->print_cr("all fields:");
  for (AllFieldStream fs(ik); !fs.done(); fs.next()) {
    tty->print_cr("  name: %s, sig: %s, flags: %08x", fs.name()->as_C_string(), fs.signature()->as_C_string(), fs.access_flags().as_field_flags());
  }
#endif //PRODUCT
  vm_exit_during_initialization("Invalid layout of well-known class: use -Xlog:class+load=info to see the origin of the problem class");
  return -1;
}

void javaClasses_init() {
  JavaClasses::compute_offsets();
  JavaClasses::check_offsets();
  FilteredFieldsMap::initialize();  // must be done after computing offsets.
}<|MERGE_RESOLUTION|>--- conflicted
+++ resolved
@@ -1511,15 +1511,10 @@
   macro(_module_offset,              k, "module",              module_signature,       false); \
   macro(_name_offset,                k, "name",                string_signature,       false); \
   macro(_classData_offset,           k, "classData",           object_signature,       false); \
-<<<<<<< HEAD
   macro(_reflectionData_offset,      k, "reflectionData",      class_ReflectionData_signature, false); \
-  macro(_signers_offset,             k, "signers",             object_array_signature, false);
-=======
-  macro(_reflectionData_offset,      k, "reflectionData",      java_lang_ref_SoftReference_signature, false); \
   macro(_signers_offset,             k, "signers",             object_array_signature, false); \
   macro(_modifiers_offset,           k, vmSymbols::modifiers_name(), int_signature,    false); \
   macro(_protection_domain_offset,   k, "protectionDomain",    java_security_ProtectionDomain_signature,  false);
->>>>>>> 62d93f2a
 
 void java_lang_Class::compute_offsets() {
   if (_offsets_computed) {
