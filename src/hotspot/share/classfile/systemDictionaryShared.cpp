--- conflicted
+++ resolved
@@ -85,8 +85,6 @@
 
 DumpTimeSharedClassTable* SystemDictionaryShared::_dumptime_table = nullptr;
 
-static bool _ignore_new_classes = false;
-
 // Used by NoClassLoadingMark
 DEBUG_ONLY(bool SystemDictionaryShared::_class_loading_may_happen = true;)
 
@@ -253,10 +251,6 @@
 bool SystemDictionaryShared::is_early_klass(InstanceKlass* ik) {
   DumpTimeClassInfo* info = _dumptime_table->get(ik);
   return (info != nullptr) ? info->is_early_klass() : false;
-}
-
-void SystemDictionaryShared::ignore_new_classes() {
-  _ignore_new_classes = true;
 }
 
 bool SystemDictionaryShared::check_for_exclusion_impl(InstanceKlass* k) {
@@ -522,18 +516,8 @@
   MutexLocker ml(DumpTimeTable_lock, Mutex::_no_safepoint_check_flag);
   assert(SystemDictionaryShared::class_loading_may_happen(), "sanity");
   DumpTimeClassInfo* info = _dumptime_table->allocate_info(k);
-<<<<<<< HEAD
-  if (_ignore_new_classes) {
-    if (!LambdaFormInvokers::may_be_regenerated_class(k->name())) {
-      ResourceMark rm;
-      log_debug(cds)("Skipping %s: Class loaded for lambda form invoker regeneration", k->name()->as_C_string());
-      info->set_has_checked_exclusion();
-      info->set_excluded();
-    }
-=======
   if (AOTClassFilter::is_aot_tooling_class(k)) {
     info->set_is_aot_tooling_class();
->>>>>>> e3f26b05
   }
 }
 
