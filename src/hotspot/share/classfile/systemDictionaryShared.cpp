--- conflicted
+++ resolved
@@ -1012,17 +1012,15 @@
                                                                      Symbol* method_type,
                                                                      Method* member_method,
                                                                      Symbol* instantiated_method_type) {
-<<<<<<< HEAD
   if (CDSConfig::is_dumping_final_static_archive()) {
     return nullptr;
   }
-=======
+
   assert(caller_ik != nullptr, "sanity");
   assert(invoked_name != nullptr, "sanity");
   assert(invoked_type != nullptr, "sanity");
   assert(method_type != nullptr, "sanity");
   assert(instantiated_method_type != nullptr, "sanity");
->>>>>>> 973c6307
 
   if (!caller_ik->is_shared()     ||
       !invoked_name->is_shared()  ||
