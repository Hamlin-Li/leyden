--- conflicted
+++ resolved
@@ -1194,16 +1194,7 @@
   ClassLoadingService::notify_class_loaded(ik, true /* shared class */);
 
   if (CDSConfig::is_dumping_final_static_archive()) {
-<<<<<<< HEAD
-    SystemDictionaryShared::init_dumptime_info(ik);
-    if (SystemDictionary::is_platform_class_loader(loader_data->class_loader())) {
-      AOTClassLocationConfig::dumptime_set_has_platform_classes();
-    } else if (SystemDictionary::is_system_class_loader(loader_data->class_loader())) {
-      AOTClassLocationConfig::dumptime_set_has_app_classes();
-    }
-=======
     SystemDictionaryShared::init_dumptime_info_from_preimage(ik);
->>>>>>> c8a521fd
   }
 }
 
