/*
 * Copyright (c) 1998, 2024, Oracle and/or its affiliates. All rights reserved.
 * DO NOT ALTER OR REMOVE COPYRIGHT NOTICES OR THIS FILE HEADER.
 *
 * This code is free software; you can redistribute it and/or modify it
 * under the terms of the GNU General Public License version 2 only, as
 * published by the Free Software Foundation.
 *
 * This code is distributed in the hope that it will be useful, but WITHOUT
 * ANY WARRANTY; without even the implied warranty of MERCHANTABILITY or
 * FITNESS FOR A PARTICULAR PURPOSE.  See the GNU General Public License
 * version 2 for more details (a copy is included in the LICENSE file that
 * accompanied this code).
 *
 * You should have received a copy of the GNU General Public License version
 * 2 along with this work; if not, write to the Free Software Foundation,
 * Inc., 51 Franklin St, Fifth Floor, Boston, MA 02110-1301 USA.
 *
 * Please contact Oracle, 500 Oracle Parkway, Redwood Shores, CA 94065 USA
 * or visit www.oracle.com if you need additional information or have any
 * questions.
 *
 */

#include "precompiled.hpp"
#include "cds/cdsConfig.hpp"
#include "classfile/classFileStream.hpp"
#include "classfile/classLoader.hpp"
#include "classfile/javaClasses.hpp"
#include "classfile/stackMapTable.hpp"
#include "classfile/stackMapFrame.hpp"
#include "classfile/stackMapTableFormat.hpp"
#include "classfile/symbolTable.hpp"
#include "classfile/systemDictionary.hpp"
#include "classfile/systemDictionaryShared.hpp"
#include "classfile/verifier.hpp"
#include "classfile/vmClasses.hpp"
#include "classfile/vmSymbols.hpp"
#include "interpreter/bytecodes.hpp"
#include "interpreter/bytecodeStream.hpp"
#include "jvm.h"
#include "logging/log.hpp"
#include "logging/logStream.hpp"
#include "memory/oopFactory.hpp"
#include "memory/resourceArea.hpp"
#include "memory/universe.hpp"
#include "oops/constantPool.inline.hpp"
#include "oops/instanceKlass.inline.hpp"
#include "oops/klass.inline.hpp"
#include "oops/oop.inline.hpp"
#include "oops/typeArrayOop.hpp"
#include "runtime/arguments.hpp"
#include "runtime/fieldDescriptor.hpp"
#include "runtime/handles.inline.hpp"
#include "runtime/interfaceSupport.inline.hpp"
#include "runtime/javaCalls.hpp"
#include "runtime/javaThread.hpp"
#include "runtime/jniHandles.inline.hpp"
#include "runtime/os.hpp"
#include "runtime/safepointVerifiers.hpp"
#include "services/threadService.hpp"
#include "utilities/align.hpp"
#include "utilities/bytes.hpp"

#define NOFAILOVER_MAJOR_VERSION                       51
#define NONZERO_PADDING_BYTES_IN_SWITCH_MAJOR_VERSION  51
#define STATIC_METHOD_IN_INTERFACE_MAJOR_VERSION       52
#define MAX_ARRAY_DIMENSIONS 255

// Access to external entry for VerifyClassForMajorVersion - old byte code verifier

extern "C" {
  typedef jboolean (*verify_byte_codes_fn_t)(JNIEnv *, jclass, char *, jint, jint);
}

static verify_byte_codes_fn_t volatile _verify_byte_codes_fn = nullptr;

static verify_byte_codes_fn_t verify_byte_codes_fn() {

  if (_verify_byte_codes_fn != nullptr)
    return _verify_byte_codes_fn;

  MutexLocker locker(Verify_lock);

  if (_verify_byte_codes_fn != nullptr)
    return _verify_byte_codes_fn;

  void *lib_handle = nullptr;
<<<<<<< HEAD
  if (!JVM_IsStaticJDK()) {
    // Load verify dll
=======
  // Load verify dll
  if (is_vm_statically_linked()) {
    lib_handle = os::get_default_process_handle();
  } else {
>>>>>>> 1ca76445
    char buffer[JVM_MAXPATHLEN];
    char ebuf[1024];
    if (!os::dll_locate_lib(buffer, sizeof(buffer), Arguments::get_dll_dir(), "verify"))
      return nullptr; // Caller will throw VerifyError

    lib_handle = os::dll_load(buffer, ebuf, sizeof(ebuf));
    if (lib_handle == nullptr)
      return nullptr; // Caller will throw VerifyError
<<<<<<< HEAD
  } else {
    lib_handle = os::get_default_process_handle();
=======
>>>>>>> 1ca76445
  }

  void *fn = os::dll_lookup(lib_handle, "VerifyClassForMajorVersion");
  if (fn == nullptr)
    return nullptr; // Caller will throw VerifyError

  return _verify_byte_codes_fn = CAST_TO_FN_PTR(verify_byte_codes_fn_t, fn);
}


// Methods in Verifier

// This method determines whether we run the verifier and class file format checking code.
bool Verifier::should_verify_for(oop class_loader) {
  return class_loader == nullptr ?
    BytecodeVerificationLocal : BytecodeVerificationRemote;
}

// This method determines whether we allow package access in access checks in reflection.
bool Verifier::relax_access_for(oop loader) {
  bool trusted = java_lang_ClassLoader::is_trusted_loader(loader);
  bool need_verify =
    // verifyAll
    (BytecodeVerificationLocal && BytecodeVerificationRemote) ||
    // verifyRemote
    (!BytecodeVerificationLocal && BytecodeVerificationRemote && !trusted);
  return !need_verify;
}

// Callers will pass should_verify_class as true, depending on the results of should_verify_for() above,
// or pass true for redefinition of any class.
static bool is_eligible_for_verification(InstanceKlass* klass, bool should_verify_class) {
  Symbol* name = klass->name();

  return (should_verify_class &&
    // Can not verify the bytecodes for shared classes because they have
    // already been rewritten to contain constant pool cache indices,
    // which the verifier can't understand.
    // Shared classes shouldn't have stackmaps either.
    // However, bytecodes for shared old classes can be verified because
    // they have not been rewritten.
    !(klass->is_shared() && klass->is_rewritten()));
}

void Verifier::trace_class_resolution(Klass* resolve_class, InstanceKlass* verify_class) {
  assert(verify_class != nullptr, "Unexpected null verify_class");
  ResourceMark rm;
  Symbol* s = verify_class->source_file_name();
  const char* source_file = (s != nullptr ? s->as_C_string() : nullptr);
  const char* verify = verify_class->external_name();
  const char* resolve = resolve_class->external_name();
  // print in a single call to reduce interleaving between threads
  if (source_file != nullptr) {
    log_debug(class, resolve)("%s %s %s (verification)", verify, resolve, source_file);
  } else {
    log_debug(class, resolve)("%s %s (verification)", verify, resolve);
  }
}

// Prints the end-verification message to the appropriate output.
void Verifier::log_end_verification(outputStream* st, const char* klassName, Symbol* exception_name, oop pending_exception) {
  if (pending_exception != nullptr) {
    st->print("Verification for %s has", klassName);
    oop message = java_lang_Throwable::message(pending_exception);
    if (message != nullptr) {
      char* ex_msg = java_lang_String::as_utf8_string(message);
      st->print_cr(" exception pending '%s %s'",
                   pending_exception->klass()->external_name(), ex_msg);
    } else {
      st->print_cr(" exception pending %s ",
                   pending_exception->klass()->external_name());
    }
  } else if (exception_name != nullptr) {
    st->print_cr("Verification for %s failed", klassName);
  }
  st->print_cr("End class verification for: %s", klassName);
}

bool Verifier::verify(InstanceKlass* klass, bool should_verify_class, TRAPS) {
  HandleMark hm(THREAD);
  ResourceMark rm(THREAD);

  // Eagerly allocate the identity hash code for a klass. This is a fallout
  // from 6320749 and 8059924: hash code generator is not supposed to be called
  // during the safepoint, but it allows to sneak the hashcode in during
  // verification. Without this eager hashcode generation, we may end up
  // installing the hashcode during some other operation, which may be at
  // safepoint -- blowing up the checks. It was previously done as the side
  // effect (sic!) for external_name(), but instead of doing that, we opt to
  // explicitly push the hashcode in here. This is signify the following block
  // is IMPORTANT:
  if (klass->java_mirror() != nullptr) {
    klass->java_mirror()->identity_hash();
  }

  if (!is_eligible_for_verification(klass, should_verify_class)) {
    return true;
  }

  // Timer includes any side effects of class verification (resolution,
  // etc), but not recursive calls to Verifier::verify().
  JavaThread* jt = THREAD;
  PerfClassTraceTime timer(ClassLoader::perf_class_verify_time(),
                           ClassLoader::perf_class_verify_selftime(),
                           ClassLoader::perf_classes_verified(),
                           jt->get_thread_stat()->perf_recursion_counts_addr(),
                           jt->get_thread_stat()->perf_timers_addr(),
                           PerfClassTraceTime::CLASS_VERIFY);

  // If the class should be verified, first see if we can use the split
  // verifier.  If not, or if verification fails and can failover, then
  // call the inference verifier.
  Symbol* exception_name = nullptr;
  const size_t message_buffer_len = klass->name()->utf8_length() + 1024;
  char* message_buffer = nullptr;
  char* exception_message = nullptr;

  log_info(class, init)("Start class verification for: %s", klass->external_name());
  if (klass->major_version() >= STACKMAP_ATTRIBUTE_MAJOR_VERSION) {
    ClassVerifier split_verifier(jt, klass);
    // We don't use CHECK here, or on inference_verify below, so that we can log any exception.
    split_verifier.verify_class(THREAD);
    exception_name = split_verifier.result();

    // If dumping static archive then don't fall back to the old verifier on
    // verification failure. If a class fails verification with the split verifier,
    // it might fail the CDS runtime verifier constraint check. In that case, we
    // don't want to share the class. We only archive classes that pass the split
    // verifier.
    bool can_failover = !CDSConfig::is_dumping_static_archive() &&
      klass->major_version() < NOFAILOVER_MAJOR_VERSION;

    if (can_failover && !HAS_PENDING_EXCEPTION &&  // Split verifier doesn't set PENDING_EXCEPTION for failure
        (exception_name == vmSymbols::java_lang_VerifyError() ||
         exception_name == vmSymbols::java_lang_ClassFormatError())) {
      log_info(verification)("Fail over class verification to old verifier for: %s", klass->external_name());
      log_info(class, init)("Fail over class verification to old verifier for: %s", klass->external_name());
      // Exclude any classes that fail over during dynamic dumping
      if (CDSConfig::is_dumping_dynamic_archive()) {
        SystemDictionaryShared::warn_excluded(klass, "Failed over class verification while dynamic dumping");
        SystemDictionaryShared::set_excluded(klass);
      }
      message_buffer = NEW_RESOURCE_ARRAY(char, message_buffer_len);
      exception_message = message_buffer;
      exception_name = inference_verify(
        klass, message_buffer, message_buffer_len, THREAD);
    }
    if (exception_name != nullptr) {
      exception_message = split_verifier.exception_message();
    }
  } else {
    message_buffer = NEW_RESOURCE_ARRAY(char, message_buffer_len);
    exception_message = message_buffer;
    exception_name = inference_verify(
        klass, message_buffer, message_buffer_len, THREAD);
  }

  LogTarget(Info, class, init) lt1;
  if (lt1.is_enabled()) {
    LogStream ls(lt1);
    log_end_verification(&ls, klass->external_name(), exception_name, PENDING_EXCEPTION);
  }
  LogTarget(Info, verification) lt2;
  if (lt2.is_enabled()) {
    LogStream ls(lt2);
    log_end_verification(&ls, klass->external_name(), exception_name, PENDING_EXCEPTION);
  }

  if (HAS_PENDING_EXCEPTION) {
    return false; // use the existing exception
  } else if (exception_name == nullptr) {
    return true; // verification succeeded
  } else { // VerifyError or ClassFormatError to be created and thrown
    Klass* kls =
      SystemDictionary::resolve_or_fail(exception_name, true, CHECK_false);
    if (log_is_enabled(Debug, class, resolve)) {
      Verifier::trace_class_resolution(kls, klass);
    }

    while (kls != nullptr) {
      if (kls == klass) {
        // If the class being verified is the exception we're creating
        // or one of it's superclasses, we're in trouble and are going
        // to infinitely recurse when we try to initialize the exception.
        // So bail out here by throwing the preallocated VM error.
        THROW_OOP_(Universe::internal_error_instance(), false);
      }
      kls = kls->super();
    }
    if (message_buffer != nullptr) {
      message_buffer[message_buffer_len - 1] = '\0'; // just to be sure
    }
    assert(exception_message != nullptr, "");
    THROW_MSG_(exception_name, exception_message, false);
  }
}

Symbol* Verifier::inference_verify(
    InstanceKlass* klass, char* message, size_t message_len, TRAPS) {
  JavaThread* thread = THREAD;

  verify_byte_codes_fn_t verify_func = verify_byte_codes_fn();

  if (verify_func == nullptr) {
    jio_snprintf(message, message_len, "Could not link verifier");
    return vmSymbols::java_lang_VerifyError();
  }

  ResourceMark rm(thread);
  log_info(verification)("Verifying class %s with old format", klass->external_name());

  jclass cls = (jclass) JNIHandles::make_local(thread, klass->java_mirror());
  jint result;

  {
    HandleMark hm(thread);
    ThreadToNativeFromVM ttn(thread);
    // ThreadToNativeFromVM takes care of changing thread_state, so safepoint
    // code knows that we have left the VM
    JNIEnv *env = thread->jni_environment();
    result = (*verify_func)(env, cls, message, (int)message_len, klass->major_version());
  }

  JNIHandles::destroy_local(cls);

  // These numbers are chosen so that VerifyClassCodes interface doesn't need
  // to be changed (still return jboolean (unsigned char)), and result is
  // 1 when verification is passed.
  if (result == 0) {
    return vmSymbols::java_lang_VerifyError();
  } else if (result == 1) {
    return nullptr; // verified.
  } else if (result == 2) {
    THROW_MSG_(vmSymbols::java_lang_OutOfMemoryError(), message, nullptr);
  } else if (result == 3) {
    return vmSymbols::java_lang_ClassFormatError();
  } else {
    ShouldNotReachHere();
    return nullptr;
  }
}

TypeOrigin TypeOrigin::null() {
  return TypeOrigin();
}
TypeOrigin TypeOrigin::local(int index, StackMapFrame* frame) {
  assert(frame != nullptr, "Must have a frame");
  return TypeOrigin(CF_LOCALS, index, StackMapFrame::copy(frame),
     frame->local_at(index));
}
TypeOrigin TypeOrigin::stack(int index, StackMapFrame* frame) {
  assert(frame != nullptr, "Must have a frame");
  return TypeOrigin(CF_STACK, index, StackMapFrame::copy(frame),
      frame->stack_at(index));
}
TypeOrigin TypeOrigin::sm_local(int index, StackMapFrame* frame) {
  assert(frame != nullptr, "Must have a frame");
  return TypeOrigin(SM_LOCALS, index, StackMapFrame::copy(frame),
      frame->local_at(index));
}
TypeOrigin TypeOrigin::sm_stack(int index, StackMapFrame* frame) {
  assert(frame != nullptr, "Must have a frame");
  return TypeOrigin(SM_STACK, index, StackMapFrame::copy(frame),
      frame->stack_at(index));
}
TypeOrigin TypeOrigin::bad_index(int index) {
  return TypeOrigin(BAD_INDEX, index, nullptr, VerificationType::bogus_type());
}
TypeOrigin TypeOrigin::cp(int index, VerificationType vt) {
  return TypeOrigin(CONST_POOL, index, nullptr, vt);
}
TypeOrigin TypeOrigin::signature(VerificationType vt) {
  return TypeOrigin(SIG, 0, nullptr, vt);
}
TypeOrigin TypeOrigin::implicit(VerificationType t) {
  return TypeOrigin(IMPLICIT, 0, nullptr, t);
}
TypeOrigin TypeOrigin::frame(StackMapFrame* frame) {
  return TypeOrigin(FRAME_ONLY, 0, StackMapFrame::copy(frame),
                    VerificationType::bogus_type());
}

void TypeOrigin::reset_frame() {
  if (_frame != nullptr) {
    _frame->restore();
  }
}

void TypeOrigin::details(outputStream* ss) const {
  _type.print_on(ss);
  switch (_origin) {
    case CF_LOCALS:
      ss->print(" (current frame, locals[%d])", _index);
      break;
    case CF_STACK:
      ss->print(" (current frame, stack[%d])", _index);
      break;
    case SM_LOCALS:
      ss->print(" (stack map, locals[%d])", _index);
      break;
    case SM_STACK:
      ss->print(" (stack map, stack[%d])", _index);
      break;
    case CONST_POOL:
      ss->print(" (constant pool %d)", _index);
      break;
    case SIG:
      ss->print(" (from method signature)");
      break;
    case IMPLICIT:
    case FRAME_ONLY:
    case NONE:
    default:
      ;
  }
}

#ifdef ASSERT
void TypeOrigin::print_on(outputStream* str) const {
  str->print("{%d,%d,%p:", _origin, _index, _frame);
  if (_frame != nullptr) {
    _frame->print_on(str);
  } else {
    str->print("null");
  }
  str->print(",");
  _type.print_on(str);
  str->print("}");
}
#endif

void ErrorContext::details(outputStream* ss, const Method* method) const {
  if (is_valid()) {
    ss->cr();
    ss->print_cr("Exception Details:");
    location_details(ss, method);
    reason_details(ss);
    frame_details(ss);
    bytecode_details(ss, method);
    handler_details(ss, method);
    stackmap_details(ss, method);
  }
}

void ErrorContext::reason_details(outputStream* ss) const {
  streamIndentor si(ss);
  ss->indent().print_cr("Reason:");
  streamIndentor si2(ss);
  ss->indent().print("%s", "");
  switch (_fault) {
    case INVALID_BYTECODE:
      ss->print("Error exists in the bytecode");
      break;
    case WRONG_TYPE:
      if (_expected.is_valid()) {
        ss->print("Type ");
        _type.details(ss);
        ss->print(" is not assignable to ");
        _expected.details(ss);
      } else {
        ss->print("Invalid type: ");
        _type.details(ss);
      }
      break;
    case FLAGS_MISMATCH:
      if (_expected.is_valid()) {
        ss->print("Current frame's flags are not assignable "
                  "to stack map frame's.");
      } else {
        ss->print("Current frame's flags are invalid in this context.");
      }
      break;
    case BAD_CP_INDEX:
      ss->print("Constant pool index %d is invalid", _type.index());
      break;
    case BAD_LOCAL_INDEX:
      ss->print("Local index %d is invalid", _type.index());
      break;
    case LOCALS_SIZE_MISMATCH:
      ss->print("Current frame's local size doesn't match stackmap.");
      break;
    case STACK_SIZE_MISMATCH:
      ss->print("Current frame's stack size doesn't match stackmap.");
      break;
    case STACK_OVERFLOW:
      ss->print("Exceeded max stack size.");
      break;
    case STACK_UNDERFLOW:
      ss->print("Attempt to pop empty stack.");
      break;
    case MISSING_STACKMAP:
      ss->print("Expected stackmap frame at this location.");
      break;
    case BAD_STACKMAP:
      ss->print("Invalid stackmap specification.");
      break;
    case UNKNOWN:
    default:
      ShouldNotReachHere();
      ss->print_cr("Unknown");
  }
  ss->cr();
}

void ErrorContext::location_details(outputStream* ss, const Method* method) const {
  if (_bci != -1 && method != nullptr) {
    streamIndentor si(ss);
    const char* bytecode_name = "<invalid>";
    if (method->validate_bci(_bci) != -1) {
      Bytecodes::Code code = Bytecodes::code_or_bp_at(method->bcp_from(_bci));
      if (Bytecodes::is_defined(code)) {
          bytecode_name = Bytecodes::name(code);
      } else {
          bytecode_name = "<illegal>";
      }
    }
    InstanceKlass* ik = method->method_holder();
    ss->indent().print_cr("Location:");
    streamIndentor si2(ss);
    ss->indent().print_cr("%s.%s%s @%d: %s",
        ik->name()->as_C_string(), method->name()->as_C_string(),
        method->signature()->as_C_string(), _bci, bytecode_name);
  }
}

void ErrorContext::frame_details(outputStream* ss) const {
  streamIndentor si(ss);
  if (_type.is_valid() && _type.frame() != nullptr) {
    ss->indent().print_cr("Current Frame:");
    streamIndentor si2(ss);
    _type.frame()->print_on(ss);
  }
  if (_expected.is_valid() && _expected.frame() != nullptr) {
    ss->indent().print_cr("Stackmap Frame:");
    streamIndentor si2(ss);
    _expected.frame()->print_on(ss);
  }
}

void ErrorContext::bytecode_details(outputStream* ss, const Method* method) const {
  if (method != nullptr) {
    streamIndentor si(ss);
    ss->indent().print_cr("Bytecode:");
    streamIndentor si2(ss);
    ss->print_data(method->code_base(), method->code_size(), false);
  }
}

void ErrorContext::handler_details(outputStream* ss, const Method* method) const {
  if (method != nullptr) {
    streamIndentor si(ss);
    ExceptionTable table(method);
    if (table.length() > 0) {
      ss->indent().print_cr("Exception Handler Table:");
      streamIndentor si2(ss);
      for (int i = 0; i < table.length(); ++i) {
        ss->indent().print_cr("bci [%d, %d] => handler: %d", table.start_pc(i),
            table.end_pc(i), table.handler_pc(i));
      }
    }
  }
}

void ErrorContext::stackmap_details(outputStream* ss, const Method* method) const {
  if (method != nullptr && method->has_stackmap_table()) {
    streamIndentor si(ss);
    ss->indent().print_cr("Stackmap Table:");
    Array<u1>* data = method->stackmap_data();
    stack_map_table* sm_table =
        stack_map_table::at((address)data->adr_at(0));
    stack_map_frame* sm_frame = sm_table->entries();
    streamIndentor si2(ss);
    int current_offset = -1;
    address end_of_sm_table = (address)sm_table + method->stackmap_data()->length();
    for (u2 i = 0; i < sm_table->number_of_entries(); ++i) {
      ss->indent();
      if (!sm_frame->verify((address)sm_frame, end_of_sm_table)) {
        sm_frame->print_truncated(ss, current_offset);
        return;
      }
      sm_frame->print_on(ss, current_offset);
      ss->cr();
      current_offset += sm_frame->offset_delta();
      sm_frame = sm_frame->next();
    }
  }
}

// Methods in ClassVerifier

ClassVerifier::ClassVerifier(JavaThread* current, InstanceKlass* klass)
    : _thread(current), _previous_symbol(nullptr), _symbols(nullptr), _exception_type(nullptr),
      _message(nullptr), _klass(klass) {
  _this_type = VerificationType::reference_type(klass->name());
}

ClassVerifier::~ClassVerifier() {
  // Decrement the reference count for any symbols created.
  if (_symbols != nullptr) {
    for (int i = 0; i < _symbols->length(); i++) {
      Symbol* s = _symbols->at(i);
      s->decrement_refcount();
    }
  }
}

VerificationType ClassVerifier::object_type() const {
  return VerificationType::reference_type(vmSymbols::java_lang_Object());
}

TypeOrigin ClassVerifier::ref_ctx(const char* sig) {
  VerificationType vt = VerificationType::reference_type(
                         create_temporary_symbol(sig, (int)strlen(sig)));
  return TypeOrigin::implicit(vt);
}


void ClassVerifier::verify_class(TRAPS) {
  log_info(verification)("Verifying class %s with new format", _klass->external_name());

  // Either verifying both local and remote classes or just remote classes.
  assert(BytecodeVerificationRemote, "Should not be here");

  Array<Method*>* methods = _klass->methods();
  int num_methods = methods->length();

  for (int index = 0; index < num_methods; index++) {
    // Check for recursive re-verification before each method.
    if (was_recursively_verified()) return;

    Method* m = methods->at(index);
    if (m->is_native() || m->is_abstract() || m->is_overpass()) {
      // If m is native or abstract, skip it.  It is checked in class file
      // parser that methods do not override a final method.  Overpass methods
      // are trusted since the VM generates them.
      continue;
    }
    verify_method(methodHandle(THREAD, m), CHECK_VERIFY(this));
  }

  if (was_recursively_verified()){
    log_info(verification)("Recursive verification detected for: %s", _klass->external_name());
    log_info(class, init)("Recursive verification detected for: %s",
                        _klass->external_name());
  }
}

// Translate the signature entries into verification types and save them in
// the growable array.  Also, save the count of arguments.
void ClassVerifier::translate_signature(Symbol* const method_sig,
                                        sig_as_verification_types* sig_verif_types) {
  SignatureStream sig_stream(method_sig);
  VerificationType sig_type[2];
  int sig_i = 0;
  GrowableArray<VerificationType>* verif_types = sig_verif_types->sig_verif_types();

  // Translate the signature arguments into verification types.
  while (!sig_stream.at_return_type()) {
    int n = change_sig_to_verificationType(&sig_stream, sig_type);
    assert(n <= 2, "Unexpected signature type");

    // Store verification type(s).  Longs and Doubles each have two verificationTypes.
    for (int x = 0; x < n; x++) {
      verif_types->push(sig_type[x]);
    }
    sig_i += n;
    sig_stream.next();
  }

  // Set final arg count, not including the return type.  The final arg count will
  // be compared with sig_verify_types' length to see if there is a return type.
  sig_verif_types->set_num_args(sig_i);

  // Store verification type(s) for the return type, if there is one.
  if (sig_stream.type() != T_VOID) {
    int n = change_sig_to_verificationType(&sig_stream, sig_type);
    assert(n <= 2, "Unexpected signature return type");
    for (int y = 0; y < n; y++) {
      verif_types->push(sig_type[y]);
    }
  }
}

void ClassVerifier::create_method_sig_entry(sig_as_verification_types* sig_verif_types,
                                            int sig_index) {
  // Translate the signature into verification types.
  ConstantPool* cp = _klass->constants();
  Symbol* const method_sig = cp->symbol_at(sig_index);
  translate_signature(method_sig, sig_verif_types);

  // Add the list of this signature's verification types to the table.
  bool is_unique = method_signatures_table()->put(sig_index, sig_verif_types);
  assert(is_unique, "Duplicate entries in method_signature_table");
}

void ClassVerifier::verify_method(const methodHandle& m, TRAPS) {
  HandleMark hm(THREAD);
  _method = m;   // initialize _method
  log_info(verification)("Verifying method %s", m->name_and_sig_as_C_string());

// For clang, the only good constant format string is a literal constant format string.
#define bad_type_msg "Bad type on operand stack in %s"

  u2 max_stack = m->verifier_max_stack();
  u2 max_locals = m->max_locals();
  constantPoolHandle cp(THREAD, m->constants());

  // Method signature was checked in ClassFileParser.
  assert(SignatureVerifier::is_valid_method_signature(m->signature()),
         "Invalid method signature");

  // Initial stack map frame: offset is 0, stack is initially empty.
  StackMapFrame current_frame(max_locals, max_stack, this);
  // Set initial locals
  VerificationType return_type = current_frame.set_locals_from_arg( m, current_type());

  u2 stackmap_index = 0; // index to the stackmap array

  u4 code_length = m->code_size();

  // Scan the bytecode and map each instruction's start offset to a number.
  char* code_data = generate_code_data(m, code_length, CHECK_VERIFY(this));

  int ex_min = code_length;
  int ex_max = -1;
  // Look through each item on the exception table. Each of the fields must refer
  // to a legal instruction.
  if (was_recursively_verified()) return;
  verify_exception_handler_table(
    code_length, code_data, ex_min, ex_max, CHECK_VERIFY(this));

  // Look through each entry on the local variable table and make sure
  // its range of code array offsets is valid. (4169817)
  if (m->has_localvariable_table()) {
    verify_local_variable_table(code_length, code_data, CHECK_VERIFY(this));
  }

  Array<u1>* stackmap_data = m->stackmap_data();
  StackMapStream stream(stackmap_data);
  StackMapReader reader(this, &stream, code_data, code_length, THREAD);
  StackMapTable stackmap_table(&reader, &current_frame, max_locals, max_stack,
                               code_data, code_length, CHECK_VERIFY(this));

  LogTarget(Debug, verification) lt;
  if (lt.is_enabled()) {
    ResourceMark rm(THREAD);
    LogStream ls(lt);
    stackmap_table.print_on(&ls);
  }

  RawBytecodeStream bcs(m);

  // Scan the byte code linearly from the start to the end
  bool no_control_flow = false; // Set to true when there is no direct control
                                // flow from current instruction to the next
                                // instruction in sequence

  Bytecodes::Code opcode;
  while (!bcs.is_last_bytecode()) {
    // Check for recursive re-verification before each bytecode.
    if (was_recursively_verified())  return;

    opcode = bcs.raw_next();
    int bci = bcs.bci();

    // Set current frame's offset to bci
    current_frame.set_offset(bci);
    current_frame.set_mark();

    // Make sure every offset in stackmap table point to the beginning to
    // an instruction. Match current_frame to stackmap_table entry with
    // the same offset if exists.
    stackmap_index = verify_stackmap_table(
      stackmap_index, bci, &current_frame, &stackmap_table,
      no_control_flow, CHECK_VERIFY(this));


    bool this_uninit = false;  // Set to true when invokespecial <init> initialized 'this'
    bool verified_exc_handlers = false;

    // Merge with the next instruction
    {
      int target;
      VerificationType type, type2;
      VerificationType atype;

      LogTarget(Debug, verification) lt;
      if (lt.is_enabled()) {
        ResourceMark rm(THREAD);
        LogStream ls(lt);
        current_frame.print_on(&ls);
        lt.print("offset = %d,  opcode = %s", bci,
                 opcode == Bytecodes::_illegal ? "illegal" : Bytecodes::name(opcode));
      }

      // Make sure wide instruction is in correct format
      if (bcs.is_wide()) {
        if (opcode != Bytecodes::_iinc   && opcode != Bytecodes::_iload  &&
            opcode != Bytecodes::_aload  && opcode != Bytecodes::_lload  &&
            opcode != Bytecodes::_istore && opcode != Bytecodes::_astore &&
            opcode != Bytecodes::_lstore && opcode != Bytecodes::_fload  &&
            opcode != Bytecodes::_dload  && opcode != Bytecodes::_fstore &&
            opcode != Bytecodes::_dstore) {
          /* Unreachable?  RawBytecodeStream's raw_next() returns 'illegal'
           * if we encounter a wide instruction that modifies an invalid
           * opcode (not one of the ones listed above) */
          verify_error(ErrorContext::bad_code(bci), "Bad wide instruction");
          return;
        }
      }

      // Look for possible jump target in exception handlers and see if it
      // matches current_frame.  Do this check here for astore*, dstore*,
      // fstore*, istore*, and lstore* opcodes because they can change the type
      // state by adding a local.  JVM Spec says that the incoming type state
      // should be used for this check.  So, do the check here before a possible
      // local is added to the type state.
      if (Bytecodes::is_store_into_local(opcode) && bci >= ex_min && bci < ex_max) {
        if (was_recursively_verified()) return;
        verify_exception_handler_targets(
          bci, this_uninit, &current_frame, &stackmap_table, CHECK_VERIFY(this));
        verified_exc_handlers = true;
      }

      if (was_recursively_verified()) return;

      switch (opcode) {
        case Bytecodes::_nop :
          no_control_flow = false; break;
        case Bytecodes::_aconst_null :
          current_frame.push_stack(
            VerificationType::null_type(), CHECK_VERIFY(this));
          no_control_flow = false; break;
        case Bytecodes::_iconst_m1 :
        case Bytecodes::_iconst_0 :
        case Bytecodes::_iconst_1 :
        case Bytecodes::_iconst_2 :
        case Bytecodes::_iconst_3 :
        case Bytecodes::_iconst_4 :
        case Bytecodes::_iconst_5 :
          current_frame.push_stack(
            VerificationType::integer_type(), CHECK_VERIFY(this));
          no_control_flow = false; break;
        case Bytecodes::_lconst_0 :
        case Bytecodes::_lconst_1 :
          current_frame.push_stack_2(
            VerificationType::long_type(),
            VerificationType::long2_type(), CHECK_VERIFY(this));
          no_control_flow = false; break;
        case Bytecodes::_fconst_0 :
        case Bytecodes::_fconst_1 :
        case Bytecodes::_fconst_2 :
          current_frame.push_stack(
            VerificationType::float_type(), CHECK_VERIFY(this));
          no_control_flow = false; break;
        case Bytecodes::_dconst_0 :
        case Bytecodes::_dconst_1 :
          current_frame.push_stack_2(
            VerificationType::double_type(),
            VerificationType::double2_type(), CHECK_VERIFY(this));
          no_control_flow = false; break;
        case Bytecodes::_sipush :
        case Bytecodes::_bipush :
          current_frame.push_stack(
            VerificationType::integer_type(), CHECK_VERIFY(this));
          no_control_flow = false; break;
        case Bytecodes::_ldc :
          verify_ldc(
            opcode, bcs.get_index_u1(), &current_frame,
            cp, bci, CHECK_VERIFY(this));
          no_control_flow = false; break;
        case Bytecodes::_ldc_w :
        case Bytecodes::_ldc2_w :
          verify_ldc(
            opcode, bcs.get_index_u2(), &current_frame,
            cp, bci, CHECK_VERIFY(this));
          no_control_flow = false; break;
        case Bytecodes::_iload :
          verify_iload(bcs.get_index(), &current_frame, CHECK_VERIFY(this));
          no_control_flow = false; break;
        case Bytecodes::_iload_0 :
        case Bytecodes::_iload_1 :
        case Bytecodes::_iload_2 :
        case Bytecodes::_iload_3 : {
          int index = opcode - Bytecodes::_iload_0;
          verify_iload(index, &current_frame, CHECK_VERIFY(this));
          no_control_flow = false; break;
          }
        case Bytecodes::_lload :
          verify_lload(bcs.get_index(), &current_frame, CHECK_VERIFY(this));
          no_control_flow = false; break;
        case Bytecodes::_lload_0 :
        case Bytecodes::_lload_1 :
        case Bytecodes::_lload_2 :
        case Bytecodes::_lload_3 : {
          int index = opcode - Bytecodes::_lload_0;
          verify_lload(index, &current_frame, CHECK_VERIFY(this));
          no_control_flow = false; break;
          }
        case Bytecodes::_fload :
          verify_fload(bcs.get_index(), &current_frame, CHECK_VERIFY(this));
          no_control_flow = false; break;
        case Bytecodes::_fload_0 :
        case Bytecodes::_fload_1 :
        case Bytecodes::_fload_2 :
        case Bytecodes::_fload_3 : {
          int index = opcode - Bytecodes::_fload_0;
          verify_fload(index, &current_frame, CHECK_VERIFY(this));
          no_control_flow = false; break;
          }
        case Bytecodes::_dload :
          verify_dload(bcs.get_index(), &current_frame, CHECK_VERIFY(this));
          no_control_flow = false; break;
        case Bytecodes::_dload_0 :
        case Bytecodes::_dload_1 :
        case Bytecodes::_dload_2 :
        case Bytecodes::_dload_3 : {
          int index = opcode - Bytecodes::_dload_0;
          verify_dload(index, &current_frame, CHECK_VERIFY(this));
          no_control_flow = false; break;
          }
        case Bytecodes::_aload :
          verify_aload(bcs.get_index(), &current_frame, CHECK_VERIFY(this));
          no_control_flow = false; break;
        case Bytecodes::_aload_0 :
        case Bytecodes::_aload_1 :
        case Bytecodes::_aload_2 :
        case Bytecodes::_aload_3 : {
          int index = opcode - Bytecodes::_aload_0;
          verify_aload(index, &current_frame, CHECK_VERIFY(this));
          no_control_flow = false; break;
          }
        case Bytecodes::_iaload :
          type = current_frame.pop_stack(
            VerificationType::integer_type(), CHECK_VERIFY(this));
          atype = current_frame.pop_stack(
            VerificationType::reference_check(), CHECK_VERIFY(this));
          if (!atype.is_int_array()) {
            verify_error(ErrorContext::bad_type(bci,
                current_frame.stack_top_ctx(), ref_ctx("[I")),
                bad_type_msg, "iaload");
            return;
          }
          current_frame.push_stack(
            VerificationType::integer_type(), CHECK_VERIFY(this));
          no_control_flow = false; break;
        case Bytecodes::_baload :
          type = current_frame.pop_stack(
            VerificationType::integer_type(), CHECK_VERIFY(this));
          atype = current_frame.pop_stack(
            VerificationType::reference_check(), CHECK_VERIFY(this));
          if (!atype.is_bool_array() && !atype.is_byte_array()) {
            verify_error(
                ErrorContext::bad_type(bci, current_frame.stack_top_ctx()),
                bad_type_msg, "baload");
            return;
          }
          current_frame.push_stack(
            VerificationType::integer_type(), CHECK_VERIFY(this));
          no_control_flow = false; break;
        case Bytecodes::_caload :
          type = current_frame.pop_stack(
            VerificationType::integer_type(), CHECK_VERIFY(this));
          atype = current_frame.pop_stack(
            VerificationType::reference_check(), CHECK_VERIFY(this));
          if (!atype.is_char_array()) {
            verify_error(ErrorContext::bad_type(bci,
                current_frame.stack_top_ctx(), ref_ctx("[C")),
                bad_type_msg, "caload");
            return;
          }
          current_frame.push_stack(
            VerificationType::integer_type(), CHECK_VERIFY(this));
          no_control_flow = false; break;
        case Bytecodes::_saload :
          type = current_frame.pop_stack(
            VerificationType::integer_type(), CHECK_VERIFY(this));
          atype = current_frame.pop_stack(
            VerificationType::reference_check(), CHECK_VERIFY(this));
          if (!atype.is_short_array()) {
            verify_error(ErrorContext::bad_type(bci,
                current_frame.stack_top_ctx(), ref_ctx("[S")),
                bad_type_msg, "saload");
            return;
          }
          current_frame.push_stack(
            VerificationType::integer_type(), CHECK_VERIFY(this));
          no_control_flow = false; break;
        case Bytecodes::_laload :
          type = current_frame.pop_stack(
            VerificationType::integer_type(), CHECK_VERIFY(this));
          atype = current_frame.pop_stack(
            VerificationType::reference_check(), CHECK_VERIFY(this));
          if (!atype.is_long_array()) {
            verify_error(ErrorContext::bad_type(bci,
                current_frame.stack_top_ctx(), ref_ctx("[J")),
                bad_type_msg, "laload");
            return;
          }
          current_frame.push_stack_2(
            VerificationType::long_type(),
            VerificationType::long2_type(), CHECK_VERIFY(this));
          no_control_flow = false; break;
        case Bytecodes::_faload :
          type = current_frame.pop_stack(
            VerificationType::integer_type(), CHECK_VERIFY(this));
          atype = current_frame.pop_stack(
            VerificationType::reference_check(), CHECK_VERIFY(this));
          if (!atype.is_float_array()) {
            verify_error(ErrorContext::bad_type(bci,
                current_frame.stack_top_ctx(), ref_ctx("[F")),
                bad_type_msg, "faload");
            return;
          }
          current_frame.push_stack(
            VerificationType::float_type(), CHECK_VERIFY(this));
          no_control_flow = false; break;
        case Bytecodes::_daload :
          type = current_frame.pop_stack(
            VerificationType::integer_type(), CHECK_VERIFY(this));
          atype = current_frame.pop_stack(
            VerificationType::reference_check(), CHECK_VERIFY(this));
          if (!atype.is_double_array()) {
            verify_error(ErrorContext::bad_type(bci,
                current_frame.stack_top_ctx(), ref_ctx("[D")),
                bad_type_msg, "daload");
            return;
          }
          current_frame.push_stack_2(
            VerificationType::double_type(),
            VerificationType::double2_type(), CHECK_VERIFY(this));
          no_control_flow = false; break;
        case Bytecodes::_aaload : {
          type = current_frame.pop_stack(
            VerificationType::integer_type(), CHECK_VERIFY(this));
          atype = current_frame.pop_stack(
            VerificationType::reference_check(), CHECK_VERIFY(this));
          if (!atype.is_reference_array()) {
            verify_error(ErrorContext::bad_type(bci,
                current_frame.stack_top_ctx(),
                TypeOrigin::implicit(VerificationType::reference_check())),
                bad_type_msg, "aaload");
            return;
          }
          if (atype.is_null()) {
            current_frame.push_stack(
              VerificationType::null_type(), CHECK_VERIFY(this));
          } else {
            VerificationType component = atype.get_component(this);
            current_frame.push_stack(component, CHECK_VERIFY(this));
          }
          no_control_flow = false; break;
        }
        case Bytecodes::_istore :
          verify_istore(bcs.get_index(), &current_frame, CHECK_VERIFY(this));
          no_control_flow = false; break;
        case Bytecodes::_istore_0 :
        case Bytecodes::_istore_1 :
        case Bytecodes::_istore_2 :
        case Bytecodes::_istore_3 : {
          int index = opcode - Bytecodes::_istore_0;
          verify_istore(index, &current_frame, CHECK_VERIFY(this));
          no_control_flow = false; break;
          }
        case Bytecodes::_lstore :
          verify_lstore(bcs.get_index(), &current_frame, CHECK_VERIFY(this));
          no_control_flow = false; break;
        case Bytecodes::_lstore_0 :
        case Bytecodes::_lstore_1 :
        case Bytecodes::_lstore_2 :
        case Bytecodes::_lstore_3 : {
          int index = opcode - Bytecodes::_lstore_0;
          verify_lstore(index, &current_frame, CHECK_VERIFY(this));
          no_control_flow = false; break;
          }
        case Bytecodes::_fstore :
          verify_fstore(bcs.get_index(), &current_frame, CHECK_VERIFY(this));
          no_control_flow = false; break;
        case Bytecodes::_fstore_0 :
        case Bytecodes::_fstore_1 :
        case Bytecodes::_fstore_2 :
        case Bytecodes::_fstore_3 : {
          int index = opcode - Bytecodes::_fstore_0;
          verify_fstore(index, &current_frame, CHECK_VERIFY(this));
          no_control_flow = false; break;
          }
        case Bytecodes::_dstore :
          verify_dstore(bcs.get_index(), &current_frame, CHECK_VERIFY(this));
          no_control_flow = false; break;
        case Bytecodes::_dstore_0 :
        case Bytecodes::_dstore_1 :
        case Bytecodes::_dstore_2 :
        case Bytecodes::_dstore_3 : {
          int index = opcode - Bytecodes::_dstore_0;
          verify_dstore(index, &current_frame, CHECK_VERIFY(this));
          no_control_flow = false; break;
          }
        case Bytecodes::_astore :
          verify_astore(bcs.get_index(), &current_frame, CHECK_VERIFY(this));
          no_control_flow = false; break;
        case Bytecodes::_astore_0 :
        case Bytecodes::_astore_1 :
        case Bytecodes::_astore_2 :
        case Bytecodes::_astore_3 : {
          int index = opcode - Bytecodes::_astore_0;
          verify_astore(index, &current_frame, CHECK_VERIFY(this));
          no_control_flow = false; break;
          }
        case Bytecodes::_iastore :
          type = current_frame.pop_stack(
            VerificationType::integer_type(), CHECK_VERIFY(this));
          type2 = current_frame.pop_stack(
            VerificationType::integer_type(), CHECK_VERIFY(this));
          atype = current_frame.pop_stack(
            VerificationType::reference_check(), CHECK_VERIFY(this));
          if (!atype.is_int_array()) {
            verify_error(ErrorContext::bad_type(bci,
                current_frame.stack_top_ctx(), ref_ctx("[I")),
                bad_type_msg, "iastore");
            return;
          }
          no_control_flow = false; break;
        case Bytecodes::_bastore :
          type = current_frame.pop_stack(
            VerificationType::integer_type(), CHECK_VERIFY(this));
          type2 = current_frame.pop_stack(
            VerificationType::integer_type(), CHECK_VERIFY(this));
          atype = current_frame.pop_stack(
            VerificationType::reference_check(), CHECK_VERIFY(this));
          if (!atype.is_bool_array() && !atype.is_byte_array()) {
            verify_error(
                ErrorContext::bad_type(bci, current_frame.stack_top_ctx()),
                bad_type_msg, "bastore");
            return;
          }
          no_control_flow = false; break;
        case Bytecodes::_castore :
          current_frame.pop_stack(
            VerificationType::integer_type(), CHECK_VERIFY(this));
          current_frame.pop_stack(
            VerificationType::integer_type(), CHECK_VERIFY(this));
          atype = current_frame.pop_stack(
            VerificationType::reference_check(), CHECK_VERIFY(this));
          if (!atype.is_char_array()) {
            verify_error(ErrorContext::bad_type(bci,
                current_frame.stack_top_ctx(), ref_ctx("[C")),
                bad_type_msg, "castore");
            return;
          }
          no_control_flow = false; break;
        case Bytecodes::_sastore :
          current_frame.pop_stack(
            VerificationType::integer_type(), CHECK_VERIFY(this));
          current_frame.pop_stack(
            VerificationType::integer_type(), CHECK_VERIFY(this));
          atype = current_frame.pop_stack(
            VerificationType::reference_check(), CHECK_VERIFY(this));
          if (!atype.is_short_array()) {
            verify_error(ErrorContext::bad_type(bci,
                current_frame.stack_top_ctx(), ref_ctx("[S")),
                bad_type_msg, "sastore");
            return;
          }
          no_control_flow = false; break;
        case Bytecodes::_lastore :
          current_frame.pop_stack_2(
            VerificationType::long2_type(),
            VerificationType::long_type(), CHECK_VERIFY(this));
          current_frame.pop_stack(
            VerificationType::integer_type(), CHECK_VERIFY(this));
          atype = current_frame.pop_stack(
            VerificationType::reference_check(), CHECK_VERIFY(this));
          if (!atype.is_long_array()) {
            verify_error(ErrorContext::bad_type(bci,
                current_frame.stack_top_ctx(), ref_ctx("[J")),
                bad_type_msg, "lastore");
            return;
          }
          no_control_flow = false; break;
        case Bytecodes::_fastore :
          current_frame.pop_stack(
            VerificationType::float_type(), CHECK_VERIFY(this));
          current_frame.pop_stack
            (VerificationType::integer_type(), CHECK_VERIFY(this));
          atype = current_frame.pop_stack(
            VerificationType::reference_check(), CHECK_VERIFY(this));
          if (!atype.is_float_array()) {
            verify_error(ErrorContext::bad_type(bci,
                current_frame.stack_top_ctx(), ref_ctx("[F")),
                bad_type_msg, "fastore");
            return;
          }
          no_control_flow = false; break;
        case Bytecodes::_dastore :
          current_frame.pop_stack_2(
            VerificationType::double2_type(),
            VerificationType::double_type(), CHECK_VERIFY(this));
          current_frame.pop_stack(
            VerificationType::integer_type(), CHECK_VERIFY(this));
          atype = current_frame.pop_stack(
            VerificationType::reference_check(), CHECK_VERIFY(this));
          if (!atype.is_double_array()) {
            verify_error(ErrorContext::bad_type(bci,
                current_frame.stack_top_ctx(), ref_ctx("[D")),
                bad_type_msg, "dastore");
            return;
          }
          no_control_flow = false; break;
        case Bytecodes::_aastore :
          type = current_frame.pop_stack(object_type(), CHECK_VERIFY(this));
          type2 = current_frame.pop_stack(
            VerificationType::integer_type(), CHECK_VERIFY(this));
          atype = current_frame.pop_stack(
            VerificationType::reference_check(), CHECK_VERIFY(this));
          // more type-checking is done at runtime
          if (!atype.is_reference_array()) {
            verify_error(ErrorContext::bad_type(bci,
                current_frame.stack_top_ctx(),
                TypeOrigin::implicit(VerificationType::reference_check())),
                bad_type_msg, "aastore");
            return;
          }
          // 4938384: relaxed constraint in JVMS 3rd edition.
          no_control_flow = false; break;
        case Bytecodes::_pop :
          current_frame.pop_stack(
            VerificationType::category1_check(), CHECK_VERIFY(this));
          no_control_flow = false; break;
        case Bytecodes::_pop2 :
          type = current_frame.pop_stack(CHECK_VERIFY(this));
          if (type.is_category1()) {
            current_frame.pop_stack(
              VerificationType::category1_check(), CHECK_VERIFY(this));
          } else if (type.is_category2_2nd()) {
            current_frame.pop_stack(
              VerificationType::category2_check(), CHECK_VERIFY(this));
          } else {
            /* Unreachable? Would need a category2_1st on TOS
             * which does not appear possible. */
            verify_error(
                ErrorContext::bad_type(bci, current_frame.stack_top_ctx()),
                bad_type_msg, "pop2");
            return;
          }
          no_control_flow = false; break;
        case Bytecodes::_dup :
          type = current_frame.pop_stack(
            VerificationType::category1_check(), CHECK_VERIFY(this));
          current_frame.push_stack(type, CHECK_VERIFY(this));
          current_frame.push_stack(type, CHECK_VERIFY(this));
          no_control_flow = false; break;
        case Bytecodes::_dup_x1 :
          type = current_frame.pop_stack(
            VerificationType::category1_check(), CHECK_VERIFY(this));
          type2 = current_frame.pop_stack(
            VerificationType::category1_check(), CHECK_VERIFY(this));
          current_frame.push_stack(type, CHECK_VERIFY(this));
          current_frame.push_stack(type2, CHECK_VERIFY(this));
          current_frame.push_stack(type, CHECK_VERIFY(this));
          no_control_flow = false; break;
        case Bytecodes::_dup_x2 :
        {
          VerificationType type3;
          type = current_frame.pop_stack(
            VerificationType::category1_check(), CHECK_VERIFY(this));
          type2 = current_frame.pop_stack(CHECK_VERIFY(this));
          if (type2.is_category1()) {
            type3 = current_frame.pop_stack(
              VerificationType::category1_check(), CHECK_VERIFY(this));
          } else if (type2.is_category2_2nd()) {
            type3 = current_frame.pop_stack(
              VerificationType::category2_check(), CHECK_VERIFY(this));
          } else {
            /* Unreachable? Would need a category2_1st at stack depth 2 with
             * a category1 on TOS which does not appear possible. */
            verify_error(ErrorContext::bad_type(
                bci, current_frame.stack_top_ctx()), bad_type_msg, "dup_x2");
            return;
          }
          current_frame.push_stack(type, CHECK_VERIFY(this));
          current_frame.push_stack(type3, CHECK_VERIFY(this));
          current_frame.push_stack(type2, CHECK_VERIFY(this));
          current_frame.push_stack(type, CHECK_VERIFY(this));
          no_control_flow = false; break;
        }
        case Bytecodes::_dup2 :
          type = current_frame.pop_stack(CHECK_VERIFY(this));
          if (type.is_category1()) {
            type2 = current_frame.pop_stack(
              VerificationType::category1_check(), CHECK_VERIFY(this));
          } else if (type.is_category2_2nd()) {
            type2 = current_frame.pop_stack(
              VerificationType::category2_check(), CHECK_VERIFY(this));
          } else {
            /* Unreachable?  Would need a category2_1st on TOS which does not
             * appear possible. */
            verify_error(
                ErrorContext::bad_type(bci, current_frame.stack_top_ctx()),
                bad_type_msg, "dup2");
            return;
          }
          current_frame.push_stack(type2, CHECK_VERIFY(this));
          current_frame.push_stack(type, CHECK_VERIFY(this));
          current_frame.push_stack(type2, CHECK_VERIFY(this));
          current_frame.push_stack(type, CHECK_VERIFY(this));
          no_control_flow = false; break;
        case Bytecodes::_dup2_x1 :
        {
          VerificationType type3;
          type = current_frame.pop_stack(CHECK_VERIFY(this));
          if (type.is_category1()) {
            type2 = current_frame.pop_stack(
              VerificationType::category1_check(), CHECK_VERIFY(this));
          } else if (type.is_category2_2nd()) {
            type2 = current_frame.pop_stack(
              VerificationType::category2_check(), CHECK_VERIFY(this));
          } else {
            /* Unreachable?  Would need a category2_1st on TOS which does
             * not appear possible. */
            verify_error(
                ErrorContext::bad_type(bci, current_frame.stack_top_ctx()),
                bad_type_msg, "dup2_x1");
            return;
          }
          type3 = current_frame.pop_stack(
            VerificationType::category1_check(), CHECK_VERIFY(this));
          current_frame.push_stack(type2, CHECK_VERIFY(this));
          current_frame.push_stack(type, CHECK_VERIFY(this));
          current_frame.push_stack(type3, CHECK_VERIFY(this));
          current_frame.push_stack(type2, CHECK_VERIFY(this));
          current_frame.push_stack(type, CHECK_VERIFY(this));
          no_control_flow = false; break;
        }
        case Bytecodes::_dup2_x2 :
        {
          VerificationType type3, type4;
          type = current_frame.pop_stack(CHECK_VERIFY(this));
          if (type.is_category1()) {
            type2 = current_frame.pop_stack(
              VerificationType::category1_check(), CHECK_VERIFY(this));
          } else if (type.is_category2_2nd()) {
            type2 = current_frame.pop_stack(
              VerificationType::category2_check(), CHECK_VERIFY(this));
          } else {
            /* Unreachable?  Would need a category2_1st on TOS which does
             * not appear possible. */
            verify_error(
                ErrorContext::bad_type(bci, current_frame.stack_top_ctx()),
                bad_type_msg, "dup2_x2");
            return;
          }
          type3 = current_frame.pop_stack(CHECK_VERIFY(this));
          if (type3.is_category1()) {
            type4 = current_frame.pop_stack(
              VerificationType::category1_check(), CHECK_VERIFY(this));
          } else if (type3.is_category2_2nd()) {
            type4 = current_frame.pop_stack(
              VerificationType::category2_check(), CHECK_VERIFY(this));
          } else {
            /* Unreachable?  Would need a category2_1st on TOS after popping
             * a long/double or two category 1's, which does not
             * appear possible. */
            verify_error(
                ErrorContext::bad_type(bci, current_frame.stack_top_ctx()),
                bad_type_msg, "dup2_x2");
            return;
          }
          current_frame.push_stack(type2, CHECK_VERIFY(this));
          current_frame.push_stack(type, CHECK_VERIFY(this));
          current_frame.push_stack(type4, CHECK_VERIFY(this));
          current_frame.push_stack(type3, CHECK_VERIFY(this));
          current_frame.push_stack(type2, CHECK_VERIFY(this));
          current_frame.push_stack(type, CHECK_VERIFY(this));
          no_control_flow = false; break;
        }
        case Bytecodes::_swap :
          type = current_frame.pop_stack(
            VerificationType::category1_check(), CHECK_VERIFY(this));
          type2 = current_frame.pop_stack(
            VerificationType::category1_check(), CHECK_VERIFY(this));
          current_frame.push_stack(type, CHECK_VERIFY(this));
          current_frame.push_stack(type2, CHECK_VERIFY(this));
          no_control_flow = false; break;
        case Bytecodes::_iadd :
        case Bytecodes::_isub :
        case Bytecodes::_imul :
        case Bytecodes::_idiv :
        case Bytecodes::_irem :
        case Bytecodes::_ishl :
        case Bytecodes::_ishr :
        case Bytecodes::_iushr :
        case Bytecodes::_ior :
        case Bytecodes::_ixor :
        case Bytecodes::_iand :
          current_frame.pop_stack(
            VerificationType::integer_type(), CHECK_VERIFY(this));
          // fall through
        case Bytecodes::_ineg :
          current_frame.pop_stack(
            VerificationType::integer_type(), CHECK_VERIFY(this));
          current_frame.push_stack(
            VerificationType::integer_type(), CHECK_VERIFY(this));
          no_control_flow = false; break;
        case Bytecodes::_ladd :
        case Bytecodes::_lsub :
        case Bytecodes::_lmul :
        case Bytecodes::_ldiv :
        case Bytecodes::_lrem :
        case Bytecodes::_land :
        case Bytecodes::_lor :
        case Bytecodes::_lxor :
          current_frame.pop_stack_2(
            VerificationType::long2_type(),
            VerificationType::long_type(), CHECK_VERIFY(this));
          // fall through
        case Bytecodes::_lneg :
          current_frame.pop_stack_2(
            VerificationType::long2_type(),
            VerificationType::long_type(), CHECK_VERIFY(this));
          current_frame.push_stack_2(
            VerificationType::long_type(),
            VerificationType::long2_type(), CHECK_VERIFY(this));
          no_control_flow = false; break;
        case Bytecodes::_lshl :
        case Bytecodes::_lshr :
        case Bytecodes::_lushr :
          current_frame.pop_stack(
            VerificationType::integer_type(), CHECK_VERIFY(this));
          current_frame.pop_stack_2(
            VerificationType::long2_type(),
            VerificationType::long_type(), CHECK_VERIFY(this));
          current_frame.push_stack_2(
            VerificationType::long_type(),
            VerificationType::long2_type(), CHECK_VERIFY(this));
          no_control_flow = false; break;
        case Bytecodes::_fadd :
        case Bytecodes::_fsub :
        case Bytecodes::_fmul :
        case Bytecodes::_fdiv :
        case Bytecodes::_frem :
          current_frame.pop_stack(
            VerificationType::float_type(), CHECK_VERIFY(this));
          // fall through
        case Bytecodes::_fneg :
          current_frame.pop_stack(
            VerificationType::float_type(), CHECK_VERIFY(this));
          current_frame.push_stack(
            VerificationType::float_type(), CHECK_VERIFY(this));
          no_control_flow = false; break;
        case Bytecodes::_dadd :
        case Bytecodes::_dsub :
        case Bytecodes::_dmul :
        case Bytecodes::_ddiv :
        case Bytecodes::_drem :
          current_frame.pop_stack_2(
            VerificationType::double2_type(),
            VerificationType::double_type(), CHECK_VERIFY(this));
          // fall through
        case Bytecodes::_dneg :
          current_frame.pop_stack_2(
            VerificationType::double2_type(),
            VerificationType::double_type(), CHECK_VERIFY(this));
          current_frame.push_stack_2(
            VerificationType::double_type(),
            VerificationType::double2_type(), CHECK_VERIFY(this));
          no_control_flow = false; break;
        case Bytecodes::_iinc :
          verify_iinc(bcs.get_index(), &current_frame, CHECK_VERIFY(this));
          no_control_flow = false; break;
        case Bytecodes::_i2l :
          type = current_frame.pop_stack(
            VerificationType::integer_type(), CHECK_VERIFY(this));
          current_frame.push_stack_2(
            VerificationType::long_type(),
            VerificationType::long2_type(), CHECK_VERIFY(this));
          no_control_flow = false; break;
       case Bytecodes::_l2i :
          current_frame.pop_stack_2(
            VerificationType::long2_type(),
            VerificationType::long_type(), CHECK_VERIFY(this));
          current_frame.push_stack(
            VerificationType::integer_type(), CHECK_VERIFY(this));
          no_control_flow = false; break;
        case Bytecodes::_i2f :
          current_frame.pop_stack(
            VerificationType::integer_type(), CHECK_VERIFY(this));
          current_frame.push_stack(
            VerificationType::float_type(), CHECK_VERIFY(this));
          no_control_flow = false; break;
        case Bytecodes::_i2d :
          current_frame.pop_stack(
            VerificationType::integer_type(), CHECK_VERIFY(this));
          current_frame.push_stack_2(
            VerificationType::double_type(),
            VerificationType::double2_type(), CHECK_VERIFY(this));
          no_control_flow = false; break;
        case Bytecodes::_l2f :
          current_frame.pop_stack_2(
            VerificationType::long2_type(),
            VerificationType::long_type(), CHECK_VERIFY(this));
          current_frame.push_stack(
            VerificationType::float_type(), CHECK_VERIFY(this));
          no_control_flow = false; break;
        case Bytecodes::_l2d :
          current_frame.pop_stack_2(
            VerificationType::long2_type(),
            VerificationType::long_type(), CHECK_VERIFY(this));
          current_frame.push_stack_2(
            VerificationType::double_type(),
            VerificationType::double2_type(), CHECK_VERIFY(this));
          no_control_flow = false; break;
        case Bytecodes::_f2i :
          current_frame.pop_stack(
            VerificationType::float_type(), CHECK_VERIFY(this));
          current_frame.push_stack(
            VerificationType::integer_type(), CHECK_VERIFY(this));
          no_control_flow = false; break;
        case Bytecodes::_f2l :
          current_frame.pop_stack(
            VerificationType::float_type(), CHECK_VERIFY(this));
          current_frame.push_stack_2(
            VerificationType::long_type(),
            VerificationType::long2_type(), CHECK_VERIFY(this));
          no_control_flow = false; break;
        case Bytecodes::_f2d :
          current_frame.pop_stack(
            VerificationType::float_type(), CHECK_VERIFY(this));
          current_frame.push_stack_2(
            VerificationType::double_type(),
            VerificationType::double2_type(), CHECK_VERIFY(this));
          no_control_flow = false; break;
        case Bytecodes::_d2i :
          current_frame.pop_stack_2(
            VerificationType::double2_type(),
            VerificationType::double_type(), CHECK_VERIFY(this));
          current_frame.push_stack(
            VerificationType::integer_type(), CHECK_VERIFY(this));
          no_control_flow = false; break;
        case Bytecodes::_d2l :
          current_frame.pop_stack_2(
            VerificationType::double2_type(),
            VerificationType::double_type(), CHECK_VERIFY(this));
          current_frame.push_stack_2(
            VerificationType::long_type(),
            VerificationType::long2_type(), CHECK_VERIFY(this));
          no_control_flow = false; break;
        case Bytecodes::_d2f :
          current_frame.pop_stack_2(
            VerificationType::double2_type(),
            VerificationType::double_type(), CHECK_VERIFY(this));
          current_frame.push_stack(
            VerificationType::float_type(), CHECK_VERIFY(this));
          no_control_flow = false; break;
        case Bytecodes::_i2b :
        case Bytecodes::_i2c :
        case Bytecodes::_i2s :
          current_frame.pop_stack(
            VerificationType::integer_type(), CHECK_VERIFY(this));
          current_frame.push_stack(
            VerificationType::integer_type(), CHECK_VERIFY(this));
          no_control_flow = false; break;
        case Bytecodes::_lcmp :
          current_frame.pop_stack_2(
            VerificationType::long2_type(),
            VerificationType::long_type(), CHECK_VERIFY(this));
          current_frame.pop_stack_2(
            VerificationType::long2_type(),
            VerificationType::long_type(), CHECK_VERIFY(this));
          current_frame.push_stack(
            VerificationType::integer_type(), CHECK_VERIFY(this));
          no_control_flow = false; break;
        case Bytecodes::_fcmpl :
        case Bytecodes::_fcmpg :
          current_frame.pop_stack(
            VerificationType::float_type(), CHECK_VERIFY(this));
          current_frame.pop_stack(
            VerificationType::float_type(), CHECK_VERIFY(this));
          current_frame.push_stack(
            VerificationType::integer_type(), CHECK_VERIFY(this));
          no_control_flow = false; break;
        case Bytecodes::_dcmpl :
        case Bytecodes::_dcmpg :
          current_frame.pop_stack_2(
            VerificationType::double2_type(),
            VerificationType::double_type(), CHECK_VERIFY(this));
          current_frame.pop_stack_2(
            VerificationType::double2_type(),
            VerificationType::double_type(), CHECK_VERIFY(this));
          current_frame.push_stack(
            VerificationType::integer_type(), CHECK_VERIFY(this));
          no_control_flow = false; break;
        case Bytecodes::_if_icmpeq:
        case Bytecodes::_if_icmpne:
        case Bytecodes::_if_icmplt:
        case Bytecodes::_if_icmpge:
        case Bytecodes::_if_icmpgt:
        case Bytecodes::_if_icmple:
          current_frame.pop_stack(
            VerificationType::integer_type(), CHECK_VERIFY(this));
          // fall through
        case Bytecodes::_ifeq:
        case Bytecodes::_ifne:
        case Bytecodes::_iflt:
        case Bytecodes::_ifge:
        case Bytecodes::_ifgt:
        case Bytecodes::_ifle:
          current_frame.pop_stack(
            VerificationType::integer_type(), CHECK_VERIFY(this));
          target = bcs.dest();
          stackmap_table.check_jump_target(
            &current_frame, target, CHECK_VERIFY(this));
          no_control_flow = false; break;
        case Bytecodes::_if_acmpeq :
        case Bytecodes::_if_acmpne :
          current_frame.pop_stack(
            VerificationType::reference_check(), CHECK_VERIFY(this));
          // fall through
        case Bytecodes::_ifnull :
        case Bytecodes::_ifnonnull :
          current_frame.pop_stack(
            VerificationType::reference_check(), CHECK_VERIFY(this));
          target = bcs.dest();
          stackmap_table.check_jump_target
            (&current_frame, target, CHECK_VERIFY(this));
          no_control_flow = false; break;
        case Bytecodes::_goto :
          target = bcs.dest();
          stackmap_table.check_jump_target(
            &current_frame, target, CHECK_VERIFY(this));
          no_control_flow = true; break;
        case Bytecodes::_goto_w :
          target = bcs.dest_w();
          stackmap_table.check_jump_target(
            &current_frame, target, CHECK_VERIFY(this));
          no_control_flow = true; break;
        case Bytecodes::_tableswitch :
        case Bytecodes::_lookupswitch :
          verify_switch(
            &bcs, code_length, code_data, &current_frame,
            &stackmap_table, CHECK_VERIFY(this));
          no_control_flow = true; break;
        case Bytecodes::_ireturn :
          type = current_frame.pop_stack(
            VerificationType::integer_type(), CHECK_VERIFY(this));
          verify_return_value(return_type, type, bci,
                              &current_frame, CHECK_VERIFY(this));
          no_control_flow = true; break;
        case Bytecodes::_lreturn :
          type2 = current_frame.pop_stack(
            VerificationType::long2_type(), CHECK_VERIFY(this));
          type = current_frame.pop_stack(
            VerificationType::long_type(), CHECK_VERIFY(this));
          verify_return_value(return_type, type, bci,
                              &current_frame, CHECK_VERIFY(this));
          no_control_flow = true; break;
        case Bytecodes::_freturn :
          type = current_frame.pop_stack(
            VerificationType::float_type(), CHECK_VERIFY(this));
          verify_return_value(return_type, type, bci,
                              &current_frame, CHECK_VERIFY(this));
          no_control_flow = true; break;
        case Bytecodes::_dreturn :
          type2 = current_frame.pop_stack(
            VerificationType::double2_type(),  CHECK_VERIFY(this));
          type = current_frame.pop_stack(
            VerificationType::double_type(), CHECK_VERIFY(this));
          verify_return_value(return_type, type, bci,
                              &current_frame, CHECK_VERIFY(this));
          no_control_flow = true; break;
        case Bytecodes::_areturn :
          type = current_frame.pop_stack(
            VerificationType::reference_check(), CHECK_VERIFY(this));
          verify_return_value(return_type, type, bci,
                              &current_frame, CHECK_VERIFY(this));
          no_control_flow = true; break;
        case Bytecodes::_return :
          if (return_type != VerificationType::bogus_type()) {
            verify_error(ErrorContext::bad_code(bci),
                         "Method expects a return value");
            return;
          }
          // Make sure "this" has been initialized if current method is an
          // <init>.
          if (_method->name() == vmSymbols::object_initializer_name() &&
              current_frame.flag_this_uninit()) {
            verify_error(ErrorContext::bad_code(bci),
                         "Constructor must call super() or this() "
                         "before return");
            return;
          }
          no_control_flow = true; break;
        case Bytecodes::_getstatic :
        case Bytecodes::_putstatic :
          // pass TRUE, operand can be an array type for getstatic/putstatic.
          verify_field_instructions(
            &bcs, &current_frame, cp, true, CHECK_VERIFY(this));
          no_control_flow = false; break;
        case Bytecodes::_getfield :
        case Bytecodes::_putfield :
          // pass FALSE, operand can't be an array type for getfield/putfield.
          verify_field_instructions(
            &bcs, &current_frame, cp, false, CHECK_VERIFY(this));
          no_control_flow = false; break;
        case Bytecodes::_invokevirtual :
        case Bytecodes::_invokespecial :
        case Bytecodes::_invokestatic :
          verify_invoke_instructions(
            &bcs, code_length, &current_frame, (bci >= ex_min && bci < ex_max),
            &this_uninit, return_type, cp, &stackmap_table, CHECK_VERIFY(this));
          no_control_flow = false; break;
        case Bytecodes::_invokeinterface :
        case Bytecodes::_invokedynamic :
          verify_invoke_instructions(
            &bcs, code_length, &current_frame, (bci >= ex_min && bci < ex_max),
            &this_uninit, return_type, cp, &stackmap_table, CHECK_VERIFY(this));
          no_control_flow = false; break;
        case Bytecodes::_new :
        {
          u2 index = bcs.get_index_u2();
          verify_cp_class_type(bci, index, cp, CHECK_VERIFY(this));
          VerificationType new_class_type =
            cp_index_to_type(index, cp, CHECK_VERIFY(this));
          if (!new_class_type.is_object()) {
            verify_error(ErrorContext::bad_type(bci,
                TypeOrigin::cp(index, new_class_type)),
                "Illegal new instruction");
            return;
          }
          type = VerificationType::uninitialized_type(checked_cast<u2>(bci));
          current_frame.push_stack(type, CHECK_VERIFY(this));
          no_control_flow = false; break;
        }
        case Bytecodes::_newarray :
          type = get_newarray_type(bcs.get_index(), bci, CHECK_VERIFY(this));
          current_frame.pop_stack(
            VerificationType::integer_type(),  CHECK_VERIFY(this));
          current_frame.push_stack(type, CHECK_VERIFY(this));
          no_control_flow = false; break;
        case Bytecodes::_anewarray :
          verify_anewarray(
            bci, bcs.get_index_u2(), cp, &current_frame, CHECK_VERIFY(this));
          no_control_flow = false; break;
        case Bytecodes::_arraylength :
          type = current_frame.pop_stack(
            VerificationType::reference_check(), CHECK_VERIFY(this));
          if (!(type.is_null() || type.is_array())) {
            verify_error(ErrorContext::bad_type(
                bci, current_frame.stack_top_ctx()),
                bad_type_msg, "arraylength");
          }
          current_frame.push_stack(
            VerificationType::integer_type(), CHECK_VERIFY(this));
          no_control_flow = false; break;
        case Bytecodes::_checkcast :
        {
          u2 index = bcs.get_index_u2();
          verify_cp_class_type(bci, index, cp, CHECK_VERIFY(this));
          current_frame.pop_stack(object_type(), CHECK_VERIFY(this));
          VerificationType klass_type = cp_index_to_type(
            index, cp, CHECK_VERIFY(this));
          current_frame.push_stack(klass_type, CHECK_VERIFY(this));
          no_control_flow = false; break;
        }
        case Bytecodes::_instanceof : {
          u2 index = bcs.get_index_u2();
          verify_cp_class_type(bci, index, cp, CHECK_VERIFY(this));
          current_frame.pop_stack(object_type(), CHECK_VERIFY(this));
          current_frame.push_stack(
            VerificationType::integer_type(), CHECK_VERIFY(this));
          no_control_flow = false; break;
        }
        case Bytecodes::_monitorenter :
        case Bytecodes::_monitorexit :
          current_frame.pop_stack(
            VerificationType::reference_check(), CHECK_VERIFY(this));
          no_control_flow = false; break;
        case Bytecodes::_multianewarray :
        {
          u2 index = bcs.get_index_u2();
          u2 dim = *(bcs.bcp()+3);
          verify_cp_class_type(bci, index, cp, CHECK_VERIFY(this));
          VerificationType new_array_type =
            cp_index_to_type(index, cp, CHECK_VERIFY(this));
          if (!new_array_type.is_array()) {
            verify_error(ErrorContext::bad_type(bci,
                TypeOrigin::cp(index, new_array_type)),
                "Illegal constant pool index in multianewarray instruction");
            return;
          }
          if (dim < 1 || new_array_type.dimensions() < dim) {
            verify_error(ErrorContext::bad_code(bci),
                "Illegal dimension in multianewarray instruction: %d", dim);
            return;
          }
          for (int i = 0; i < dim; i++) {
            current_frame.pop_stack(
              VerificationType::integer_type(), CHECK_VERIFY(this));
          }
          current_frame.push_stack(new_array_type, CHECK_VERIFY(this));
          no_control_flow = false; break;
        }
        case Bytecodes::_athrow :
          type = VerificationType::reference_type(
            vmSymbols::java_lang_Throwable());
          current_frame.pop_stack(type, CHECK_VERIFY(this));
          no_control_flow = true; break;
        default:
          // We only need to check the valid bytecodes in class file.
          // And jsr and ret are not in the new class file format in JDK1.6.
          verify_error(ErrorContext::bad_code(bci),
              "Bad instruction: %02x", opcode);
          no_control_flow = false;
          return;
      }  // end switch
    }  // end Merge with the next instruction

    // Look for possible jump target in exception handlers and see if it matches
    // current_frame.  Don't do this check if it has already been done (for
    // ([a,d,f,i,l]store* opcodes).  This check cannot be done earlier because
    // opcodes, such as invokespecial, may set the this_uninit flag.
    assert(!(verified_exc_handlers && this_uninit),
      "Exception handler targets got verified before this_uninit got set");
    if (!verified_exc_handlers && bci >= ex_min && bci < ex_max) {
      if (was_recursively_verified()) return;
      verify_exception_handler_targets(
        bci, this_uninit, &current_frame, &stackmap_table, CHECK_VERIFY(this));
    }
  } // end while

  // Make sure that control flow does not fall through end of the method
  if (!no_control_flow) {
    verify_error(ErrorContext::bad_code(code_length),
        "Control flow falls through code end");
    return;
  }
}

#undef bad_type_message

char* ClassVerifier::generate_code_data(const methodHandle& m, u4 code_length, TRAPS) {
  char* code_data = NEW_RESOURCE_ARRAY(char, code_length);
  memset(code_data, 0, sizeof(char) * code_length);
  RawBytecodeStream bcs(m);

  while (!bcs.is_last_bytecode()) {
    if (bcs.raw_next() != Bytecodes::_illegal) {
      int bci = bcs.bci();
      if (bcs.raw_code() == Bytecodes::_new) {
        code_data[bci] = NEW_OFFSET;
      } else {
        code_data[bci] = BYTECODE_OFFSET;
      }
    } else {
      verify_error(ErrorContext::bad_code(bcs.bci()), "Bad instruction");
      return nullptr;
    }
  }

  return code_data;
}

// Since this method references the constant pool, call was_recursively_verified()
// before calling this method to make sure a prior class load did not cause the
// current class to get verified.
void ClassVerifier::verify_exception_handler_table(u4 code_length, char* code_data, int& min, int& max, TRAPS) {
  ExceptionTable exhandlers(_method());
  int exlength = exhandlers.length();
  constantPoolHandle cp (THREAD, _method->constants());

  for(int i = 0; i < exlength; i++) {
    u2 start_pc = exhandlers.start_pc(i);
    u2 end_pc = exhandlers.end_pc(i);
    u2 handler_pc = exhandlers.handler_pc(i);
    if (start_pc >= code_length || code_data[start_pc] == 0) {
      class_format_error("Illegal exception table start_pc %d", start_pc);
      return;
    }
    if (end_pc != code_length) {   // special case: end_pc == code_length
      if (end_pc > code_length || code_data[end_pc] == 0) {
        class_format_error("Illegal exception table end_pc %d", end_pc);
        return;
      }
    }
    if (handler_pc >= code_length || code_data[handler_pc] == 0) {
      class_format_error("Illegal exception table handler_pc %d", handler_pc);
      return;
    }
    u2 catch_type_index = exhandlers.catch_type_index(i);
    if (catch_type_index != 0) {
      VerificationType catch_type = cp_index_to_type(
        catch_type_index, cp, CHECK_VERIFY(this));
      VerificationType throwable =
        VerificationType::reference_type(vmSymbols::java_lang_Throwable());
      // If the catch type is Throwable pre-resolve it now as the assignable check won't
      // do that, and we need to avoid a runtime resolution in case we are trying to
      // catch OutOfMemoryError.
      if (cp->klass_name_at(catch_type_index) == vmSymbols::java_lang_Throwable()) {
        cp->klass_at(catch_type_index, CHECK);
      }
      bool is_subclass = throwable.is_assignable_from(
        catch_type, this, false, CHECK_VERIFY(this));
      if (!is_subclass) {
        // 4286534: should throw VerifyError according to recent spec change
        verify_error(ErrorContext::bad_type(handler_pc,
            TypeOrigin::cp(catch_type_index, catch_type),
            TypeOrigin::implicit(throwable)),
            "Catch type is not a subclass "
            "of Throwable in exception handler %d", handler_pc);
        return;
      }
    }
    if (start_pc < min) min = start_pc;
    if (end_pc > max) max = end_pc;
  }
}

void ClassVerifier::verify_local_variable_table(u4 code_length, char* code_data, TRAPS) {
  int localvariable_table_length = _method->localvariable_table_length();
  if (localvariable_table_length > 0) {
    LocalVariableTableElement* table = _method->localvariable_table_start();
    for (int i = 0; i < localvariable_table_length; i++) {
      u2 start_bci = table[i].start_bci;
      u2 length = table[i].length;

      if (start_bci >= code_length || code_data[start_bci] == 0) {
        class_format_error(
          "Illegal local variable table start_pc %d", start_bci);
        return;
      }
      u4 end_bci = (u4)(start_bci + length);
      if (end_bci != code_length) {
        if (end_bci >= code_length || code_data[end_bci] == 0) {
          class_format_error( "Illegal local variable table length %d", length);
          return;
        }
      }
    }
  }
}

u2 ClassVerifier::verify_stackmap_table(u2 stackmap_index, int bci,
                                        StackMapFrame* current_frame,
                                        StackMapTable* stackmap_table,
                                        bool no_control_flow, TRAPS) {
  if (stackmap_index < stackmap_table->get_frame_count()) {
    int this_offset = stackmap_table->get_offset(stackmap_index);
    if (no_control_flow && this_offset > bci) {
      verify_error(ErrorContext::missing_stackmap(bci),
                   "Expecting a stack map frame");
      return 0;
    }
    if (this_offset == bci) {
      ErrorContext ctx;
      // See if current stack map can be assigned to the frame in table.
      // current_frame is the stackmap frame got from the last instruction.
      // If matched, current_frame will be updated by this method.
      bool matches = stackmap_table->match_stackmap(
        current_frame, this_offset, stackmap_index,
        !no_control_flow, true, &ctx, CHECK_VERIFY_(this, 0));
      if (!matches) {
        // report type error
        verify_error(ctx, "Instruction type does not match stack map");
        return 0;
      }
      stackmap_index++;
    } else if (this_offset < bci) {
      // current_offset should have met this_offset.
      class_format_error("Bad stack map offset %d", this_offset);
      return 0;
    }
  } else if (no_control_flow) {
    verify_error(ErrorContext::bad_code(bci), "Expecting a stack map frame");
    return 0;
  }
  return stackmap_index;
}

// Since this method references the constant pool, call was_recursively_verified()
// before calling this method to make sure a prior class load did not cause the
// current class to get verified.
void ClassVerifier::verify_exception_handler_targets(int bci, bool this_uninit,
                                                     StackMapFrame* current_frame,
                                                     StackMapTable* stackmap_table, TRAPS) {
  constantPoolHandle cp (THREAD, _method->constants());
  ExceptionTable exhandlers(_method());
  int exlength = exhandlers.length();
  for(int i = 0; i < exlength; i++) {
    u2 start_pc = exhandlers.start_pc(i);
    u2 end_pc = exhandlers.end_pc(i);
    u2 handler_pc = exhandlers.handler_pc(i);
    int catch_type_index = exhandlers.catch_type_index(i);
    if(bci >= start_pc && bci < end_pc) {
      u1 flags = current_frame->flags();
      if (this_uninit) {  flags |= FLAG_THIS_UNINIT; }
      StackMapFrame* new_frame = current_frame->frame_in_exception_handler(flags);
      if (catch_type_index != 0) {
        if (was_recursively_verified()) return;
        // We know that this index refers to a subclass of Throwable
        VerificationType catch_type = cp_index_to_type(
          catch_type_index, cp, CHECK_VERIFY(this));
        new_frame->push_stack(catch_type, CHECK_VERIFY(this));
      } else {
        VerificationType throwable =
          VerificationType::reference_type(vmSymbols::java_lang_Throwable());
        new_frame->push_stack(throwable, CHECK_VERIFY(this));
      }
      ErrorContext ctx;
      bool matches = stackmap_table->match_stackmap(
        new_frame, handler_pc, true, false, &ctx, CHECK_VERIFY(this));
      if (!matches) {
        verify_error(ctx, "Stack map does not match the one at "
            "exception handler %d", handler_pc);
        return;
      }
    }
  }
}

void ClassVerifier::verify_cp_index(
    int bci, const constantPoolHandle& cp, u2 index, TRAPS) {
  int nconstants = cp->length();
  if ((index <= 0) || (index >= nconstants)) {
    verify_error(ErrorContext::bad_cp_index(bci, index),
        "Illegal constant pool index %d in class %s",
        index, cp->pool_holder()->external_name());
    return;
  }
}

void ClassVerifier::verify_cp_type(
    int bci, u2 index, const constantPoolHandle& cp, unsigned int types, TRAPS) {

  // In some situations, bytecode rewriting may occur while we're verifying.
  // In this case, a constant pool cache exists and some indices refer to that
  // instead.  Be sure we don't pick up such indices by accident.
  // We must check was_recursively_verified() before we get here.
  guarantee(cp->cache() == nullptr, "not rewritten yet");

  verify_cp_index(bci, cp, index, CHECK_VERIFY(this));
  unsigned int tag = cp->tag_at(index).value();
  if ((types & (1 << tag)) == 0) {
    verify_error(ErrorContext::bad_cp_index(bci, index),
      "Illegal type at constant pool entry %d in class %s",
      index, cp->pool_holder()->external_name());
    return;
  }
}

void ClassVerifier::verify_cp_class_type(
    int bci, u2 index, const constantPoolHandle& cp, TRAPS) {
  verify_cp_index(bci, cp, index, CHECK_VERIFY(this));
  constantTag tag = cp->tag_at(index);
  if (!tag.is_klass() && !tag.is_unresolved_klass()) {
    verify_error(ErrorContext::bad_cp_index(bci, index),
        "Illegal type at constant pool entry %d in class %s",
        index, cp->pool_holder()->external_name());
    return;
  }
}

void ClassVerifier::verify_error(ErrorContext ctx, const char* msg, ...) {
  stringStream ss;

  ctx.reset_frames();
  _exception_type = vmSymbols::java_lang_VerifyError();
  _error_context = ctx;
  va_list va;
  va_start(va, msg);
  ss.vprint(msg, va);
  va_end(va);
  _message = ss.as_string();
#ifdef ASSERT
  ResourceMark rm;
  const char* exception_name = _exception_type->as_C_string();
  Exceptions::debug_check_abort(exception_name, nullptr);
#endif // ndef ASSERT
}

void ClassVerifier::class_format_error(const char* msg, ...) {
  stringStream ss;
  _exception_type = vmSymbols::java_lang_ClassFormatError();
  va_list va;
  va_start(va, msg);
  ss.vprint(msg, va);
  va_end(va);
  if (!_method.is_null()) {
    ss.print(" in method '");
    _method->print_external_name(&ss);
    ss.print("'");
  }
  _message = ss.as_string();
}

Klass* ClassVerifier::load_class(Symbol* name, TRAPS) {
  HandleMark hm(THREAD);
  // Get current loader first.
  oop loader = current_class()->class_loader();

  assert(name_in_supers(name, current_class()), "name should be a super class");

  Klass* kls = SystemDictionary::resolve_or_fail(
    name, Handle(THREAD, loader), true, THREAD);

  if (kls != nullptr) {
    if (log_is_enabled(Debug, class, resolve)) {
      Verifier::trace_class_resolution(kls, current_class());
    }
  }
  return kls;
}

bool ClassVerifier::is_protected_access(InstanceKlass* this_class,
                                        Klass* target_class,
                                        Symbol* field_name,
                                        Symbol* field_sig,
                                        bool is_method) {
  NoSafepointVerifier nosafepoint;

  // If target class isn't a super class of this class, we don't worry about this case
  if (!this_class->is_subclass_of(target_class)) {
    return false;
  }
  // Check if the specified method or field is protected
  InstanceKlass* target_instance = InstanceKlass::cast(target_class);
  fieldDescriptor fd;
  if (is_method) {
    Method* m = target_instance->uncached_lookup_method(field_name, field_sig, Klass::OverpassLookupMode::find);
    if (m != nullptr && m->is_protected()) {
      if (!this_class->is_same_class_package(m->method_holder())) {
        return true;
      }
    }
  } else {
    Klass* member_klass = target_instance->find_field(field_name, field_sig, &fd);
    if (member_klass != nullptr && fd.is_protected()) {
      if (!this_class->is_same_class_package(member_klass)) {
        return true;
      }
    }
  }
  return false;
}

void ClassVerifier::verify_ldc(
    int opcode, u2 index, StackMapFrame* current_frame,
    const constantPoolHandle& cp, int bci, TRAPS) {
  verify_cp_index(bci, cp, index, CHECK_VERIFY(this));
  constantTag tag = cp->tag_at(index);
  unsigned int types = 0;
  if (opcode == Bytecodes::_ldc || opcode == Bytecodes::_ldc_w) {
    if (!tag.is_unresolved_klass()) {
      types = (1 << JVM_CONSTANT_Integer) | (1 << JVM_CONSTANT_Float)
            | (1 << JVM_CONSTANT_String)  | (1 << JVM_CONSTANT_Class)
            | (1 << JVM_CONSTANT_MethodHandle) | (1 << JVM_CONSTANT_MethodType)
            | (1 << JVM_CONSTANT_Dynamic);
      // Note:  The class file parser already verified the legality of
      // MethodHandle and MethodType constants.
      verify_cp_type(bci, index, cp, types, CHECK_VERIFY(this));
    }
  } else {
    assert(opcode == Bytecodes::_ldc2_w, "must be ldc2_w");
    types = (1 << JVM_CONSTANT_Double) | (1 << JVM_CONSTANT_Long)
          | (1 << JVM_CONSTANT_Dynamic);
    verify_cp_type(bci, index, cp, types, CHECK_VERIFY(this));
  }
  if (tag.is_string()) {
    current_frame->push_stack(
      VerificationType::reference_type(
        vmSymbols::java_lang_String()), CHECK_VERIFY(this));
  } else if (tag.is_klass() || tag.is_unresolved_klass()) {
    current_frame->push_stack(
      VerificationType::reference_type(
        vmSymbols::java_lang_Class()), CHECK_VERIFY(this));
  } else if (tag.is_int()) {
    current_frame->push_stack(
      VerificationType::integer_type(), CHECK_VERIFY(this));
  } else if (tag.is_float()) {
    current_frame->push_stack(
      VerificationType::float_type(), CHECK_VERIFY(this));
  } else if (tag.is_double()) {
    current_frame->push_stack_2(
      VerificationType::double_type(),
      VerificationType::double2_type(), CHECK_VERIFY(this));
  } else if (tag.is_long()) {
    current_frame->push_stack_2(
      VerificationType::long_type(),
      VerificationType::long2_type(), CHECK_VERIFY(this));
  } else if (tag.is_method_handle()) {
    current_frame->push_stack(
      VerificationType::reference_type(
        vmSymbols::java_lang_invoke_MethodHandle()), CHECK_VERIFY(this));
  } else if (tag.is_method_type()) {
    current_frame->push_stack(
      VerificationType::reference_type(
        vmSymbols::java_lang_invoke_MethodType()), CHECK_VERIFY(this));
  } else if (tag.is_dynamic_constant()) {
    Symbol* constant_type = cp->uncached_signature_ref_at(index);
    // Field signature was checked in ClassFileParser.
    assert(SignatureVerifier::is_valid_type_signature(constant_type),
           "Invalid type for dynamic constant");
    assert(sizeof(VerificationType) == sizeof(uintptr_t),
          "buffer type must match VerificationType size");
    uintptr_t constant_type_buffer[2];
    VerificationType* v_constant_type = (VerificationType*)constant_type_buffer;
    SignatureStream sig_stream(constant_type, false);
    int n = change_sig_to_verificationType(&sig_stream, v_constant_type);
    int opcode_n = (opcode == Bytecodes::_ldc2_w ? 2 : 1);
    if (n != opcode_n) {
      // wrong kind of ldc; reverify against updated type mask
      types &= ~(1 << JVM_CONSTANT_Dynamic);
      verify_cp_type(bci, index, cp, types, CHECK_VERIFY(this));
    }
    for (int i = 0; i < n; i++) {
      current_frame->push_stack(v_constant_type[i], CHECK_VERIFY(this));
    }
  } else {
    /* Unreachable? verify_cp_type has already validated the cp type. */
    verify_error(
        ErrorContext::bad_cp_index(bci, index), "Invalid index in ldc");
    return;
  }
}

void ClassVerifier::verify_switch(
    RawBytecodeStream* bcs, u4 code_length, char* code_data,
    StackMapFrame* current_frame, StackMapTable* stackmap_table, TRAPS) {
  int bci = bcs->bci();
  address bcp = bcs->bcp();
  address aligned_bcp = align_up(bcp + 1, jintSize);

  if (_klass->major_version() < NONZERO_PADDING_BYTES_IN_SWITCH_MAJOR_VERSION) {
    // 4639449 & 4647081: padding bytes must be 0
    u2 padding_offset = 1;
    while ((bcp + padding_offset) < aligned_bcp) {
      if(*(bcp + padding_offset) != 0) {
        verify_error(ErrorContext::bad_code(bci),
                     "Nonzero padding byte in lookupswitch or tableswitch");
        return;
      }
      padding_offset++;
    }
  }

  int default_offset = (int) Bytes::get_Java_u4(aligned_bcp);
  int keys, delta;
  current_frame->pop_stack(
    VerificationType::integer_type(), CHECK_VERIFY(this));
  if (bcs->raw_code() == Bytecodes::_tableswitch) {
    jint low = (jint)Bytes::get_Java_u4(aligned_bcp + jintSize);
    jint high = (jint)Bytes::get_Java_u4(aligned_bcp + 2*jintSize);
    if (low > high) {
      verify_error(ErrorContext::bad_code(bci),
          "low must be less than or equal to high in tableswitch");
      return;
    }
    int64_t keys64 = ((int64_t)high - low) + 1;
    if (keys64 > 65535) {  // Max code length
      verify_error(ErrorContext::bad_code(bci), "too many keys in tableswitch");
      return;
    }
    keys = (int)keys64;
    delta = 1;
  } else {
    keys = (int)Bytes::get_Java_u4(aligned_bcp + jintSize);
    if (keys < 0) {
      verify_error(ErrorContext::bad_code(bci),
                   "number of keys in lookupswitch less than 0");
      return;
    }
    delta = 2;
    // Make sure that the lookupswitch items are sorted
    for (int i = 0; i < (keys - 1); i++) {
      jint this_key = Bytes::get_Java_u4(aligned_bcp + (2+2*i)*jintSize);
      jint next_key = Bytes::get_Java_u4(aligned_bcp + (2+2*i+2)*jintSize);
      if (this_key >= next_key) {
        verify_error(ErrorContext::bad_code(bci),
                     "Bad lookupswitch instruction");
        return;
      }
    }
  }
  int target = bci + default_offset;
  stackmap_table->check_jump_target(current_frame, target, CHECK_VERIFY(this));
  for (int i = 0; i < keys; i++) {
    // Because check_jump_target() may safepoint, the bytecode could have
    // moved, which means 'aligned_bcp' is no good and needs to be recalculated.
    aligned_bcp = align_up(bcs->bcp() + 1, jintSize);
    target = bci + (jint)Bytes::get_Java_u4(aligned_bcp+(3+i*delta)*jintSize);
    stackmap_table->check_jump_target(
      current_frame, target, CHECK_VERIFY(this));
  }
  NOT_PRODUCT(aligned_bcp = nullptr);  // no longer valid at this point
}

bool ClassVerifier::name_in_supers(
    Symbol* ref_name, InstanceKlass* current) {
  Klass* super = current->super();
  while (super != nullptr) {
    if (super->name() == ref_name) {
      return true;
    }
    super = super->super();
  }
  return false;
}

void ClassVerifier::verify_field_instructions(RawBytecodeStream* bcs,
                                              StackMapFrame* current_frame,
                                              const constantPoolHandle& cp,
                                              bool allow_arrays,
                                              TRAPS) {
  u2 index = bcs->get_index_u2();
  verify_cp_type(bcs->bci(), index, cp,
      1 << JVM_CONSTANT_Fieldref, CHECK_VERIFY(this));

  // Get field name and signature
  Symbol* field_name = cp->uncached_name_ref_at(index);
  Symbol* field_sig = cp->uncached_signature_ref_at(index);
  bool is_getfield = false;

  // Field signature was checked in ClassFileParser.
  assert(SignatureVerifier::is_valid_type_signature(field_sig),
         "Invalid field signature");

  // Get referenced class type
  VerificationType ref_class_type = cp_ref_index_to_type(
    index, cp, CHECK_VERIFY(this));
  if (!ref_class_type.is_object() &&
    (!allow_arrays || !ref_class_type.is_array())) {
    verify_error(ErrorContext::bad_type(bcs->bci(),
        TypeOrigin::cp(index, ref_class_type)),
        "Expecting reference to class in class %s at constant pool index %d",
        _klass->external_name(), index);
    return;
  }
  VerificationType target_class_type = ref_class_type;

  assert(sizeof(VerificationType) == sizeof(uintptr_t),
        "buffer type must match VerificationType size");
  uintptr_t field_type_buffer[2];
  VerificationType* field_type = (VerificationType*)field_type_buffer;
  // If we make a VerificationType[2] array directly, the compiler calls
  // to the c-runtime library to do the allocation instead of just
  // stack allocating it.  Plus it would run constructors.  This shows up
  // in performance profiles.

  SignatureStream sig_stream(field_sig, false);
  VerificationType stack_object_type;
  int n = change_sig_to_verificationType(&sig_stream, field_type);
  int bci = bcs->bci();
  bool is_assignable;
  switch (bcs->raw_code()) {
    case Bytecodes::_getstatic: {
      for (int i = 0; i < n; i++) {
        current_frame->push_stack(field_type[i], CHECK_VERIFY(this));
      }
      break;
    }
    case Bytecodes::_putstatic: {
      for (int i = n - 1; i >= 0; i--) {
        current_frame->pop_stack(field_type[i], CHECK_VERIFY(this));
      }
      break;
    }
    case Bytecodes::_getfield: {
      is_getfield = true;
      stack_object_type = current_frame->pop_stack(
        target_class_type, CHECK_VERIFY(this));
      goto check_protected;
    }
    case Bytecodes::_putfield: {
      for (int i = n - 1; i >= 0; i--) {
        current_frame->pop_stack(field_type[i], CHECK_VERIFY(this));
      }
      stack_object_type = current_frame->pop_stack(CHECK_VERIFY(this));

      // The JVMS 2nd edition allows field initialization before the superclass
      // initializer, if the field is defined within the current class.
      fieldDescriptor fd;
      if (stack_object_type == VerificationType::uninitialized_this_type() &&
          target_class_type.equals(current_type()) &&
          _klass->find_local_field(field_name, field_sig, &fd)) {
        stack_object_type = current_type();
      }
      is_assignable = target_class_type.is_assignable_from(
        stack_object_type, this, false, CHECK_VERIFY(this));
      if (!is_assignable) {
        verify_error(ErrorContext::bad_type(bci,
            current_frame->stack_top_ctx(),
            TypeOrigin::cp(index, target_class_type)),
            "Bad type on operand stack in putfield");
        return;
      }
    }
    check_protected: {
      if (_this_type == stack_object_type)
        break; // stack_object_type must be assignable to _current_class_type
      if (was_recursively_verified()) {
        if (is_getfield) {
          // Push field type for getfield.
          for (int i = 0; i < n; i++) {
            current_frame->push_stack(field_type[i], CHECK_VERIFY(this));
          }
        }
        return;
      }
      Symbol* ref_class_name =
        cp->klass_name_at(cp->uncached_klass_ref_index_at(index));
      if (!name_in_supers(ref_class_name, current_class()))
        // stack_object_type must be assignable to _current_class_type since:
        // 1. stack_object_type must be assignable to ref_class.
        // 2. ref_class must be _current_class or a subclass of it. It can't
        //    be a superclass of it. See revised JVMS 5.4.4.
        break;

      Klass* ref_class_oop = load_class(ref_class_name, CHECK);
      if (is_protected_access(current_class(), ref_class_oop, field_name,
                              field_sig, false)) {
        // It's protected access, check if stack object is assignable to
        // current class.
        is_assignable = current_type().is_assignable_from(
          stack_object_type, this, true, CHECK_VERIFY(this));
        if (!is_assignable) {
          verify_error(ErrorContext::bad_type(bci,
              current_frame->stack_top_ctx(),
              TypeOrigin::implicit(current_type())),
              "Bad access to protected data in %s",
              is_getfield ? "getfield" : "putfield");
          return;
        }
      }
      break;
    }
    default: ShouldNotReachHere();
  }
  if (is_getfield) {
    // Push field type for getfield after doing protection check.
    for (int i = 0; i < n; i++) {
      current_frame->push_stack(field_type[i], CHECK_VERIFY(this));
    }
  }
}

// Look at the method's handlers.  If the bci is in the handler's try block
// then check if the handler_pc is already on the stack.  If not, push it
// unless the handler has already been scanned.
void ClassVerifier::push_handlers(ExceptionTable* exhandlers,
                                  GrowableArray<u4>* handler_list,
                                  GrowableArray<u4>* handler_stack,
                                  u4 bci) {
  int exlength = exhandlers->length();
  for(int x = 0; x < exlength; x++) {
    if (bci >= exhandlers->start_pc(x) && bci < exhandlers->end_pc(x)) {
      u4 exhandler_pc = exhandlers->handler_pc(x);
      if (!handler_list->contains(exhandler_pc)) {
        handler_stack->append_if_missing(exhandler_pc);
        handler_list->append(exhandler_pc);
      }
    }
  }
}

// Return TRUE if all code paths starting with start_bc_offset end in
// bytecode athrow or loop.
bool ClassVerifier::ends_in_athrow(u4 start_bc_offset) {
  ResourceMark rm;
  // Create bytecode stream.
  RawBytecodeStream bcs(method());
  int code_length = method()->code_size();
  bcs.set_start(start_bc_offset);

  // Create stack for storing bytecode start offsets for if* and *switch.
  GrowableArray<u4>* bci_stack = new GrowableArray<u4>(30);
  // Create stack for handlers for try blocks containing this handler.
  GrowableArray<u4>* handler_stack = new GrowableArray<u4>(30);
  // Create list of handlers that have been pushed onto the handler_stack
  // so that handlers embedded inside of their own TRY blocks only get
  // scanned once.
  GrowableArray<u4>* handler_list = new GrowableArray<u4>(30);
  // Create list of visited branch opcodes (goto* and if*).
  GrowableArray<u4>* visited_branches = new GrowableArray<u4>(30);
  ExceptionTable exhandlers(_method());

  while (true) {
    if (bcs.is_last_bytecode()) {
      // if no more starting offsets to parse or if at the end of the
      // method then return false.
      if ((bci_stack->is_empty()) || (bcs.end_bci() == code_length))
        return false;
      // Pop a bytecode starting offset and scan from there.
      bcs.set_start(bci_stack->pop());
    }
    Bytecodes::Code opcode = bcs.raw_next();
    int bci = bcs.bci();

    // If the bytecode is in a TRY block, push its handlers so they
    // will get parsed.
    push_handlers(&exhandlers, handler_list, handler_stack, bci);

    switch (opcode) {
      case Bytecodes::_if_icmpeq:
      case Bytecodes::_if_icmpne:
      case Bytecodes::_if_icmplt:
      case Bytecodes::_if_icmpge:
      case Bytecodes::_if_icmpgt:
      case Bytecodes::_if_icmple:
      case Bytecodes::_ifeq:
      case Bytecodes::_ifne:
      case Bytecodes::_iflt:
      case Bytecodes::_ifge:
      case Bytecodes::_ifgt:
      case Bytecodes::_ifle:
      case Bytecodes::_if_acmpeq:
      case Bytecodes::_if_acmpne:
      case Bytecodes::_ifnull:
      case Bytecodes::_ifnonnull: {
        int target = bcs.dest();
        if (visited_branches->contains(bci)) {
          if (bci_stack->is_empty()) {
            if (handler_stack->is_empty()) {
              return true;
            } else {
              // Parse the catch handlers for try blocks containing athrow.
              bcs.set_start(handler_stack->pop());
            }
          } else {
            // Pop a bytecode starting offset and scan from there.
            bcs.set_start(bci_stack->pop());
          }
        } else {
          if (target > bci) { // forward branch
            if (target >= code_length) return false;
            // Push the branch target onto the stack.
            bci_stack->push(target);
            // then, scan bytecodes starting with next.
            bcs.set_start(bcs.next_bci());
          } else { // backward branch
            // Push bytecode offset following backward branch onto the stack.
            bci_stack->push(bcs.next_bci());
            // Check bytecodes starting with branch target.
            bcs.set_start(target);
          }
          // Record target so we don't branch here again.
          visited_branches->append(bci);
        }
        break;
        }

      case Bytecodes::_goto:
      case Bytecodes::_goto_w: {
        int target = (opcode == Bytecodes::_goto ? bcs.dest() : bcs.dest_w());
        if (visited_branches->contains(bci)) {
          if (bci_stack->is_empty()) {
            if (handler_stack->is_empty()) {
              return true;
            } else {
              // Parse the catch handlers for try blocks containing athrow.
              bcs.set_start(handler_stack->pop());
            }
          } else {
            // Been here before, pop new starting offset from stack.
            bcs.set_start(bci_stack->pop());
          }
        } else {
          if (target >= code_length) return false;
          // Continue scanning from the target onward.
          bcs.set_start(target);
          // Record target so we don't branch here again.
          visited_branches->append(bci);
        }
        break;
        }

      // Check that all switch alternatives end in 'athrow' bytecodes. Since it
      // is  difficult to determine where each switch alternative ends, parse
      // each switch alternative until either hit a 'return', 'athrow', or reach
      // the end of the method's bytecodes.  This is gross but should be okay
      // because:
      // 1. tableswitch and lookupswitch byte codes in handlers for ctor explicit
      //    constructor invocations should be rare.
      // 2. if each switch alternative ends in an athrow then the parsing should be
      //    short.  If there is no athrow then it is bogus code, anyway.
      case Bytecodes::_lookupswitch:
      case Bytecodes::_tableswitch:
        {
          address aligned_bcp = align_up(bcs.bcp() + 1, jintSize);
          int default_offset = Bytes::get_Java_u4(aligned_bcp) + bci;
          int keys, delta;
          if (opcode == Bytecodes::_tableswitch) {
            jint low = (jint)Bytes::get_Java_u4(aligned_bcp + jintSize);
            jint high = (jint)Bytes::get_Java_u4(aligned_bcp + 2*jintSize);
            // This is invalid, but let the regular bytecode verifier
            // report this because the user will get a better error message.
            if (low > high) return true;
            keys = high - low + 1;
            delta = 1;
          } else {
            keys = (int)Bytes::get_Java_u4(aligned_bcp + jintSize);
            delta = 2;
          }
          // Invalid, let the regular bytecode verifier deal with it.
          if (keys < 0) return true;

          // Push the offset of the next bytecode onto the stack.
          bci_stack->push(bcs.next_bci());

          // Push the switch alternatives onto the stack.
          for (int i = 0; i < keys; i++) {
            int target = bci + (jint)Bytes::get_Java_u4(aligned_bcp+(3+i*delta)*jintSize);
            if (target > code_length) return false;
            bci_stack->push(target);
          }

          // Start bytecode parsing for the switch at the default alternative.
          if (default_offset > code_length) return false;
          bcs.set_start(default_offset);
          break;
        }

      case Bytecodes::_return:
        return false;

      case Bytecodes::_athrow:
        {
          if (bci_stack->is_empty()) {
            if (handler_stack->is_empty()) {
              return true;
            } else {
              // Parse the catch handlers for try blocks containing athrow.
              bcs.set_start(handler_stack->pop());
            }
          } else {
            // Pop a bytecode offset and starting scanning from there.
            bcs.set_start(bci_stack->pop());
          }
        }
        break;

      default:
        ;
    } // end switch
  } // end while loop

  return false;
}

void ClassVerifier::verify_invoke_init(
    RawBytecodeStream* bcs, u2 ref_class_index, VerificationType ref_class_type,
    StackMapFrame* current_frame, u4 code_length, bool in_try_block,
    bool *this_uninit, const constantPoolHandle& cp, StackMapTable* stackmap_table,
    TRAPS) {
  int bci = bcs->bci();
  VerificationType type = current_frame->pop_stack(
    VerificationType::reference_check(), CHECK_VERIFY(this));
  if (type == VerificationType::uninitialized_this_type()) {
    // The method must be an <init> method of this class or its superclass
    Klass* superk = current_class()->super();
    if (ref_class_type.name() != current_class()->name() &&
        ref_class_type.name() != superk->name()) {
      verify_error(ErrorContext::bad_type(bci,
          TypeOrigin::implicit(ref_class_type),
          TypeOrigin::implicit(current_type())),
          "Bad <init> method call");
      return;
    }

    // If this invokespecial call is done from inside of a TRY block then make
    // sure that all catch clause paths end in a throw.  Otherwise, this can
    // result in returning an incomplete object.
    if (in_try_block) {
      ExceptionTable exhandlers(_method());
      int exlength = exhandlers.length();
      for(int i = 0; i < exlength; i++) {
        u2 start_pc = exhandlers.start_pc(i);
        u2 end_pc = exhandlers.end_pc(i);

        if (bci >= start_pc && bci < end_pc) {
          if (!ends_in_athrow(exhandlers.handler_pc(i))) {
            verify_error(ErrorContext::bad_code(bci),
              "Bad <init> method call from after the start of a try block");
            return;
          } else if (log_is_enabled(Debug, verification)) {
            ResourceMark rm(THREAD);
            log_debug(verification)("Survived call to ends_in_athrow(): %s",
                                          current_class()->name()->as_C_string());
          }
        }
      }

      // Check the exception handler target stackmaps with the locals from the
      // incoming stackmap (before initialize_object() changes them to outgoing
      // state).
      if (was_recursively_verified()) return;
      verify_exception_handler_targets(bci, true, current_frame,
                                       stackmap_table, CHECK_VERIFY(this));
    } // in_try_block

    current_frame->initialize_object(type, current_type());
    *this_uninit = true;
  } else if (type.is_uninitialized()) {
    u2 new_offset = type.bci();
    address new_bcp = bcs->bcp() - bci + new_offset;
    if (new_offset > (code_length - 3) || (*new_bcp) != Bytecodes::_new) {
      /* Unreachable?  Stack map parsing ensures valid type and new
       * instructions have a valid BCI. */
      verify_error(ErrorContext::bad_code(new_offset),
                   "Expecting new instruction");
      return;
    }
    u2 new_class_index = Bytes::get_Java_u2(new_bcp + 1);
    if (was_recursively_verified()) return;
    verify_cp_class_type(bci, new_class_index, cp, CHECK_VERIFY(this));

    // The method must be an <init> method of the indicated class
    VerificationType new_class_type = cp_index_to_type(
      new_class_index, cp, CHECK_VERIFY(this));
    if (!new_class_type.equals(ref_class_type)) {
      verify_error(ErrorContext::bad_type(bci,
          TypeOrigin::cp(new_class_index, new_class_type),
          TypeOrigin::cp(ref_class_index, ref_class_type)),
          "Call to wrong <init> method");
      return;
    }
    // According to the VM spec, if the referent class is a superclass of the
    // current class, and is in a different runtime package, and the method is
    // protected, then the objectref must be the current class or a subclass
    // of the current class.
    VerificationType objectref_type = new_class_type;
    if (name_in_supers(ref_class_type.name(), current_class())) {
      Klass* ref_klass = load_class(ref_class_type.name(), CHECK);
      if (was_recursively_verified()) return;
      Method* m = InstanceKlass::cast(ref_klass)->uncached_lookup_method(
        vmSymbols::object_initializer_name(),
        cp->uncached_signature_ref_at(bcs->get_index_u2()),
        Klass::OverpassLookupMode::find);
      // Do nothing if method is not found.  Let resolution detect the error.
      if (m != nullptr) {
        InstanceKlass* mh = m->method_holder();
        if (m->is_protected() && !mh->is_same_class_package(_klass)) {
          bool assignable = current_type().is_assignable_from(
            objectref_type, this, true, CHECK_VERIFY(this));
          if (!assignable) {
            verify_error(ErrorContext::bad_type(bci,
                TypeOrigin::cp(new_class_index, objectref_type),
                TypeOrigin::implicit(current_type())),
                "Bad access to protected <init> method");
            return;
          }
        }
      }
    }
    // Check the exception handler target stackmaps with the locals from the
    // incoming stackmap (before initialize_object() changes them to outgoing
    // state).
    if (in_try_block) {
      if (was_recursively_verified()) return;
      verify_exception_handler_targets(bci, *this_uninit, current_frame,
                                       stackmap_table, CHECK_VERIFY(this));
    }
    current_frame->initialize_object(type, new_class_type);
  } else {
    verify_error(ErrorContext::bad_type(bci, current_frame->stack_top_ctx()),
        "Bad operand type when invoking <init>");
    return;
  }
}

bool ClassVerifier::is_same_or_direct_interface(
    InstanceKlass* klass,
    VerificationType klass_type,
    VerificationType ref_class_type) {
  if (ref_class_type.equals(klass_type)) return true;
  Array<InstanceKlass*>* local_interfaces = klass->local_interfaces();
  if (local_interfaces != nullptr) {
    for (int x = 0; x < local_interfaces->length(); x++) {
      InstanceKlass* k = local_interfaces->at(x);
      assert (k != nullptr && k->is_interface(), "invalid interface");
      if (ref_class_type.equals(VerificationType::reference_type(k->name()))) {
        return true;
      }
    }
  }
  return false;
}

void ClassVerifier::verify_invoke_instructions(
    RawBytecodeStream* bcs, u4 code_length, StackMapFrame* current_frame,
    bool in_try_block, bool *this_uninit, VerificationType return_type,
    const constantPoolHandle& cp, StackMapTable* stackmap_table, TRAPS) {
  // Make sure the constant pool item is the right type
  u2 index = bcs->get_index_u2();
  Bytecodes::Code opcode = bcs->raw_code();
  unsigned int types = 0;
  switch (opcode) {
    case Bytecodes::_invokeinterface:
      types = 1 << JVM_CONSTANT_InterfaceMethodref;
      break;
    case Bytecodes::_invokedynamic:
      types = 1 << JVM_CONSTANT_InvokeDynamic;
      break;
    case Bytecodes::_invokespecial:
    case Bytecodes::_invokestatic:
      types = (_klass->major_version() < STATIC_METHOD_IN_INTERFACE_MAJOR_VERSION) ?
        (1 << JVM_CONSTANT_Methodref) :
        ((1 << JVM_CONSTANT_InterfaceMethodref) | (1 << JVM_CONSTANT_Methodref));
      break;
    default:
      types = 1 << JVM_CONSTANT_Methodref;
  }
  verify_cp_type(bcs->bci(), index, cp, types, CHECK_VERIFY(this));

  // Get method name and signature
  Symbol* method_name = cp->uncached_name_ref_at(index);
  Symbol* method_sig = cp->uncached_signature_ref_at(index);

  // Method signature was checked in ClassFileParser.
  assert(SignatureVerifier::is_valid_method_signature(method_sig),
         "Invalid method signature");

  // Get referenced class type
  VerificationType ref_class_type;
  if (opcode == Bytecodes::_invokedynamic) {
    if (_klass->major_version() < Verifier::INVOKEDYNAMIC_MAJOR_VERSION) {
      class_format_error(
        "invokedynamic instructions not supported by this class file version (%d), class %s",
        _klass->major_version(), _klass->external_name());
      return;
    }
  } else {
    ref_class_type = cp_ref_index_to_type(index, cp, CHECK_VERIFY(this));
  }

  assert(sizeof(VerificationType) == sizeof(uintptr_t),
        "buffer type must match VerificationType size");

  // Get the UTF8 index for this signature.
  int sig_index = cp->signature_ref_index_at(cp->uncached_name_and_type_ref_index_at(index));

  // Get the signature's verification types.
  sig_as_verification_types* mth_sig_verif_types;
  sig_as_verification_types** mth_sig_verif_types_ptr = method_signatures_table()->get(sig_index);
  if (mth_sig_verif_types_ptr != nullptr) {
    // Found the entry for the signature's verification types in the hash table.
    mth_sig_verif_types = *mth_sig_verif_types_ptr;
    assert(mth_sig_verif_types != nullptr, "Unexpected null sig_as_verification_types value");
  } else {
    // Not found, add the entry to the table.
    GrowableArray<VerificationType>* verif_types = new GrowableArray<VerificationType>(10);
    mth_sig_verif_types = new sig_as_verification_types(verif_types);
    create_method_sig_entry(mth_sig_verif_types, sig_index);
  }

  // Get the number of arguments for this signature.
  int nargs = mth_sig_verif_types->num_args();

  // Check instruction operands
  int bci = bcs->bci();
  if (opcode == Bytecodes::_invokeinterface) {
    address bcp = bcs->bcp();
    // 4905268: count operand in invokeinterface should be nargs+1, not nargs.
    // JSR202 spec: The count operand of an invokeinterface instruction is valid if it is
    // the difference between the size of the operand stack before and after the instruction
    // executes.
    if (*(bcp+3) != (nargs+1)) {
      verify_error(ErrorContext::bad_code(bci),
          "Inconsistent args count operand in invokeinterface");
      return;
    }
    if (*(bcp+4) != 0) {
      verify_error(ErrorContext::bad_code(bci),
          "Fourth operand byte of invokeinterface must be zero");
      return;
    }
  }

  if (opcode == Bytecodes::_invokedynamic) {
    address bcp = bcs->bcp();
    if (*(bcp+3) != 0 || *(bcp+4) != 0) {
      verify_error(ErrorContext::bad_code(bci),
          "Third and fourth operand bytes of invokedynamic must be zero");
      return;
    }
  }

  if (method_name->char_at(0) == JVM_SIGNATURE_SPECIAL) {
    // Make sure <init> can only be invoked by invokespecial
    if (opcode != Bytecodes::_invokespecial ||
        method_name != vmSymbols::object_initializer_name()) {
      verify_error(ErrorContext::bad_code(bci),
          "Illegal call to internal method");
      return;
    }
  } else if (opcode == Bytecodes::_invokespecial
             && !is_same_or_direct_interface(current_class(), current_type(), ref_class_type)
             && !ref_class_type.equals(VerificationType::reference_type(
                  current_class()->super()->name()))) {
    bool subtype = false;
    bool have_imr_indirect = cp->tag_at(index).value() == JVM_CONSTANT_InterfaceMethodref;
    subtype = ref_class_type.is_assignable_from(
               current_type(), this, false, CHECK_VERIFY(this));
    if (!subtype) {
      verify_error(ErrorContext::bad_code(bci),
          "Bad invokespecial instruction: "
          "current class isn't assignable to reference class.");
       return;
    } else if (have_imr_indirect) {
      verify_error(ErrorContext::bad_code(bci),
          "Bad invokespecial instruction: "
          "interface method reference is in an indirect superinterface.");
      return;
    }

  }

  // Get the verification types for the method's arguments.
  GrowableArray<VerificationType>* sig_verif_types = mth_sig_verif_types->sig_verif_types();
  assert(sig_verif_types != nullptr, "Missing signature's array of verification types");
  // Match method descriptor with operand stack
  // The arguments are on the stack in descending order.
  for (int i = nargs - 1; i >= 0; i--) { // Run backwards
    current_frame->pop_stack(sig_verif_types->at(i), CHECK_VERIFY(this));
  }

  // Check objectref on operand stack
  if (opcode != Bytecodes::_invokestatic &&
      opcode != Bytecodes::_invokedynamic) {
    if (method_name == vmSymbols::object_initializer_name()) {  // <init> method
      verify_invoke_init(bcs, index, ref_class_type, current_frame,
        code_length, in_try_block, this_uninit, cp, stackmap_table,
        CHECK_VERIFY(this));
      if (was_recursively_verified()) return;
    } else {   // other methods
      // Ensures that target class is assignable to method class.
      if (opcode == Bytecodes::_invokespecial) {
        current_frame->pop_stack(current_type(), CHECK_VERIFY(this));
      } else if (opcode == Bytecodes::_invokevirtual) {
        VerificationType stack_object_type =
          current_frame->pop_stack(ref_class_type, CHECK_VERIFY(this));
        if (current_type() != stack_object_type) {
          if (was_recursively_verified()) return;
          assert(cp->cache() == nullptr, "not rewritten yet");
          Symbol* ref_class_name =
            cp->klass_name_at(cp->uncached_klass_ref_index_at(index));
          // See the comments in verify_field_instructions() for
          // the rationale behind this.
          if (name_in_supers(ref_class_name, current_class())) {
            Klass* ref_class = load_class(ref_class_name, CHECK);
            if (is_protected_access(
                  _klass, ref_class, method_name, method_sig, true)) {
              // It's protected access, check if stack object is
              // assignable to current class.
              if (ref_class_type.name() == vmSymbols::java_lang_Object()
                  && stack_object_type.is_array()
                  && method_name == vmSymbols::clone_name()) {
                // Special case: arrays pretend to implement public Object
                // clone().
              } else {
                bool is_assignable = current_type().is_assignable_from(
                  stack_object_type, this, true, CHECK_VERIFY(this));
                if (!is_assignable) {
                  verify_error(ErrorContext::bad_type(bci,
                      current_frame->stack_top_ctx(),
                      TypeOrigin::implicit(current_type())),
                      "Bad access to protected data in invokevirtual");
                  return;
                }
              }
            }
          }
        }
      } else {
        assert(opcode == Bytecodes::_invokeinterface, "Unexpected opcode encountered");
        current_frame->pop_stack(ref_class_type, CHECK_VERIFY(this));
      }
    }
  }
  // Push the result type.
  int sig_verif_types_len = sig_verif_types->length();
  if (sig_verif_types_len > nargs) {  // There's a return type
    if (method_name == vmSymbols::object_initializer_name()) {
      // <init> method must have a void return type
      /* Unreachable?  Class file parser verifies that methods with '<' have
       * void return */
      verify_error(ErrorContext::bad_code(bci),
          "Return type must be void in <init> method");
      return;
    }

    assert(sig_verif_types_len <= nargs + 2,
           "Signature verification types array return type is bogus");
    for (int i = nargs; i < sig_verif_types_len; i++) {
      assert(i == nargs || sig_verif_types->at(i).is_long2() ||
             sig_verif_types->at(i).is_double2(), "Unexpected return verificationType");
      current_frame->push_stack(sig_verif_types->at(i), CHECK_VERIFY(this));
    }
  }
}

VerificationType ClassVerifier::get_newarray_type(
    u2 index, int bci, TRAPS) {
  const char* from_bt[] = {
    nullptr, nullptr, nullptr, nullptr, "[Z", "[C", "[F", "[D", "[B", "[S", "[I", "[J",
  };
  if (index < T_BOOLEAN || index > T_LONG) {
    verify_error(ErrorContext::bad_code(bci), "Illegal newarray instruction");
    return VerificationType::bogus_type();
  }

  // from_bt[index] contains the array signature which has a length of 2
  Symbol* sig = create_temporary_symbol(from_bt[index], 2);
  return VerificationType::reference_type(sig);
}

void ClassVerifier::verify_anewarray(
    int bci, u2 index, const constantPoolHandle& cp,
    StackMapFrame* current_frame, TRAPS) {
  verify_cp_class_type(bci, index, cp, CHECK_VERIFY(this));
  current_frame->pop_stack(
    VerificationType::integer_type(), CHECK_VERIFY(this));

  if (was_recursively_verified()) return;
  VerificationType component_type =
    cp_index_to_type(index, cp, CHECK_VERIFY(this));
  int length;
  char* arr_sig_str;
  if (component_type.is_array()) {     // it's an array
    const char* component_name = component_type.name()->as_utf8();
    // Check for more than MAX_ARRAY_DIMENSIONS
    length = (int)strlen(component_name);
    if (length > MAX_ARRAY_DIMENSIONS &&
        component_name[MAX_ARRAY_DIMENSIONS - 1] == JVM_SIGNATURE_ARRAY) {
      verify_error(ErrorContext::bad_code(bci),
        "Illegal anewarray instruction, array has more than 255 dimensions");
    }
    // add one dimension to component
    length++;
    arr_sig_str = NEW_RESOURCE_ARRAY_IN_THREAD(THREAD, char, length + 1);
    int n = os::snprintf(arr_sig_str, length + 1, "%c%s",
                         JVM_SIGNATURE_ARRAY, component_name);
    assert(n == length, "Unexpected number of characters in string");
  } else {         // it's an object or interface
    const char* component_name = component_type.name()->as_utf8();
    // add one dimension to component with 'L' prepended and ';' postpended.
    length = (int)strlen(component_name) + 3;
    arr_sig_str = NEW_RESOURCE_ARRAY_IN_THREAD(THREAD, char, length + 1);
    int n = os::snprintf(arr_sig_str, length + 1, "%c%c%s;",
                         JVM_SIGNATURE_ARRAY, JVM_SIGNATURE_CLASS, component_name);
    assert(n == length, "Unexpected number of characters in string");
  }
  Symbol* arr_sig = create_temporary_symbol(arr_sig_str, length);
  VerificationType new_array_type = VerificationType::reference_type(arr_sig);
  current_frame->push_stack(new_array_type, CHECK_VERIFY(this));
}

void ClassVerifier::verify_iload(int index, StackMapFrame* current_frame, TRAPS) {
  current_frame->get_local(
    index, VerificationType::integer_type(), CHECK_VERIFY(this));
  current_frame->push_stack(
    VerificationType::integer_type(), CHECK_VERIFY(this));
}

void ClassVerifier::verify_lload(int index, StackMapFrame* current_frame, TRAPS) {
  current_frame->get_local_2(
    index, VerificationType::long_type(),
    VerificationType::long2_type(), CHECK_VERIFY(this));
  current_frame->push_stack_2(
    VerificationType::long_type(),
    VerificationType::long2_type(), CHECK_VERIFY(this));
}

void ClassVerifier::verify_fload(int index, StackMapFrame* current_frame, TRAPS) {
  current_frame->get_local(
    index, VerificationType::float_type(), CHECK_VERIFY(this));
  current_frame->push_stack(
    VerificationType::float_type(), CHECK_VERIFY(this));
}

void ClassVerifier::verify_dload(int index, StackMapFrame* current_frame, TRAPS) {
  current_frame->get_local_2(
    index, VerificationType::double_type(),
    VerificationType::double2_type(), CHECK_VERIFY(this));
  current_frame->push_stack_2(
    VerificationType::double_type(),
    VerificationType::double2_type(), CHECK_VERIFY(this));
}

void ClassVerifier::verify_aload(int index, StackMapFrame* current_frame, TRAPS) {
  VerificationType type = current_frame->get_local(
    index, VerificationType::reference_check(), CHECK_VERIFY(this));
  current_frame->push_stack(type, CHECK_VERIFY(this));
}

void ClassVerifier::verify_istore(int index, StackMapFrame* current_frame, TRAPS) {
  current_frame->pop_stack(
    VerificationType::integer_type(), CHECK_VERIFY(this));
  current_frame->set_local(
    index, VerificationType::integer_type(), CHECK_VERIFY(this));
}

void ClassVerifier::verify_lstore(int index, StackMapFrame* current_frame, TRAPS) {
  current_frame->pop_stack_2(
    VerificationType::long2_type(),
    VerificationType::long_type(), CHECK_VERIFY(this));
  current_frame->set_local_2(
    index, VerificationType::long_type(),
    VerificationType::long2_type(), CHECK_VERIFY(this));
}

void ClassVerifier::verify_fstore(int index, StackMapFrame* current_frame, TRAPS) {
  current_frame->pop_stack(VerificationType::float_type(), CHECK_VERIFY(this));
  current_frame->set_local(
    index, VerificationType::float_type(), CHECK_VERIFY(this));
}

void ClassVerifier::verify_dstore(int index, StackMapFrame* current_frame, TRAPS) {
  current_frame->pop_stack_2(
    VerificationType::double2_type(),
    VerificationType::double_type(), CHECK_VERIFY(this));
  current_frame->set_local_2(
    index, VerificationType::double_type(),
    VerificationType::double2_type(), CHECK_VERIFY(this));
}

void ClassVerifier::verify_astore(int index, StackMapFrame* current_frame, TRAPS) {
  VerificationType type = current_frame->pop_stack(
    VerificationType::reference_check(), CHECK_VERIFY(this));
  current_frame->set_local(index, type, CHECK_VERIFY(this));
}

void ClassVerifier::verify_iinc(int index, StackMapFrame* current_frame, TRAPS) {
  VerificationType type = current_frame->get_local(
    index, VerificationType::integer_type(), CHECK_VERIFY(this));
  current_frame->set_local(index, type, CHECK_VERIFY(this));
}

void ClassVerifier::verify_return_value(
    VerificationType return_type, VerificationType type, int bci,
    StackMapFrame* current_frame, TRAPS) {
  if (return_type == VerificationType::bogus_type()) {
    verify_error(ErrorContext::bad_type(bci,
        current_frame->stack_top_ctx(), TypeOrigin::signature(return_type)),
        "Method does not expect a return value");
    return;
  }
  bool match = return_type.is_assignable_from(type, this, false, CHECK_VERIFY(this));
  if (!match) {
    verify_error(ErrorContext::bad_type(bci,
        current_frame->stack_top_ctx(), TypeOrigin::signature(return_type)),
        "Bad return type");
    return;
  }
}

// The verifier creates symbols which are substrings of Symbols.
// These are stored in the verifier until the end of verification so that
// they can be reference counted.
Symbol* ClassVerifier::create_temporary_symbol(const char *name, int length) {
  // Quick deduplication check
  if (_previous_symbol != nullptr && _previous_symbol->equals(name, length)) {
    return _previous_symbol;
  }
  Symbol* sym = SymbolTable::new_symbol(name, length);
  if (!sym->is_permanent()) {
    if (_symbols == nullptr) {
      _symbols = new GrowableArray<Symbol*>(50, 0, nullptr);
    }
    _symbols->push(sym);
  }
  _previous_symbol = sym;
  return sym;
}<|MERGE_RESOLUTION|>--- conflicted
+++ resolved
@@ -86,15 +86,10 @@
     return _verify_byte_codes_fn;
 
   void *lib_handle = nullptr;
-<<<<<<< HEAD
-  if (!JVM_IsStaticJDK()) {
-    // Load verify dll
-=======
   // Load verify dll
   if (is_vm_statically_linked()) {
     lib_handle = os::get_default_process_handle();
   } else {
->>>>>>> 1ca76445
     char buffer[JVM_MAXPATHLEN];
     char ebuf[1024];
     if (!os::dll_locate_lib(buffer, sizeof(buffer), Arguments::get_dll_dir(), "verify"))
@@ -103,11 +98,6 @@
     lib_handle = os::dll_load(buffer, ebuf, sizeof(ebuf));
     if (lib_handle == nullptr)
       return nullptr; // Caller will throw VerifyError
-<<<<<<< HEAD
-  } else {
-    lib_handle = os::get_default_process_handle();
-=======
->>>>>>> 1ca76445
   }
 
   void *fn = os::dll_lookup(lib_handle, "VerifyClassForMajorVersion");
