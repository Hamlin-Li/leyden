/*
 * Copyright (c) 1997, 2025, Oracle and/or its affiliates. All rights reserved.
 * DO NOT ALTER OR REMOVE COPYRIGHT NOTICES OR THIS FILE HEADER.
 *
 * This code is free software; you can redistribute it and/or modify it
 * under the terms of the GNU General Public License version 2 only, as
 * published by the Free Software Foundation.
 *
 * This code is distributed in the hope that it will be useful, but WITHOUT
 * ANY WARRANTY; without even the implied warranty of MERCHANTABILITY or
 * FITNESS FOR A PARTICULAR PURPOSE.  See the GNU General Public License
 * version 2 for more details (a copy is included in the LICENSE file that
 * accompanied this code).
 *
 * You should have received a copy of the GNU General Public License version
 * 2 along with this work; if not, write to the Free Software Foundation,
 * Inc., 51 Franklin St, Fifth Floor, Boston, MA 02110-1301 USA.
 *
 * Please contact Oracle, 500 Oracle Parkway, Redwood Shores, CA 94065 USA
 * or visit www.oracle.com if you need additional information or have any
 * questions.
 *
 */

#include "interpreter/bytecodeHistogram.hpp"
#include "memory/resourceArea.hpp"
#include "runtime/os.hpp"
#include "utilities/growableArray.hpp"

// ------------------------------------------------------------------------------------------------

// Implementation of BytecodeCounter

<<<<<<< HEAD
jlong BytecodeCounter::_counter_value = 0;
=======
uintx BytecodeCounter::_counter_value = 0;
>>>>>>> 0460978e
jlong BytecodeCounter::_reset_time    = 0;

void BytecodeCounter::reset() {
  _counter_value = 0;
  _reset_time    = os::elapsed_counter();
}

double BytecodeCounter::elapsed_time() {
  return (double)(os::elapsed_counter() - _reset_time) / (double)os::elapsed_frequency();
}

double BytecodeCounter::frequency() {
  return (double)counter_value() / elapsed_time();
}

void BytecodeCounter::print() {
<<<<<<< HEAD
  tty->print_cr(JLONG_FORMAT " bytecodes executed in %.1fs (%.3fMHz)",
                counter_value(), elapsed_time(), frequency() / 1000000.0);
=======
  tty->print_cr(
    "%zu bytecodes executed in %.1fs (%.3fMHz)",
    counter_value(),
    elapsed_time(),
    frequency() / 1000000.0
  );
>>>>>>> 0460978e
}


// Helper class for sorting

class HistoEntry: public ResourceObj {
private:
  int             _index;
  int             _count;

public:
  HistoEntry(int index, int count)                         { _index = index; _count = count; }
  int             index() const                            { return _index; }
  int             count() const                            { return _count; }

  static int      compare(HistoEntry** x, HistoEntry** y)  { return (*x)->count() - (*y)->count(); }
};

// Helper functions

static GrowableArray<HistoEntry*>* sorted_array(int* array, int length) {
  GrowableArray<HistoEntry*>* a = new GrowableArray<HistoEntry*>(length);
  int i = length;
  while (i-- > 0) a->append(new HistoEntry(i, array[i]));
  a->sort(HistoEntry::compare);
  return a;
}


static int total_count(GrowableArray<HistoEntry*>* profile) {
  int sum = 0;
  int i = profile->length();
  while (i-- > 0) sum += profile->at(i)->count();
  return sum;
}


static const char* name_for(int i) {
  return Bytecodes::is_defined(i) ? Bytecodes::name(Bytecodes::cast(i)) : "xxxunusedxxx";
}


// Implementation of BytecodeHistogram

int BytecodeHistogram::_counters[Bytecodes::number_of_codes];


void BytecodeHistogram::reset() {
  int i = Bytecodes::number_of_codes;
  while (i-- > 0) _counters[i] = 0;
}


void BytecodeHistogram::print(float cutoff) {
  ResourceMark rm;
  GrowableArray<HistoEntry*>* profile = sorted_array(_counters, Bytecodes::number_of_codes);
  // print profile
  int tot     = total_count(profile);
  int abs_sum = 0;
  tty->cr();   //0123456789012345678901234567890123456789012345678901234567890123456789
  tty->print_cr("Histogram of %d executed bytecodes:", tot);
  tty->cr();
  tty->print_cr("  absolute  relative  code    name");
  tty->print_cr("----------------------------------------------------------------------");
  int i = profile->length();
  while (i-- > 0) {
    HistoEntry* e = profile->at(i);
    int       abs = e->count();
    float     rel = (float)abs * 100.0F / (float)tot;
    if (cutoff <= rel) {
      tty->print_cr("%10d  %7.2f%%    %02x    %s", abs, rel, e->index(), name_for(e->index()));
      abs_sum += abs;
    }
  }
  tty->print_cr("----------------------------------------------------------------------");
  float rel_sum = (float)abs_sum * 100.0F / (float)tot;
  tty->print_cr("%10d  %7.2f%%    (cutoff = %.2f%%)", abs_sum, rel_sum, cutoff);
  tty->cr();
}

// Non-product code
#ifndef PRODUCT

// Implementation of BytecodePairHistogram

int BytecodePairHistogram::_index;
int BytecodePairHistogram::_counters[BytecodePairHistogram::number_of_pairs];


void BytecodePairHistogram::reset() {
  _index = Bytecodes::_nop << log2_number_of_codes;

  int i = number_of_pairs;
  while (i-- > 0) _counters[i] = 0;
}


void BytecodePairHistogram::print(float cutoff) {
  ResourceMark rm;
  GrowableArray<HistoEntry*>* profile = sorted_array(_counters, number_of_pairs);
  // print profile
  int tot     = total_count(profile);
  int abs_sum = 0;
  tty->cr();   //0123456789012345678901234567890123456789012345678901234567890123456789
  tty->print_cr("Histogram of %d executed bytecode pairs:", tot);
  tty->cr();
  tty->print_cr("  absolute  relative    codes    1st bytecode        2nd bytecode");
  tty->print_cr("----------------------------------------------------------------------");
  int i = profile->length();
  while (i-- > 0) {
    HistoEntry* e = profile->at(i);
    int       abs = e->count();
    float     rel = (float)abs * 100.0F / (float)tot;
    if (cutoff <= rel) {
      int   c1 = e->index() % number_of_codes;
      int   c2 = e->index() / number_of_codes;
      tty->print_cr("%10d   %6.3f%%    %02x %02x    %-19s %s", abs, rel, c1, c2, name_for(c1), name_for(c2));
      abs_sum += abs;
    }
  }
  tty->print_cr("----------------------------------------------------------------------");
  float rel_sum = (float)abs_sum * 100.0F / (float)tot;
  tty->print_cr("%10d   %6.3f%%    (cutoff = %.3f%%)", abs_sum, rel_sum, cutoff);
  tty->cr();
}

#endif<|MERGE_RESOLUTION|>--- conflicted
+++ resolved
@@ -31,11 +31,7 @@
 
 // Implementation of BytecodeCounter
 
-<<<<<<< HEAD
-jlong BytecodeCounter::_counter_value = 0;
-=======
 uintx BytecodeCounter::_counter_value = 0;
->>>>>>> 0460978e
 jlong BytecodeCounter::_reset_time    = 0;
 
 void BytecodeCounter::reset() {
@@ -52,17 +48,12 @@
 }
 
 void BytecodeCounter::print() {
-<<<<<<< HEAD
-  tty->print_cr(JLONG_FORMAT " bytecodes executed in %.1fs (%.3fMHz)",
-                counter_value(), elapsed_time(), frequency() / 1000000.0);
-=======
   tty->print_cr(
     "%zu bytecodes executed in %.1fs (%.3fMHz)",
     counter_value(),
     elapsed_time(),
     frequency() / 1000000.0
   );
->>>>>>> 0460978e
 }
 
 
