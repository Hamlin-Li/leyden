--- conflicted
+++ resolved
@@ -139,7 +139,7 @@
     return constants->tag_at(index).is_klass();
   } else if (bc == Bytecodes::_invokedynamic) {
     int index = last_frame.get_index_u4(bc);
-    int indy_index = constants->decode_invokedynamic_index(index);
+    int indy_index = index;
     ResolvedIndyEntry* indy_entry = constants->resolved_indy_entry_at(indy_index);
     return indy_entry->is_resolved();
   } else if (Bytecodes::is_invoke(bc)) {
@@ -226,7 +226,7 @@
     if (log1.is_enabled()) {
       if (bc == Bytecodes::_invokedynamic) {
         int index = last_frame.get_index_u4(bc);
-        int indy_index = constants->decode_invokedynamic_index(index);
+        int indy_index = index;
         ResolvedIndyEntry* indy_entry = constants->resolved_indy_entry_at(indy_index);
         indy_entry->print_on(&log1);
       } else if (Bytecodes::is_invoke(bc)) {
@@ -1177,8 +1177,7 @@
                                  index, bytecode, CHECK);
   } // end JvmtiHideSingleStepping
 
-<<<<<<< HEAD
-  pool->cache()->set_dynamic_call(info, pool->decode_invokedynamic_index(index));
+  pool->cache()->set_dynamic_call(info, index);
 PROF_END
 
 void InterpreterRuntime::cds_resolve_invokedynamic(int raw_index,
@@ -1187,10 +1186,7 @@
   CallInfo info;
   LinkResolver::resolve_invoke(info, Handle(), pool,
                                raw_index, bytecode, CHECK);
-  pool->cache()->set_dynamic_call(info, pool->decode_invokedynamic_index(raw_index));
-=======
-  pool->cache()->set_dynamic_call(info, index);
->>>>>>> b3bcc494
+  pool->cache()->set_dynamic_call(info, raw_index);
 }
 
 // This function is the interface to the assembly code. It returns the resolved
