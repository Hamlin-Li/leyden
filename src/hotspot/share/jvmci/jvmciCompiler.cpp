--- conflicted
+++ resolved
@@ -89,11 +89,7 @@
     if (!mh->is_native() && !mh->is_static() && !mh->is_object_initializer() && !mh->is_static_initializer()) {
       ResourceMark rm;
       int hot_count = 10; // TODO: what's the appropriate value?
-<<<<<<< HEAD
-      CompileBroker::compile_method(mh, InvocationEntryBci, CompLevel_full_optimization, mh, hot_count, false, CompileTask::Reason_Bootstrap, CHECK);
-=======
-      CompileBroker::compile_method(mh, InvocationEntryBci, CompLevel_full_optimization, hot_count, CompileTask::Reason_Bootstrap, CHECK);
->>>>>>> 39d8d109
+      CompileBroker::compile_method(mh, InvocationEntryBci, CompLevel_full_optimization, hot_count, false, CompileTask::Reason_Bootstrap, CHECK);
     }
   }
 
