--- conflicted
+++ resolved
@@ -780,12 +780,7 @@
   return true;
 }
 
-<<<<<<< HEAD
-static int log_class_init(InstanceKlass* ik) {
-=======
-static int call_class_initializer_counter = 0;   // for debugging
-static void log_class_init(JavaThread* current, InstanceKlass* ik) {
->>>>>>> 0ddd91d7
+static int log_class_init(JavaThread* current, InstanceKlass* ik) {
   LogTarget(Info, class, init) lt;
   if (lt.is_enabled()) {
     ResourceMark rm;
@@ -802,12 +797,8 @@
     }
     ls.print("%d Initializing ", init_id);
     ik->name()->print_value_on(&ls);
-<<<<<<< HEAD
-    ls.print_cr("%s (" PTR_FORMAT ")", info, p2i(ik));
+    ls.print_cr("%s (" PTR_FORMAT ") by thread \"%s\"", info, p2i(ik), current->name());
     return init_id;
-=======
-    ls.print_cr("%s (" PTR_FORMAT ") by thread \"%s\"", info, p2i(ik), current->name());
->>>>>>> 0ddd91d7
   }
   return -1;
 }
@@ -1381,70 +1372,7 @@
   }
   DTRACE_CLASSINIT_PROBE_WAIT(end, -1, wait);
 
-<<<<<<< HEAD
-  replay_training_at_init(THREAD);
-}
-
-void InstanceKlass::replay_training_at_init(TRAPS) {
-  if (TrainingData::have_data()) {
-    KlassTrainingData* ktd = KlassTrainingData::find(this);
-    if (ktd != nullptr) {
-      guarantee(ktd->has_holder(), "");
-      ktd->notice_fully_initialized();
-
-      ResourceMark rm;
-      GrowableArray<CompileTrainingData*> ctds;
-      ktd->iterate_all_comp_deps([&](CompileTrainingData* ctd) {
-        if (ctd->init_deps_left() == 0) {
-          ctds.append(ctd);
-        }
-      });
-
-      for (int i = 0; i < ctds.length(); i++) {
-        MethodTrainingData* mtd = ctds.at(i)->top_method();
-        if (mtd->has_holder()) {
-          const methodHandle mh(THREAD, const_cast<Method*>(mtd->holder()));
-          CompilationPolicy::compile_if_required(mh, THREAD);
-        }
-      }
-    }
-    int len = methods()->length();
-    for (int i = 0; i < len; i++) {
-      const methodHandle mh(THREAD, methods()->at(i));
-      CompilationPolicy::compile_if_required_after_init(mh, THREAD);
-    }
-
-    if (ForceRecompilation && Universe::is_fully_initialized() && is_shared()) {
-      int init_count = SystemDictionaryShared::compute_init_count(this);
-      log_debug(recompile)("init_count = %d", init_count);
-
-      if (init_count <= ForceRecompilationThreshold) {
-        ForceRecompilation = false; // FIXME: coordinate recompilation
-
-        log_info(recompile)("Recompilation started");
-
-        LogTarget(Trace, recompile) lt;
-        if (lt.is_enabled()) {
-          ResourceMark rm(THREAD);
-          LogStream ls(lt);
-          SystemDictionaryShared::print_init_count(&ls);
-        }
-
-        IntFlagSetting fs(PrecompileBarriers, 0); // produce barrier-free code for recompilation purposes
-        int count = SystemDictionaryShared::force_compilation(true, THREAD);
-        assert(!HAS_PENDING_EXCEPTION, "");
-        if (log_is_enabled(Info, cds, nmethod)) {
-          MutexLocker ml(Threads_lock);
-          CodeCache::arm_all_nmethods();
-        }
-
-        log_info(recompile)("Recompilation finished: %d methods recompiled", count);
-      }
-    }
-  }
-=======
   CompilationPolicy::replay_training_at_init(this, THREAD);
->>>>>>> 0ddd91d7
 }
 
 void InstanceKlass::set_initialization_state_and_notify(ClassState state, JavaThread* current) {
@@ -1823,11 +1751,7 @@
 
   methodHandle h_method(THREAD, class_initializer());
   assert(!is_initialized(), "we cannot initialize twice");
-<<<<<<< HEAD
-  int init_id = log_class_init(this);
-=======
-  log_class_init(THREAD, this);
->>>>>>> 0ddd91d7
+  int init_id = log_class_init(THREAD, this);
   if (h_method() != nullptr) {
     JavaCallArguments args; // No arguments
     JavaValue result(T_VOID);
