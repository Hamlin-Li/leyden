/*
 * Copyright (c) 1997, 2025, Oracle and/or its affiliates. All rights reserved.
 * DO NOT ALTER OR REMOVE COPYRIGHT NOTICES OR THIS FILE HEADER.
 *
 * This code is free software; you can redistribute it and/or modify it
 * under the terms of the GNU General Public License version 2 only, as
 * published by the Free Software Foundation.
 *
 * This code is distributed in the hope that it will be useful, but WITHOUT
 * ANY WARRANTY; without even the implied warranty of MERCHANTABILITY or
 * FITNESS FOR A PARTICULAR PURPOSE.  See the GNU General Public License
 * version 2 for more details (a copy is included in the LICENSE file that
 * accompanied this code).
 *
 * You should have received a copy of the GNU General Public License version
 * 2 along with this work; if not, write to the Free Software Foundation,
 * Inc., 51 Franklin St, Fifth Floor, Boston, MA 02110-1301 USA.
 *
 * Please contact Oracle, 500 Oracle Parkway, Redwood Shores, CA 94065 USA
 * or visit www.oracle.com if you need additional information or have any
 * questions.
 *
 */

#include "cds/cdsConfig.hpp"
#include "cds/cppVtables.hpp"
#include "cds/metaspaceShared.hpp"
#include "classfile/classLoader.hpp"
#include "classfile/classLoaderDataGraph.hpp"
#include "classfile/metadataOnStackMark.hpp"
#include "classfile/symbolTable.hpp"
#include "classfile/systemDictionary.hpp"
#include "classfile/vmClasses.hpp"
#include "code/codeCache.hpp"
#include "code/debugInfoRec.hpp"
#include "compiler/compilationPolicy.hpp"
#include "gc/shared/collectedHeap.inline.hpp"
#include "interpreter/bytecodeStream.hpp"
#include "interpreter/bytecodeTracer.hpp"
#include "interpreter/bytecodes.hpp"
#include "interpreter/interpreter.hpp"
#include "interpreter/oopMapCache.hpp"
#include "logging/log.hpp"
#include "logging/logStream.hpp"
#include "logging/logTag.hpp"
#include "memory/allocation.inline.hpp"
#include "memory/metadataFactory.hpp"
#include "memory/metaspaceClosure.hpp"
#include "memory/oopFactory.hpp"
#include "memory/resourceArea.hpp"
#include "memory/universe.hpp"
#include "nmt/memTracker.hpp"
#include "oops/constMethod.hpp"
#include "oops/constantPool.hpp"
#include "oops/klass.inline.hpp"
#include "oops/method.inline.hpp"
#include "oops/methodData.hpp"
#include "oops/objArrayKlass.hpp"
#include "oops/objArrayOop.inline.hpp"
#include "oops/oop.inline.hpp"
#include "oops/symbol.hpp"
#include "oops/trainingData.hpp"
#include "prims/jvmtiExport.hpp"
#include "prims/methodHandles.hpp"
#include "runtime/atomic.hpp"
#include "runtime/arguments.hpp"
#include "runtime/continuationEntry.hpp"
#include "runtime/frame.inline.hpp"
#include "runtime/handles.inline.hpp"
#include "runtime/init.hpp"
#include "runtime/java.hpp"
#include "runtime/orderAccess.hpp"
#include "runtime/perfData.hpp"
#include "runtime/relocator.hpp"
#include "runtime/safepointVerifiers.hpp"
#include "runtime/sharedRuntime.hpp"
#include "runtime/signature.hpp"
#include "runtime/threads.hpp"
#include "runtime/vm_version.hpp"
#include "utilities/align.hpp"
#include "utilities/quickSort.hpp"
#include "utilities/vmError.hpp"
#include "utilities/xmlstream.hpp"

// Implementation of Method

Method* Method::allocate(ClassLoaderData* loader_data,
                         int byte_code_size,
                         AccessFlags access_flags,
                         InlineTableSizes* sizes,
                         ConstMethod::MethodType method_type,
                         Symbol* name,
                         TRAPS) {
  assert(!access_flags.is_native() || byte_code_size == 0,
         "native methods should not contain byte codes");
  ConstMethod* cm = ConstMethod::allocate(loader_data,
                                          byte_code_size,
                                          sizes,
                                          method_type,
                                          CHECK_NULL);
  int size = Method::size(access_flags.is_native());
  return new (loader_data, size, MetaspaceObj::MethodType, THREAD) Method(cm, access_flags, name);
}

Method::Method(ConstMethod* xconst, AccessFlags access_flags, Symbol* name) {
  NoSafepointVerifier no_safepoint;
  set_constMethod(xconst);
  set_access_flags(access_flags);
  set_intrinsic_id(vmIntrinsics::_none);
  clear_method_data();
  clear_method_counters();
  set_vtable_index(Method::garbage_vtable_index);

  // Fix and bury in Method*
  set_interpreter_entry(nullptr); // sets i2i entry and from_int
  set_adapter_entry(nullptr);
  Method::clear_code(); // from_c/from_i get set to c2i/i2i

  if (access_flags.is_native()) {
    clear_native_function();
    set_signature_handler(nullptr);
  }

  NOT_PRODUCT(set_compiled_invocation_count(0);)
  // Name is very useful for debugging.
  NOT_PRODUCT(_name = name;)
}

// Release Method*.  The nmethod will be gone when we get here because
// we've walked the code cache.
void Method::deallocate_contents(ClassLoaderData* loader_data) {
  MetadataFactory::free_metadata(loader_data, constMethod());
  set_constMethod(nullptr);
  MetadataFactory::free_metadata(loader_data, method_data());
  clear_method_data();
  MetadataFactory::free_metadata(loader_data, method_counters());
  clear_method_counters();
  // The nmethod will be gone when we get here.
  if (code() != nullptr) _code = nullptr;
}

void Method::release_C_heap_structures() {
  if (method_data()) {
    method_data()->release_C_heap_structures();

    // Destroy MethodData embedded lock
    method_data()->~MethodData();
  }
}

address Method::get_i2c_entry() {
  assert(adapter() != nullptr, "must have");
  return adapter()->get_i2c_entry();
}

address Method::get_c2i_entry() {
  assert(adapter() != nullptr, "must have");
  return adapter()->get_c2i_entry();
}

address Method::get_c2i_unverified_entry() {
  assert(adapter() != nullptr, "must have");
  return adapter()->get_c2i_unverified_entry();
}

address Method::get_c2i_no_clinit_check_entry() {
  assert(VM_Version::supports_fast_class_init_checks(), "");
  assert(adapter() != nullptr, "must have");
  return adapter()->get_c2i_no_clinit_check_entry();
}

char* Method::name_and_sig_as_C_string() const {
  return name_and_sig_as_C_string(constants()->pool_holder(), name(), signature());
}

char* Method::name_and_sig_as_C_string(char* buf, int size) const {
  return name_and_sig_as_C_string(constants()->pool_holder(), name(), signature(), buf, size);
}

char* Method::name_and_sig_as_C_string(Klass* klass, Symbol* method_name, Symbol* signature) {
  const char* klass_name = klass->external_name();
  int klass_name_len  = (int)strlen(klass_name);
  int method_name_len = method_name->utf8_length();
  int len             = klass_name_len + 2 + method_name_len + signature->utf8_length();
  char* dest          = NEW_RESOURCE_ARRAY(char, len + 1);
  strcpy(dest, klass_name);
  dest[klass_name_len + 0] = ':';
  dest[klass_name_len + 1] = ':';
  strcpy(&dest[klass_name_len + 2], method_name->as_C_string());
  strcpy(&dest[klass_name_len + 2 + method_name_len], signature->as_C_string());
  dest[len] = 0;
  return dest;
}

char* Method::name_and_sig_as_C_string(Klass* klass, Symbol* method_name, Symbol* signature, char* buf, int size) {
  Symbol* klass_name = klass->name();
  klass_name->as_klass_external_name(buf, size);
  int len = (int)strlen(buf);

  if (len < size - 1) {
    buf[len++] = '.';

    method_name->as_C_string(&(buf[len]), size - len);
    len = (int)strlen(buf);

    signature->as_C_string(&(buf[len]), size - len);
  }

  return buf;
}

const char* Method::external_name() const {
  return external_name(constants()->pool_holder(), name(), signature());
}

void Method::print_external_name(outputStream *os) const {
  print_external_name(os, constants()->pool_holder(), name(), signature());
}

const char* Method::external_name(Klass* klass, Symbol* method_name, Symbol* signature) {
  stringStream ss;
  print_external_name(&ss, klass, method_name, signature);
  return ss.as_string();
}

void Method::print_external_name(outputStream *os, Klass* klass, Symbol* method_name, Symbol* signature) {
  signature->print_as_signature_external_return_type(os);
  os->print(" %s.%s(", klass->external_name(), method_name->as_C_string());
  signature->print_as_signature_external_parameters(os);
  os->print(")");
}

int Method::fast_exception_handler_bci_for(const methodHandle& mh, Klass* ex_klass, int throw_bci, TRAPS) {
  if (log_is_enabled(Debug, exceptions)) {
    ResourceMark rm(THREAD);
    log_debug(exceptions)("Looking for catch handler for exception of type \"%s\" in method \"%s\"",
                          ex_klass == nullptr ? "null" : ex_klass->external_name(), mh->name()->as_C_string());
  }
  // exception table holds quadruple entries of the form (beg_bci, end_bci, handler_bci, klass_index)
  // access exception table
  ExceptionTable table(mh());
  int length = table.length();
  // iterate through all entries sequentially
  constantPoolHandle pool(THREAD, mh->constants());
  for (int i = 0; i < length; i ++) {
    //reacquire the table in case a GC happened
    ExceptionTable table(mh());
    int beg_bci = table.start_pc(i);
    int end_bci = table.end_pc(i);
    assert(beg_bci <= end_bci, "inconsistent exception table");
    log_debug(exceptions)("  - checking exception table entry for BCI %d to %d",
                         beg_bci, end_bci);

    if (beg_bci <= throw_bci && throw_bci < end_bci) {
      // exception handler bci range covers throw_bci => investigate further
      log_debug(exceptions)("    - entry covers throw point BCI %d", throw_bci);

      int handler_bci = table.handler_pc(i);
      int klass_index = table.catch_type_index(i);
      if (klass_index == 0) {
        if (log_is_enabled(Info, exceptions)) {
          ResourceMark rm(THREAD);
          log_info(exceptions)("Found catch-all handler for exception of type \"%s\" in method \"%s\" at BCI: %d",
                               ex_klass == nullptr ? "null" : ex_klass->external_name(), mh->name()->as_C_string(), handler_bci);
        }
        return handler_bci;
      } else if (ex_klass == nullptr) {
        // Is this even possible?
        if (log_is_enabled(Info, exceptions)) {
          ResourceMark rm(THREAD);
          log_info(exceptions)("null exception class is implicitly caught by handler in method \"%s\" at BCI: %d",
                               mh()->name()->as_C_string(), handler_bci);
        }
        return handler_bci;
      } else {
        if (log_is_enabled(Debug, exceptions)) {
          ResourceMark rm(THREAD);
          log_debug(exceptions)("    - resolving catch type \"%s\"",
                               pool->klass_name_at(klass_index)->as_C_string());
        }
        // we know the exception class => get the constraint class
        // this may require loading of the constraint class; if verification
        // fails or some other exception occurs, return handler_bci
        Klass* k = pool->klass_at(klass_index, THREAD);
        if (HAS_PENDING_EXCEPTION) {
          if (log_is_enabled(Debug, exceptions)) {
            ResourceMark rm(THREAD);
            log_debug(exceptions)("    - exception \"%s\" occurred resolving catch type",
                                 PENDING_EXCEPTION->klass()->external_name());
          }
          return handler_bci;
        }
        assert(k != nullptr, "klass not loaded");
        if (ex_klass->is_subtype_of(k)) {
          if (log_is_enabled(Info, exceptions)) {
            ResourceMark rm(THREAD);
            log_info(exceptions)("Found matching handler for exception of type \"%s\" in method \"%s\" at BCI: %d",
                                 ex_klass == nullptr ? "null" : ex_klass->external_name(), mh->name()->as_C_string(), handler_bci);
          }
          return handler_bci;
        }
      }
    }
  }

  if (log_is_enabled(Debug, exceptions)) {
    ResourceMark rm(THREAD);
    log_debug(exceptions)("No catch handler found for exception of type \"%s\" in method \"%s\"",
                          ex_klass->external_name(), mh->name()->as_C_string());
  }

  return -1;
}

void Method::mask_for(int bci, InterpreterOopMap* mask) {
  methodHandle h_this(Thread::current(), this);
  mask_for(h_this, bci, mask);
}

void Method::mask_for(const methodHandle& this_mh, int bci, InterpreterOopMap* mask) {
  assert(this_mh() == this, "Sanity");
  method_holder()->mask_for(this_mh, bci, mask);
}

int Method::bci_from(address bcp) const {
  if (is_native() && bcp == nullptr) {
    return 0;
  }
  // Do not have a ResourceMark here because AsyncGetCallTrace stack walking code
  // may call this after interrupting a nested ResourceMark.
  assert((is_native() && bcp == code_base()) || contains(bcp) || VMError::is_error_reported(),
         "bcp doesn't belong to this method. bcp: " PTR_FORMAT, p2i(bcp));

  return int(bcp - code_base());
}


int Method::validate_bci(int bci) const {
  // Called from the verifier, and should return -1 if not valid.
  return ((is_native() && bci == 0) || (!is_native() && 0 <= bci && bci < code_size())) ? bci : -1;
}

// Return bci if it appears to be a valid bcp
// Return -1 otherwise.
// Used by profiling code, when invalid data is a possibility.
// The caller is responsible for validating the Method* itself.
int Method::validate_bci_from_bcp(address bcp) const {
  // keep bci as -1 if not a valid bci
  int bci = -1;
  if (bcp == nullptr || bcp == code_base()) {
    // code_size() may return 0 and we allow 0 here
    // the method may be native
    bci = 0;
  } else if (contains(bcp)) {
    bci = int(bcp - code_base());
  }
  // Assert that if we have dodged any asserts, bci is negative.
  assert(bci == -1 || bci == bci_from(bcp_from(bci)), "sane bci if >=0");
  return bci;
}

address Method::bcp_from(int bci) const {
  assert((is_native() && bci == 0) || (!is_native() && 0 <= bci && bci < code_size()),
         "illegal bci: %d for %s method", bci, is_native() ? "native" : "non-native");
  address bcp = code_base() + bci;
  assert((is_native() && bcp == code_base()) || contains(bcp), "bcp doesn't belong to this method");
  return bcp;
}

address Method::bcp_from(address bcp) const {
  if (is_native() && bcp == nullptr) {
    return code_base();
  } else {
    return bcp;
  }
}

int Method::size(bool is_native) {
  // If native, then include pointers for native_function and signature_handler
  int extra_bytes = (is_native) ? 2*sizeof(address*) : 0;
  int extra_words = align_up(extra_bytes, BytesPerWord) / BytesPerWord;
  return align_metadata_size(header_size() + extra_words);
}

Symbol* Method::klass_name() const {
  return method_holder()->name();
}

void Method::metaspace_pointers_do(MetaspaceClosure* it) {
  LogStreamHandle(Trace, cds) lsh;
  if (lsh.is_enabled()) {
    lsh.print("Iter(Method): %p ", this);
    print_external_name(&lsh);
    lsh.cr();
  }
  if (method_holder() != nullptr && !method_holder()->is_rewritten()) {
    // holder is null for MH intrinsic methods
    it->push(&_constMethod, MetaspaceClosure::_writable);
  } else {
    it->push(&_constMethod);
  }
  it->push(&_adapter);
  it->push(&_method_data);
  it->push(&_method_counters);
  NOT_PRODUCT(it->push(&_name);)
}

#if INCLUDE_CDS
// Attempt to return method to original state.  Clear any pointers
// (to objects outside the shared spaces).  We won't be able to predict
// where they should point in a new JVM.  Further initialize some
// entries now in order allow them to be write protected later.

void Method::remove_unshareable_info() {
  unlink_method();
  if (CDSConfig::is_dumping_adapters() && _adapter != nullptr) {
    _adapter->remove_unshareable_info();
  }
  if (method_data() != nullptr) {
    method_data()->remove_unshareable_info();
  }
  if (method_counters() != nullptr) {
    method_counters()->remove_unshareable_info();
  }
  JFR_ONLY(REMOVE_METHOD_ID(this);)
}

void Method::restore_adapter(TRAPS) {
  if (_adapter != nullptr) {
    _adapter->restore_unshareable_info(CHECK);
    _from_compiled_entry = _adapter->get_c2i_entry();
  }
}

void Method::restore_unshareable_info(TRAPS) {
  assert(is_method() && is_valid_method(this), "ensure C++ vtable is restored");
  restore_adapter(CHECK);
  if (method_data() != nullptr) {
    method_data()->restore_unshareable_info(CHECK);
  }
  if (method_counters() != nullptr) {
    method_counters()->restore_unshareable_info(CHECK);
  }
  assert(!queued_for_compilation(), "method's queued_for_compilation flag should not be set");
  assert(!pending_queue_processed(), "method's pending_queued_processed flag should not be set");
}
#endif

void Method::set_vtable_index(int index) {
  if (is_shared() && !MetaspaceShared::remapped_readwrite() && method_holder()->verified_at_dump_time()) {
    // At runtime initialize_vtable is rerun as part of link_class_impl()
    // for a shared class loaded by the non-boot loader to obtain the loader
    // constraints based on the runtime classloaders' context.
    return; // don't write into the shared class
  } else {
    _vtable_index = index;
  }
}

void Method::set_itable_index(int index) {
  if (is_shared() && !MetaspaceShared::remapped_readwrite() && method_holder()->verified_at_dump_time()) {
    // At runtime initialize_itable is rerun as part of link_class_impl()
    // for a shared class loaded by the non-boot loader to obtain the loader
    // constraints based on the runtime classloaders' context. The dumptime
    // itable index should be the same as the runtime index.
    assert(_vtable_index == itable_index_max - index,
           "archived itable index is different from runtime index");
    return; // don’t write into the shared class
  } else {
    _vtable_index = itable_index_max - index;
  }
  assert(valid_itable_index(), "");
}

// The RegisterNatives call being attempted tried to register with a method that
// is not native.  Ask JVM TI what prefixes have been specified.  Then check
// to see if the native method is now wrapped with the prefixes.  See the
// SetNativeMethodPrefix(es) functions in the JVM TI Spec for details.
static Method* find_prefixed_native(Klass* k, Symbol* name, Symbol* signature, TRAPS) {
#if INCLUDE_JVMTI
  ResourceMark rm(THREAD);
  Method* method;
  int name_len = name->utf8_length();
  char* name_str = name->as_utf8();
  int prefix_count;
  char** prefixes = JvmtiExport::get_all_native_method_prefixes(&prefix_count);
  for (int i = 0; i < prefix_count; i++) {
    char* prefix = prefixes[i];
    int prefix_len = (int)strlen(prefix);

    // try adding this prefix to the method name and see if it matches another method name
    int trial_len = name_len + prefix_len;
    char* trial_name_str = NEW_RESOURCE_ARRAY(char, trial_len + 1);
    strcpy(trial_name_str, prefix);
    strcat(trial_name_str, name_str);
    TempNewSymbol trial_name = SymbolTable::probe(trial_name_str, trial_len);
    if (trial_name == nullptr) {
      continue; // no such symbol, so this prefix wasn't used, try the next prefix
    }
    method = k->lookup_method(trial_name, signature);
    if (method == nullptr) {
      continue; // signature doesn't match, try the next prefix
    }
    if (method->is_native()) {
      method->set_is_prefixed_native();
      return method; // wahoo, we found a prefixed version of the method, return it
    }
    // found as non-native, so prefix is good, add it, probably just need more prefixes
    name_len = trial_len;
    name_str = trial_name_str;
  }
#endif // INCLUDE_JVMTI
  return nullptr; // not found
}

bool Method::register_native(Klass* k, Symbol* name, Symbol* signature, address entry, TRAPS) {
  Method* method = k->lookup_method(name, signature);
  if (method == nullptr) {
    ResourceMark rm(THREAD);
    stringStream st;
    st.print("Method '");
    print_external_name(&st, k, name, signature);
    st.print("' name or signature does not match");
    THROW_MSG_(vmSymbols::java_lang_NoSuchMethodError(), st.as_string(), false);
  }
  if (!method->is_native()) {
    // trying to register to a non-native method, see if a JVM TI agent has added prefix(es)
    method = find_prefixed_native(k, name, signature, THREAD);
    if (method == nullptr) {
      ResourceMark rm(THREAD);
      stringStream st;
      st.print("Method '");
      print_external_name(&st, k, name, signature);
      st.print("' is not declared as native");
      THROW_MSG_(vmSymbols::java_lang_NoSuchMethodError(), st.as_string(), false);
    }
  }

  if (entry != nullptr) {
    method->set_native_function(entry, native_bind_event_is_interesting);
  } else {
    method->clear_native_function();
  }
  if (log_is_enabled(Debug, jni, resolve)) {
    ResourceMark rm(THREAD);
    log_debug(jni, resolve)("[Registering JNI native method %s.%s]",
                            method->method_holder()->external_name(),
                            method->name()->as_C_string());
  }
  return true;
}

bool Method::was_executed_more_than(int n) {
  // Invocation counter is reset when the Method* is compiled.
  // If the method has compiled code we therefore assume it has
  // be executed more than n times.
  if (is_accessor() || is_empty_method() || (code() != nullptr)) {
    // interpreter doesn't bump invocation counter of trivial methods
    // compiler does not bump invocation counter of compiled methods
    return true;
  }
  else if ((method_counters() != nullptr &&
            method_counters()->invocation_counter()->carry()) ||
           (method_data() != nullptr &&
            method_data()->invocation_counter()->carry())) {
    // The carry bit is set when the counter overflows and causes
    // a compilation to occur.  We don't know how many times
    // the counter has been reset, so we simply assume it has
    // been executed more than n times.
    return true;
  } else {
    return invocation_count() > n;
  }
}

void Method::print_invocation_count(outputStream* st) {
  //---<  compose+print method return type, klass, name, and signature  >---
  if (is_static())       { st->print("static "); }
  if (is_final())        { st->print("final "); }
  if (is_synchronized()) { st->print("synchronized "); }
  if (is_native())       { st->print("native "); }
  st->print("%s::", method_holder()->external_name());
  name()->print_symbol_on(st);
  signature()->print_symbol_on(st);

  if (WizardMode) {
    // dump the size of the byte codes
    st->print(" {%d}", code_size());
  }
  st->cr();

  // Counting based on signed int counters tends to overflow with
  // longer-running workloads on fast machines. The counters under
  // consideration here, however, are limited in range by counting
  // logic. See InvocationCounter:count_limit for example.
  // No "overflow precautions" need to be implemented here.
  st->print_cr ("  interpreter_invocation_count: " INT32_FORMAT_W(11), interpreter_invocation_count());
  st->print_cr ("  invocation_counter:           " INT32_FORMAT_W(11), invocation_count());
  st->print_cr ("  backedge_counter:             " INT32_FORMAT_W(11), backedge_count());

  if (method_data() != nullptr) {
    st->print_cr ("  decompile_count:              " UINT32_FORMAT_W(11), method_data()->decompile_count());
  }

#ifndef PRODUCT
  if (CountCompiledCalls) {
    st->print_cr ("  compiled_invocation_count:    " INT64_FORMAT_W(11), compiled_invocation_count());
  }
#endif
}

MethodTrainingData* Method::training_data_or_null() const {
  MethodCounters* mcs = method_counters();
  if (mcs == nullptr) {
    return nullptr;
  } else {
    MethodTrainingData* mtd = mcs->method_training_data();
    if (mtd == mcs->method_training_data_sentinel()) {
      return nullptr;
    }
    return mtd;
  }
}

bool Method::init_training_data(MethodTrainingData* tdata) {
  MethodCounters* mcs = method_counters();
  if (mcs == nullptr) {
    return false;
  } else {
    return mcs->init_method_training_data(tdata);
  }
}

bool Method::install_training_method_data(const methodHandle& method) {
  MethodTrainingData* mtd = MethodTrainingData::find(method);
  if (mtd != nullptr && mtd->has_holder() && mtd->final_profile() != nullptr &&
      mtd->holder() == method() && mtd->final_profile()->method() == method()) { // FIXME
    Atomic::replace_if_null(&method->_method_data, mtd->final_profile());
    return true;
  }
  return false;
}

// Build a MethodData* object to hold profiling information collected on this
// method when requested.
void Method::build_profiling_method_data(const methodHandle& method, TRAPS) {
  if (install_training_method_data(method)) {
    return;
  }
  // Do not profile the method if metaspace has hit an OOM previously
  // allocating profiling data. Callers clear pending exception so don't
  // add one here.
  if (ClassLoaderDataGraph::has_metaspace_oom()) {
    return;
  }

  ClassLoaderData* loader_data = method->method_holder()->class_loader_data();
  MethodData* method_data = MethodData::allocate(loader_data, method, THREAD);
  if (HAS_PENDING_EXCEPTION) {
    CompileBroker::log_metaspace_failure();
    ClassLoaderDataGraph::set_metaspace_oom(true);
    return;   // return the exception (which is cleared)
  }

  if (!Atomic::replace_if_null(&method->_method_data, method_data)) {
    MetadataFactory::free_metadata(loader_data, method_data);
    return;
  }

  /*
  LogStreamHandle(Info, mdo) lsh;
  if (lsh.is_enabled()) {
    ResourceMark rm(THREAD);
    lsh.print("build_profiling_method_data for ");
    method->print_name(&lsh);
    lsh.cr();
  }
  */
  if (ForceProfiling && TrainingData::need_data()) {
    MethodTrainingData* mtd = MethodTrainingData::make(method, false);
    guarantee(mtd != nullptr, "");
  }
  if (PrintMethodData) {
    ResourceMark rm(THREAD);
    tty->print("build_profiling_method_data for ");
    method->print_name(tty);
    tty->cr();
    // At the end of the run, the MDO, full of data, will be dumped.
  }
}

MethodCounters* Method::build_method_counters(Thread* current, Method* m) {
  // Do not profile the method if metaspace has hit an OOM previously
  if (ClassLoaderDataGraph::has_metaspace_oom()) {
    return nullptr;
  }

  methodHandle mh(current, m);
  MethodCounters* counters;
  if (current->is_Java_thread()) {
    JavaThread* THREAD = JavaThread::cast(current); // For exception macros.
    // Use the TRAPS version for a JavaThread so it will adjust the GC threshold
    // if needed.
    counters = MethodCounters::allocate_with_exception(mh, THREAD);
    if (HAS_PENDING_EXCEPTION) {
      CLEAR_PENDING_EXCEPTION;
    }
  } else {
    // Call metaspace allocation that doesn't throw exception if the
    // current thread isn't a JavaThread, ie. the VMThread.
    counters = MethodCounters::allocate_no_exception(mh);
  }

  if (counters == nullptr) {
    CompileBroker::log_metaspace_failure();
    ClassLoaderDataGraph::set_metaspace_oom(true);
    return nullptr;
  }

  if (!mh->init_method_counters(counters)) {
    MetadataFactory::free_metadata(mh->method_holder()->class_loader_data(), counters);
  }

  if (ForceProfiling && TrainingData::need_data()) {
    MethodTrainingData* mtd = MethodTrainingData::make(mh, false);
    guarantee(mtd != nullptr, "");
  }

  return mh->method_counters();
}

bool Method::init_method_counters(MethodCounters* counters) {
  // Try to install a pointer to MethodCounters, return true on success.
  return Atomic::replace_if_null(&_method_counters, counters);
}

void Method::set_exception_handler_entered(int handler_bci) {
  if (ProfileExceptionHandlers) {
    MethodData* mdo = method_data();
    if (mdo != nullptr) {
      BitData handler_data = mdo->exception_handler_bci_to_data(handler_bci);
      handler_data.set_exception_handler_entered();
    }
  }
}

int Method::extra_stack_words() {
  // not an inline function, to avoid a header dependency on Interpreter
  return extra_stack_entries() * Interpreter::stackElementSize;
}

bool Method::compute_has_loops_flag() {
  BytecodeStream bcs(methodHandle(Thread::current(), this));
  Bytecodes::Code bc;

  while ((bc = bcs.next()) >= 0) {
    switch (bc) {
      case Bytecodes::_ifeq:
      case Bytecodes::_ifnull:
      case Bytecodes::_iflt:
      case Bytecodes::_ifle:
      case Bytecodes::_ifne:
      case Bytecodes::_ifnonnull:
      case Bytecodes::_ifgt:
      case Bytecodes::_ifge:
      case Bytecodes::_if_icmpeq:
      case Bytecodes::_if_icmpne:
      case Bytecodes::_if_icmplt:
      case Bytecodes::_if_icmpgt:
      case Bytecodes::_if_icmple:
      case Bytecodes::_if_icmpge:
      case Bytecodes::_if_acmpeq:
      case Bytecodes::_if_acmpne:
      case Bytecodes::_goto:
      case Bytecodes::_jsr:
        if (bcs.dest() < bcs.next_bci()) {
          return set_has_loops();
        }
        break;

      case Bytecodes::_goto_w:
      case Bytecodes::_jsr_w:
        if (bcs.dest_w() < bcs.next_bci()) {
          return set_has_loops();
        }
        break;

      case Bytecodes::_lookupswitch: {
        Bytecode_lookupswitch lookupswitch(this, bcs.bcp());
        if (lookupswitch.default_offset() < 0) {
          return set_has_loops();
        } else {
          for (int i = 0; i < lookupswitch.number_of_pairs(); ++i) {
            LookupswitchPair pair = lookupswitch.pair_at(i);
            if (pair.offset() < 0) {
              return set_has_loops();
            }
          }
        }
        break;
      }
      case Bytecodes::_tableswitch: {
        Bytecode_tableswitch tableswitch(this, bcs.bcp());
        if (tableswitch.default_offset() < 0) {
          return set_has_loops();
        } else {
          for (int i = 0; i < tableswitch.length(); ++i) {
            if (tableswitch.dest_offset_at(i) < 0) {
              return set_has_loops();
            }
          }
        }
        break;
      }
      default:
        break;
    }
  }

  _flags.set_has_loops_flag_init(true);
  return false;
}

bool Method::is_final_method(AccessFlags class_access_flags) const {
  // or "does_not_require_vtable_entry"
  // default method or overpass can occur, is not final (reuses vtable entry)
  // private methods in classes get vtable entries for backward class compatibility.
  if (is_overpass() || is_default_method())  return false;
  return is_final() || class_access_flags.is_final();
}

bool Method::is_final_method() const {
  return is_final_method(method_holder()->access_flags());
}

bool Method::is_default_method() const {
  if (method_holder() != nullptr &&
      method_holder()->is_interface() &&
      !is_abstract() && !is_private()) {
    return true;
  } else {
    return false;
  }
}

bool Method::can_be_statically_bound(AccessFlags class_access_flags) const {
  if (is_final_method(class_access_flags))  return true;
#ifdef ASSERT
  bool is_nonv = (vtable_index() == nonvirtual_vtable_index);
  if (class_access_flags.is_interface()) {
      ResourceMark rm;
      assert(is_nonv == is_static() || is_nonv == is_private(),
             "nonvirtual unexpected for non-static, non-private: %s",
             name_and_sig_as_C_string());
  }
#endif
  assert(valid_vtable_index() || valid_itable_index(), "method must be linked before we ask this question");
  return vtable_index() == nonvirtual_vtable_index;
}

bool Method::can_be_statically_bound() const {
  return can_be_statically_bound(method_holder()->access_flags());
}

bool Method::can_be_statically_bound(InstanceKlass* context) const {
  return (method_holder() == context) && can_be_statically_bound();
}

/**
 *  Returns false if this is one of specially treated methods for
 *  which we have to provide stack trace in throw in compiled code.
 *  Returns true otherwise.
 */
bool Method::can_omit_stack_trace() {
  if (klass_name() == vmSymbols::sun_invoke_util_ValueConversions()) {
    return false; // All methods in sun.invoke.util.ValueConversions
  }
  return true;
}

bool Method::is_accessor() const {
  return is_getter() || is_setter();
}

bool Method::is_getter() const {
  if (code_size() != 5) return false;
  if (size_of_parameters() != 1) return false;
  if (java_code_at(0) != Bytecodes::_aload_0)  return false;
  if (java_code_at(1) != Bytecodes::_getfield) return false;
  switch (java_code_at(4)) {
    case Bytecodes::_ireturn:
    case Bytecodes::_lreturn:
    case Bytecodes::_freturn:
    case Bytecodes::_dreturn:
    case Bytecodes::_areturn:
      break;
    default:
      return false;
  }
  return true;
}

bool Method::is_setter() const {
  if (code_size() != 6) return false;
  if (java_code_at(0) != Bytecodes::_aload_0) return false;
  switch (java_code_at(1)) {
    case Bytecodes::_iload_1:
    case Bytecodes::_aload_1:
    case Bytecodes::_fload_1:
      if (size_of_parameters() != 2) return false;
      break;
    case Bytecodes::_dload_1:
    case Bytecodes::_lload_1:
      if (size_of_parameters() != 3) return false;
      break;
    default:
      return false;
  }
  if (java_code_at(2) != Bytecodes::_putfield) return false;
  if (java_code_at(5) != Bytecodes::_return)   return false;
  return true;
}

bool Method::is_constant_getter() const {
  int last_index = code_size() - 1;
  // Check if the first 1-3 bytecodes are a constant push
  // and the last bytecode is a return.
  return (2 <= code_size() && code_size() <= 4 &&
          Bytecodes::is_const(java_code_at(0)) &&
          Bytecodes::length_for(java_code_at(0)) == last_index &&
          Bytecodes::is_return(java_code_at(last_index)));
}

bool Method::has_valid_initializer_flags() const {
  return (is_static() ||
          method_holder()->major_version() < 51);
}

bool Method::is_static_initializer() const {
  // For classfiles version 51 or greater, ensure that the clinit method is
  // static.  Non-static methods with the name "<clinit>" are not static
  // initializers. (older classfiles exempted for backward compatibility)
  return name() == vmSymbols::class_initializer_name() &&
         has_valid_initializer_flags();
}

bool Method::is_object_initializer() const {
   return name() == vmSymbols::object_initializer_name();
}

bool Method::needs_clinit_barrier() const {
  return is_static() && !method_holder()->is_initialized();
}

bool Method::code_has_clinit_barriers() const {
  nmethod* nm = code();
  return (nm != nullptr) && nm->has_clinit_barriers();
}

bool Method::is_object_wait0() const {
  return klass_name() == vmSymbols::java_lang_Object()
         && name() == vmSymbols::wait_name();
}

objArrayHandle Method::resolved_checked_exceptions_impl(Method* method, TRAPS) {
  int length = method->checked_exceptions_length();
  if (length == 0) {  // common case
    return objArrayHandle(THREAD, Universe::the_empty_class_array());
  } else {
    methodHandle h_this(THREAD, method);
    objArrayOop m_oop = oopFactory::new_objArray(vmClasses::Class_klass(), length, CHECK_(objArrayHandle()));
    objArrayHandle mirrors (THREAD, m_oop);
    for (int i = 0; i < length; i++) {
      CheckedExceptionElement* table = h_this->checked_exceptions_start(); // recompute on each iteration, not gc safe
      Klass* k = h_this->constants()->klass_at(table[i].class_cp_index, CHECK_(objArrayHandle()));
      if (log_is_enabled(Warning, exceptions) &&
          !k->is_subclass_of(vmClasses::Throwable_klass())) {
        ResourceMark rm(THREAD);
        log_warning(exceptions)(
          "Class %s in throws clause of method %s is not a subtype of class java.lang.Throwable",
          k->external_name(), method->external_name());
      }
      mirrors->obj_at_put(i, k->java_mirror());
    }
    return mirrors;
  }
};


int Method::line_number_from_bci(int bci) const {
  int best_bci  =  0;
  int best_line = -1;
  if (bci == SynchronizationEntryBCI) bci = 0;
  if (0 <= bci && bci < code_size() && has_linenumber_table()) {
    // The line numbers are a short array of 2-tuples [start_pc, line_number].
    // Not necessarily sorted and not necessarily one-to-one.
    CompressedLineNumberReadStream stream(compressed_linenumber_table());
    while (stream.read_pair()) {
      if (stream.bci() == bci) {
        // perfect match
        return stream.line();
      } else {
        // update best_bci/line
        if (stream.bci() < bci && stream.bci() >= best_bci) {
          best_bci  = stream.bci();
          best_line = stream.line();
        }
      }
    }
  }
  return best_line;
}


bool Method::is_klass_loaded_by_klass_index(int klass_index) const {
  if( constants()->tag_at(klass_index).is_unresolved_klass() ) {
    Thread *thread = Thread::current();
    Symbol* klass_name = constants()->klass_name_at(klass_index);
    Handle loader(thread, method_holder()->class_loader());
    return SystemDictionary::find_instance_klass(thread, klass_name, loader) != nullptr;
  } else {
    return true;
  }
}


bool Method::is_klass_loaded(int refinfo_index, Bytecodes::Code bc, bool must_be_resolved) const {
  int klass_index = constants()->klass_ref_index_at(refinfo_index, bc);
  if (must_be_resolved) {
    // Make sure klass is resolved in constantpool.
    if (constants()->tag_at(klass_index).is_unresolved_klass()) return false;
  }
  return is_klass_loaded_by_klass_index(klass_index);
}


void Method::set_native_function(address function, bool post_event_flag) {
  assert(function != nullptr, "use clear_native_function to unregister natives");
  assert(!is_special_native_intrinsic() || function == SharedRuntime::native_method_throw_unsatisfied_link_error_entry(), "");
  address* native_function = native_function_addr();

  // We can see racers trying to place the same native function into place. Once
  // is plenty.
  address current = *native_function;
  if (current == function) return;
  if (post_event_flag && JvmtiExport::should_post_native_method_bind() &&
      function != nullptr) {
    // native_method_throw_unsatisfied_link_error_entry() should only
    // be passed when post_event_flag is false.
    assert(function !=
      SharedRuntime::native_method_throw_unsatisfied_link_error_entry(),
      "post_event_flag mismatch");

    // post the bind event, and possible change the bind function
    JvmtiExport::post_native_method_bind(this, &function);
  }
  *native_function = function;
  // This function can be called more than once. We must make sure that we always
  // use the latest registered method -> check if a stub already has been generated.
  // If so, we have to make it not_entrant.
  nmethod* nm = code(); // Put it into local variable to guard against concurrent updates
  if (nm != nullptr) {
    nm->make_not_entrant();
  }
}


bool Method::has_native_function() const {
  if (is_special_native_intrinsic())
    return false;  // special-cased in SharedRuntime::generate_native_wrapper
  address func = native_function();
  return (func != nullptr && func != SharedRuntime::native_method_throw_unsatisfied_link_error_entry());
}


void Method::clear_native_function() {
  // Note: is_method_handle_intrinsic() is allowed here.
  set_native_function(
    SharedRuntime::native_method_throw_unsatisfied_link_error_entry(),
    !native_bind_event_is_interesting);
  this->unlink_code();
}


void Method::set_signature_handler(address handler) {
  address* signature_handler =  signature_handler_addr();
  *signature_handler = handler;
}


void Method::print_made_not_compilable(int comp_level, bool is_osr, bool report, const char* reason) {
  assert(reason != nullptr, "must provide a reason");
  if (PrintCompilation && report) {
    ttyLocker ttyl;
    tty->print("made not %scompilable on ", is_osr ? "OSR " : "");
    if (comp_level == CompLevel_all) {
      tty->print("all levels ");
    } else {
      tty->print("level %d ", comp_level);
    }
    this->print_short_name(tty);
    int size = this->code_size();
    if (size > 0) {
      tty->print(" (%d bytes)", size);
    }
    if (reason != nullptr) {
      tty->print("   %s", reason);
    }
    tty->cr();
  }
  if ((TraceDeoptimization || LogCompilation) && (xtty != nullptr)) {
    ttyLocker ttyl;
    xtty->begin_elem("make_not_compilable thread='%zu' osr='%d' level='%d'",
                     os::current_thread_id(), is_osr, comp_level);
    if (reason != nullptr) {
      xtty->print(" reason=\'%s\'", reason);
    }
    xtty->method(this);
    xtty->stamp();
    xtty->end_elem();
  }
}

bool Method::is_always_compilable() const {
  // Generated adapters must be compiled
  if (is_special_native_intrinsic() && is_synthetic()) {
    assert(!is_not_c1_compilable(), "sanity check");
    assert(!is_not_c2_compilable(), "sanity check");
    return true;
  }

  return false;
}

bool Method::is_not_compilable(int comp_level) const {
  if (number_of_breakpoints() > 0)
    return true;
  if (is_always_compilable())
    return false;
  if (comp_level == CompLevel_any)
    return is_not_c1_compilable() && is_not_c2_compilable();
  if (is_c1_compile(comp_level))
    return is_not_c1_compilable();
  if (is_c2_compile(comp_level))
    return is_not_c2_compilable();
  return false;
}

// call this when compiler finds that this method is not compilable
void Method::set_not_compilable(const char* reason, int comp_level, bool report) {
  if (is_always_compilable()) {
    // Don't mark a method which should be always compilable
    return;
  }
  print_made_not_compilable(comp_level, /*is_osr*/ false, report, reason);
  if (comp_level == CompLevel_all) {
    set_is_not_c1_compilable();
    set_is_not_c2_compilable();
  } else {
    if (is_c1_compile(comp_level))
      set_is_not_c1_compilable();
    if (is_c2_compile(comp_level))
      set_is_not_c2_compilable();
  }
  assert(!CompilationPolicy::can_be_compiled(methodHandle(Thread::current(), this), comp_level), "sanity check");
}

bool Method::is_not_osr_compilable(int comp_level) const {
  if (is_not_compilable(comp_level))
    return true;
  if (comp_level == CompLevel_any)
    return is_not_c1_osr_compilable() && is_not_c2_osr_compilable();
  if (is_c1_compile(comp_level))
    return is_not_c1_osr_compilable();
  if (is_c2_compile(comp_level))
    return is_not_c2_osr_compilable();
  return false;
}

void Method::set_not_osr_compilable(const char* reason, int comp_level, bool report) {
  print_made_not_compilable(comp_level, /*is_osr*/ true, report, reason);
  if (comp_level == CompLevel_all) {
    set_is_not_c1_osr_compilable();
    set_is_not_c2_osr_compilable();
  } else {
    if (is_c1_compile(comp_level))
      set_is_not_c1_osr_compilable();
    if (is_c2_compile(comp_level))
      set_is_not_c2_osr_compilable();
  }
  assert(!CompilationPolicy::can_be_osr_compiled(methodHandle(Thread::current(), this), comp_level), "sanity check");
}

// Revert to using the interpreter and clear out the nmethod
void Method::clear_code() {
  // this may be null if c2i adapters have not been made yet
  // Only should happen at allocate time.
  if (adapter() == nullptr) {
    _from_compiled_entry    = nullptr;
  } else {
    _from_compiled_entry    = adapter()->get_c2i_entry();
  }
  OrderAccess::storestore();
  _from_interpreted_entry = _i2i_entry;
  OrderAccess::storestore();
  _code = nullptr;
}

void Method::unlink_code(nmethod *compare) {
  ConditionalMutexLocker ml(NMethodState_lock, !NMethodState_lock->owned_by_self(), Mutex::_no_safepoint_check_flag);
  // We need to check if either the _code or _from_compiled_code_entry_point
  // refer to this nmethod because there is a race in setting these two fields
  // in Method* as seen in bugid 4947125.
  if (code() == compare ||
      from_compiled_entry() == compare->verified_entry_point()) {
    clear_code();
  }
}

void Method::unlink_code() {
  ConditionalMutexLocker ml(NMethodState_lock, !NMethodState_lock->owned_by_self(), Mutex::_no_safepoint_check_flag);
  clear_code();
}

#if INCLUDE_CDS
// Called by class data sharing to remove any entry points (which are not shared)
void Method::unlink_method() {
  assert(CDSConfig::is_dumping_archive(), "sanity");
  _code = nullptr;
  if (!CDSConfig::is_dumping_adapters() || AdapterHandlerLibrary::is_abstract_method_adapter(_adapter)) {
    _adapter = nullptr;
  }
  _i2i_entry = nullptr;
  _from_compiled_entry = nullptr;
  _from_interpreted_entry = nullptr;

  if (is_native()) {
    *native_function_addr() = nullptr;
    set_signature_handler(nullptr);
  }
  NOT_PRODUCT(set_compiled_invocation_count(0);)

  clear_method_data();
  clear_method_counters();
  clear_is_not_c1_compilable();
  clear_is_not_c1_osr_compilable();
  clear_is_not_c2_compilable();
  clear_is_not_c2_osr_compilable();
  clear_queued_for_compilation();
  set_pending_queue_processed(false);
  remove_unshareable_flags();
}

void Method::remove_unshareable_flags() {
  // clear all the flags that shouldn't be in the archived version
  assert(!is_old(), "must be");
  assert(!is_obsolete(), "must be");
  assert(!is_deleted(), "must be");

  set_is_prefixed_native(false);
  set_queued_for_compilation(false);
  set_pending_queue_processed(false);
  set_is_not_c2_compilable(false);
  set_is_not_c1_compilable(false);
  set_is_not_c2_osr_compilable(false);
  set_on_stack_flag(false);
  set_has_upcall_on_method_entry(false);
  set_has_upcall_on_method_exit(false);
}
#endif

// Called when the method_holder is getting linked. Setup entrypoints so the method
// is ready to be called from interpreter, compiler, and vtables.
void Method::link_method(const methodHandle& h_method, TRAPS) {
  if (log_is_enabled(Info, perf, class, link)) {
    ClassLoader::perf_ik_link_methods_count()->inc();
  }

  // If the code cache is full, we may reenter this function for the
  // leftover methods that weren't linked.
  if (adapter() != nullptr && !adapter()->is_shared()) {
    return;
  }
  assert( _code == nullptr, "nothing compiled yet" );

  // Setup interpreter entrypoint
  assert(this == h_method(), "wrong h_method()" );

  assert(adapter() == nullptr || adapter()->is_linked(), "init'd to null or restored from cache");
  address entry = Interpreter::entry_for_method(h_method);
  assert(entry != nullptr, "interpreter entry must be non-null");
  // Sets both _i2i_entry and _from_interpreted_entry
  set_interpreter_entry(entry);

  // Don't overwrite already registered native entries.
  if (is_native() && !has_native_function()) {
    set_native_function(
      SharedRuntime::native_method_throw_unsatisfied_link_error_entry(),
      !native_bind_event_is_interesting);
  }

  // Setup compiler entrypoint.  This is made eagerly, so we do not need
  // special handling of vtables.  An alternative is to make adapters more
  // lazily by calling make_adapter() from from_compiled_entry() for the
  // normal calls.  For vtable calls life gets more complicated.  When a
  // call-site goes mega-morphic we need adapters in all methods which can be
  // called from the vtable.  We need adapters on such methods that get loaded
  // later.  Ditto for mega-morphic itable calls.  If this proves to be a
  // problem we'll make these lazily later.
  if (_adapter == nullptr) {
    (void) make_adapters(h_method, CHECK);
  }

  // ONLY USE the h_method now as make_adapter may have blocked

  if (h_method->is_continuation_native_intrinsic()) {
    _from_interpreted_entry = nullptr;
    _from_compiled_entry = nullptr;
    _i2i_entry = nullptr;
    if (Continuations::enabled()) {
      assert(!Threads::is_vm_complete(), "should only be called during vm init");
      AdapterHandlerLibrary::create_native_wrapper(h_method);
      if (!h_method->has_compiled_code()) {
        THROW_MSG(vmSymbols::java_lang_OutOfMemoryError(), "Initial size of CodeCache is too small");
      }
      assert(_from_interpreted_entry == get_i2c_entry(), "invariant");
    }
  }
  if (_preload_code != nullptr) {
    MutexLocker ml(NMethodState_lock, Mutex::_no_safepoint_check_flag);
    set_code(h_method, _preload_code);
    assert(((nmethod*)_preload_code)->scc_entry() == _scc_entry, "sanity");
  }
}

address Method::make_adapters(const methodHandle& mh, TRAPS) {
  PerfTraceElapsedTime timer(ClassLoader::perf_method_adapters_time());

  // Adapters for compiled code are made eagerly here.  They are fairly
  // small (generally < 100 bytes) and quick to make (and cached and shared)
  // so making them eagerly shouldn't be too expensive.
  AdapterHandlerEntry* adapter = AdapterHandlerLibrary::get_adapter(mh);
  if (adapter == nullptr ) {
    if (!is_init_completed()) {
      // Don't throw exceptions during VM initialization because java.lang.* classes
      // might not have been initialized, causing problems when constructing the
      // Java exception object.
      vm_exit_during_initialization("Out of space in CodeCache for adapters");
    } else {
      THROW_MSG_NULL(vmSymbols::java_lang_OutOfMemoryError(), "Out of space in CodeCache for adapters");
    }
  }

  mh->set_adapter_entry(adapter);
  mh->_from_compiled_entry = adapter->get_c2i_entry();
  return adapter->get_c2i_entry();
}

// The verified_code_entry() must be called when a invoke is resolved
// on this method.

// It returns the compiled code entry point, after asserting not null.
// This function is called after potential safepoints so that nmethod
// or adapter that it points to is still live and valid.
// This function must not hit a safepoint!
address Method::verified_code_entry() {
  debug_only(NoSafepointVerifier nsv;)
  assert(_from_compiled_entry != nullptr, "must be set");
  return _from_compiled_entry;
}

// Check that if an nmethod ref exists, it has a backlink to this or no backlink at all
// (could be racing a deopt).
// Not inline to avoid circular ref.
bool Method::check_code() const {
  // cached in a register or local.  There's a race on the value of the field.
  nmethod *code = Atomic::load_acquire(&_code);
  return code == nullptr || (code->method() == nullptr) || (code->method() == (Method*)this && !code->is_osr_method());
}

// Install compiled code.  Instantly it can execute.
void Method::set_code(const methodHandle& mh, nmethod *code) {
  assert_lock_strong(NMethodState_lock);
  assert( code, "use clear_code to remove code" );
  assert( mh->check_code(), "" );

  guarantee(mh->adapter() != nullptr, "Adapter blob must already exist!");

  // These writes must happen in this order, because the interpreter will
  // directly jump to from_interpreted_entry which jumps to an i2c adapter
  // which jumps to _from_compiled_entry.
  mh->_code = code;             // Assign before allowing compiled code to exec

  int comp_level = code->comp_level();
  // In theory there could be a race here. In practice it is unlikely
  // and not worth worrying about.
  if (comp_level > mh->highest_comp_level()) {
    mh->set_highest_comp_level(comp_level);
  }

  OrderAccess::storestore();
  mh->_from_compiled_entry = code->verified_entry_point();
  OrderAccess::storestore();

  if (mh->is_continuation_native_intrinsic()) {
    assert(mh->_from_interpreted_entry == nullptr, "initialized incorrectly"); // see link_method

    if (mh->is_continuation_enter_intrinsic()) {
      // This is the entry used when we're in interpreter-only mode; see InterpreterMacroAssembler::jump_from_interpreted
      mh->_i2i_entry = ContinuationEntry::interpreted_entry();
    } else if (mh->is_continuation_yield_intrinsic()) {
      mh->_i2i_entry = mh->get_i2c_entry();
    } else {
      guarantee(false, "Unknown Continuation native intrinsic");
    }
    // This must come last, as it is what's tested in LinkResolver::resolve_static_call
    Atomic::release_store(&mh->_from_interpreted_entry , mh->get_i2c_entry());
  } else if (!mh->is_method_handle_intrinsic()) {
    // Instantly compiled code can execute.
    mh->_from_interpreted_entry = mh->get_i2c_entry();
  }
}


bool Method::is_overridden_in(Klass* k) const {
  InstanceKlass* ik = InstanceKlass::cast(k);

  if (ik->is_interface()) return false;

  // If method is an interface, we skip it - except if it
  // is a miranda method
  if (method_holder()->is_interface()) {
    // Check that method is not a miranda method
    if (ik->lookup_method(name(), signature()) == nullptr) {
      // No implementation exist - so miranda method
      return false;
    }
    return true;
  }

  assert(ik->is_subclass_of(method_holder()), "should be subklass");
  if (!has_vtable_index()) {
    return false;
  } else {
    Method* vt_m = ik->method_at_vtable(vtable_index());
    return vt_m != this;
  }
}


// give advice about whether this Method* should be cached or not
bool Method::should_not_be_cached() const {
  if (is_old()) {
    // This method has been redefined. It is either EMCP or obsolete
    // and we don't want to cache it because that would pin the method
    // down and prevent it from being collectible if and when it
    // finishes executing.
    return true;
  }

  // caching this method should be just fine
  return false;
}


/**
 *  Returns true if this is one of the specially treated methods for
 *  security related stack walks (like Reflection.getCallerClass).
 */
bool Method::is_ignored_by_security_stack_walk() const {
  if (intrinsic_id() == vmIntrinsics::_invoke) {
    // This is Method.invoke() -- ignore it
    return true;
  }
  if (method_holder()->is_subclass_of(vmClasses::reflect_MethodAccessorImpl_klass())) {
    // This is an auxiliary frame -- ignore it
    return true;
  }
  if (is_method_handle_intrinsic() || is_compiled_lambda_form()) {
    // This is an internal adapter frame for method handles -- ignore it
    return true;
  }
  return false;
}


// Constant pool structure for invoke methods:
enum {
  _imcp_invoke_name = 1,        // utf8: 'invokeExact', etc.
  _imcp_invoke_signature,       // utf8: (variable Symbol*)
  _imcp_limit
};

// Test if this method is an MH adapter frame generated by Java code.
// Cf. java/lang/invoke/InvokerBytecodeGenerator
bool Method::is_compiled_lambda_form() const {
  return intrinsic_id() == vmIntrinsics::_compiledLambdaForm;
}

// Test if this method is an internal MH primitive method.
bool Method::is_method_handle_intrinsic() const {
  vmIntrinsics::ID iid = intrinsic_id();
  return (MethodHandles::is_signature_polymorphic(iid) &&
          MethodHandles::is_signature_polymorphic_intrinsic(iid));
}

bool Method::has_member_arg() const {
  vmIntrinsics::ID iid = intrinsic_id();
  return (MethodHandles::is_signature_polymorphic(iid) &&
          MethodHandles::has_member_arg(iid));
}

// Make an instance of a signature-polymorphic internal MH primitive.
methodHandle Method::make_method_handle_intrinsic(vmIntrinsics::ID iid,
                                                         Symbol* signature,
                                                         TRAPS) {
  ResourceMark rm(THREAD);
  methodHandle empty;

  InstanceKlass* holder = vmClasses::MethodHandle_klass();
  Symbol* name = MethodHandles::signature_polymorphic_intrinsic_name(iid);
  assert(iid == MethodHandles::signature_polymorphic_name_id(name), "");

  log_info(methodhandles)("make_method_handle_intrinsic MH.%s%s", name->as_C_string(), signature->as_C_string());

  // invariant:   cp->symbol_at_put is preceded by a refcount increment (more usually a lookup)
  name->increment_refcount();
  signature->increment_refcount();

  int cp_length = _imcp_limit;
  ClassLoaderData* loader_data = holder->class_loader_data();
  constantPoolHandle cp;
  {
    ConstantPool* cp_oop = ConstantPool::allocate(loader_data, cp_length, CHECK_(empty));
    cp = constantPoolHandle(THREAD, cp_oop);
  }
  cp->copy_fields(holder->constants());
  cp->set_pool_holder(holder);
  cp->symbol_at_put(_imcp_invoke_name,       name);
  cp->symbol_at_put(_imcp_invoke_signature,  signature);
  cp->set_has_preresolution();
  cp->set_is_for_method_handle_intrinsic();

  // decide on access bits:  public or not?
  u2 flags_bits = (JVM_ACC_NATIVE | JVM_ACC_SYNTHETIC | JVM_ACC_FINAL);
  bool must_be_static = MethodHandles::is_signature_polymorphic_static(iid);
  if (must_be_static)  flags_bits |= JVM_ACC_STATIC;
  assert((flags_bits & JVM_ACC_PUBLIC) == 0, "do not expose these methods");

  methodHandle m;
  {
    InlineTableSizes sizes;
    Method* m_oop = Method::allocate(loader_data, 0,
                                     accessFlags_from(flags_bits), &sizes,
                                     ConstMethod::NORMAL,
                                     name,
                                     CHECK_(empty));
    m = methodHandle(THREAD, m_oop);
  }
  m->set_constants(cp());
  m->set_name_index(_imcp_invoke_name);
  m->set_signature_index(_imcp_invoke_signature);
  assert(MethodHandles::is_signature_polymorphic_name(m->name()), "");
  assert(m->signature() == signature, "");
  m->constMethod()->compute_from_signature(signature, must_be_static);
  m->init_intrinsic_id(klass_id_for_intrinsics(m->method_holder()));
  assert(m->is_method_handle_intrinsic(), "");
#ifdef ASSERT
  if (!MethodHandles::is_signature_polymorphic(m->intrinsic_id()))  m->print();
  assert(MethodHandles::is_signature_polymorphic(m->intrinsic_id()), "must be an invoker");
  assert(m->intrinsic_id() == iid, "correctly predicted iid");
#endif //ASSERT

  // Finally, set up its entry points.
  assert(m->can_be_statically_bound(), "");
  m->set_vtable_index(Method::nonvirtual_vtable_index);
  m->link_method(m, CHECK_(empty));

  if (iid == vmIntrinsics::_linkToNative) {
    m->set_interpreter_entry(m->adapter()->get_i2c_entry());
  }
  if (log_is_enabled(Debug, methodhandles)) {
    LogTarget(Debug, methodhandles) lt;
    LogStream ls(lt);
    m->print_on(&ls);
  }

  return m;
}

#if INCLUDE_CDS
void Method::restore_archived_method_handle_intrinsic(methodHandle m, TRAPS) {
  m->restore_adapter(CHECK);
  if (m->adapter() != nullptr) {
    m->adapter()->restore_unshareable_info(CHECK);
    m->set_from_compiled_entry(m->adapter()->get_c2i_entry());
  }
  m->link_method(m, CHECK);

  if (m->intrinsic_id() == vmIntrinsics::_linkToNative) {
    m->set_interpreter_entry(m->adapter()->get_i2c_entry());
  }
}
#endif

Klass* Method::check_non_bcp_klass(Klass* klass) {
  if (klass != nullptr && klass->class_loader() != nullptr) {
    if (klass->is_objArray_klass())
      klass = ObjArrayKlass::cast(klass)->bottom_klass();
    return klass;
  }
  return nullptr;
}


methodHandle Method::clone_with_new_data(const methodHandle& m, u_char* new_code, int new_code_length,
                                                u_char* new_compressed_linenumber_table, int new_compressed_linenumber_size, TRAPS) {
  // Code below does not work for native methods - they should never get rewritten anyway
  assert(!m->is_native(), "cannot rewrite native methods");
  // Allocate new Method*
  AccessFlags flags = m->access_flags();

  ConstMethod* cm = m->constMethod();
  int checked_exceptions_len = cm->checked_exceptions_length();
  int localvariable_len = cm->localvariable_table_length();
  int exception_table_len = cm->exception_table_length();
  int method_parameters_len = cm->method_parameters_length();
  int method_annotations_len = cm->method_annotations_length();
  int parameter_annotations_len = cm->parameter_annotations_length();
  int type_annotations_len = cm->type_annotations_length();
  int default_annotations_len = cm->default_annotations_length();

  InlineTableSizes sizes(
      localvariable_len,
      new_compressed_linenumber_size,
      exception_table_len,
      checked_exceptions_len,
      method_parameters_len,
      cm->generic_signature_index(),
      method_annotations_len,
      parameter_annotations_len,
      type_annotations_len,
      default_annotations_len,
      0);

  ClassLoaderData* loader_data = m->method_holder()->class_loader_data();
  Method* newm_oop = Method::allocate(loader_data,
                                      new_code_length,
                                      flags,
                                      &sizes,
                                      m->method_type(),
                                      m->name(),
                                      CHECK_(methodHandle()));
  methodHandle newm (THREAD, newm_oop);

  // Create a shallow copy of Method part, but be careful to preserve the new ConstMethod*
  ConstMethod* newcm = newm->constMethod();
  int new_const_method_size = newm->constMethod()->size();

  // This works because the source and target are both Methods. Some compilers
  // (e.g., clang) complain that the target vtable pointer will be stomped,
  // so cast away newm()'s and m()'s Methodness.
  memcpy((void*)newm(), (void*)m(), sizeof(Method));

  // Create shallow copy of ConstMethod.
  memcpy(newcm, m->constMethod(), sizeof(ConstMethod));

  // Reset correct method/const method, method size, and parameter info
  newm->set_constMethod(newcm);
  newm->constMethod()->set_code_size(new_code_length);
  newm->constMethod()->set_constMethod_size(new_const_method_size);
  assert(newm->code_size() == new_code_length, "check");
  assert(newm->method_parameters_length() == method_parameters_len, "check");
  assert(newm->checked_exceptions_length() == checked_exceptions_len, "check");
  assert(newm->exception_table_length() == exception_table_len, "check");
  assert(newm->localvariable_table_length() == localvariable_len, "check");
  // Copy new byte codes
  memcpy(newm->code_base(), new_code, new_code_length);
  // Copy line number table
  if (new_compressed_linenumber_size > 0) {
    memcpy(newm->compressed_linenumber_table(),
           new_compressed_linenumber_table,
           new_compressed_linenumber_size);
  }
  // Copy method_parameters
  if (method_parameters_len > 0) {
    memcpy(newm->method_parameters_start(),
           m->method_parameters_start(),
           method_parameters_len * sizeof(MethodParametersElement));
  }
  // Copy checked_exceptions
  if (checked_exceptions_len > 0) {
    memcpy(newm->checked_exceptions_start(),
           m->checked_exceptions_start(),
           checked_exceptions_len * sizeof(CheckedExceptionElement));
  }
  // Copy exception table
  if (exception_table_len > 0) {
    memcpy(newm->exception_table_start(),
           m->exception_table_start(),
           exception_table_len * sizeof(ExceptionTableElement));
  }
  // Copy local variable number table
  if (localvariable_len > 0) {
    memcpy(newm->localvariable_table_start(),
           m->localvariable_table_start(),
           localvariable_len * sizeof(LocalVariableTableElement));
  }
  // Copy stackmap table
  if (m->has_stackmap_table()) {
    int code_attribute_length = m->stackmap_data()->length();
    Array<u1>* stackmap_data =
      MetadataFactory::new_array<u1>(loader_data, code_attribute_length, 0, CHECK_(methodHandle()));
    memcpy((void*)stackmap_data->adr_at(0),
           (void*)m->stackmap_data()->adr_at(0), code_attribute_length);
    newm->set_stackmap_data(stackmap_data);
  }

  // copy annotations over to new method
  newcm->copy_annotations_from(loader_data, cm, CHECK_(methodHandle()));
  return newm;
}

vmSymbolID Method::klass_id_for_intrinsics(const Klass* holder) {
  // if loader is not the default loader (i.e., non-null), we can't know the intrinsics
  // because we are not loading from core libraries
  // exception: the AES intrinsics come from lib/ext/sunjce_provider.jar
  // which does not use the class default class loader so we check for its loader here
  const InstanceKlass* ik = InstanceKlass::cast(holder);
  if ((ik->class_loader() != nullptr) && !SystemDictionary::is_platform_class_loader(ik->class_loader())) {
    return vmSymbolID::NO_SID;   // regardless of name, no intrinsics here
  }

  // see if the klass name is well-known:
  Symbol* klass_name = ik->name();
  vmSymbolID id = vmSymbols::find_sid(klass_name);
  if (id != vmSymbolID::NO_SID && vmIntrinsics::class_has_intrinsics(id)) {
    return id;
  } else {
    return vmSymbolID::NO_SID;
  }
}

void Method::init_intrinsic_id(vmSymbolID klass_id) {
  assert(_intrinsic_id == static_cast<int>(vmIntrinsics::_none), "do this just once");
  const uintptr_t max_id_uint = right_n_bits((int)(sizeof(_intrinsic_id) * BitsPerByte));
  assert((uintptr_t)vmIntrinsics::ID_LIMIT <= max_id_uint, "else fix size");
  assert(intrinsic_id_size_in_bytes() == sizeof(_intrinsic_id), "");

  // the klass name is well-known:
  assert(klass_id == klass_id_for_intrinsics(method_holder()), "must be");
  assert(klass_id != vmSymbolID::NO_SID, "caller responsibility");

  // ditto for method and signature:
  vmSymbolID name_id = vmSymbols::find_sid(name());
  if (klass_id != VM_SYMBOL_ENUM_NAME(java_lang_invoke_MethodHandle)
      && klass_id != VM_SYMBOL_ENUM_NAME(java_lang_invoke_VarHandle)
      && name_id == vmSymbolID::NO_SID) {
    return;
  }
  vmSymbolID sig_id = vmSymbols::find_sid(signature());
  if (klass_id != VM_SYMBOL_ENUM_NAME(java_lang_invoke_MethodHandle)
      && klass_id != VM_SYMBOL_ENUM_NAME(java_lang_invoke_VarHandle)
      && sig_id == vmSymbolID::NO_SID) {
    return;
  }

  u2 flags = access_flags().as_method_flags();
  vmIntrinsics::ID id = vmIntrinsics::find_id(klass_id, name_id, sig_id, flags);
  if (id != vmIntrinsics::_none) {
    set_intrinsic_id(id);
    if (id == vmIntrinsics::_Class_cast) {
      // Even if the intrinsic is rejected, we want to inline this simple method.
      set_force_inline();
    }
    return;
  }

  // A few slightly irregular cases:
  switch (klass_id) {
  // Signature-polymorphic methods: MethodHandle.invoke*, InvokeDynamic.*., VarHandle
  case VM_SYMBOL_ENUM_NAME(java_lang_invoke_MethodHandle):
  case VM_SYMBOL_ENUM_NAME(java_lang_invoke_VarHandle):
    if (!is_native())  break;
    id = MethodHandles::signature_polymorphic_name_id(method_holder(), name());
    if (is_static() != MethodHandles::is_signature_polymorphic_static(id))
      id = vmIntrinsics::_none;
    break;

  default:
    break;
  }

  if (id != vmIntrinsics::_none) {
    // Set up its iid.  It is an alias method.
    set_intrinsic_id(id);
    return;
  }
}

bool Method::load_signature_classes(const methodHandle& m, TRAPS) {
  if (!THREAD->can_call_java()) {
    // There is nothing useful this routine can do from within the Compile thread.
    // Hopefully, the signature contains only well-known classes.
    // We could scan for this and return true/false, but the caller won't care.
    return false;
  }
  bool sig_is_loaded = true;
  ResourceMark rm(THREAD);
  for (ResolvingSignatureStream ss(m()); !ss.is_done(); ss.next()) {
    if (ss.is_reference()) {
      // load everything, including arrays "[Lfoo;"
      Klass* klass = ss.as_klass(SignatureStream::ReturnNull, THREAD);
      // We are loading classes eagerly. If a ClassNotFoundException or
      // a LinkageError was generated, be sure to ignore it.
      if (HAS_PENDING_EXCEPTION) {
        if (PENDING_EXCEPTION->is_a(vmClasses::ClassNotFoundException_klass()) ||
            PENDING_EXCEPTION->is_a(vmClasses::LinkageError_klass())) {
          CLEAR_PENDING_EXCEPTION;
        } else {
          return false;
        }
      }
      if( klass == nullptr) { sig_is_loaded = false; }
    }
  }
  return sig_is_loaded;
}

// Exposed so field engineers can debug VM
void Method::print_short_name(outputStream* st) const {
  ResourceMark rm;
#ifdef PRODUCT
  st->print(" %s::", method_holder()->external_name());
#else
  st->print(" %s::", method_holder()->internal_name());
#endif
  name()->print_symbol_on(st);
  if (WizardMode) signature()->print_symbol_on(st);
  else if (MethodHandles::is_signature_polymorphic(intrinsic_id()))
    MethodHandles::print_as_basic_type_signature_on(st, signature());
}

// Comparer for sorting an object array containing
// Method*s.
static int method_comparator(Method* a, Method* b) {
  return a->name()->fast_compare(b->name());
}

// This is only done during class loading, so it is OK to assume method_idnum matches the methods() array
// default_methods also uses this without the ordering for fast find_method
void Method::sort_methods(Array<Method*>* methods, bool set_idnums, method_comparator_func func) {
  int length = methods->length();
  if (length > 1) {
    if (func == nullptr) {
      func = method_comparator;
    }
    {
      NoSafepointVerifier nsv;
      QuickSort::sort(methods->data(), length, func);
    }
    // Reset method ordering
    if (set_idnums) {
      for (u2 i = 0; i < length; i++) {
        Method* m = methods->at(i);
        m->set_method_idnum(i);
        m->set_orig_method_idnum(i);
      }
    }
  }
}

//-----------------------------------------------------------------------------------
// Non-product code unless JVM/TI needs it

#if !defined(PRODUCT) || INCLUDE_JVMTI
class SignatureTypePrinter : public SignatureTypeNames {
 private:
  outputStream* _st;
  bool _use_separator;

  void type_name(const char* name) {
    if (_use_separator) _st->print(", ");
    _st->print("%s", name);
    _use_separator = true;
  }

 public:
  SignatureTypePrinter(Symbol* signature, outputStream* st) : SignatureTypeNames(signature) {
    _st = st;
    _use_separator = false;
  }

  void print_parameters()              { _use_separator = false; do_parameters_on(this); }
  void print_returntype()              { _use_separator = false; do_type(return_type()); }
};


void Method::print_name(outputStream* st) const {
  Thread *thread = Thread::current();
  ResourceMark rm(thread);
  st->print("%s ", is_static() ? "static" : "virtual");
  if (WizardMode) {
    st->print("%s.", method_holder()->internal_name());
    name()->print_symbol_on(st);
    signature()->print_symbol_on(st);
  } else {
    SignatureTypePrinter sig(signature(), st);
    sig.print_returntype();
    st->print(" %s.", method_holder()->internal_name());
    name()->print_symbol_on(st);
    st->print("(");
    sig.print_parameters();
    st->print(")");
  }
}
#endif // !PRODUCT || INCLUDE_JVMTI


void Method::print_codes_on(outputStream* st, int flags) const {
  print_codes_on(0, code_size(), st, flags);
}

void Method::print_codes_on(int from, int to, outputStream* st, int flags) const {
  Thread *thread = Thread::current();
  ResourceMark rm(thread);
  methodHandle mh (thread, (Method*)this);
  BytecodeTracer::print_method_codes(mh, from, to, st, flags);
}

CompressedLineNumberReadStream::CompressedLineNumberReadStream(u_char* buffer) : CompressedReadStream(buffer) {
  _bci = 0;
  _line = 0;
};

bool CompressedLineNumberReadStream::read_pair() {
  jubyte next = read_byte();
  // Check for terminator
  if (next == 0) return false;
  if (next == 0xFF) {
    // Escape character, regular compression used
    _bci  += read_signed_int();
    _line += read_signed_int();
  } else {
    // Single byte compression used
    _bci  += next >> 3;
    _line += next & 0x7;
  }
  return true;
}

#if INCLUDE_JVMTI

Bytecodes::Code Method::orig_bytecode_at(int bci) const {
  BreakpointInfo* bp = method_holder()->breakpoints();
  for (; bp != nullptr; bp = bp->next()) {
    if (bp->match(this, bci)) {
      return bp->orig_bytecode();
    }
  }
  {
    ResourceMark rm;
    fatal("no original bytecode found in %s at bci %d", name_and_sig_as_C_string(), bci);
  }
  return Bytecodes::_shouldnotreachhere;
}

void Method::set_orig_bytecode_at(int bci, Bytecodes::Code code) {
  assert(code != Bytecodes::_breakpoint, "cannot patch breakpoints this way");
  BreakpointInfo* bp = method_holder()->breakpoints();
  for (; bp != nullptr; bp = bp->next()) {
    if (bp->match(this, bci)) {
      bp->set_orig_bytecode(code);
      // and continue, in case there is more than one
    }
  }
}

void Method::set_breakpoint(int bci) {
  InstanceKlass* ik = method_holder();
  BreakpointInfo *bp = new BreakpointInfo(this, bci);
  bp->set_next(ik->breakpoints());
  ik->set_breakpoints(bp);
  // do this last:
  bp->set(this);
}

static void clear_matches(Method* m, int bci) {
  InstanceKlass* ik = m->method_holder();
  BreakpointInfo* prev_bp = nullptr;
  BreakpointInfo* next_bp;
  for (BreakpointInfo* bp = ik->breakpoints(); bp != nullptr; bp = next_bp) {
    next_bp = bp->next();
    // bci value of -1 is used to delete all breakpoints in method m (ex: clear_all_breakpoint).
    if (bci >= 0 ? bp->match(m, bci) : bp->match(m)) {
      // do this first:
      bp->clear(m);
      // unhook it
      if (prev_bp != nullptr)
        prev_bp->set_next(next_bp);
      else
        ik->set_breakpoints(next_bp);
      delete bp;
      // When class is redefined JVMTI sets breakpoint in all versions of EMCP methods
      // at same location. So we have multiple matching (method_index and bci)
      // BreakpointInfo nodes in BreakpointInfo list. We should just delete one
      // breakpoint for clear_breakpoint request and keep all other method versions
      // BreakpointInfo for future clear_breakpoint request.
      // bcivalue of -1 is used to clear all breakpoints (see clear_all_breakpoints)
      // which is being called when class is unloaded. We delete all the Breakpoint
      // information for all versions of method. We may not correctly restore the original
      // bytecode in all method versions, but that is ok. Because the class is being unloaded
      // so these methods won't be used anymore.
      if (bci >= 0) {
        break;
      }
    } else {
      // This one is a keeper.
      prev_bp = bp;
    }
  }
}

void Method::clear_breakpoint(int bci) {
  assert(bci >= 0, "");
  clear_matches(this, bci);
}

void Method::clear_all_breakpoints() {
  clear_matches(this, -1);
}

#endif // INCLUDE_JVMTI

<<<<<<< HEAD
int Method::invocation_count() const {
  MethodCounters* mcs = method_counters();
  MethodData* mdo = method_data();
  if (((mcs != nullptr) ? mcs->invocation_counter()->carry() : false) ||
      ((mdo != nullptr) ? mdo->invocation_counter()->carry() : false)) {
    return InvocationCounter::count_limit;
  } else {
    return ((mcs != nullptr) ? mcs->invocation_counter()->count() : 0) +
           ((mdo != nullptr) ? mdo->invocation_counter()->count() : 0);
  }
}

int Method::backedge_count() const {
  MethodCounters* mcs = method_counters();
  MethodData* mdo = method_data();
  if (((mcs != nullptr) ? mcs->backedge_counter()->carry() : false) ||
      ((mdo != nullptr) ? mdo->backedge_counter()->carry() : false)) {
    return InvocationCounter::count_limit;
  } else {
    return ((mcs != nullptr) ? mcs->backedge_counter()->count() : 0) +
           ((mdo != nullptr) ? mdo->backedge_counter()->count() : 0);
  }
}

int Method::highest_comp_level() const {
  const MethodCounters* mcs = method_counters();
  nmethod* nm = code();
  int level = (nm != nullptr) ? nm->comp_level() : CompLevel_none;
  if (mcs != nullptr) {
    return MAX2(mcs->highest_comp_level(), level);
  } else {
    return CompLevel_none;
  }
}

=======
>>>>>>> 62d93f2a
int Method::highest_osr_comp_level() const {
  const MethodCounters* mcs = method_counters();
  if (mcs != nullptr) {
    return mcs->highest_osr_comp_level();
  } else {
    return CompLevel_none;
  }
}

void Method::set_highest_comp_level(int level) {
  MethodCounters* mcs = method_counters();
  if (mcs != nullptr) {
    mcs->set_highest_comp_level(level);
  }
}

void Method::set_highest_osr_comp_level(int level) {
  MethodCounters* mcs = method_counters();
  if (mcs != nullptr) {
    mcs->set_highest_osr_comp_level(level);
  }
}

#if INCLUDE_JVMTI

BreakpointInfo::BreakpointInfo(Method* m, int bci) {
  _bci = bci;
  _name_index = m->name_index();
  _signature_index = m->signature_index();
  _orig_bytecode = (Bytecodes::Code) *m->bcp_from(_bci);
  if (_orig_bytecode == Bytecodes::_breakpoint)
    _orig_bytecode = m->orig_bytecode_at(_bci);
  _next = nullptr;
}

void BreakpointInfo::set(Method* method) {
#ifdef ASSERT
  {
    Bytecodes::Code code = (Bytecodes::Code) *method->bcp_from(_bci);
    if (code == Bytecodes::_breakpoint)
      code = method->orig_bytecode_at(_bci);
    assert(orig_bytecode() == code, "original bytecode must be the same");
  }
#endif
  Thread *thread = Thread::current();
  *method->bcp_from(_bci) = Bytecodes::_breakpoint;
  method->incr_number_of_breakpoints(thread);
  {
    // Deoptimize all dependents on this method
    HandleMark hm(thread);
    methodHandle mh(thread, method);
    CodeCache::mark_dependents_on_method_for_breakpoint(mh);
  }
}

void BreakpointInfo::clear(Method* method) {
  *method->bcp_from(_bci) = orig_bytecode();
  assert(method->number_of_breakpoints() > 0, "must not go negative");
  method->decr_number_of_breakpoints(Thread::current());
}

#endif // INCLUDE_JVMTI

// jmethodID handling

// This is a block allocating object, sort of like JNIHandleBlock, only a
// lot simpler.
// It's allocated on the CHeap because once we allocate a jmethodID, we can
// never get rid of it.

static const int min_block_size = 8;

class JNIMethodBlockNode : public CHeapObj<mtClass> {
  friend class JNIMethodBlock;
  Method**        _methods;
  int             _number_of_methods;
  int             _top;
  JNIMethodBlockNode* _next;

 public:

  JNIMethodBlockNode(int num_methods = min_block_size);

  ~JNIMethodBlockNode() { FREE_C_HEAP_ARRAY(Method*, _methods); }

  void ensure_methods(int num_addl_methods) {
    if (_top < _number_of_methods) {
      num_addl_methods -= _number_of_methods - _top;
      if (num_addl_methods <= 0) {
        return;
      }
    }
    if (_next == nullptr) {
      _next = new JNIMethodBlockNode(MAX2(num_addl_methods, min_block_size));
    } else {
      _next->ensure_methods(num_addl_methods);
    }
  }
};

class JNIMethodBlock : public CHeapObj<mtClass> {
  JNIMethodBlockNode _head;
  JNIMethodBlockNode *_last_free;
 public:
  static Method* const _free_method;

  JNIMethodBlock(int initial_capacity = min_block_size)
      : _head(initial_capacity), _last_free(&_head) {}

  void ensure_methods(int num_addl_methods) {
    _last_free->ensure_methods(num_addl_methods);
  }

  Method** add_method(Method* m) {
    for (JNIMethodBlockNode* b = _last_free; b != nullptr; b = b->_next) {
      if (b->_top < b->_number_of_methods) {
        // top points to the next free entry.
        int i = b->_top;
        b->_methods[i] = m;
        b->_top++;
        _last_free = b;
        return &(b->_methods[i]);
      } else if (b->_top == b->_number_of_methods) {
        // if the next free entry ran off the block see if there's a free entry
        for (int i = 0; i < b->_number_of_methods; i++) {
          if (b->_methods[i] == _free_method) {
            b->_methods[i] = m;
            _last_free = b;
            return &(b->_methods[i]);
          }
        }
        // Only check each block once for frees.  They're very unlikely.
        // Increment top past the end of the block.
        b->_top++;
      }
      // need to allocate a next block.
      if (b->_next == nullptr) {
        b->_next = _last_free = new JNIMethodBlockNode();
      }
    }
    guarantee(false, "Should always allocate a free block");
    return nullptr;
  }

  bool contains(Method** m) {
    if (m == nullptr) return false;
    for (JNIMethodBlockNode* b = &_head; b != nullptr; b = b->_next) {
      if (b->_methods <= m && m < b->_methods + b->_number_of_methods) {
        // This is a bit of extra checking, for two reasons.  One is
        // that contains() deals with pointers that are passed in by
        // JNI code, so making sure that the pointer is aligned
        // correctly is valuable.  The other is that <= and > are
        // technically not defined on pointers, so the if guard can
        // pass spuriously; no modern compiler is likely to make that
        // a problem, though (and if one did, the guard could also
        // fail spuriously, which would be bad).
        ptrdiff_t idx = m - b->_methods;
        if (b->_methods + idx == m) {
          return true;
        }
      }
    }
    return false;  // not found
  }

  // During class unloading the methods are cleared, which is different
  // than freed.
  void clear_all_methods() {
    for (JNIMethodBlockNode* b = &_head; b != nullptr; b = b->_next) {
      for (int i = 0; i< b->_number_of_methods; i++) {
        b->_methods[i] = nullptr;
      }
    }
  }
#ifndef PRODUCT
  int count_methods() {
    // count all allocated methods
    int count = 0;
    for (JNIMethodBlockNode* b = &_head; b != nullptr; b = b->_next) {
      for (int i = 0; i< b->_number_of_methods; i++) {
        if (b->_methods[i] != _free_method) count++;
      }
    }
    return count;
  }
#endif // PRODUCT
};

// Something that can't be mistaken for an address or a markWord
Method* const JNIMethodBlock::_free_method = (Method*)55;

JNIMethodBlockNode::JNIMethodBlockNode(int num_methods) : _top(0), _next(nullptr) {
  _number_of_methods = MAX2(num_methods, min_block_size);
  _methods = NEW_C_HEAP_ARRAY(Method*, _number_of_methods, mtInternal);
  for (int i = 0; i < _number_of_methods; i++) {
    _methods[i] = JNIMethodBlock::_free_method;
  }
}

void Method::ensure_jmethod_ids(ClassLoaderData* cld, int capacity) {
  // Have to add jmethod_ids() to class loader data thread-safely.
  // Also have to add the method to the list safely, which the lock
  // protects as well.
  MutexLocker ml(JmethodIdCreation_lock,  Mutex::_no_safepoint_check_flag);
  if (cld->jmethod_ids() == nullptr) {
    cld->set_jmethod_ids(new JNIMethodBlock(capacity));
  } else {
    cld->jmethod_ids()->ensure_methods(capacity);
  }
}

// Add a method id to the jmethod_ids
jmethodID Method::make_jmethod_id(ClassLoaderData* cld, Method* m) {
  // Have to add jmethod_ids() to class loader data thread-safely.
  // Also have to add the method to the list safely, which the lock
  // protects as well.
  assert(JmethodIdCreation_lock->owned_by_self(), "sanity check");

  ResourceMark rm;
  log_debug(jmethod)("Creating jmethodID for Method %s", m->external_name());
  if (cld->jmethod_ids() == nullptr) {
    cld->set_jmethod_ids(new JNIMethodBlock());
  }
  // jmethodID is a pointer to Method*
  return (jmethodID)cld->jmethod_ids()->add_method(m);
}

jmethodID Method::jmethod_id() {
  methodHandle mh(Thread::current(), this);
  return method_holder()->get_jmethod_id(mh);
}

void Method::change_method_associated_with_jmethod_id(jmethodID jmid, Method* new_method) {
  // Can't assert the method_holder is the same because the new method has the
  // scratch method holder.
  assert(resolve_jmethod_id(jmid)->method_holder()->class_loader()
           == new_method->method_holder()->class_loader() ||
           new_method->method_holder()->class_loader() == nullptr, // allow Unsafe substitution
         "changing to a different class loader");
  // Just change the method in place, jmethodID pointer doesn't change.
  *((Method**)jmid) = new_method;
}

bool Method::is_method_id(jmethodID mid) {
  Method* m = resolve_jmethod_id(mid);
  assert(m != nullptr, "should be called with non-null method");
  InstanceKlass* ik = m->method_holder();
  ClassLoaderData* cld = ik->class_loader_data();
  if (cld->jmethod_ids() == nullptr) return false;
  return (cld->jmethod_ids()->contains((Method**)mid));
}

Method* Method::checked_resolve_jmethod_id(jmethodID mid) {
  if (mid == nullptr) return nullptr;
  Method* o = resolve_jmethod_id(mid);
  if (o == nullptr || o == JNIMethodBlock::_free_method) {
    return nullptr;
  }
  // Method should otherwise be valid. Assert for testing.
  assert(is_valid_method(o), "should be valid jmethodid");
  // If the method's class holder object is unreferenced, but not yet marked as
  // unloaded, we need to return null here too because after a safepoint, its memory
  // will be reclaimed.
  return o->method_holder()->is_loader_alive() ? o : nullptr;
};

void Method::set_on_stack(const bool value) {
  // Set both the method itself and its constant pool.  The constant pool
  // on stack means some method referring to it is also on the stack.
  constants()->set_on_stack(value);

  bool already_set = on_stack_flag();
  set_on_stack_flag(value);
  if (value && !already_set) {
    MetadataOnStackMark::record(this);
  }
}

void Method::record_gc_epoch() {
  // If any method is on the stack in continuations, none of them can be reclaimed,
  // so save the marking cycle to check for the whole class in the cpCache.
  // The cpCache is writeable.
  constants()->cache()->record_gc_epoch();
}

// Called when the class loader is unloaded to make all methods weak.
void Method::clear_jmethod_ids(ClassLoaderData* loader_data) {
  loader_data->jmethod_ids()->clear_all_methods();
}

void Method::clear_jmethod_id() {
  // Being at a safepoint prevents racing against other class redefinitions
  assert(SafepointSynchronize::is_at_safepoint(), "should be at safepoint");
  // The jmethodID is not stored in the Method instance, we need to look it up first
  jmethodID methodid = find_jmethod_id_or_null();
  // We need to make sure that jmethodID actually resolves to this method
  // - multiple redefined versions may share jmethodID slots and if a method
  //   has already been rewired to a newer version we could be removing reference
  //   to a still existing method instance
  if (methodid != nullptr && *((Method**)methodid) == this) {
    *((Method**)methodid) = nullptr;
  }
}

bool Method::has_method_vptr(const void* ptr) {
  Method m;
  // This assumes that the vtbl pointer is the first word of a C++ object.
  return dereference_vptr(&m) == dereference_vptr(ptr);
}

// Check that this pointer is valid by checking that the vtbl pointer matches
bool Method::is_valid_method(const Method* m) {
  if (m == nullptr) {
    return false;
  } else if ((intptr_t(m) & (wordSize-1)) != 0) {
    // Quick sanity check on pointer.
    return false;
  } else if (!os::is_readable_range(m, m + 1)) {
    return false;
  } else if (m->is_shared()) {
    return CppVtables::is_valid_shared_method(m);
  } else if (Metaspace::contains_non_shared(m)) {
    return has_method_vptr((const void*)m);
  } else {
    return false;
  }
}

#ifndef PRODUCT
void Method::print_jmethod_ids_count(const ClassLoaderData* loader_data, outputStream* out) {
  out->print("%d", loader_data->jmethod_ids()->count_methods());
}
#endif // PRODUCT


// Printing

#ifndef PRODUCT

void Method::print_on(outputStream* st) const {
  ResourceMark rm;
  assert(is_method(), "must be method");
  st->print_cr("%s", internal_name());
  st->print_cr(" - this oop:          " PTR_FORMAT, p2i(this));
  st->print   (" - method holder:     "); method_holder()->print_value_on(st); st->cr();
  st->print   (" - constants:         " PTR_FORMAT " ", p2i(constants()));
  constants()->print_value_on(st); st->cr();
  st->print   (" - access:            0x%x  ", access_flags().as_method_flags()); access_flags().print_on(st); st->cr();
  st->print   (" - flags:             0x%x  ", _flags.as_int()); _flags.print_on(st); st->cr();
  st->print   (" - name:              ");    name()->print_value_on(st); st->cr();
  st->print   (" - signature:         ");    signature()->print_value_on(st); st->cr();
  st->print_cr(" - max stack:         %d",   max_stack());
  st->print_cr(" - max locals:        %d",   max_locals());
  st->print_cr(" - size of params:    %d",   size_of_parameters());
  st->print_cr(" - method size:       %d",   method_size());
  if (intrinsic_id() != vmIntrinsics::_none)
    st->print_cr(" - intrinsic id:      %d %s", vmIntrinsics::as_int(intrinsic_id()), vmIntrinsics::name_at(intrinsic_id()));
  if (highest_comp_level() != CompLevel_none)
    st->print_cr(" - highest level:     %d", highest_comp_level());
  st->print_cr(" - vtable index:      %d",   _vtable_index);
  st->print_cr(" - i2i entry:         " PTR_FORMAT, p2i(interpreter_entry()));
  st->print(   " - adapters:          ");
  AdapterHandlerEntry* a = ((Method*)this)->adapter();
  if (a == nullptr)
    st->print_cr(PTR_FORMAT, p2i(a));
  else
    a->print_adapter_on(st);
  st->print_cr(" - compiled entry     " PTR_FORMAT, p2i(from_compiled_entry()));
  st->print_cr(" - code size:         %d",   code_size());
  if (code_size() != 0) {
    st->print_cr(" - code start:        " PTR_FORMAT, p2i(code_base()));
    st->print_cr(" - code end (excl):   " PTR_FORMAT, p2i(code_base() + code_size()));
  }
  if (method_data() != nullptr) {
    st->print_cr(" - method data:       " PTR_FORMAT, p2i(method_data()));
  }
  st->print_cr(" - checked ex length: %d",   checked_exceptions_length());
  if (checked_exceptions_length() > 0) {
    CheckedExceptionElement* table = checked_exceptions_start();
    st->print_cr(" - checked ex start:  " PTR_FORMAT, p2i(table));
    if (Verbose) {
      for (int i = 0; i < checked_exceptions_length(); i++) {
        st->print_cr("   - throws %s", constants()->printable_name_at(table[i].class_cp_index));
      }
    }
  }
  if (has_linenumber_table()) {
    u_char* table = compressed_linenumber_table();
    st->print_cr(" - linenumber start:  " PTR_FORMAT, p2i(table));
    if (Verbose) {
      CompressedLineNumberReadStream stream(table);
      while (stream.read_pair()) {
        st->print_cr("   - line %d: %d", stream.line(), stream.bci());
      }
    }
  }
  st->print_cr(" - localvar length:   %d",   localvariable_table_length());
  if (localvariable_table_length() > 0) {
    LocalVariableTableElement* table = localvariable_table_start();
    st->print_cr(" - localvar start:    " PTR_FORMAT, p2i(table));
    if (Verbose) {
      for (int i = 0; i < localvariable_table_length(); i++) {
        int bci = table[i].start_bci;
        int len = table[i].length;
        const char* name = constants()->printable_name_at(table[i].name_cp_index);
        const char* desc = constants()->printable_name_at(table[i].descriptor_cp_index);
        int slot = table[i].slot;
        st->print_cr("   - %s %s bci=%d len=%d slot=%d", desc, name, bci, len, slot);
      }
    }
  }
  if (code() != nullptr) {
    st->print   (" - compiled code: ");
    code()->print_value_on(st);
  }
  if (is_native()) {
    st->print_cr(" - native function:   " PTR_FORMAT, p2i(native_function()));
    st->print_cr(" - signature handler: " PTR_FORMAT, p2i(signature_handler()));
  }
}

void Method::print_linkage_flags(outputStream* st) {
  access_flags().print_on(st);
  if (is_default_method()) {
    st->print("default ");
  }
  if (is_overpass()) {
    st->print("overpass ");
  }
}
#endif //PRODUCT

void Method::print_value_on(outputStream* st) const {
  assert(is_method(), "must be method");
  st->print("%s", internal_name());
  print_address_on(st);
  st->print(" ");
  name()->print_value_on(st);
  st->print(" ");
  signature()->print_value_on(st);
  st->print(" in ");
  method_holder()->print_value_on(st);
  if (WizardMode) st->print("#%d", _vtable_index);
  if (WizardMode) st->print("[%d,%d]", size_of_parameters(), max_locals());
  if (WizardMode && code() != nullptr) st->print(" ((nmethod*)%p)", code());
}

// Verification

void Method::verify_on(outputStream* st) {
  guarantee(is_method(), "object must be method");
  guarantee(constants()->is_constantPool(), "should be constant pool");
  MethodData* md = method_data();
  guarantee(md == nullptr ||
      md->is_methodData(), "should be method data");
}<|MERGE_RESOLUTION|>--- conflicted
+++ resolved
@@ -2032,44 +2032,6 @@
 
 #endif // INCLUDE_JVMTI
 
-<<<<<<< HEAD
-int Method::invocation_count() const {
-  MethodCounters* mcs = method_counters();
-  MethodData* mdo = method_data();
-  if (((mcs != nullptr) ? mcs->invocation_counter()->carry() : false) ||
-      ((mdo != nullptr) ? mdo->invocation_counter()->carry() : false)) {
-    return InvocationCounter::count_limit;
-  } else {
-    return ((mcs != nullptr) ? mcs->invocation_counter()->count() : 0) +
-           ((mdo != nullptr) ? mdo->invocation_counter()->count() : 0);
-  }
-}
-
-int Method::backedge_count() const {
-  MethodCounters* mcs = method_counters();
-  MethodData* mdo = method_data();
-  if (((mcs != nullptr) ? mcs->backedge_counter()->carry() : false) ||
-      ((mdo != nullptr) ? mdo->backedge_counter()->carry() : false)) {
-    return InvocationCounter::count_limit;
-  } else {
-    return ((mcs != nullptr) ? mcs->backedge_counter()->count() : 0) +
-           ((mdo != nullptr) ? mdo->backedge_counter()->count() : 0);
-  }
-}
-
-int Method::highest_comp_level() const {
-  const MethodCounters* mcs = method_counters();
-  nmethod* nm = code();
-  int level = (nm != nullptr) ? nm->comp_level() : CompLevel_none;
-  if (mcs != nullptr) {
-    return MAX2(mcs->highest_comp_level(), level);
-  } else {
-    return CompLevel_none;
-  }
-}
-
-=======
->>>>>>> 62d93f2a
 int Method::highest_osr_comp_level() const {
   const MethodCounters* mcs = method_counters();
   if (mcs != nullptr) {
