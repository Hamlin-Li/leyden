/*
 * Copyright (c) 1997, 2024, Oracle and/or its affiliates. All rights reserved.
 * DO NOT ALTER OR REMOVE COPYRIGHT NOTICES OR THIS FILE HEADER.
 *
 * This code is free software; you can redistribute it and/or modify it
 * under the terms of the GNU General Public License version 2 only, as
 * published by the Free Software Foundation.
 *
 * This code is distributed in the hope that it will be useful, but WITHOUT
 * ANY WARRANTY; without even the implied warranty of MERCHANTABILITY or
 * FITNESS FOR A PARTICULAR PURPOSE.  See the GNU General Public License
 * version 2 for more details (a copy is included in the LICENSE file that
 * accompanied this code).
 *
 * You should have received a copy of the GNU General Public License version
 * 2 along with this work; if not, write to the Free Software Foundation,
 * Inc., 51 Franklin St, Fifth Floor, Boston, MA 02110-1301 USA.
 *
 * Please contact Oracle, 500 Oracle Parkway, Redwood Shores, CA 94065 USA
 * or visit www.oracle.com if you need additional information or have any
 * questions.
 *
 */

#include "precompiled.hpp"
#include "cds/cdsConfig.hpp"
#include "cds/cppVtables.hpp"
#include "cds/metaspaceShared.hpp"
#include "classfile/classLoader.hpp"
#include "classfile/classLoaderDataGraph.hpp"
#include "classfile/metadataOnStackMark.hpp"
#include "classfile/symbolTable.hpp"
#include "classfile/systemDictionary.hpp"
#include "classfile/vmClasses.hpp"
#include "code/codeCache.hpp"
#include "code/debugInfoRec.hpp"
#include "compiler/compilationPolicy.hpp"
#include "gc/shared/collectedHeap.inline.hpp"
#include "interpreter/bytecodeStream.hpp"
#include "interpreter/bytecodeTracer.hpp"
#include "interpreter/bytecodes.hpp"
#include "interpreter/interpreter.hpp"
#include "interpreter/oopMapCache.hpp"
#include "logging/log.hpp"
#include "logging/logStream.hpp"
#include "logging/logTag.hpp"
#include "memory/allocation.inline.hpp"
#include "memory/metadataFactory.hpp"
#include "memory/metaspaceClosure.hpp"
#include "memory/oopFactory.hpp"
#include "memory/resourceArea.hpp"
#include "memory/universe.hpp"
#include "nmt/memTracker.hpp"
#include "oops/constMethod.hpp"
#include "oops/constantPool.hpp"
#include "oops/klass.inline.hpp"
#include "oops/method.inline.hpp"
#include "oops/methodData.hpp"
#include "oops/objArrayKlass.hpp"
#include "oops/objArrayOop.inline.hpp"
#include "oops/oop.inline.hpp"
#include "oops/symbol.hpp"
#include "oops/trainingData.hpp"
#include "prims/jvmtiExport.hpp"
#include "prims/methodHandles.hpp"
#include "runtime/atomic.hpp"
#include "runtime/arguments.hpp"
#include "runtime/continuationEntry.hpp"
#include "runtime/frame.inline.hpp"
#include "runtime/handles.inline.hpp"
#include "runtime/init.hpp"
#include "runtime/java.hpp"
#include "runtime/orderAccess.hpp"
#include "runtime/perfData.hpp"
#include "runtime/relocator.hpp"
#include "runtime/safepointVerifiers.hpp"
#include "runtime/sharedRuntime.hpp"
#include "runtime/signature.hpp"
#include "runtime/threads.hpp"
#include "runtime/vm_version.hpp"
#include "utilities/align.hpp"
#include "utilities/quickSort.hpp"
#include "utilities/vmError.hpp"
#include "utilities/xmlstream.hpp"

// Implementation of Method

Method* Method::allocate(ClassLoaderData* loader_data,
                         int byte_code_size,
                         AccessFlags access_flags,
                         InlineTableSizes* sizes,
                         ConstMethod::MethodType method_type,
                         Symbol* name,
                         TRAPS) {
  assert(!access_flags.is_native() || byte_code_size == 0,
         "native methods should not contain byte codes");
  ConstMethod* cm = ConstMethod::allocate(loader_data,
                                          byte_code_size,
                                          sizes,
                                          method_type,
                                          CHECK_NULL);
  int size = Method::size(access_flags.is_native());
  return new (loader_data, size, MetaspaceObj::MethodType, THREAD) Method(cm, access_flags, name);
}

Method::Method(ConstMethod* xconst, AccessFlags access_flags, Symbol* name) {
  NoSafepointVerifier no_safepoint;
  set_constMethod(xconst);
  set_access_flags(access_flags);
  set_intrinsic_id(vmIntrinsics::_none);
  clear_method_data();
  clear_method_counters();
  set_vtable_index(Method::garbage_vtable_index);

  // Fix and bury in Method*
  set_interpreter_entry(nullptr); // sets i2i entry and from_int
  set_adapter_entry(nullptr);
  Method::clear_code(); // from_c/from_i get set to c2i/i2i

  if (access_flags.is_native()) {
    clear_native_function();
    set_signature_handler(nullptr);
  }

  NOT_PRODUCT(set_compiled_invocation_count(0);)
  // Name is very useful for debugging.
  NOT_PRODUCT(_name = name;)
}

// Release Method*.  The nmethod will be gone when we get here because
// we've walked the code cache.
void Method::deallocate_contents(ClassLoaderData* loader_data) {
  MetadataFactory::free_metadata(loader_data, constMethod());
  set_constMethod(nullptr);
  MetadataFactory::free_metadata(loader_data, method_data());
  clear_method_data();
  MetadataFactory::free_metadata(loader_data, method_counters());
  clear_method_counters();
  // The nmethod will be gone when we get here.
  if (code() != nullptr) _code = nullptr;
}

void Method::release_C_heap_structures() {
  if (method_data()) {
    method_data()->release_C_heap_structures();

    // Destroy MethodData embedded lock
    method_data()->~MethodData();
  }
}

address Method::get_i2c_entry() {
  assert(adapter() != nullptr, "must have");
  return adapter()->get_i2c_entry();
}

address Method::get_c2i_entry() {
  assert(adapter() != nullptr, "must have");
  return adapter()->get_c2i_entry();
}

address Method::get_c2i_unverified_entry() {
  assert(adapter() != nullptr, "must have");
  return adapter()->get_c2i_unverified_entry();
}

address Method::get_c2i_no_clinit_check_entry() {
  assert(VM_Version::supports_fast_class_init_checks(), "");
  assert(adapter() != nullptr, "must have");
  return adapter()->get_c2i_no_clinit_check_entry();
}

char* Method::name_and_sig_as_C_string() const {
  return name_and_sig_as_C_string(constants()->pool_holder(), name(), signature());
}

char* Method::name_and_sig_as_C_string(char* buf, int size) const {
  return name_and_sig_as_C_string(constants()->pool_holder(), name(), signature(), buf, size);
}

char* Method::name_and_sig_as_C_string(Klass* klass, Symbol* method_name, Symbol* signature) {
  const char* klass_name = klass->external_name();
  int klass_name_len  = (int)strlen(klass_name);
  int method_name_len = method_name->utf8_length();
  int len             = klass_name_len + 2 + method_name_len + signature->utf8_length();
  char* dest          = NEW_RESOURCE_ARRAY(char, len + 1);
  strcpy(dest, klass_name);
  dest[klass_name_len + 0] = ':';
  dest[klass_name_len + 1] = ':';
  strcpy(&dest[klass_name_len + 2], method_name->as_C_string());
  strcpy(&dest[klass_name_len + 2 + method_name_len], signature->as_C_string());
  dest[len] = 0;
  return dest;
}

char* Method::name_and_sig_as_C_string(Klass* klass, Symbol* method_name, Symbol* signature, char* buf, int size) {
  Symbol* klass_name = klass->name();
  klass_name->as_klass_external_name(buf, size);
  int len = (int)strlen(buf);

  if (len < size - 1) {
    buf[len++] = '.';

    method_name->as_C_string(&(buf[len]), size - len);
    len = (int)strlen(buf);

    signature->as_C_string(&(buf[len]), size - len);
  }

  return buf;
}

const char* Method::external_name() const {
  return external_name(constants()->pool_holder(), name(), signature());
}

void Method::print_external_name(outputStream *os) const {
  print_external_name(os, constants()->pool_holder(), name(), signature());
}

const char* Method::external_name(Klass* klass, Symbol* method_name, Symbol* signature) {
  stringStream ss;
  print_external_name(&ss, klass, method_name, signature);
  return ss.as_string();
}

void Method::print_external_name(outputStream *os, Klass* klass, Symbol* method_name, Symbol* signature) {
  signature->print_as_signature_external_return_type(os);
  os->print(" %s.%s(", klass->external_name(), method_name->as_C_string());
  signature->print_as_signature_external_parameters(os);
  os->print(")");
}

int Method::fast_exception_handler_bci_for(const methodHandle& mh, Klass* ex_klass, int throw_bci, TRAPS) {
  if (log_is_enabled(Debug, exceptions)) {
    ResourceMark rm(THREAD);
    log_debug(exceptions)("Looking for catch handler for exception of type \"%s\" in method \"%s\"",
                          ex_klass == nullptr ? "null" : ex_klass->external_name(), mh->name()->as_C_string());
  }
  // exception table holds quadruple entries of the form (beg_bci, end_bci, handler_bci, klass_index)
  // access exception table
  ExceptionTable table(mh());
  int length = table.length();
  // iterate through all entries sequentially
  constantPoolHandle pool(THREAD, mh->constants());
  for (int i = 0; i < length; i ++) {
    //reacquire the table in case a GC happened
    ExceptionTable table(mh());
    int beg_bci = table.start_pc(i);
    int end_bci = table.end_pc(i);
    assert(beg_bci <= end_bci, "inconsistent exception table");
    log_debug(exceptions)("  - checking exception table entry for BCI %d to %d",
                         beg_bci, end_bci);

    if (beg_bci <= throw_bci && throw_bci < end_bci) {
      // exception handler bci range covers throw_bci => investigate further
      log_debug(exceptions)("    - entry covers throw point BCI %d", throw_bci);

      int handler_bci = table.handler_pc(i);
      int klass_index = table.catch_type_index(i);
      if (klass_index == 0) {
        if (log_is_enabled(Info, exceptions)) {
          ResourceMark rm(THREAD);
          log_info(exceptions)("Found catch-all handler for exception of type \"%s\" in method \"%s\" at BCI: %d",
                               ex_klass == nullptr ? "null" : ex_klass->external_name(), mh->name()->as_C_string(), handler_bci);
        }
        return handler_bci;
      } else if (ex_klass == nullptr) {
        // Is this even possible?
        if (log_is_enabled(Info, exceptions)) {
          ResourceMark rm(THREAD);
          log_info(exceptions)("null exception class is implicitly caught by handler in method \"%s\" at BCI: %d",
                               mh()->name()->as_C_string(), handler_bci);
        }
        return handler_bci;
      } else {
        if (log_is_enabled(Debug, exceptions)) {
          ResourceMark rm(THREAD);
          log_debug(exceptions)("    - resolving catch type \"%s\"",
                               pool->klass_name_at(klass_index)->as_C_string());
        }
        // we know the exception class => get the constraint class
        // this may require loading of the constraint class; if verification
        // fails or some other exception occurs, return handler_bci
        Klass* k = pool->klass_at(klass_index, THREAD);
        if (HAS_PENDING_EXCEPTION) {
          if (log_is_enabled(Debug, exceptions)) {
            ResourceMark rm(THREAD);
            log_debug(exceptions)("    - exception \"%s\" occurred resolving catch type",
                                 PENDING_EXCEPTION->klass()->external_name());
          }
          return handler_bci;
        }
        assert(k != nullptr, "klass not loaded");
        if (ex_klass->is_subtype_of(k)) {
          if (log_is_enabled(Info, exceptions)) {
            ResourceMark rm(THREAD);
            log_info(exceptions)("Found matching handler for exception of type \"%s\" in method \"%s\" at BCI: %d",
                                 ex_klass == nullptr ? "null" : ex_klass->external_name(), mh->name()->as_C_string(), handler_bci);
          }
          return handler_bci;
        }
      }
    }
  }

  if (log_is_enabled(Debug, exceptions)) {
    ResourceMark rm(THREAD);
    log_debug(exceptions)("No catch handler found for exception of type \"%s\" in method \"%s\"",
                          ex_klass->external_name(), mh->name()->as_C_string());
  }

  return -1;
}

void Method::mask_for(int bci, InterpreterOopMap* mask) {
  methodHandle h_this(Thread::current(), this);
  mask_for(h_this, bci, mask);
}

void Method::mask_for(const methodHandle& this_mh, int bci, InterpreterOopMap* mask) {
  assert(this_mh() == this, "Sanity");
  method_holder()->mask_for(this_mh, bci, mask);
}

int Method::bci_from(address bcp) const {
  if (is_native() && bcp == nullptr) {
    return 0;
  }
  // Do not have a ResourceMark here because AsyncGetCallTrace stack walking code
  // may call this after interrupting a nested ResourceMark.
  assert((is_native() && bcp == code_base()) || contains(bcp) || VMError::is_error_reported(),
         "bcp doesn't belong to this method. bcp: " PTR_FORMAT, p2i(bcp));

  return int(bcp - code_base());
}


int Method::validate_bci(int bci) const {
  return (bci == 0 || bci < code_size()) ? bci : -1;
}

// Return bci if it appears to be a valid bcp
// Return -1 otherwise.
// Used by profiling code, when invalid data is a possibility.
// The caller is responsible for validating the Method* itself.
int Method::validate_bci_from_bcp(address bcp) const {
  // keep bci as -1 if not a valid bci
  int bci = -1;
  if (bcp == nullptr || bcp == code_base()) {
    // code_size() may return 0 and we allow 0 here
    // the method may be native
    bci = 0;
  } else if (contains(bcp)) {
    bci = int(bcp - code_base());
  }
  // Assert that if we have dodged any asserts, bci is negative.
  assert(bci == -1 || bci == bci_from(bcp_from(bci)), "sane bci if >=0");
  return bci;
}

address Method::bcp_from(int bci) const {
  assert((is_native() && bci == 0) || (!is_native() && 0 <= bci && bci < code_size()),
         "illegal bci: %d for %s method", bci, is_native() ? "native" : "non-native");
  address bcp = code_base() + bci;
  assert((is_native() && bcp == code_base()) || contains(bcp), "bcp doesn't belong to this method");
  return bcp;
}

address Method::bcp_from(address bcp) const {
  if (is_native() && bcp == nullptr) {
    return code_base();
  } else {
    return bcp;
  }
}

int Method::size(bool is_native) {
  // If native, then include pointers for native_function and signature_handler
  int extra_bytes = (is_native) ? 2*sizeof(address*) : 0;
  int extra_words = align_up(extra_bytes, BytesPerWord) / BytesPerWord;
  return align_metadata_size(header_size() + extra_words);
}

Symbol* Method::klass_name() const {
  return method_holder()->name();
}

void Method::metaspace_pointers_do(MetaspaceClosure* it) {
  LogStreamHandle(Trace, cds) lsh;
  if (lsh.is_enabled()) {
    lsh.print("Iter(Method): %p ", this);
    print_external_name(&lsh);
    lsh.cr();
  }
  if (method_holder() != nullptr && !method_holder()->is_rewritten()) {
    // holder is null for MH intrinsic methods
    it->push(&_constMethod, MetaspaceClosure::_writable);
  } else {
    it->push(&_constMethod);
  }
  it->push(&_method_data);
  it->push(&_method_counters);
  NOT_PRODUCT(it->push(&_name);)
}

#if INCLUDE_CDS
// Attempt to return method to original state.  Clear any pointers
// (to objects outside the shared spaces).  We won't be able to predict
// where they should point in a new JVM.  Further initialize some
// entries now in order allow them to be write protected later.

void Method::remove_unshareable_info() {
  unlink_method();
  if (method_data() != nullptr) {
    method_data()->remove_unshareable_info();
  }
  if (method_counters() != nullptr) {
    method_counters()->remove_unshareable_info();
  }
  JFR_ONLY(REMOVE_METHOD_ID(this);)
}

void Method::restore_unshareable_info(TRAPS) {
  assert(is_method() && is_valid_method(this), "ensure C++ vtable is restored");
  if (method_data() != nullptr) {
    method_data()->restore_unshareable_info(CHECK);
  }
  if (method_counters() != nullptr) {
    method_counters()->restore_unshareable_info(CHECK);
  }
  assert(!queued_for_compilation(), "method's queued_for_compilation flag should not be set");
  assert(!pending_queue_processed(), "method's pending_queued_processed flag should not be set");
}
#endif

void Method::set_vtable_index(int index) {
  if (is_shared() && !MetaspaceShared::remapped_readwrite() && method_holder()->verified_at_dump_time()) {
    // At runtime initialize_vtable is rerun as part of link_class_impl()
    // for a shared class loaded by the non-boot loader to obtain the loader
    // constraints based on the runtime classloaders' context.
    return; // don't write into the shared class
  } else {
    _vtable_index = index;
  }
}

void Method::set_itable_index(int index) {
  if (is_shared() && !MetaspaceShared::remapped_readwrite() && method_holder()->verified_at_dump_time()) {
    // At runtime initialize_itable is rerun as part of link_class_impl()
    // for a shared class loaded by the non-boot loader to obtain the loader
    // constraints based on the runtime classloaders' context. The dumptime
    // itable index should be the same as the runtime index.
    assert(_vtable_index == itable_index_max - index,
           "archived itable index is different from runtime index");
    return; // don’t write into the shared class
  } else {
    _vtable_index = itable_index_max - index;
  }
  assert(valid_itable_index(), "");
}

// The RegisterNatives call being attempted tried to register with a method that
// is not native.  Ask JVM TI what prefixes have been specified.  Then check
// to see if the native method is now wrapped with the prefixes.  See the
// SetNativeMethodPrefix(es) functions in the JVM TI Spec for details.
static Method* find_prefixed_native(Klass* k, Symbol* name, Symbol* signature, TRAPS) {
#if INCLUDE_JVMTI
  ResourceMark rm(THREAD);
  Method* method;
  int name_len = name->utf8_length();
  char* name_str = name->as_utf8();
  int prefix_count;
  char** prefixes = JvmtiExport::get_all_native_method_prefixes(&prefix_count);
  for (int i = 0; i < prefix_count; i++) {
    char* prefix = prefixes[i];
    int prefix_len = (int)strlen(prefix);

    // try adding this prefix to the method name and see if it matches another method name
    int trial_len = name_len + prefix_len;
    char* trial_name_str = NEW_RESOURCE_ARRAY(char, trial_len + 1);
    strcpy(trial_name_str, prefix);
    strcat(trial_name_str, name_str);
    TempNewSymbol trial_name = SymbolTable::probe(trial_name_str, trial_len);
    if (trial_name == nullptr) {
      continue; // no such symbol, so this prefix wasn't used, try the next prefix
    }
    method = k->lookup_method(trial_name, signature);
    if (method == nullptr) {
      continue; // signature doesn't match, try the next prefix
    }
    if (method->is_native()) {
      method->set_is_prefixed_native();
      return method; // wahoo, we found a prefixed version of the method, return it
    }
    // found as non-native, so prefix is good, add it, probably just need more prefixes
    name_len = trial_len;
    name_str = trial_name_str;
  }
#endif // INCLUDE_JVMTI
  return nullptr; // not found
}

bool Method::register_native(Klass* k, Symbol* name, Symbol* signature, address entry, TRAPS) {
  Method* method = k->lookup_method(name, signature);
  if (method == nullptr) {
    ResourceMark rm(THREAD);
    stringStream st;
    st.print("Method '");
    print_external_name(&st, k, name, signature);
    st.print("' name or signature does not match");
    THROW_MSG_(vmSymbols::java_lang_NoSuchMethodError(), st.as_string(), false);
  }
  if (!method->is_native()) {
    // trying to register to a non-native method, see if a JVM TI agent has added prefix(es)
    method = find_prefixed_native(k, name, signature, THREAD);
    if (method == nullptr) {
      ResourceMark rm(THREAD);
      stringStream st;
      st.print("Method '");
      print_external_name(&st, k, name, signature);
      st.print("' is not declared as native");
      THROW_MSG_(vmSymbols::java_lang_NoSuchMethodError(), st.as_string(), false);
    }
  }

  if (entry != nullptr) {
    method->set_native_function(entry, native_bind_event_is_interesting);
  } else {
    method->clear_native_function();
  }
  if (log_is_enabled(Debug, jni, resolve)) {
    ResourceMark rm(THREAD);
    log_debug(jni, resolve)("[Registering JNI native method %s.%s]",
                            method->method_holder()->external_name(),
                            method->name()->as_C_string());
  }
  return true;
}

bool Method::was_executed_more_than(int n) {
  // Invocation counter is reset when the Method* is compiled.
  // If the method has compiled code we therefore assume it has
  // be executed more than n times.
  if (is_accessor() || is_empty_method() || (code() != nullptr)) {
    // interpreter doesn't bump invocation counter of trivial methods
    // compiler does not bump invocation counter of compiled methods
    return true;
  }
  else if ((method_counters() != nullptr &&
            method_counters()->invocation_counter()->carry()) ||
           (method_data() != nullptr &&
            method_data()->invocation_counter()->carry())) {
    // The carry bit is set when the counter overflows and causes
    // a compilation to occur.  We don't know how many times
    // the counter has been reset, so we simply assume it has
    // been executed more than n times.
    return true;
  } else {
    return invocation_count() > n;
  }
}

void Method::print_invocation_count(outputStream* st) {
  //---<  compose+print method return type, klass, name, and signature  >---
  if (is_static())       { st->print("static "); }
  if (is_final())        { st->print("final "); }
  if (is_synchronized()) { st->print("synchronized "); }
  if (is_native())       { st->print("native "); }
  st->print("%s::", method_holder()->external_name());
  name()->print_symbol_on(st);
  signature()->print_symbol_on(st);

  if (WizardMode) {
    // dump the size of the byte codes
    st->print(" {%d}", code_size());
  }
  st->cr();

  // Counting based on signed int counters tends to overflow with
  // longer-running workloads on fast machines. The counters under
  // consideration here, however, are limited in range by counting
  // logic. See InvocationCounter:count_limit for example.
  // No "overflow precautions" need to be implemented here.
  st->print_cr ("  interpreter_invocation_count: " INT32_FORMAT_W(11), interpreter_invocation_count());
  st->print_cr ("  invocation_counter:           " INT32_FORMAT_W(11), invocation_count());
  st->print_cr ("  backedge_counter:             " INT32_FORMAT_W(11), backedge_count());

  if (method_data() != nullptr) {
    st->print_cr ("  decompile_count:              " UINT32_FORMAT_W(11), method_data()->decompile_count());
  }

#ifndef PRODUCT
  if (CountCompiledCalls) {
    st->print_cr ("  compiled_invocation_count:    " INT64_FORMAT_W(11), compiled_invocation_count());
  }
#endif
}

MethodTrainingData* Method::training_data_or_null() const {
  MethodCounters* mcs = method_counters();
  if (mcs == nullptr) {
    return nullptr;
  } else {
    return mcs->method_training_data();
  }
}

bool Method::init_training_data(MethodTrainingData* tdata) {
  MethodCounters* mcs = method_counters();
  if (mcs == nullptr) {
    return false;
  } else {
    return mcs->init_method_training_data(tdata);
  }
}

bool Method::install_training_method_data(const methodHandle& method) {
  MethodTrainingData* mtd = MethodTrainingData::find(method);
  if (mtd != nullptr && mtd->has_holder() && mtd->final_profile() != nullptr &&
      mtd->holder() == method() && mtd->final_profile()->method() == method()) { // FIXME
    Atomic::replace_if_null(&method->_method_data, mtd->final_profile());
    return true;
  }
  return false;
}

// Build a MethodData* object to hold profiling information collected on this
// method when requested.
void Method::build_profiling_method_data(const methodHandle& method, TRAPS) {
  if (install_training_method_data(method)) {
    return;
  }
  // Do not profile the method if metaspace has hit an OOM previously
  // allocating profiling data. Callers clear pending exception so don't
  // add one here.
  if (ClassLoaderDataGraph::has_metaspace_oom()) {
    return;
  }

  ClassLoaderData* loader_data = method->method_holder()->class_loader_data();
  MethodData* method_data = MethodData::allocate(loader_data, method, THREAD);
  if (HAS_PENDING_EXCEPTION) {
    CompileBroker::log_metaspace_failure();
    ClassLoaderDataGraph::set_metaspace_oom(true);
    return;   // return the exception (which is cleared)
  }

  if (!Atomic::replace_if_null(&method->_method_data, method_data)) {
    MetadataFactory::free_metadata(loader_data, method_data);
    return;
  }

  /*
  LogStreamHandle(Info, mdo) lsh;
  if (lsh.is_enabled()) {
    ResourceMark rm(THREAD);
    lsh.print("build_profiling_method_data for ");
    method->print_name(&lsh);
    lsh.cr();
  }
  */
  if (ForceProfiling && TrainingData::need_data()) {
    MethodTrainingData* mtd = MethodTrainingData::make(method, false);
    guarantee(mtd != nullptr, "");
  }
  if (PrintMethodData) {
    ResourceMark rm(THREAD);
    tty->print("build_profiling_method_data for ");
    method->print_name(tty);
    tty->cr();
    // At the end of the run, the MDO, full of data, will be dumped.
  }
}

MethodCounters* Method::build_method_counters(Thread* current, Method* m) {
  // Do not profile the method if metaspace has hit an OOM previously
  if (ClassLoaderDataGraph::has_metaspace_oom()) {
    return nullptr;
  }

  methodHandle mh(current, m);
  MethodCounters* counters;
  if (current->is_Java_thread()) {
    JavaThread* THREAD = JavaThread::cast(current); // For exception macros.
    // Use the TRAPS version for a JavaThread so it will adjust the GC threshold
    // if needed.
    counters = MethodCounters::allocate_with_exception(mh, THREAD);
    if (HAS_PENDING_EXCEPTION) {
      CLEAR_PENDING_EXCEPTION;
    }
  } else {
    // Call metaspace allocation that doesn't throw exception if the
    // current thread isn't a JavaThread, ie. the VMThread.
    counters = MethodCounters::allocate_no_exception(mh);
  }

  if (counters == nullptr) {
    CompileBroker::log_metaspace_failure();
    ClassLoaderDataGraph::set_metaspace_oom(true);
    return nullptr;
  }

  if (!mh->init_method_counters(counters)) {
    MetadataFactory::free_metadata(mh->method_holder()->class_loader_data(), counters);
  }

  if (ForceProfiling && TrainingData::need_data()) {
    MethodTrainingData* mtd = MethodTrainingData::make(mh, false);
    guarantee(mtd != nullptr, "");
  }

  return mh->method_counters();
}

bool Method::init_method_counters(MethodCounters* counters) {
  // Try to install a pointer to MethodCounters, return true on success.
  return Atomic::replace_if_null(&_method_counters, counters);
}

void Method::set_exception_handler_entered(int handler_bci) {
  if (ProfileExceptionHandlers) {
    MethodData* mdo = method_data();
    if (mdo != nullptr) {
      BitData handler_data = mdo->exception_handler_bci_to_data(handler_bci);
      handler_data.set_exception_handler_entered();
    }
  }
}

int Method::extra_stack_words() {
  // not an inline function, to avoid a header dependency on Interpreter
  return extra_stack_entries() * Interpreter::stackElementSize;
}

bool Method::compute_has_loops_flag() {
  BytecodeStream bcs(methodHandle(Thread::current(), this));
  Bytecodes::Code bc;

  while ((bc = bcs.next()) >= 0) {
    switch (bc) {
      case Bytecodes::_ifeq:
      case Bytecodes::_ifnull:
      case Bytecodes::_iflt:
      case Bytecodes::_ifle:
      case Bytecodes::_ifne:
      case Bytecodes::_ifnonnull:
      case Bytecodes::_ifgt:
      case Bytecodes::_ifge:
      case Bytecodes::_if_icmpeq:
      case Bytecodes::_if_icmpne:
      case Bytecodes::_if_icmplt:
      case Bytecodes::_if_icmpgt:
      case Bytecodes::_if_icmple:
      case Bytecodes::_if_icmpge:
      case Bytecodes::_if_acmpeq:
      case Bytecodes::_if_acmpne:
      case Bytecodes::_goto:
      case Bytecodes::_jsr:
        if (bcs.dest() < bcs.next_bci()) {
          return set_has_loops();
        }
        break;

      case Bytecodes::_goto_w:
      case Bytecodes::_jsr_w:
        if (bcs.dest_w() < bcs.next_bci()) {
          return set_has_loops();
        }
        break;

      case Bytecodes::_lookupswitch: {
        Bytecode_lookupswitch lookupswitch(this, bcs.bcp());
        if (lookupswitch.default_offset() < 0) {
          return set_has_loops();
        } else {
          for (int i = 0; i < lookupswitch.number_of_pairs(); ++i) {
            LookupswitchPair pair = lookupswitch.pair_at(i);
            if (pair.offset() < 0) {
              return set_has_loops();
            }
          }
        }
        break;
      }
      case Bytecodes::_tableswitch: {
        Bytecode_tableswitch tableswitch(this, bcs.bcp());
        if (tableswitch.default_offset() < 0) {
          return set_has_loops();
        } else {
          for (int i = 0; i < tableswitch.length(); ++i) {
            if (tableswitch.dest_offset_at(i) < 0) {
              return set_has_loops();
            }
          }
        }
        break;
      }
      default:
        break;
    }
  }

  _flags.set_has_loops_flag_init(true);
  return false;
}

bool Method::is_final_method(AccessFlags class_access_flags) const {
  // or "does_not_require_vtable_entry"
  // default method or overpass can occur, is not final (reuses vtable entry)
  // private methods in classes get vtable entries for backward class compatibility.
  if (is_overpass() || is_default_method())  return false;
  return is_final() || class_access_flags.is_final();
}

bool Method::is_final_method() const {
  return is_final_method(method_holder()->access_flags());
}

bool Method::is_default_method() const {
  if (method_holder() != nullptr &&
      method_holder()->is_interface() &&
      !is_abstract() && !is_private()) {
    return true;
  } else {
    return false;
  }
}

bool Method::can_be_statically_bound(AccessFlags class_access_flags) const {
  if (is_final_method(class_access_flags))  return true;
#ifdef ASSERT
  bool is_nonv = (vtable_index() == nonvirtual_vtable_index);
  if (class_access_flags.is_interface()) {
      ResourceMark rm;
      assert(is_nonv == is_static() || is_nonv == is_private(),
             "nonvirtual unexpected for non-static, non-private: %s",
             name_and_sig_as_C_string());
  }
#endif
  assert(valid_vtable_index() || valid_itable_index(), "method must be linked before we ask this question");
  return vtable_index() == nonvirtual_vtable_index;
}

bool Method::can_be_statically_bound() const {
  return can_be_statically_bound(method_holder()->access_flags());
}

bool Method::can_be_statically_bound(InstanceKlass* context) const {
  return (method_holder() == context) && can_be_statically_bound();
}

/**
 *  Returns false if this is one of specially treated methods for
 *  which we have to provide stack trace in throw in compiled code.
 *  Returns true otherwise.
 */
bool Method::can_omit_stack_trace() {
  if (klass_name() == vmSymbols::sun_invoke_util_ValueConversions()) {
    return false; // All methods in sun.invoke.util.ValueConversions
  }
  return true;
}

bool Method::is_accessor() const {
  return is_getter() || is_setter();
}

bool Method::is_getter() const {
  if (code_size() != 5) return false;
  if (size_of_parameters() != 1) return false;
  if (java_code_at(0) != Bytecodes::_aload_0)  return false;
  if (java_code_at(1) != Bytecodes::_getfield) return false;
  switch (java_code_at(4)) {
    case Bytecodes::_ireturn:
    case Bytecodes::_lreturn:
    case Bytecodes::_freturn:
    case Bytecodes::_dreturn:
    case Bytecodes::_areturn:
      break;
    default:
      return false;
  }
  return true;
}

bool Method::is_setter() const {
  if (code_size() != 6) return false;
  if (java_code_at(0) != Bytecodes::_aload_0) return false;
  switch (java_code_at(1)) {
    case Bytecodes::_iload_1:
    case Bytecodes::_aload_1:
    case Bytecodes::_fload_1:
      if (size_of_parameters() != 2) return false;
      break;
    case Bytecodes::_dload_1:
    case Bytecodes::_lload_1:
      if (size_of_parameters() != 3) return false;
      break;
    default:
      return false;
  }
  if (java_code_at(2) != Bytecodes::_putfield) return false;
  if (java_code_at(5) != Bytecodes::_return)   return false;
  return true;
}

bool Method::is_constant_getter() const {
  int last_index = code_size() - 1;
  // Check if the first 1-3 bytecodes are a constant push
  // and the last bytecode is a return.
  return (2 <= code_size() && code_size() <= 4 &&
          Bytecodes::is_const(java_code_at(0)) &&
          Bytecodes::length_for(java_code_at(0)) == last_index &&
          Bytecodes::is_return(java_code_at(last_index)));
}

bool Method::has_valid_initializer_flags() const {
  return (is_static() ||
          method_holder()->major_version() < 51);
}

bool Method::is_static_initializer() const {
  // For classfiles version 51 or greater, ensure that the clinit method is
  // static.  Non-static methods with the name "<clinit>" are not static
  // initializers. (older classfiles exempted for backward compatibility)
  return name() == vmSymbols::class_initializer_name() &&
         has_valid_initializer_flags();
}

bool Method::is_object_initializer() const {
   return name() == vmSymbols::object_initializer_name();
}

bool Method::needs_clinit_barrier() const {
  return is_static() && !method_holder()->is_initialized();
}

<<<<<<< HEAD
bool Method::code_has_clinit_barriers() const {
  nmethod* nm = code();
  return (nm != nullptr) && nm->has_clinit_barriers();
=======
bool Method::is_object_wait0() const {
  return klass_name() == vmSymbols::java_lang_Object()
         && name() == vmSymbols::wait_name();
>>>>>>> db56266a
}

objArrayHandle Method::resolved_checked_exceptions_impl(Method* method, TRAPS) {
  int length = method->checked_exceptions_length();
  if (length == 0) {  // common case
    return objArrayHandle(THREAD, Universe::the_empty_class_array());
  } else {
    methodHandle h_this(THREAD, method);
    objArrayOop m_oop = oopFactory::new_objArray(vmClasses::Class_klass(), length, CHECK_(objArrayHandle()));
    objArrayHandle mirrors (THREAD, m_oop);
    for (int i = 0; i < length; i++) {
      CheckedExceptionElement* table = h_this->checked_exceptions_start(); // recompute on each iteration, not gc safe
      Klass* k = h_this->constants()->klass_at(table[i].class_cp_index, CHECK_(objArrayHandle()));
      if (log_is_enabled(Warning, exceptions) &&
          !k->is_subclass_of(vmClasses::Throwable_klass())) {
        ResourceMark rm(THREAD);
        log_warning(exceptions)(
          "Class %s in throws clause of method %s is not a subtype of class java.lang.Throwable",
          k->external_name(), method->external_name());
      }
      mirrors->obj_at_put(i, k->java_mirror());
    }
    return mirrors;
  }
};


int Method::line_number_from_bci(int bci) const {
  int best_bci  =  0;
  int best_line = -1;
  if (bci == SynchronizationEntryBCI) bci = 0;
  if (0 <= bci && bci < code_size() && has_linenumber_table()) {
    // The line numbers are a short array of 2-tuples [start_pc, line_number].
    // Not necessarily sorted and not necessarily one-to-one.
    CompressedLineNumberReadStream stream(compressed_linenumber_table());
    while (stream.read_pair()) {
      if (stream.bci() == bci) {
        // perfect match
        return stream.line();
      } else {
        // update best_bci/line
        if (stream.bci() < bci && stream.bci() >= best_bci) {
          best_bci  = stream.bci();
          best_line = stream.line();
        }
      }
    }
  }
  return best_line;
}


bool Method::is_klass_loaded_by_klass_index(int klass_index) const {
  if( constants()->tag_at(klass_index).is_unresolved_klass() ) {
    Thread *thread = Thread::current();
    Symbol* klass_name = constants()->klass_name_at(klass_index);
    Handle loader(thread, method_holder()->class_loader());
    Handle prot  (thread, method_holder()->protection_domain());
    return SystemDictionary::find_instance_klass(thread, klass_name, loader, prot) != nullptr;
  } else {
    return true;
  }
}


bool Method::is_klass_loaded(int refinfo_index, Bytecodes::Code bc, bool must_be_resolved) const {
  int klass_index = constants()->klass_ref_index_at(refinfo_index, bc);
  if (must_be_resolved) {
    // Make sure klass is resolved in constantpool.
    if (constants()->tag_at(klass_index).is_unresolved_klass()) return false;
  }
  return is_klass_loaded_by_klass_index(klass_index);
}


void Method::set_native_function(address function, bool post_event_flag) {
  assert(function != nullptr, "use clear_native_function to unregister natives");
  assert(!is_special_native_intrinsic() || function == SharedRuntime::native_method_throw_unsatisfied_link_error_entry(), "");
  address* native_function = native_function_addr();

  // We can see racers trying to place the same native function into place. Once
  // is plenty.
  address current = *native_function;
  if (current == function) return;
  if (post_event_flag && JvmtiExport::should_post_native_method_bind() &&
      function != nullptr) {
    // native_method_throw_unsatisfied_link_error_entry() should only
    // be passed when post_event_flag is false.
    assert(function !=
      SharedRuntime::native_method_throw_unsatisfied_link_error_entry(),
      "post_event_flag mismatch");

    // post the bind event, and possible change the bind function
    JvmtiExport::post_native_method_bind(this, &function);
  }
  *native_function = function;
  // This function can be called more than once. We must make sure that we always
  // use the latest registered method -> check if a stub already has been generated.
  // If so, we have to make it not_entrant.
  nmethod* nm = code(); // Put it into local variable to guard against concurrent updates
  if (nm != nullptr) {
    nm->make_not_entrant();
  }
}


bool Method::has_native_function() const {
  if (is_special_native_intrinsic())
    return false;  // special-cased in SharedRuntime::generate_native_wrapper
  address func = native_function();
  return (func != nullptr && func != SharedRuntime::native_method_throw_unsatisfied_link_error_entry());
}


void Method::clear_native_function() {
  // Note: is_method_handle_intrinsic() is allowed here.
  set_native_function(
    SharedRuntime::native_method_throw_unsatisfied_link_error_entry(),
    !native_bind_event_is_interesting);
  this->unlink_code();
}


void Method::set_signature_handler(address handler) {
  address* signature_handler =  signature_handler_addr();
  *signature_handler = handler;
}


void Method::print_made_not_compilable(int comp_level, bool is_osr, bool report, const char* reason) {
  assert(reason != nullptr, "must provide a reason");
  if (PrintCompilation && report) {
    ttyLocker ttyl;
    tty->print("made not %scompilable on ", is_osr ? "OSR " : "");
    if (comp_level == CompLevel_all) {
      tty->print("all levels ");
    } else {
      tty->print("level %d ", comp_level);
    }
    this->print_short_name(tty);
    int size = this->code_size();
    if (size > 0) {
      tty->print(" (%d bytes)", size);
    }
    if (reason != nullptr) {
      tty->print("   %s", reason);
    }
    tty->cr();
  }
  if ((TraceDeoptimization || LogCompilation) && (xtty != nullptr)) {
    ttyLocker ttyl;
    xtty->begin_elem("make_not_compilable thread='" UINTX_FORMAT "' osr='%d' level='%d'",
                     os::current_thread_id(), is_osr, comp_level);
    if (reason != nullptr) {
      xtty->print(" reason=\'%s\'", reason);
    }
    xtty->method(this);
    xtty->stamp();
    xtty->end_elem();
  }
}

bool Method::is_always_compilable() const {
  // Generated adapters must be compiled
  if (is_special_native_intrinsic() && is_synthetic()) {
    assert(!is_not_c1_compilable(), "sanity check");
    assert(!is_not_c2_compilable(), "sanity check");
    return true;
  }

  return false;
}

bool Method::is_not_compilable(int comp_level) const {
  if (number_of_breakpoints() > 0)
    return true;
  if (is_always_compilable())
    return false;
  if (comp_level == CompLevel_any)
    return is_not_c1_compilable() && is_not_c2_compilable();
  if (is_c1_compile(comp_level))
    return is_not_c1_compilable();
  if (is_c2_compile(comp_level))
    return is_not_c2_compilable();
  return false;
}

// call this when compiler finds that this method is not compilable
void Method::set_not_compilable(const char* reason, int comp_level, bool report) {
  if (is_always_compilable()) {
    // Don't mark a method which should be always compilable
    return;
  }
  print_made_not_compilable(comp_level, /*is_osr*/ false, report, reason);
  if (comp_level == CompLevel_all) {
    set_is_not_c1_compilable();
    set_is_not_c2_compilable();
  } else {
    if (is_c1_compile(comp_level))
      set_is_not_c1_compilable();
    if (is_c2_compile(comp_level))
      set_is_not_c2_compilable();
  }
  assert(!CompilationPolicy::can_be_compiled(methodHandle(Thread::current(), this), comp_level), "sanity check");
}

bool Method::is_not_osr_compilable(int comp_level) const {
  if (is_not_compilable(comp_level))
    return true;
  if (comp_level == CompLevel_any)
    return is_not_c1_osr_compilable() && is_not_c2_osr_compilable();
  if (is_c1_compile(comp_level))
    return is_not_c1_osr_compilable();
  if (is_c2_compile(comp_level))
    return is_not_c2_osr_compilable();
  return false;
}

void Method::set_not_osr_compilable(const char* reason, int comp_level, bool report) {
  print_made_not_compilable(comp_level, /*is_osr*/ true, report, reason);
  if (comp_level == CompLevel_all) {
    set_is_not_c1_osr_compilable();
    set_is_not_c2_osr_compilable();
  } else {
    if (is_c1_compile(comp_level))
      set_is_not_c1_osr_compilable();
    if (is_c2_compile(comp_level))
      set_is_not_c2_osr_compilable();
  }
  assert(!CompilationPolicy::can_be_osr_compiled(methodHandle(Thread::current(), this), comp_level), "sanity check");
}

// Revert to using the interpreter and clear out the nmethod
void Method::clear_code() {
  // this may be null if c2i adapters have not been made yet
  // Only should happen at allocate time.
  if (adapter() == nullptr) {
    _from_compiled_entry    = nullptr;
  } else {
    _from_compiled_entry    = adapter()->get_c2i_entry();
  }
  OrderAccess::storestore();
  _from_interpreted_entry = _i2i_entry;
  OrderAccess::storestore();
  _code = nullptr;
}

void Method::unlink_code(nmethod *compare) {
  ConditionalMutexLocker ml(NMethodState_lock, !NMethodState_lock->owned_by_self(), Mutex::_no_safepoint_check_flag);
  // We need to check if either the _code or _from_compiled_code_entry_point
  // refer to this nmethod because there is a race in setting these two fields
  // in Method* as seen in bugid 4947125.
  if (code() == compare ||
      from_compiled_entry() == compare->verified_entry_point()) {
    clear_code();
  }
}

void Method::unlink_code() {
  ConditionalMutexLocker ml(NMethodState_lock, !NMethodState_lock->owned_by_self(), Mutex::_no_safepoint_check_flag);
  clear_code();
}

#if INCLUDE_CDS
// Called by class data sharing to remove any entry points (which are not shared)
void Method::unlink_method() {
  assert(CDSConfig::is_dumping_archive(), "sanity");
  _code = nullptr;
  _adapter = nullptr;
  _i2i_entry = nullptr;
  _from_compiled_entry = nullptr;
  _from_interpreted_entry = nullptr;

  if (is_native()) {
    *native_function_addr() = nullptr;
    set_signature_handler(nullptr);
  }
  NOT_PRODUCT(set_compiled_invocation_count(0);)

  clear_method_data();
  clear_method_counters();
  clear_is_not_c1_compilable();
  clear_is_not_c1_osr_compilable();
  clear_is_not_c2_compilable();
  clear_is_not_c2_osr_compilable();
  clear_queued_for_compilation();
  set_pending_queue_processed(false);
  remove_unshareable_flags();
}

void Method::remove_unshareable_flags() {
  // clear all the flags that shouldn't be in the archived version
  assert(!is_old(), "must be");
  assert(!is_obsolete(), "must be");
  assert(!is_deleted(), "must be");

  set_is_prefixed_native(false);
  set_queued_for_compilation(false);
  set_pending_queue_processed(false);
  set_is_not_c2_compilable(false);
  set_is_not_c1_compilable(false);
  set_is_not_c2_osr_compilable(false);
  set_on_stack_flag(false);
}
#endif

// Called when the method_holder is getting linked. Setup entrypoints so the method
// is ready to be called from interpreter, compiler, and vtables.
void Method::link_method(const methodHandle& h_method, TRAPS) {
  if (log_is_enabled(Info, perf, class, link)) {
    ClassLoader::perf_ik_link_methods_count()->inc();
  }

  // If the code cache is full, we may reenter this function for the
  // leftover methods that weren't linked.
  if (adapter() != nullptr) {
    return;
  }
  assert( _code == nullptr, "nothing compiled yet" );

  // Setup interpreter entrypoint
  assert(this == h_method(), "wrong h_method()" );

  assert(adapter() == nullptr, "init'd to null");
  address entry = Interpreter::entry_for_method(h_method);
  assert(entry != nullptr, "interpreter entry must be non-null");
  // Sets both _i2i_entry and _from_interpreted_entry
  set_interpreter_entry(entry);

  // Don't overwrite already registered native entries.
  if (is_native() && !has_native_function()) {
    set_native_function(
      SharedRuntime::native_method_throw_unsatisfied_link_error_entry(),
      !native_bind_event_is_interesting);
  }

  // Setup compiler entrypoint.  This is made eagerly, so we do not need
  // special handling of vtables.  An alternative is to make adapters more
  // lazily by calling make_adapter() from from_compiled_entry() for the
  // normal calls.  For vtable calls life gets more complicated.  When a
  // call-site goes mega-morphic we need adapters in all methods which can be
  // called from the vtable.  We need adapters on such methods that get loaded
  // later.  Ditto for mega-morphic itable calls.  If this proves to be a
  // problem we'll make these lazily later.
  (void) make_adapters(h_method, CHECK);

  // ONLY USE the h_method now as make_adapter may have blocked

  if (h_method->is_continuation_native_intrinsic()) {
    _from_interpreted_entry = nullptr;
    _from_compiled_entry = nullptr;
    _i2i_entry = nullptr;
    if (Continuations::enabled()) {
      assert(!Threads::is_vm_complete(), "should only be called during vm init");
      AdapterHandlerLibrary::create_native_wrapper(h_method);
      if (!h_method->has_compiled_code()) {
        THROW_MSG(vmSymbols::java_lang_OutOfMemoryError(), "Initial size of CodeCache is too small");
      }
      assert(_from_interpreted_entry == get_i2c_entry(), "invariant");
    }
  }
  if (_preload_code != nullptr) {
    MutexLocker ml(NMethodState_lock, Mutex::_no_safepoint_check_flag);
    set_code(h_method, _preload_code);
    assert(((nmethod*)_preload_code)->scc_entry() == _scc_entry, "sanity");
  }
}

address Method::make_adapters(const methodHandle& mh, TRAPS) {
  PerfTraceElapsedTime timer(ClassLoader::perf_method_adapters_time());

  // Adapters for compiled code are made eagerly here.  They are fairly
  // small (generally < 100 bytes) and quick to make (and cached and shared)
  // so making them eagerly shouldn't be too expensive.
  AdapterHandlerEntry* adapter = AdapterHandlerLibrary::get_adapter(mh);
  if (adapter == nullptr ) {
    if (!is_init_completed()) {
      // Don't throw exceptions during VM initialization because java.lang.* classes
      // might not have been initialized, causing problems when constructing the
      // Java exception object.
      vm_exit_during_initialization("Out of space in CodeCache for adapters");
    } else {
      THROW_MSG_NULL(vmSymbols::java_lang_OutOfMemoryError(), "Out of space in CodeCache for adapters");
    }
  }

  mh->set_adapter_entry(adapter);
  mh->_from_compiled_entry = adapter->get_c2i_entry();
  return adapter->get_c2i_entry();
}

// The verified_code_entry() must be called when a invoke is resolved
// on this method.

// It returns the compiled code entry point, after asserting not null.
// This function is called after potential safepoints so that nmethod
// or adapter that it points to is still live and valid.
// This function must not hit a safepoint!
address Method::verified_code_entry() {
  debug_only(NoSafepointVerifier nsv;)
  assert(_from_compiled_entry != nullptr, "must be set");
  return _from_compiled_entry;
}

// Check that if an nmethod ref exists, it has a backlink to this or no backlink at all
// (could be racing a deopt).
// Not inline to avoid circular ref.
bool Method::check_code() const {
  // cached in a register or local.  There's a race on the value of the field.
  nmethod *code = Atomic::load_acquire(&_code);
  return code == nullptr || (code->method() == nullptr) || (code->method() == (Method*)this && !code->is_osr_method());
}

// Install compiled code.  Instantly it can execute.
void Method::set_code(const methodHandle& mh, nmethod *code) {
  assert_lock_strong(NMethodState_lock);
  assert( code, "use clear_code to remove code" );
  assert( mh->check_code(), "" );

  guarantee(mh->adapter() != nullptr, "Adapter blob must already exist!");

  // These writes must happen in this order, because the interpreter will
  // directly jump to from_interpreted_entry which jumps to an i2c adapter
  // which jumps to _from_compiled_entry.
  mh->_code = code;             // Assign before allowing compiled code to exec

  int comp_level = code->comp_level();
  // In theory there could be a race here. In practice it is unlikely
  // and not worth worrying about.
  if (comp_level > mh->highest_comp_level()) {
    mh->set_highest_comp_level(comp_level);
  }

  OrderAccess::storestore();
  mh->_from_compiled_entry = code->verified_entry_point();
  OrderAccess::storestore();

  if (mh->is_continuation_native_intrinsic()) {
    assert(mh->_from_interpreted_entry == nullptr, "initialized incorrectly"); // see link_method

    if (mh->is_continuation_enter_intrinsic()) {
      // This is the entry used when we're in interpreter-only mode; see InterpreterMacroAssembler::jump_from_interpreted
      mh->_i2i_entry = ContinuationEntry::interpreted_entry();
    } else if (mh->is_continuation_yield_intrinsic()) {
      mh->_i2i_entry = mh->get_i2c_entry();
    } else {
      guarantee(false, "Unknown Continuation native intrinsic");
    }
    // This must come last, as it is what's tested in LinkResolver::resolve_static_call
    Atomic::release_store(&mh->_from_interpreted_entry , mh->get_i2c_entry());
  } else if (!mh->is_method_handle_intrinsic()) {
    // Instantly compiled code can execute.
    mh->_from_interpreted_entry = mh->get_i2c_entry();
  }
}


bool Method::is_overridden_in(Klass* k) const {
  InstanceKlass* ik = InstanceKlass::cast(k);

  if (ik->is_interface()) return false;

  // If method is an interface, we skip it - except if it
  // is a miranda method
  if (method_holder()->is_interface()) {
    // Check that method is not a miranda method
    if (ik->lookup_method(name(), signature()) == nullptr) {
      // No implementation exist - so miranda method
      return false;
    }
    return true;
  }

  assert(ik->is_subclass_of(method_holder()), "should be subklass");
  if (!has_vtable_index()) {
    return false;
  } else {
    Method* vt_m = ik->method_at_vtable(vtable_index());
    return vt_m != this;
  }
}


// give advice about whether this Method* should be cached or not
bool Method::should_not_be_cached() const {
  if (is_old()) {
    // This method has been redefined. It is either EMCP or obsolete
    // and we don't want to cache it because that would pin the method
    // down and prevent it from being collectible if and when it
    // finishes executing.
    return true;
  }

  // caching this method should be just fine
  return false;
}


/**
 *  Returns true if this is one of the specially treated methods for
 *  security related stack walks (like Reflection.getCallerClass).
 */
bool Method::is_ignored_by_security_stack_walk() const {
  if (intrinsic_id() == vmIntrinsics::_invoke) {
    // This is Method.invoke() -- ignore it
    return true;
  }
  if (method_holder()->is_subclass_of(vmClasses::reflect_MethodAccessorImpl_klass())) {
    // This is an auxiliary frame -- ignore it
    return true;
  }
  if (is_method_handle_intrinsic() || is_compiled_lambda_form()) {
    // This is an internal adapter frame for method handles -- ignore it
    return true;
  }
  return false;
}


// Constant pool structure for invoke methods:
enum {
  _imcp_invoke_name = 1,        // utf8: 'invokeExact', etc.
  _imcp_invoke_signature,       // utf8: (variable Symbol*)
  _imcp_limit
};

// Test if this method is an MH adapter frame generated by Java code.
// Cf. java/lang/invoke/InvokerBytecodeGenerator
bool Method::is_compiled_lambda_form() const {
  return intrinsic_id() == vmIntrinsics::_compiledLambdaForm;
}

// Test if this method is an internal MH primitive method.
bool Method::is_method_handle_intrinsic() const {
  vmIntrinsics::ID iid = intrinsic_id();
  return (MethodHandles::is_signature_polymorphic(iid) &&
          MethodHandles::is_signature_polymorphic_intrinsic(iid));
}

bool Method::has_member_arg() const {
  vmIntrinsics::ID iid = intrinsic_id();
  return (MethodHandles::is_signature_polymorphic(iid) &&
          MethodHandles::has_member_arg(iid));
}

// Make an instance of a signature-polymorphic internal MH primitive.
methodHandle Method::make_method_handle_intrinsic(vmIntrinsics::ID iid,
                                                         Symbol* signature,
                                                         TRAPS) {
  ResourceMark rm(THREAD);
  methodHandle empty;

  InstanceKlass* holder = vmClasses::MethodHandle_klass();
  Symbol* name = MethodHandles::signature_polymorphic_intrinsic_name(iid);
  assert(iid == MethodHandles::signature_polymorphic_name_id(name), "");

  log_info(methodhandles)("make_method_handle_intrinsic MH.%s%s", name->as_C_string(), signature->as_C_string());

  // invariant:   cp->symbol_at_put is preceded by a refcount increment (more usually a lookup)
  name->increment_refcount();
  signature->increment_refcount();

  int cp_length = _imcp_limit;
  ClassLoaderData* loader_data = holder->class_loader_data();
  constantPoolHandle cp;
  {
    ConstantPool* cp_oop = ConstantPool::allocate(loader_data, cp_length, CHECK_(empty));
    cp = constantPoolHandle(THREAD, cp_oop);
  }
  cp->copy_fields(holder->constants());
  cp->set_pool_holder(holder);
  cp->symbol_at_put(_imcp_invoke_name,       name);
  cp->symbol_at_put(_imcp_invoke_signature,  signature);
  cp->set_has_preresolution();
  cp->set_is_for_method_handle_intrinsic();

  // decide on access bits:  public or not?
  int flags_bits = (JVM_ACC_NATIVE | JVM_ACC_SYNTHETIC | JVM_ACC_FINAL);
  bool must_be_static = MethodHandles::is_signature_polymorphic_static(iid);
  if (must_be_static)  flags_bits |= JVM_ACC_STATIC;
  assert((flags_bits & JVM_ACC_PUBLIC) == 0, "do not expose these methods");

  methodHandle m;
  {
    InlineTableSizes sizes;
    Method* m_oop = Method::allocate(loader_data, 0,
                                     accessFlags_from(flags_bits), &sizes,
                                     ConstMethod::NORMAL,
                                     name,
                                     CHECK_(empty));
    m = methodHandle(THREAD, m_oop);
  }
  m->set_constants(cp());
  m->set_name_index(_imcp_invoke_name);
  m->set_signature_index(_imcp_invoke_signature);
  assert(MethodHandles::is_signature_polymorphic_name(m->name()), "");
  assert(m->signature() == signature, "");
  m->constMethod()->compute_from_signature(signature, must_be_static);
  m->init_intrinsic_id(klass_id_for_intrinsics(m->method_holder()));
  assert(m->is_method_handle_intrinsic(), "");
#ifdef ASSERT
  if (!MethodHandles::is_signature_polymorphic(m->intrinsic_id()))  m->print();
  assert(MethodHandles::is_signature_polymorphic(m->intrinsic_id()), "must be an invoker");
  assert(m->intrinsic_id() == iid, "correctly predicted iid");
#endif //ASSERT

  // Finally, set up its entry points.
  assert(m->can_be_statically_bound(), "");
  m->set_vtable_index(Method::nonvirtual_vtable_index);
  m->link_method(m, CHECK_(empty));

  if (iid == vmIntrinsics::_linkToNative) {
    m->set_interpreter_entry(m->adapter()->get_i2c_entry());
  }
  if (log_is_enabled(Debug, methodhandles)) {
    LogTarget(Debug, methodhandles) lt;
    LogStream ls(lt);
    m->print_on(&ls);
  }

  return m;
}

#if INCLUDE_CDS
void Method::restore_archived_method_handle_intrinsic(methodHandle m, TRAPS) {
  m->link_method(m, CHECK);

  if (m->intrinsic_id() == vmIntrinsics::_linkToNative) {
    m->set_interpreter_entry(m->adapter()->get_i2c_entry());
  }
}
#endif

Klass* Method::check_non_bcp_klass(Klass* klass) {
  if (klass != nullptr && klass->class_loader() != nullptr) {
    if (klass->is_objArray_klass())
      klass = ObjArrayKlass::cast(klass)->bottom_klass();
    return klass;
  }
  return nullptr;
}


methodHandle Method::clone_with_new_data(const methodHandle& m, u_char* new_code, int new_code_length,
                                                u_char* new_compressed_linenumber_table, int new_compressed_linenumber_size, TRAPS) {
  // Code below does not work for native methods - they should never get rewritten anyway
  assert(!m->is_native(), "cannot rewrite native methods");
  // Allocate new Method*
  AccessFlags flags = m->access_flags();

  ConstMethod* cm = m->constMethod();
  int checked_exceptions_len = cm->checked_exceptions_length();
  int localvariable_len = cm->localvariable_table_length();
  int exception_table_len = cm->exception_table_length();
  int method_parameters_len = cm->method_parameters_length();
  int method_annotations_len = cm->method_annotations_length();
  int parameter_annotations_len = cm->parameter_annotations_length();
  int type_annotations_len = cm->type_annotations_length();
  int default_annotations_len = cm->default_annotations_length();

  InlineTableSizes sizes(
      localvariable_len,
      new_compressed_linenumber_size,
      exception_table_len,
      checked_exceptions_len,
      method_parameters_len,
      cm->generic_signature_index(),
      method_annotations_len,
      parameter_annotations_len,
      type_annotations_len,
      default_annotations_len,
      0);

  ClassLoaderData* loader_data = m->method_holder()->class_loader_data();
  Method* newm_oop = Method::allocate(loader_data,
                                      new_code_length,
                                      flags,
                                      &sizes,
                                      m->method_type(),
                                      m->name(),
                                      CHECK_(methodHandle()));
  methodHandle newm (THREAD, newm_oop);

  // Create a shallow copy of Method part, but be careful to preserve the new ConstMethod*
  ConstMethod* newcm = newm->constMethod();
  int new_const_method_size = newm->constMethod()->size();

  // This works because the source and target are both Methods. Some compilers
  // (e.g., clang) complain that the target vtable pointer will be stomped,
  // so cast away newm()'s and m()'s Methodness.
  memcpy((void*)newm(), (void*)m(), sizeof(Method));

  // Create shallow copy of ConstMethod.
  memcpy(newcm, m->constMethod(), sizeof(ConstMethod));

  // Reset correct method/const method, method size, and parameter info
  newm->set_constMethod(newcm);
  newm->constMethod()->set_code_size(new_code_length);
  newm->constMethod()->set_constMethod_size(new_const_method_size);
  assert(newm->code_size() == new_code_length, "check");
  assert(newm->method_parameters_length() == method_parameters_len, "check");
  assert(newm->checked_exceptions_length() == checked_exceptions_len, "check");
  assert(newm->exception_table_length() == exception_table_len, "check");
  assert(newm->localvariable_table_length() == localvariable_len, "check");
  // Copy new byte codes
  memcpy(newm->code_base(), new_code, new_code_length);
  // Copy line number table
  if (new_compressed_linenumber_size > 0) {
    memcpy(newm->compressed_linenumber_table(),
           new_compressed_linenumber_table,
           new_compressed_linenumber_size);
  }
  // Copy method_parameters
  if (method_parameters_len > 0) {
    memcpy(newm->method_parameters_start(),
           m->method_parameters_start(),
           method_parameters_len * sizeof(MethodParametersElement));
  }
  // Copy checked_exceptions
  if (checked_exceptions_len > 0) {
    memcpy(newm->checked_exceptions_start(),
           m->checked_exceptions_start(),
           checked_exceptions_len * sizeof(CheckedExceptionElement));
  }
  // Copy exception table
  if (exception_table_len > 0) {
    memcpy(newm->exception_table_start(),
           m->exception_table_start(),
           exception_table_len * sizeof(ExceptionTableElement));
  }
  // Copy local variable number table
  if (localvariable_len > 0) {
    memcpy(newm->localvariable_table_start(),
           m->localvariable_table_start(),
           localvariable_len * sizeof(LocalVariableTableElement));
  }
  // Copy stackmap table
  if (m->has_stackmap_table()) {
    int code_attribute_length = m->stackmap_data()->length();
    Array<u1>* stackmap_data =
      MetadataFactory::new_array<u1>(loader_data, code_attribute_length, 0, CHECK_(methodHandle()));
    memcpy((void*)stackmap_data->adr_at(0),
           (void*)m->stackmap_data()->adr_at(0), code_attribute_length);
    newm->set_stackmap_data(stackmap_data);
  }

  // copy annotations over to new method
  newcm->copy_annotations_from(loader_data, cm, CHECK_(methodHandle()));
  return newm;
}

vmSymbolID Method::klass_id_for_intrinsics(const Klass* holder) {
  // if loader is not the default loader (i.e., non-null), we can't know the intrinsics
  // because we are not loading from core libraries
  // exception: the AES intrinsics come from lib/ext/sunjce_provider.jar
  // which does not use the class default class loader so we check for its loader here
  const InstanceKlass* ik = InstanceKlass::cast(holder);
  if ((ik->class_loader() != nullptr) && !SystemDictionary::is_platform_class_loader(ik->class_loader())) {
    return vmSymbolID::NO_SID;   // regardless of name, no intrinsics here
  }

  // see if the klass name is well-known:
  Symbol* klass_name = ik->name();
  vmSymbolID id = vmSymbols::find_sid(klass_name);
  if (id != vmSymbolID::NO_SID && vmIntrinsics::class_has_intrinsics(id)) {
    return id;
  } else {
    return vmSymbolID::NO_SID;
  }
}

void Method::init_intrinsic_id(vmSymbolID klass_id) {
  assert(_intrinsic_id == static_cast<int>(vmIntrinsics::_none), "do this just once");
  const uintptr_t max_id_uint = right_n_bits((int)(sizeof(_intrinsic_id) * BitsPerByte));
  assert((uintptr_t)vmIntrinsics::ID_LIMIT <= max_id_uint, "else fix size");
  assert(intrinsic_id_size_in_bytes() == sizeof(_intrinsic_id), "");

  // the klass name is well-known:
  assert(klass_id == klass_id_for_intrinsics(method_holder()), "must be");
  assert(klass_id != vmSymbolID::NO_SID, "caller responsibility");

  // ditto for method and signature:
  vmSymbolID name_id = vmSymbols::find_sid(name());
  if (klass_id != VM_SYMBOL_ENUM_NAME(java_lang_invoke_MethodHandle)
      && klass_id != VM_SYMBOL_ENUM_NAME(java_lang_invoke_VarHandle)
      && name_id == vmSymbolID::NO_SID) {
    return;
  }
  vmSymbolID sig_id = vmSymbols::find_sid(signature());
  if (klass_id != VM_SYMBOL_ENUM_NAME(java_lang_invoke_MethodHandle)
      && klass_id != VM_SYMBOL_ENUM_NAME(java_lang_invoke_VarHandle)
      && sig_id == vmSymbolID::NO_SID) {
    return;
  }
  jshort flags = access_flags().as_short();

  vmIntrinsics::ID id = vmIntrinsics::find_id(klass_id, name_id, sig_id, flags);
  if (id != vmIntrinsics::_none) {
    set_intrinsic_id(id);
    if (id == vmIntrinsics::_Class_cast) {
      // Even if the intrinsic is rejected, we want to inline this simple method.
      set_force_inline();
    }
    return;
  }

  // A few slightly irregular cases:
  switch (klass_id) {
  // Signature-polymorphic methods: MethodHandle.invoke*, InvokeDynamic.*., VarHandle
  case VM_SYMBOL_ENUM_NAME(java_lang_invoke_MethodHandle):
  case VM_SYMBOL_ENUM_NAME(java_lang_invoke_VarHandle):
    if (!is_native())  break;
    id = MethodHandles::signature_polymorphic_name_id(method_holder(), name());
    if (is_static() != MethodHandles::is_signature_polymorphic_static(id))
      id = vmIntrinsics::_none;
    break;

  default:
    break;
  }

  if (id != vmIntrinsics::_none) {
    // Set up its iid.  It is an alias method.
    set_intrinsic_id(id);
    return;
  }
}

bool Method::load_signature_classes(const methodHandle& m, TRAPS) {
  if (!THREAD->can_call_java()) {
    // There is nothing useful this routine can do from within the Compile thread.
    // Hopefully, the signature contains only well-known classes.
    // We could scan for this and return true/false, but the caller won't care.
    return false;
  }
  bool sig_is_loaded = true;
  ResourceMark rm(THREAD);
  for (ResolvingSignatureStream ss(m()); !ss.is_done(); ss.next()) {
    if (ss.is_reference()) {
      // load everything, including arrays "[Lfoo;"
      Klass* klass = ss.as_klass(SignatureStream::ReturnNull, THREAD);
      // We are loading classes eagerly. If a ClassNotFoundException or
      // a LinkageError was generated, be sure to ignore it.
      if (HAS_PENDING_EXCEPTION) {
        if (PENDING_EXCEPTION->is_a(vmClasses::ClassNotFoundException_klass()) ||
            PENDING_EXCEPTION->is_a(vmClasses::LinkageError_klass())) {
          CLEAR_PENDING_EXCEPTION;
        } else {
          return false;
        }
      }
      if( klass == nullptr) { sig_is_loaded = false; }
    }
  }
  return sig_is_loaded;
}

// Exposed so field engineers can debug VM
void Method::print_short_name(outputStream* st) const {
  ResourceMark rm;
#ifdef PRODUCT
  st->print(" %s::", method_holder()->external_name());
#else
  st->print(" %s::", method_holder()->internal_name());
#endif
  name()->print_symbol_on(st);
  if (WizardMode) signature()->print_symbol_on(st);
  else if (MethodHandles::is_signature_polymorphic(intrinsic_id()))
    MethodHandles::print_as_basic_type_signature_on(st, signature());
}

// Comparer for sorting an object array containing
// Method*s.
static int method_comparator(Method* a, Method* b) {
  return a->name()->fast_compare(b->name());
}

// This is only done during class loading, so it is OK to assume method_idnum matches the methods() array
// default_methods also uses this without the ordering for fast find_method
void Method::sort_methods(Array<Method*>* methods, bool set_idnums, method_comparator_func func) {
  int length = methods->length();
  if (length > 1) {
    if (func == nullptr) {
      func = method_comparator;
    }
    {
      NoSafepointVerifier nsv;
      QuickSort::sort(methods->data(), length, func);
    }
    // Reset method ordering
    if (set_idnums) {
      for (u2 i = 0; i < length; i++) {
        Method* m = methods->at(i);
        m->set_method_idnum(i);
        m->set_orig_method_idnum(i);
      }
    }
  }
}

//-----------------------------------------------------------------------------------
// Non-product code unless JVM/TI needs it

#if !defined(PRODUCT) || INCLUDE_JVMTI
class SignatureTypePrinter : public SignatureTypeNames {
 private:
  outputStream* _st;
  bool _use_separator;

  void type_name(const char* name) {
    if (_use_separator) _st->print(", ");
    _st->print("%s", name);
    _use_separator = true;
  }

 public:
  SignatureTypePrinter(Symbol* signature, outputStream* st) : SignatureTypeNames(signature) {
    _st = st;
    _use_separator = false;
  }

  void print_parameters()              { _use_separator = false; do_parameters_on(this); }
  void print_returntype()              { _use_separator = false; do_type(return_type()); }
};


void Method::print_name(outputStream* st) const {
  Thread *thread = Thread::current();
  ResourceMark rm(thread);
  st->print("%s ", is_static() ? "static" : "virtual");
  if (WizardMode) {
    st->print("%s.", method_holder()->internal_name());
    name()->print_symbol_on(st);
    signature()->print_symbol_on(st);
  } else {
    SignatureTypePrinter sig(signature(), st);
    sig.print_returntype();
    st->print(" %s.", method_holder()->internal_name());
    name()->print_symbol_on(st);
    st->print("(");
    sig.print_parameters();
    st->print(")");
  }
}
#endif // !PRODUCT || INCLUDE_JVMTI


void Method::print_codes_on(outputStream* st, int flags) const {
  print_codes_on(0, code_size(), st, flags);
}

void Method::print_codes_on(int from, int to, outputStream* st, int flags) const {
  Thread *thread = Thread::current();
  ResourceMark rm(thread);
  methodHandle mh (thread, (Method*)this);
  BytecodeTracer::print_method_codes(mh, from, to, st, flags);
}

CompressedLineNumberReadStream::CompressedLineNumberReadStream(u_char* buffer) : CompressedReadStream(buffer) {
  _bci = 0;
  _line = 0;
};

bool CompressedLineNumberReadStream::read_pair() {
  jubyte next = read_byte();
  // Check for terminator
  if (next == 0) return false;
  if (next == 0xFF) {
    // Escape character, regular compression used
    _bci  += read_signed_int();
    _line += read_signed_int();
  } else {
    // Single byte compression used
    _bci  += next >> 3;
    _line += next & 0x7;
  }
  return true;
}

#if INCLUDE_JVMTI

Bytecodes::Code Method::orig_bytecode_at(int bci) const {
  BreakpointInfo* bp = method_holder()->breakpoints();
  for (; bp != nullptr; bp = bp->next()) {
    if (bp->match(this, bci)) {
      return bp->orig_bytecode();
    }
  }
  {
    ResourceMark rm;
    fatal("no original bytecode found in %s at bci %d", name_and_sig_as_C_string(), bci);
  }
  return Bytecodes::_shouldnotreachhere;
}

void Method::set_orig_bytecode_at(int bci, Bytecodes::Code code) {
  assert(code != Bytecodes::_breakpoint, "cannot patch breakpoints this way");
  BreakpointInfo* bp = method_holder()->breakpoints();
  for (; bp != nullptr; bp = bp->next()) {
    if (bp->match(this, bci)) {
      bp->set_orig_bytecode(code);
      // and continue, in case there is more than one
    }
  }
}

void Method::set_breakpoint(int bci) {
  InstanceKlass* ik = method_holder();
  BreakpointInfo *bp = new BreakpointInfo(this, bci);
  bp->set_next(ik->breakpoints());
  ik->set_breakpoints(bp);
  // do this last:
  bp->set(this);
}

static void clear_matches(Method* m, int bci) {
  InstanceKlass* ik = m->method_holder();
  BreakpointInfo* prev_bp = nullptr;
  BreakpointInfo* next_bp;
  for (BreakpointInfo* bp = ik->breakpoints(); bp != nullptr; bp = next_bp) {
    next_bp = bp->next();
    // bci value of -1 is used to delete all breakpoints in method m (ex: clear_all_breakpoint).
    if (bci >= 0 ? bp->match(m, bci) : bp->match(m)) {
      // do this first:
      bp->clear(m);
      // unhook it
      if (prev_bp != nullptr)
        prev_bp->set_next(next_bp);
      else
        ik->set_breakpoints(next_bp);
      delete bp;
      // When class is redefined JVMTI sets breakpoint in all versions of EMCP methods
      // at same location. So we have multiple matching (method_index and bci)
      // BreakpointInfo nodes in BreakpointInfo list. We should just delete one
      // breakpoint for clear_breakpoint request and keep all other method versions
      // BreakpointInfo for future clear_breakpoint request.
      // bcivalue of -1 is used to clear all breakpoints (see clear_all_breakpoints)
      // which is being called when class is unloaded. We delete all the Breakpoint
      // information for all versions of method. We may not correctly restore the original
      // bytecode in all method versions, but that is ok. Because the class is being unloaded
      // so these methods won't be used anymore.
      if (bci >= 0) {
        break;
      }
    } else {
      // This one is a keeper.
      prev_bp = bp;
    }
  }
}

void Method::clear_breakpoint(int bci) {
  assert(bci >= 0, "");
  clear_matches(this, bci);
}

void Method::clear_all_breakpoints() {
  clear_matches(this, -1);
}

#endif // INCLUDE_JVMTI

int Method::invocation_count() const {
  MethodCounters* mcs = method_counters();
  MethodData* mdo = method_data();
  if (((mcs != nullptr) ? mcs->invocation_counter()->carry() : false) ||
      ((mdo != nullptr) ? mdo->invocation_counter()->carry() : false)) {
    return InvocationCounter::count_limit;
  } else {
    return ((mcs != nullptr) ? mcs->invocation_counter()->count() : 0) +
           ((mdo != nullptr) ? mdo->invocation_counter()->count() : 0);
  }
}

int Method::backedge_count() const {
  MethodCounters* mcs = method_counters();
  MethodData* mdo = method_data();
  if (((mcs != nullptr) ? mcs->backedge_counter()->carry() : false) ||
      ((mdo != nullptr) ? mdo->backedge_counter()->carry() : false)) {
    return InvocationCounter::count_limit;
  } else {
    return ((mcs != nullptr) ? mcs->backedge_counter()->count() : 0) +
           ((mdo != nullptr) ? mdo->backedge_counter()->count() : 0);
  }
}

int Method::highest_comp_level() const {
  const MethodCounters* mcs = method_counters();
  nmethod* nm = code();
  int level = (nm != nullptr) ? nm->comp_level() : CompLevel_none;
  if (mcs != nullptr) {
    return MAX2(mcs->highest_comp_level(), level);
  } else {
    return CompLevel_none;
  }
}

int Method::highest_osr_comp_level() const {
  const MethodCounters* mcs = method_counters();
  if (mcs != nullptr) {
    return mcs->highest_osr_comp_level();
  } else {
    return CompLevel_none;
  }
}

void Method::set_highest_comp_level(int level) {
  MethodCounters* mcs = method_counters();
  if (mcs != nullptr) {
    mcs->set_highest_comp_level(level);
  }
}

void Method::set_highest_osr_comp_level(int level) {
  MethodCounters* mcs = method_counters();
  if (mcs != nullptr) {
    mcs->set_highest_osr_comp_level(level);
  }
}

#if INCLUDE_JVMTI

BreakpointInfo::BreakpointInfo(Method* m, int bci) {
  _bci = bci;
  _name_index = m->name_index();
  _signature_index = m->signature_index();
  _orig_bytecode = (Bytecodes::Code) *m->bcp_from(_bci);
  if (_orig_bytecode == Bytecodes::_breakpoint)
    _orig_bytecode = m->orig_bytecode_at(_bci);
  _next = nullptr;
}

void BreakpointInfo::set(Method* method) {
#ifdef ASSERT
  {
    Bytecodes::Code code = (Bytecodes::Code) *method->bcp_from(_bci);
    if (code == Bytecodes::_breakpoint)
      code = method->orig_bytecode_at(_bci);
    assert(orig_bytecode() == code, "original bytecode must be the same");
  }
#endif
  Thread *thread = Thread::current();
  *method->bcp_from(_bci) = Bytecodes::_breakpoint;
  method->incr_number_of_breakpoints(thread);
  {
    // Deoptimize all dependents on this method
    HandleMark hm(thread);
    methodHandle mh(thread, method);
    CodeCache::mark_dependents_on_method_for_breakpoint(mh);
  }
}

void BreakpointInfo::clear(Method* method) {
  *method->bcp_from(_bci) = orig_bytecode();
  assert(method->number_of_breakpoints() > 0, "must not go negative");
  method->decr_number_of_breakpoints(Thread::current());
}

#endif // INCLUDE_JVMTI

// jmethodID handling

// This is a block allocating object, sort of like JNIHandleBlock, only a
// lot simpler.
// It's allocated on the CHeap because once we allocate a jmethodID, we can
// never get rid of it.

static const int min_block_size = 8;

class JNIMethodBlockNode : public CHeapObj<mtClass> {
  friend class JNIMethodBlock;
  Method**        _methods;
  int             _number_of_methods;
  int             _top;
  JNIMethodBlockNode* _next;

 public:

  JNIMethodBlockNode(int num_methods = min_block_size);

  ~JNIMethodBlockNode() { FREE_C_HEAP_ARRAY(Method*, _methods); }

  void ensure_methods(int num_addl_methods) {
    if (_top < _number_of_methods) {
      num_addl_methods -= _number_of_methods - _top;
      if (num_addl_methods <= 0) {
        return;
      }
    }
    if (_next == nullptr) {
      _next = new JNIMethodBlockNode(MAX2(num_addl_methods, min_block_size));
    } else {
      _next->ensure_methods(num_addl_methods);
    }
  }
};

class JNIMethodBlock : public CHeapObj<mtClass> {
  JNIMethodBlockNode _head;
  JNIMethodBlockNode *_last_free;
 public:
  static Method* const _free_method;

  JNIMethodBlock(int initial_capacity = min_block_size)
      : _head(initial_capacity), _last_free(&_head) {}

  void ensure_methods(int num_addl_methods) {
    _last_free->ensure_methods(num_addl_methods);
  }

  Method** add_method(Method* m) {
    for (JNIMethodBlockNode* b = _last_free; b != nullptr; b = b->_next) {
      if (b->_top < b->_number_of_methods) {
        // top points to the next free entry.
        int i = b->_top;
        b->_methods[i] = m;
        b->_top++;
        _last_free = b;
        return &(b->_methods[i]);
      } else if (b->_top == b->_number_of_methods) {
        // if the next free entry ran off the block see if there's a free entry
        for (int i = 0; i < b->_number_of_methods; i++) {
          if (b->_methods[i] == _free_method) {
            b->_methods[i] = m;
            _last_free = b;
            return &(b->_methods[i]);
          }
        }
        // Only check each block once for frees.  They're very unlikely.
        // Increment top past the end of the block.
        b->_top++;
      }
      // need to allocate a next block.
      if (b->_next == nullptr) {
        b->_next = _last_free = new JNIMethodBlockNode();
      }
    }
    guarantee(false, "Should always allocate a free block");
    return nullptr;
  }

  bool contains(Method** m) {
    if (m == nullptr) return false;
    for (JNIMethodBlockNode* b = &_head; b != nullptr; b = b->_next) {
      if (b->_methods <= m && m < b->_methods + b->_number_of_methods) {
        // This is a bit of extra checking, for two reasons.  One is
        // that contains() deals with pointers that are passed in by
        // JNI code, so making sure that the pointer is aligned
        // correctly is valuable.  The other is that <= and > are
        // technically not defined on pointers, so the if guard can
        // pass spuriously; no modern compiler is likely to make that
        // a problem, though (and if one did, the guard could also
        // fail spuriously, which would be bad).
        ptrdiff_t idx = m - b->_methods;
        if (b->_methods + idx == m) {
          return true;
        }
      }
    }
    return false;  // not found
  }

  // During class unloading the methods are cleared, which is different
  // than freed.
  void clear_all_methods() {
    for (JNIMethodBlockNode* b = &_head; b != nullptr; b = b->_next) {
      for (int i = 0; i< b->_number_of_methods; i++) {
        b->_methods[i] = nullptr;
      }
    }
  }
#ifndef PRODUCT
  int count_methods() {
    // count all allocated methods
    int count = 0;
    for (JNIMethodBlockNode* b = &_head; b != nullptr; b = b->_next) {
      for (int i = 0; i< b->_number_of_methods; i++) {
        if (b->_methods[i] != _free_method) count++;
      }
    }
    return count;
  }
#endif // PRODUCT
};

// Something that can't be mistaken for an address or a markWord
Method* const JNIMethodBlock::_free_method = (Method*)55;

JNIMethodBlockNode::JNIMethodBlockNode(int num_methods) : _top(0), _next(nullptr) {
  _number_of_methods = MAX2(num_methods, min_block_size);
  _methods = NEW_C_HEAP_ARRAY(Method*, _number_of_methods, mtInternal);
  for (int i = 0; i < _number_of_methods; i++) {
    _methods[i] = JNIMethodBlock::_free_method;
  }
}

void Method::ensure_jmethod_ids(ClassLoaderData* cld, int capacity) {
  // Have to add jmethod_ids() to class loader data thread-safely.
  // Also have to add the method to the list safely, which the lock
  // protects as well.
  MutexLocker ml(JmethodIdCreation_lock,  Mutex::_no_safepoint_check_flag);
  if (cld->jmethod_ids() == nullptr) {
    cld->set_jmethod_ids(new JNIMethodBlock(capacity));
  } else {
    cld->jmethod_ids()->ensure_methods(capacity);
  }
}

// Add a method id to the jmethod_ids
jmethodID Method::make_jmethod_id(ClassLoaderData* cld, Method* m) {
  // Have to add jmethod_ids() to class loader data thread-safely.
  // Also have to add the method to the list safely, which the lock
  // protects as well.
  assert(JmethodIdCreation_lock->owned_by_self(), "sanity check");

  ResourceMark rm;
  log_debug(jmethod)("Creating jmethodID for Method %s", m->external_name());
  if (cld->jmethod_ids() == nullptr) {
    cld->set_jmethod_ids(new JNIMethodBlock());
  }
  // jmethodID is a pointer to Method*
  return (jmethodID)cld->jmethod_ids()->add_method(m);
}

jmethodID Method::jmethod_id() {
  methodHandle mh(Thread::current(), this);
  return method_holder()->get_jmethod_id(mh);
}

void Method::change_method_associated_with_jmethod_id(jmethodID jmid, Method* new_method) {
  // Can't assert the method_holder is the same because the new method has the
  // scratch method holder.
  assert(resolve_jmethod_id(jmid)->method_holder()->class_loader()
           == new_method->method_holder()->class_loader() ||
           new_method->method_holder()->class_loader() == nullptr, // allow Unsafe substitution
         "changing to a different class loader");
  // Just change the method in place, jmethodID pointer doesn't change.
  *((Method**)jmid) = new_method;
}

bool Method::is_method_id(jmethodID mid) {
  Method* m = resolve_jmethod_id(mid);
  assert(m != nullptr, "should be called with non-null method");
  InstanceKlass* ik = m->method_holder();
  ClassLoaderData* cld = ik->class_loader_data();
  if (cld->jmethod_ids() == nullptr) return false;
  return (cld->jmethod_ids()->contains((Method**)mid));
}

Method* Method::checked_resolve_jmethod_id(jmethodID mid) {
  if (mid == nullptr) return nullptr;
  Method* o = resolve_jmethod_id(mid);
  if (o == nullptr || o == JNIMethodBlock::_free_method) {
    return nullptr;
  }
  // Method should otherwise be valid. Assert for testing.
  assert(is_valid_method(o), "should be valid jmethodid");
  // If the method's class holder object is unreferenced, but not yet marked as
  // unloaded, we need to return null here too because after a safepoint, its memory
  // will be reclaimed.
  return o->method_holder()->is_loader_alive() ? o : nullptr;
};

void Method::set_on_stack(const bool value) {
  // Set both the method itself and its constant pool.  The constant pool
  // on stack means some method referring to it is also on the stack.
  constants()->set_on_stack(value);

  bool already_set = on_stack_flag();
  set_on_stack_flag(value);
  if (value && !already_set) {
    MetadataOnStackMark::record(this);
  }
}

void Method::record_gc_epoch() {
  // If any method is on the stack in continuations, none of them can be reclaimed,
  // so save the marking cycle to check for the whole class in the cpCache.
  // The cpCache is writeable.
  constants()->cache()->record_gc_epoch();
}

// Called when the class loader is unloaded to make all methods weak.
void Method::clear_jmethod_ids(ClassLoaderData* loader_data) {
  loader_data->jmethod_ids()->clear_all_methods();
}

void Method::clear_jmethod_id() {
  // Being at a safepoint prevents racing against other class redefinitions
  assert(SafepointSynchronize::is_at_safepoint(), "should be at safepoint");
  // The jmethodID is not stored in the Method instance, we need to look it up first
  jmethodID methodid = find_jmethod_id_or_null();
  // We need to make sure that jmethodID actually resolves to this method
  // - multiple redefined versions may share jmethodID slots and if a method
  //   has already been rewired to a newer version we could be removing reference
  //   to a still existing method instance
  if (methodid != nullptr && *((Method**)methodid) == this) {
    *((Method**)methodid) = nullptr;
  }
}

bool Method::has_method_vptr(const void* ptr) {
  Method m;
  // This assumes that the vtbl pointer is the first word of a C++ object.
  return dereference_vptr(&m) == dereference_vptr(ptr);
}

// Check that this pointer is valid by checking that the vtbl pointer matches
bool Method::is_valid_method(const Method* m) {
  if (m == nullptr) {
    return false;
  } else if ((intptr_t(m) & (wordSize-1)) != 0) {
    // Quick sanity check on pointer.
    return false;
  } else if (!os::is_readable_range(m, m + 1)) {
    return false;
  } else if (m->is_shared()) {
    return CppVtables::is_valid_shared_method(m);
  } else if (Metaspace::contains_non_shared(m)) {
    return has_method_vptr((const void*)m);
  } else {
    return false;
  }
}

#ifndef PRODUCT
void Method::print_jmethod_ids_count(const ClassLoaderData* loader_data, outputStream* out) {
  out->print("%d", loader_data->jmethod_ids()->count_methods());
}
#endif // PRODUCT


// Printing

#ifndef PRODUCT

void Method::print_on(outputStream* st) const {
  ResourceMark rm;
  assert(is_method(), "must be method");
  st->print_cr("%s", internal_name());
  st->print_cr(" - this oop:          " PTR_FORMAT, p2i(this));
  st->print   (" - method holder:     "); method_holder()->print_value_on(st); st->cr();
  st->print   (" - constants:         " PTR_FORMAT " ", p2i(constants()));
  constants()->print_value_on(st); st->cr();
  st->print   (" - access:            0x%x  ", access_flags().as_int()); access_flags().print_on(st); st->cr();
  st->print   (" - flags:             0x%x  ", _flags.as_int()); _flags.print_on(st); st->cr();
  st->print   (" - name:              ");    name()->print_value_on(st); st->cr();
  st->print   (" - signature:         ");    signature()->print_value_on(st); st->cr();
  st->print_cr(" - max stack:         %d",   max_stack());
  st->print_cr(" - max locals:        %d",   max_locals());
  st->print_cr(" - size of params:    %d",   size_of_parameters());
  st->print_cr(" - method size:       %d",   method_size());
  if (intrinsic_id() != vmIntrinsics::_none)
    st->print_cr(" - intrinsic id:      %d %s", vmIntrinsics::as_int(intrinsic_id()), vmIntrinsics::name_at(intrinsic_id()));
  if (highest_comp_level() != CompLevel_none)
    st->print_cr(" - highest level:     %d", highest_comp_level());
  st->print_cr(" - vtable index:      %d",   _vtable_index);
  st->print_cr(" - i2i entry:         " PTR_FORMAT, p2i(interpreter_entry()));
  st->print(   " - adapters:          ");
  AdapterHandlerEntry* a = ((Method*)this)->adapter();
  if (a == nullptr)
    st->print_cr(PTR_FORMAT, p2i(a));
  else
    a->print_adapter_on(st);
  st->print_cr(" - compiled entry     " PTR_FORMAT, p2i(from_compiled_entry()));
  st->print_cr(" - code size:         %d",   code_size());
  if (code_size() != 0) {
    st->print_cr(" - code start:        " PTR_FORMAT, p2i(code_base()));
    st->print_cr(" - code end (excl):   " PTR_FORMAT, p2i(code_base() + code_size()));
  }
  if (method_data() != nullptr) {
    st->print_cr(" - method data:       " PTR_FORMAT, p2i(method_data()));
  }
  st->print_cr(" - checked ex length: %d",   checked_exceptions_length());
  if (checked_exceptions_length() > 0) {
    CheckedExceptionElement* table = checked_exceptions_start();
    st->print_cr(" - checked ex start:  " PTR_FORMAT, p2i(table));
    if (Verbose) {
      for (int i = 0; i < checked_exceptions_length(); i++) {
        st->print_cr("   - throws %s", constants()->printable_name_at(table[i].class_cp_index));
      }
    }
  }
  if (has_linenumber_table()) {
    u_char* table = compressed_linenumber_table();
    st->print_cr(" - linenumber start:  " PTR_FORMAT, p2i(table));
    if (Verbose) {
      CompressedLineNumberReadStream stream(table);
      while (stream.read_pair()) {
        st->print_cr("   - line %d: %d", stream.line(), stream.bci());
      }
    }
  }
  st->print_cr(" - localvar length:   %d",   localvariable_table_length());
  if (localvariable_table_length() > 0) {
    LocalVariableTableElement* table = localvariable_table_start();
    st->print_cr(" - localvar start:    " PTR_FORMAT, p2i(table));
    if (Verbose) {
      for (int i = 0; i < localvariable_table_length(); i++) {
        int bci = table[i].start_bci;
        int len = table[i].length;
        const char* name = constants()->printable_name_at(table[i].name_cp_index);
        const char* desc = constants()->printable_name_at(table[i].descriptor_cp_index);
        int slot = table[i].slot;
        st->print_cr("   - %s %s bci=%d len=%d slot=%d", desc, name, bci, len, slot);
      }
    }
  }
  if (code() != nullptr) {
    st->print   (" - compiled code: ");
    code()->print_value_on(st);
  }
  if (is_native()) {
    st->print_cr(" - native function:   " PTR_FORMAT, p2i(native_function()));
    st->print_cr(" - signature handler: " PTR_FORMAT, p2i(signature_handler()));
  }
}

void Method::print_linkage_flags(outputStream* st) {
  access_flags().print_on(st);
  if (is_default_method()) {
    st->print("default ");
  }
  if (is_overpass()) {
    st->print("overpass ");
  }
}
#endif //PRODUCT

void Method::print_value_on(outputStream* st) const {
  assert(is_method(), "must be method");
  st->print("%s", internal_name());
  print_address_on(st);
  st->print(" ");
  name()->print_value_on(st);
  st->print(" ");
  signature()->print_value_on(st);
  st->print(" in ");
  method_holder()->print_value_on(st);
  if (WizardMode) st->print("#%d", _vtable_index);
  if (WizardMode) st->print("[%d,%d]", size_of_parameters(), max_locals());
  if (WizardMode && code() != nullptr) st->print(" ((nmethod*)%p)", code());
}

// Verification

void Method::verify_on(outputStream* st) {
  guarantee(is_method(), "object must be method");
  guarantee(constants()->is_constantPool(), "should be constant pool");
  MethodData* md = method_data();
  guarantee(md == nullptr ||
      md->is_methodData(), "should be method data");
}<|MERGE_RESOLUTION|>--- conflicted
+++ resolved
@@ -936,15 +936,14 @@
   return is_static() && !method_holder()->is_initialized();
 }
 
-<<<<<<< HEAD
 bool Method::code_has_clinit_barriers() const {
   nmethod* nm = code();
   return (nm != nullptr) && nm->has_clinit_barriers();
-=======
+}
+
 bool Method::is_object_wait0() const {
   return klass_name() == vmSymbols::java_lang_Object()
          && name() == vmSymbols::wait_name();
->>>>>>> db56266a
 }
 
 objArrayHandle Method::resolved_checked_exceptions_impl(Method* method, TRAPS) {
