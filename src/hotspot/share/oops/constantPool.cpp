--- conflicted
+++ resolved
@@ -297,7 +297,6 @@
 
   objArrayOop rr = resolved_references();
   if (rr != nullptr) {
-<<<<<<< HEAD
     ResourceMark rm;
     int rr_len = rr->length();
     GrowableArray<bool> keep_resolved_refs(rr_len, rr_len, false);
@@ -322,36 +321,24 @@
       }
     }
 
-=======
     ConstantPool* orig_pool = ArchiveBuilder::current()->get_source_addr(this);
     objArrayOop scratch_rr = HeapShared::scratch_resolved_references(orig_pool);
->>>>>>> 31a307f2
     Array<u2>* ref_map = reference_map();
     int ref_map_len = ref_map == nullptr ? 0 : ref_map->length();
     for (int i = 0; i < rr_len; i++) {
       oop obj = rr->obj_at(i);
-<<<<<<< HEAD
-      rr->obj_at_put(i, nullptr);
+      scratch_rr->obj_at_put(i, nullptr);
       if (obj != nullptr) {
         if (i < ref_map_len) {
           int index = object_to_cp_index(i);
           if (tag_at(index).is_string()) {
             assert(java_lang_String::is_instance(obj), "must be");
             if (!ArchiveHeapWriter::is_string_too_large_to_archive(obj)) {
-              rr->obj_at_put(i, obj);
+              scratch_rr->obj_at_put(i, obj);
             }
-=======
-      scratch_rr->obj_at_put(i, nullptr);
-      if (obj != nullptr && i < ref_map_len) {
-        int index = object_to_cp_index(i);
-        if (tag_at(index).is_string()) {
-          assert(java_lang_String::is_instance(obj), "must be");
-          if (!ArchiveHeapWriter::is_string_too_large_to_archive(obj)) {
-            scratch_rr->obj_at_put(i, obj);
->>>>>>> 31a307f2
           }
         } else if (keep_resolved_refs.at(i)) {
-          rr->obj_at_put(i, obj);
+          scratch_rr->obj_at_put(i, obj);
         }
       }
     }
@@ -456,24 +443,16 @@
   ResourceMark rm;
   GrowableArray<bool> keep_cpcache(cache()->length(), cache()->length(), false);
   bool archived = false;
-<<<<<<< HEAD
   int fmi_cpcache_index = 0; // cpcache index for Fieldref/Methodref/InterfaceMethodref
-
-  for (int index = 1; index < length(); index++) { // Index 0 is unused
-    int cp_tag = tag_at(index).value();
+  for (int cp_index = 1; cp_index < length(); cp_index++) { // cp_index 0 is unused
+    int cp_tag = tag_at(cp_index).value();
     switch (cp_tag) {
     case JVM_CONSTANT_UnresolvedClass:
       ArchiveBuilder::alloc_stats()->record_klass_cp_entry(false);
       break;
     case JVM_CONSTANT_UnresolvedClassInError:
-      tag_at_put(index, JVM_CONSTANT_UnresolvedClass);
+      tag_at_put(cp_index, JVM_CONSTANT_UnresolvedClass);
       ArchiveBuilder::alloc_stats()->record_klass_cp_entry(false);
-=======
-  for (int cp_index = 1; cp_index < length(); cp_index++) { // cp_index 0 is unused
-    switch (tag_at(cp_index).value()) {
-    case JVM_CONSTANT_UnresolvedClassInError:
-      tag_at_put(cp_index, JVM_CONSTANT_UnresolvedClass);
->>>>>>> 31a307f2
       break;
     case JVM_CONSTANT_MethodHandleInError:
       tag_at_put(cp_index, JVM_CONSTANT_MethodHandle);
@@ -489,8 +468,8 @@
       ArchiveBuilder::alloc_stats()->record_klass_cp_entry(archived);
       break;
     case JVM_CONSTANT_Fieldref:
-      if (ArchiveFieldReferences) {
-        archived = maybe_archive_resolved_fmi_ref_at(index, fmi_cpcache_index, cp_tag);
+      if (ArchiveFieldReferences && 0) {// FIXME-PRE-RESOLVE-FIELD-REF
+        archived = maybe_archive_resolved_fmi_ref_at(cp_index, fmi_cpcache_index, cp_tag);
       } else {
         archived = false;
       }
@@ -498,7 +477,7 @@
       break;
     case JVM_CONSTANT_Methodref:
       if (ArchiveMethodReferences) {
-        archived = maybe_archive_resolved_fmi_ref_at(index, fmi_cpcache_index, cp_tag);
+        archived = maybe_archive_resolved_fmi_ref_at(cp_index, fmi_cpcache_index, cp_tag);
       } else {
         archived = false;
       }
@@ -514,8 +493,8 @@
 
     // The cpcache indices for the F/M/I entries are allocated sequentially by
     // Rewriter::compute_index_maps().
-    switch (tag_at(index).value()) {
-    case JVM_CONSTANT_Fieldref:
+    switch (tag_at(cp_index).value()) {
+    //case JVM_CONSTANT_Fieldref:// FIXME-PRE-RESOLVE-FIELD-REF
     case JVM_CONSTANT_Methodref:
     case JVM_CONSTANT_InterfaceMethodref:
       keep_cpcache.at_put(fmi_cpcache_index++, archived);
@@ -1309,23 +1288,14 @@
     break;
 
   case JVM_CONSTANT_MethodHandle:
-<<<<<<< HEAD
     { PerfTraceTimedEvent timer(ClassLoader::perf_resolve_method_handle_time(),
                                 ClassLoader::perf_resolve_method_handle_count(),
                                 THREAD->class_being_initialized() == nullptr);
-      int ref_kind                 = this_cp->method_handle_ref_kind_at(index);
-      int callee_index             = this_cp->method_handle_klass_index_at(index);
-      Symbol*  name =      this_cp->method_handle_name_ref_at(index);
-      Symbol*  signature = this_cp->method_handle_signature_ref_at(index);
-      constantTag m_tag  = this_cp->tag_at(this_cp->method_handle_index_at(index));
-=======
-    {
       int ref_kind                 = this_cp->method_handle_ref_kind_at(cp_index);
       int callee_index             = this_cp->method_handle_klass_index_at(cp_index);
       Symbol*  name =      this_cp->method_handle_name_ref_at(cp_index);
       Symbol*  signature = this_cp->method_handle_signature_ref_at(cp_index);
       constantTag m_tag  = this_cp->tag_at(this_cp->method_handle_index_at(cp_index));
->>>>>>> 31a307f2
       { ResourceMark rm(THREAD);
         log_debug(class, resolve)("resolve JVM_CONSTANT_MethodHandle:%d [%d/%d/%d] %s.%s",
                               ref_kind, cp_index, this_cp->method_handle_index_at(cp_index),
@@ -1368,15 +1338,10 @@
     }
 
   case JVM_CONSTANT_MethodType:
-<<<<<<< HEAD
     { PerfTraceTimedEvent timer(ClassLoader::perf_resolve_method_type_time(),
                                 ClassLoader::perf_resolve_method_type_count(),
                                 THREAD->class_being_initialized() == nullptr);
-      Symbol*  signature = this_cp->method_type_signature_at(index);
-=======
-    {
       Symbol*  signature = this_cp->method_type_signature_at(cp_index);
->>>>>>> 31a307f2
       { ResourceMark rm(THREAD);
         log_debug(class, resolve)("resolve JVM_CONSTANT_MethodType [%d/%d] %s",
                               cp_index, this_cp->method_type_index_at(cp_index),
