--- conflicted
+++ resolved
@@ -484,25 +484,15 @@
     type = "prim";
   } else {
     InstanceKlass* src_ik = InstanceKlass::cast(src_k);
-<<<<<<< HEAD
     if (CDSConfig::is_dumping_final_static_archive() && src_ik->class_loader_data() == nullptr) {
       return "unreg";
     }
-    oop loader = src_ik->class_loader();
-    if (loader == nullptr) {
-      type = "boot";
-    } else if (loader == SystemDictionary::java_platform_loader()) {
-      type = "plat";
-    } else if (loader == SystemDictionary::java_system_loader()) {
-      type = "app";
-=======
     if (src_ik->defined_by_boot_loader()) {
       return "boot";
     } else if (src_ik->defined_by_platform_loader()) {
       return "plat";
     } else if (src_ik->defined_by_app_loader()) {
       return "app";
->>>>>>> 84024695
     } else {
       return "unreg";
     }
