/*
 * Copyright (c) 2023, 2024, Oracle and/or its affiliates. All rights reserved.
 * DO NOT ALTER OR REMOVE COPYRIGHT NOTICES OR THIS FILE HEADER.
 *
 * This code is free software; you can redistribute it and/or modify it
 * under the terms of the GNU General Public License version 2 only, as
 * published by the Free Software Foundation.
 *
 * This code is distributed in the hope that it will be useful, but WITHOUT
 * ANY WARRANTY; without even the implied warranty of MERCHANTABILITY or
 * FITNESS FOR A PARTICULAR PURPOSE.  See the GNU General Public License
 * version 2 for more details (a copy is included in the LICENSE file that
 * accompanied this code).
 *
 * You should have received a copy of the GNU General Public License version
 * 2 along with this work; if not, write to the Free Software Foundation,
 * Inc., 51 Franklin St, Fifth Floor, Boston, MA 02110-1301 USA.
 *
 * Please contact Oracle, 500 Oracle Parkway, Redwood Shores, CA 94065 USA
 * or visit www.oracle.com if you need additional information or have any
 * questions.
 *
 */

#ifndef SHARE_OOPS_RESOLVEDFIELDENTRY_HPP
#define SHARE_OOPS_RESOLVEDFIELDENTRY_HPP

#include "interpreter/bytecodes.hpp"
#include "oops/instanceKlass.hpp"
#include "runtime/atomic.hpp"
#include "utilities/checkedCast.hpp"
#include "utilities/sizes.hpp"

// ResolvedFieldEntry contains the resolution information for field related bytecodes like
// like getfield, putfield, getstatic, and putstatic. A member of this class can be initialized
// with the constant pool index associated with the bytecode before any resolution is done, where
// "resolution" refers to populating the getcode and putcode fields and other relevant information.
// The field's type (TOS), offset, holder klass, and index within that class can all be acquired
// together and are used to populate this structure. These entries are contained
// within the ConstantPoolCache and are accessed with indices added to the bytecode after
// rewriting.

// Field bytecodes start with a constant pool index as their operand, which is then rewritten to
// a "field index", which is an index into the array of ResolvedFieldEntry.

//class InstanceKlass;
class ResolvedFieldEntry {
  friend class VMStructs;

  InstanceKlass* _field_holder; // Field holder klass
  int _field_offset;            // Field offset in bytes
  u2 _field_index;              // Index into field information in holder InstanceKlass
  u2 _cpool_index;              // Constant pool index
  u1 _tos_state;                // TOS state
  u1 _flags;                    // Flags: [0000|00|is_final|is_volatile]
  u1 _get_code, _put_code;      // Get and Put bytecodes of the field

  void copy_from(const ResolvedFieldEntry& other) {
    _field_holder = other._field_holder;
    _field_offset = other._field_offset;
    _field_index = other._field_index;
    _cpool_index = other._cpool_index;
    _tos_state = other._tos_state;
    _flags = other._flags;
    _get_code = other._get_code;
    _put_code = other._put_code;
  }

public:
  ResolvedFieldEntry(u2 cpi) :
    _field_holder(nullptr),
    _field_offset(0),
    _field_index(0),
    _cpool_index(cpi),
    _tos_state(0),
    _flags(0),
    _get_code(0),
    _put_code(0) {}

  ResolvedFieldEntry() :
    ResolvedFieldEntry(0) {}

  ResolvedFieldEntry(const ResolvedFieldEntry& other) {
    copy_from(other);
  }

  ResolvedFieldEntry& operator=(const ResolvedFieldEntry& other) {
    copy_from(other);
    return *this;
  }

  // Bit shift to get flags
  // Note: Only two flags exists at the moment but more could be added
  enum {
      is_volatile_shift     = 0,
      is_final_shift        = 1, // unused
  };

  // Getters
  InstanceKlass* field_holder() const { return _field_holder; }
  int field_offset()            const { return _field_offset; }
  u2 field_index()              const { return _field_index;  }
  u2 constant_pool_index()      const { return _cpool_index;  }
  u1 tos_state()                const { return _tos_state;    }
  u1 get_code()                 const { return Atomic::load_acquire(&_get_code);      }
  u1 put_code()                 const { return Atomic::load_acquire(&_put_code);      }
  bool is_final()               const { return (_flags & (1 << is_final_shift))    != 0; }
  bool is_volatile ()           const { return (_flags & (1 << is_volatile_shift)) != 0; }
  bool is_resolved(Bytecodes::Code code) const {
    switch(code) {
    case Bytecodes::_getstatic:
    case Bytecodes::_getfield:
      return (get_code() == code);
    case Bytecodes::_putstatic:
    case Bytecodes::_putfield:
      return (put_code() == code);
    default:
      ShouldNotReachHere();
      return false;
    }
  }

  // Printing
  void print_on(outputStream* st) const;

  void set_flags(bool is_final_flag, bool is_volatile_flag) {
    int new_flags = (is_final_flag << is_final_shift) | static_cast<int>(is_volatile_flag);
    _flags = checked_cast<u1>(new_flags);
    assert(is_final() == is_final_flag, "Must be");
    assert(is_volatile() == is_volatile_flag, "Must be");
  }

  inline void set_bytecode(u1* code, u1 new_code) {
  #ifdef ASSERT
    // Read once.
    volatile Bytecodes::Code c = (Bytecodes::Code)*code;
    assert(c == 0 || c == new_code || new_code == 0, "update must be consistent");
  #endif
    Atomic::release_store(code, new_code);
  }

  // Populate the strucutre with resolution information
  void fill_in(InstanceKlass* klass, int offset, u2 index, u1 tos_state, u1 b1, u1 b2) {
    _field_holder = klass;
    _field_offset = offset;
    _field_index = index;
    _tos_state = tos_state;

    // These must be set after the other fields
    set_bytecode(&_get_code, b1);
    set_bytecode(&_put_code, b2);
  }

  // CDS
#if INCLUDE_CDS
  void remove_unshareable_info();
  void mark_and_relocate();
<<<<<<< HEAD
=======
#endif
>>>>>>> 8464ce6d

  // Offsets
  static ByteSize field_holder_offset() { return byte_offset_of(ResolvedFieldEntry, _field_holder); }
  static ByteSize field_offset_offset() { return byte_offset_of(ResolvedFieldEntry, _field_offset); }
  static ByteSize field_index_offset()  { return byte_offset_of(ResolvedFieldEntry, _field_index);  }
  static ByteSize get_code_offset()     { return byte_offset_of(ResolvedFieldEntry, _get_code);     }
  static ByteSize put_code_offset()     { return byte_offset_of(ResolvedFieldEntry, _put_code);     }
  static ByteSize type_offset()         { return byte_offset_of(ResolvedFieldEntry, _tos_state);    }
  static ByteSize flags_offset()        { return byte_offset_of(ResolvedFieldEntry, _flags);        }

};

#endif //SHARE_OOPS_RESOLVEDFIELDENTRY_HPP<|MERGE_RESOLUTION|>--- conflicted
+++ resolved
@@ -155,10 +155,7 @@
 #if INCLUDE_CDS
   void remove_unshareable_info();
   void mark_and_relocate();
-<<<<<<< HEAD
-=======
 #endif
->>>>>>> 8464ce6d
 
   // Offsets
   static ByteSize field_holder_offset() { return byte_offset_of(ResolvedFieldEntry, _field_holder); }
