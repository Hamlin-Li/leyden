/*
 * Copyright (c) 1998, 2024, Oracle and/or its affiliates. All rights reserved.
 * DO NOT ALTER OR REMOVE COPYRIGHT NOTICES OR THIS FILE HEADER.
 *
 * This code is free software; you can redistribute it and/or modify it
 * under the terms of the GNU General Public License version 2 only, as
 * published by the Free Software Foundation.
 *
 * This code is distributed in the hope that it will be useful, but WITHOUT
 * ANY WARRANTY; without even the implied warranty of MERCHANTABILITY or
 * FITNESS FOR A PARTICULAR PURPOSE.  See the GNU General Public License
 * version 2 for more details (a copy is included in the LICENSE file that
 * accompanied this code).
 *
 * You should have received a copy of the GNU General Public License version
 * 2 along with this work; if not, write to the Free Software Foundation,
 * Inc., 51 Franklin St, Fifth Floor, Boston, MA 02110-1301 USA.
 *
 * Please contact Oracle, 500 Oracle Parkway, Redwood Shores, CA 94065 USA
 * or visit www.oracle.com if you need additional information or have any
 * questions.
 *
 */

#include "precompiled.hpp"
#include "cds/cdsConfig.hpp"
#include "cds/classPrelinker.hpp"
#include "cds/heapShared.hpp"
#include "classfile/resolutionErrors.hpp"
#include "classfile/systemDictionary.hpp"
#include "classfile/systemDictionaryShared.hpp"
#include "classfile/vmClasses.hpp"
#include "code/codeCache.hpp"
#include "interpreter/bytecodeStream.hpp"
#include "interpreter/bytecodes.hpp"
#include "interpreter/interpreter.hpp"
#include "interpreter/linkResolver.hpp"
#include "interpreter/rewriter.hpp"
#include "logging/log.hpp"
#include "logging/logStream.hpp"
#include "memory/metadataFactory.hpp"
#include "memory/metaspaceClosure.hpp"
#include "memory/resourceArea.hpp"
#include "oops/access.inline.hpp"
#include "oops/compressedOops.hpp"
#include "oops/constantPool.inline.hpp"
#include "oops/cpCache.inline.hpp"
#include "oops/method.inline.hpp"
#include "oops/objArrayOop.inline.hpp"
#include "oops/oop.inline.hpp"
#include "oops/method.inline.hpp"
#include "oops/resolvedFieldEntry.hpp"
#include "oops/resolvedIndyEntry.hpp"
#include "oops/resolvedMethodEntry.hpp"
#include "prims/methodHandles.hpp"
#include "runtime/arguments.hpp"
#include "runtime/atomic.hpp"
#include "runtime/handles.inline.hpp"
#include "runtime/mutexLocker.hpp"
#include "runtime/synchronizer.hpp"
#include "runtime/vm_version.hpp"
#include "utilities/macros.hpp"

// Implementation of ConstantPoolCache

template <class T>
static Array<T>* initialize_resolved_entries_array(ClassLoaderData* loader_data, GrowableArray<T> entries, TRAPS) {
  Array<T>* resolved_entries;
  if (entries.length() != 0) {
    resolved_entries = MetadataFactory::new_array<T>(loader_data, entries.length(), CHECK_NULL);
    for (int i = 0; i < entries.length(); i++) {
      resolved_entries->at_put(i, entries.at(i));
    }
    return resolved_entries;
  }
  return nullptr;
}

void ConstantPoolCache::set_direct_or_vtable_call(Bytecodes::Code invoke_code,
                                                       int method_index,
                                                       const methodHandle& method,
                                                       int vtable_index,
                                                       bool sender_is_interface) {
  bool is_vtable_call = (vtable_index >= 0);  // FIXME: split this method on this boolean
  assert(method->interpreter_entry() != nullptr, "should have been set at this point");
  assert(!method->is_obsolete(),  "attempt to write obsolete method to cpCache");

  int byte_no = -1;
  bool change_to_virtual = false;
  InstanceKlass* holder = nullptr;  // have to declare this outside the switch
  ResolvedMethodEntry* method_entry = resolved_method_entry_at(method_index);
  switch (invoke_code) {
    case Bytecodes::_invokeinterface:
      holder = method->method_holder();
      // check for private interface method invocations
      if (vtable_index == Method::nonvirtual_vtable_index && holder->is_interface() ) {
        assert(method->is_private(), "unexpected non-private method");
        assert(method->can_be_statically_bound(), "unexpected non-statically-bound method");

        method_entry->set_flags((                             1      << ResolvedMethodEntry::is_vfinal_shift) |
                                ((method->is_final_method() ? 1 : 0) << ResolvedMethodEntry::is_final_shift));
        method_entry->fill_in((u1)as_TosState(method->result_type()), (u2)method()->size_of_parameters());
        assert(method_entry->is_vfinal(), "flags must be set");
        method_entry->set_method(method());
        byte_no = 2;
        method_entry->set_klass(holder);
        break;
      }
      else {
        // We get here from InterpreterRuntime::resolve_invoke when an invokeinterface
        // instruction links to a non-interface method (in Object). This can happen when
        // an interface redeclares an Object method (like CharSequence declaring toString())
        // or when invokeinterface is used explicitly.
        // In that case, the method has no itable index and must be invoked as a virtual.
        // Set a flag to keep track of this corner case.
        assert(holder->is_interface() || holder == vmClasses::Object_klass(), "unexpected holder class");
        assert(method->is_public(), "Calling non-public method in Object with invokeinterface");
        change_to_virtual = true;

        // ...and fall through as if we were handling invokevirtual:
      }
    case Bytecodes::_invokevirtual:
      {
        if (!is_vtable_call) {
          assert(method->can_be_statically_bound(), "");
          method_entry->set_flags((                             1      << ResolvedMethodEntry::is_vfinal_shift) |
                                  ((method->is_final_method() ? 1 : 0) << ResolvedMethodEntry::is_final_shift)  |
                                  ((change_to_virtual         ? 1 : 0) << ResolvedMethodEntry::is_forced_virtual_shift));
          method_entry->fill_in((u1)as_TosState(method->result_type()), (u2)method()->size_of_parameters());
          assert(method_entry->is_vfinal(), "flags must be set");
          method_entry->set_method(method());
        } else {
          assert(!method->can_be_statically_bound(), "");
          assert(vtable_index >= 0, "valid index");
          assert(!method->is_final_method(), "sanity");
          method_entry->set_flags((change_to_virtual ? 1 : 0) << ResolvedMethodEntry::is_forced_virtual_shift);
          method_entry->fill_in((u1)as_TosState(method->result_type()), (u2)method()->size_of_parameters());
          assert(!method_entry->is_vfinal(), "flags must not be set");
          method_entry->set_table_index(vtable_index);
        }
        byte_no = 2;
        break;
      }

    case Bytecodes::_invokespecial:
    case Bytecodes::_invokestatic: {
      assert(!is_vtable_call, "");
      // Note:  Read and preserve the value of the is_vfinal flag on any
      // invokevirtual bytecode shared with this constant pool cache entry.
      // It is cheap and safe to consult is_vfinal() at all times.
      // Once is_vfinal is set, it must stay that way, lest we get a dangling oop.
      bool vfinal = method_entry->is_vfinal();
      method_entry->set_flags(((method->is_final_method() ? 1 : 0) << ResolvedMethodEntry::is_final_shift));
      assert(vfinal == method_entry->is_vfinal(), "Vfinal flag must be preserved");
      method_entry->fill_in((u1)as_TosState(method->result_type()), (u2)method()->size_of_parameters());
      method_entry->set_method(method());
      byte_no = 1;
      break;
    }
    default:
      ShouldNotReachHere();
      break;
  }

  // Note:  byte_no also appears in TemplateTable::resolve.
  if (byte_no == 1) {
    assert(invoke_code != Bytecodes::_invokevirtual &&
           invoke_code != Bytecodes::_invokeinterface, "");
    bool do_resolve = true;
    // Don't mark invokespecial to method as resolved if sender is an interface.  The receiver
    // has to be checked that it is a subclass of the current class every time this bytecode
    // is executed.
    if (invoke_code == Bytecodes::_invokespecial && sender_is_interface &&
        method->name() != vmSymbols::object_initializer_name()) {
      do_resolve = false;
    }
    if (invoke_code == Bytecodes::_invokestatic) {
      assert(method->method_holder()->is_initialized() ||
<<<<<<< HEAD
             method->method_holder()->is_init_thread(JavaThread::current()) ||
             (CDSConfig::is_dumping_archive() && VM_Version::supports_fast_class_init_checks()),
=======
             method->method_holder()->is_reentrant_initialization(JavaThread::current()),
>>>>>>> 1ef34c18
             "invalid class initialization state for invoke_static");

      if (!VM_Version::supports_fast_class_init_checks() && method->needs_clinit_barrier()) {
        // Don't mark invokestatic to method as resolved if the holder class has not yet completed
        // initialization. An invokestatic must only proceed if the class is initialized, but if
        // we resolve it before then that class initialization check is skipped.
        //
        // When fast class initialization checks are supported (VM_Version::supports_fast_class_init_checks() == true),
        // template interpreter supports fast class initialization check for
        // invokestatic which doesn't require call site re-resolution to
        // enforce class initialization barrier.
        do_resolve = false;
      }
    }
    if (do_resolve) {
      method_entry->set_bytecode1(invoke_code);
    }
  } else if (byte_no == 2)  {
    if (change_to_virtual) {
      assert(invoke_code == Bytecodes::_invokeinterface, "");
      // NOTE: THIS IS A HACK - BE VERY CAREFUL!!!
      //
      // Workaround for the case where we encounter an invokeinterface, but we
      // should really have an _invokevirtual since the resolved method is a
      // virtual method in java.lang.Object. This is a corner case in the spec
      // but is presumably legal. javac does not generate this code.
      //
      // We do not set bytecode_1() to _invokeinterface, because that is the
      // bytecode # used by the interpreter to see if it is resolved.  In this
      // case, the method gets reresolved with caller for each interface call
      // because the actual selected method may not be public.
      //
      // We set bytecode_2() to _invokevirtual.
      // See also interpreterRuntime.cpp. (8/25/2000)
    } else {
      assert(invoke_code == Bytecodes::_invokevirtual ||
             (invoke_code == Bytecodes::_invokeinterface &&
              ((method->is_private() ||
                (method->is_final() && method->method_holder() == vmClasses::Object_klass())))),
             "unexpected invocation mode");
      if (invoke_code == Bytecodes::_invokeinterface &&
          (method->is_private() || method->is_final())) {
        // We set bytecode_1() to _invokeinterface, because that is the
        // bytecode # used by the interpreter to see if it is resolved.
        // We set bytecode_2() to _invokevirtual.
        method_entry->set_bytecode1(invoke_code);
      }
    }
    // set up for invokevirtual, even if linking for invokeinterface also:
    method_entry->set_bytecode2(Bytecodes::_invokevirtual);
  } else {
    ShouldNotReachHere();
  }
}

void ConstantPoolCache::set_direct_call(Bytecodes::Code invoke_code, int method_index, const methodHandle& method,
                                        bool sender_is_interface) {
  int index = Method::nonvirtual_vtable_index;
  // index < 0; FIXME: inline and customize set_direct_or_vtable_call
  set_direct_or_vtable_call(invoke_code, method_index, method, index, sender_is_interface);
}

void ConstantPoolCache::set_vtable_call(Bytecodes::Code invoke_code, int method_index, const methodHandle& method, int index) {
  // either the method is a miranda or its holder should accept the given index
  assert(method->method_holder()->is_interface() || method->method_holder()->verify_vtable_index(index), "");
  // index >= 0; FIXME: inline and customize set_direct_or_vtable_call
  set_direct_or_vtable_call(invoke_code, method_index, method, index, false);
}

void ConstantPoolCache::set_itable_call(Bytecodes::Code invoke_code,
                                        int method_index,
                                        Klass* referenced_klass,
                                        const methodHandle& method, int index) {
  assert(method->method_holder()->verify_itable_index(index), "");
  assert(invoke_code == Bytecodes::_invokeinterface, "");
  InstanceKlass* interf = method->method_holder();
  assert(interf->is_interface(), "must be an interface");
  assert(!method->is_final_method(), "interfaces do not have final methods; cannot link to one here");
  ResolvedMethodEntry* method_entry = resolved_method_entry_at(method_index);
  method_entry->set_klass(static_cast<InstanceKlass*>(referenced_klass));
  method_entry->set_method(method());
  method_entry->fill_in((u1)as_TosState(method->result_type()), (u2)method()->size_of_parameters());
  method_entry->set_bytecode1(Bytecodes::_invokeinterface);
}

ResolvedMethodEntry* ConstantPoolCache::set_method_handle(int method_index, const CallInfo &call_info) {
  // NOTE: This method entry can be the subject of data races.
  // There are three words to update: flags, refs[appendix_index], method (in that order).
  // Writers must store all other values before method.
  // Readers must test the method first for non-null before reading other fields.
  // Competing writers must acquire exclusive access via a lock.
  // A losing writer waits on the lock until the winner writes the method and leaves
  // the lock, so that when the losing writer returns, he can use the linked
  // cache entry.

  // Lock fields to write
  Bytecodes::Code invoke_code = Bytecodes::_invokehandle;

  JavaThread* current = JavaThread::current();
  objArrayHandle resolved_references(current, constant_pool()->resolved_references());
  // Use the resolved_references() lock for this cpCache entry.
  // resolved_references are created for all classes with Invokedynamic, MethodHandle
  // or MethodType constant pool cache entries.
  assert(resolved_references() != nullptr,
         "a resolved_references array should have been created for this class");
  ObjectLocker ol(resolved_references, current);

  ResolvedMethodEntry* method_entry = resolved_method_entry_at(method_index);
  if (method_entry->is_resolved(invoke_code)) {
    return method_entry;
  }

  Method* adapter            = call_info.resolved_method();
  const Handle appendix      = call_info.resolved_appendix();
  const bool has_appendix    = appendix.not_null();

  // Write the flags.
  // MHs are always sig-poly and have a local signature.
  method_entry->fill_in((u1)as_TosState(adapter->result_type()), (u2)adapter->size_of_parameters());
  method_entry->set_flags(((has_appendix    ? 1 : 0) << ResolvedMethodEntry::has_appendix_shift        ) |
                          (                   1      << ResolvedMethodEntry::has_local_signature_shift ) |
                          (                   1      << ResolvedMethodEntry::is_final_shift            ));

  // Method handle invokes use both a method and a resolved references index.
  // refs[appendix_index], if not null, contains a value passed as a trailing argument to the adapter.
  // In the general case, this could be the call site's MethodType,
  // for use with java.lang.Invokers.checkExactType, or else a CallSite object.
  // method_entry->method() contains the adapter method which manages the actual call.
  // In the general case, this is a compiled LambdaForm.
  // (The Java code is free to optimize these calls by binding other
  // sorts of methods and appendices to call sites.)
  // JVM-level linking is via the method, as if for invokespecial, and signatures are erased.
  // The appendix argument (if any) is added to the signature, and is counted in the parameter_size bits.
  // Even with the appendix, the method will never take more than 255 parameter slots.
  //
  // This means that given a call site like (List)mh.invoke("foo"),
  // the method has signature '(Ljl/Object;Ljl/invoke/MethodType;)Ljl/Object;',
  // not '(Ljava/lang/String;)Ljava/util/List;'.
  // The fact that String and List are involved is encoded in the MethodType in refs[appendix_index].
  // This allows us to create fewer Methods, while keeping type safety.
  //

  // Store appendix, if any.
  if (has_appendix) {
    const int appendix_index = method_entry->resolved_references_index();
    assert(appendix_index >= 0 && appendix_index < resolved_references->length(), "oob");
    assert(resolved_references->obj_at(appendix_index) == nullptr, "init just once");
    resolved_references->obj_at_put(appendix_index, appendix());
  }

  method_entry->set_method(adapter); // This must be the last one to set (see NOTE above)!

  // The interpreter assembly code does not check byte_2,
  // but it is used by is_resolved, method_if_resolved, etc.
  method_entry->set_bytecode1(invoke_code);

  assert(has_appendix == method_entry->has_appendix(), "proper storage of appendix flag");
  assert(method_entry->has_local_signature(), "proper storage of signature flag");
  return method_entry;
}

Method* ConstantPoolCache::method_if_resolved(int method_index) const {
  // Decode the action of set_method and set_interface_call
  ResolvedMethodEntry* method_entry = resolved_method_entry_at(method_index);

  Bytecodes::Code invoke_code = (Bytecodes::Code)method_entry->bytecode1();
  switch (invoke_code) {
    case Bytecodes::_invokeinterface:
    case Bytecodes::_invokestatic:
    case Bytecodes::_invokespecial:
      assert(!method_entry->has_appendix(), "");
      // fall through
    case Bytecodes::_invokehandle:
      return method_entry->method();
    case Bytecodes::_invokedynamic:
      ShouldNotReachHere();
    default:
      assert(invoke_code == (Bytecodes::Code)0, "unexpected bytecode");
      break;
  }

  invoke_code = (Bytecodes::Code)method_entry->bytecode2();
  if (invoke_code == Bytecodes::_invokevirtual) {
    if (method_entry->is_vfinal()) {
      return method_entry->method();
    } else {
      int holder_index = constant_pool()->uncached_klass_ref_index_at(method_entry->constant_pool_index());
      if (constant_pool()->tag_at(holder_index).is_klass()) {
        Klass* klass = constant_pool()->resolved_klass_at(holder_index);
        return klass->method_at_vtable(method_entry->table_index());
      }
    }
  }
  return nullptr;
#if 0
 else {
    assert(is_field_entry(), "must be a field entry");
    st->print_cr(" - F1:  [   " PTR_FORMAT "]", (intptr_t)_f1);
    st->print_cr(" - F2:  [   " PTR_FORMAT "]", (intptr_t)_f2);
    st->print_cr(" - flag values: [%02x|0|1|0|0|0|%01x|%01x|0|0|%04x]",
                 flag_state(), is_final(), is_volatile(), field_index());
    st->print_cr(" - tos: %s\n - final: %d\n - volatile: %d\n - field index: %04x",
                 type2name(as_BasicType(flag_state())), is_final(), is_volatile(), field_index());
  }
  st->print_cr("                 -------------");
#endif
}

ConstantPoolCache* ConstantPoolCache::allocate(ClassLoaderData* loader_data,
                                     const intStack& invokedynamic_map,
                                     const GrowableArray<ResolvedIndyEntry> indy_entries,
                                     const GrowableArray<ResolvedFieldEntry> field_entries,
                                     const GrowableArray<ResolvedMethodEntry> method_entries,
                                     TRAPS) {

  int size = ConstantPoolCache::size();

  // Initialize resolved entry arrays with available data
  Array<ResolvedFieldEntry>* resolved_field_entries = initialize_resolved_entries_array(loader_data, field_entries, CHECK_NULL);
  Array<ResolvedIndyEntry>* resolved_indy_entries = initialize_resolved_entries_array(loader_data, indy_entries, CHECK_NULL);
  Array<ResolvedMethodEntry>* resolved_method_entries = initialize_resolved_entries_array(loader_data, method_entries, CHECK_NULL);

  return new (loader_data, size, MetaspaceObj::ConstantPoolCacheType, THREAD)
              ConstantPoolCache(invokedynamic_map, resolved_indy_entries, resolved_field_entries, resolved_method_entries);
}

// Record the GC marking cycle when redefined vs. when found in the loom stack chunks.
void ConstantPoolCache::record_gc_epoch() {
  _gc_epoch = CodeCache::gc_epoch();
}

#if INCLUDE_CDS
void ConstantPoolCache::remove_unshareable_info() {
  assert(CDSConfig::is_dumping_archive(), "sanity");

  if (_resolved_indy_entries != nullptr) {
    remove_resolved_indy_entries_if_non_deterministic();
  }
  if (_resolved_field_entries != nullptr) {
    remove_resolved_field_entries_if_non_deterministic();
  }
  if (_resolved_method_entries != nullptr) {
    remove_resolved_method_entries_if_non_deterministic();
  }
}

void ConstantPoolCache::remove_resolved_field_entries_if_non_deterministic() {
  ConstantPool* cp = constant_pool();
  ConstantPool* src_cp =  ArchiveBuilder::current()->get_source_addr(cp);
  for (int i = 0; i < _resolved_field_entries->length(); i++) {
    ResolvedFieldEntry* rfi = _resolved_field_entries->adr_at(i);
    int cp_index = rfi->constant_pool_index();
    bool archived = false;
    bool resolved = rfi->is_resolved(Bytecodes::_getstatic) ||
                    rfi->is_resolved(Bytecodes::_putstatic) ||
                    rfi->is_resolved(Bytecodes::_getfield)  ||
                    rfi->is_resolved(Bytecodes::_putfield);
    if (resolved && ClassPrelinker::is_resolution_deterministic(src_cp, cp_index)) {
      rfi->mark_and_relocate();
      archived = true;
    } else {
      rfi->remove_unshareable_info();
    }
    if (resolved) {
      LogStreamHandle(Trace, cds, resolve) log;
      if (log.is_enabled()) {
        ResourceMark rm;
        int klass_cp_index = cp->uncached_klass_ref_index_at(cp_index);
        Symbol* klass_name = cp->klass_name_at(klass_cp_index);
        Symbol* name = cp->uncached_name_ref_at(cp_index);
        Symbol* signature = cp->uncached_signature_ref_at(cp_index);
        log.print("%s field  CP entry [%3d]: %s %s %s.%s:%s",
                  (archived ? "archived" : "reverted"),
                  cp_index,
                  cp->pool_holder()->name()->as_C_string(),
                  (archived ? "=>" : "  "),
                  klass_name->as_C_string(), name->as_C_string(), signature->as_C_string());
      }
    }
    ArchiveBuilder::alloc_stats()->record_field_cp_entry(archived, resolved && !archived);
  }
}

void ConstantPoolCache::remove_resolved_method_entries_if_non_deterministic() {
  ConstantPool* cp = constant_pool();
  ConstantPool* src_cp =  ArchiveBuilder::current()->get_source_addr(cp);
  for (int i = 0; i < _resolved_method_entries->length(); i++) {
    ResolvedMethodEntry* rme = _resolved_method_entries->adr_at(i);
    int cp_index = rme->constant_pool_index();
    bool archived = false;
    bool resolved = rme->is_resolved(Bytecodes::_invokevirtual)   ||
                    rme->is_resolved(Bytecodes::_invokespecial)   ||
<<<<<<< HEAD
                    rme->is_resolved(Bytecodes::_invokestatic)    ||
                    rme->is_resolved(Bytecodes::_invokeinterface) ||
                    rme->is_resolved(Bytecodes::_invokehandle);
    if (resolved && can_archive_resolved_method(src_cp, rme)) {
=======
                    rme->is_resolved(Bytecodes::_invokeinterface);

    // Just for safety -- this should not happen, but do not archive if we ever see this.
    resolved &= !(rme->is_resolved(Bytecodes::_invokehandle) ||
                  rme->is_resolved(Bytecodes::_invokestatic));

    if (resolved && can_archive_resolved_method(rme)) {
>>>>>>> 1ef34c18
      rme->mark_and_relocate(src_cp);
      archived = true;
    } else {
      rme->remove_unshareable_info();
    }
    if (resolved) {
      LogStreamHandle(Trace, cds, resolve) log;
      if (log.is_enabled()) {
        ResourceMark rm;
        int klass_cp_index = cp->uncached_klass_ref_index_at(cp_index);
        Symbol* klass_name = cp->klass_name_at(klass_cp_index);
        Symbol* name = cp->uncached_name_ref_at(cp_index);
        Symbol* signature = cp->uncached_signature_ref_at(cp_index);
        log.print("%s%s method CP entry [%3d]: %s %s.%s:%s",
                  (archived ? "archived" : "reverted"),
                  (rme->is_resolved(Bytecodes::_invokeinterface) ? " interface" : ""),
                  cp_index,
                  cp->pool_holder()->name()->as_C_string(),
                  klass_name->as_C_string(), name->as_C_string(), signature->as_C_string());
        if (archived) {
          Klass* resolved_klass = cp->resolved_klass_at(klass_cp_index);
          log.print(" => %s%s",
                    resolved_klass->name()->as_C_string(),
                    (rme->is_resolved(Bytecodes::_invokestatic) ? " *** static" : ""));
        }
      }
      ArchiveBuilder::alloc_stats()->record_method_cp_entry(archived, resolved && !archived);
    }
  }
}

<<<<<<< HEAD
void ConstantPoolCache::remove_resolved_indy_entries_if_non_deterministic() {
  ConstantPool* cp = constant_pool();
  ConstantPool* src_cp =  ArchiveBuilder::current()->get_source_addr(cp);
  for (int i = 0; i < _resolved_indy_entries->length(); i++) {
    ResolvedIndyEntry* rei = _resolved_indy_entries->adr_at(i);
    int cp_index = rei->constant_pool_index();
    bool archived = false;
    bool resolved = rei->is_resolved();
    if (resolved && ClassPrelinker::is_resolution_deterministic(src_cp, cp_index)) {
      rei->mark_and_relocate();
      archived = true;
    } else {
      rei->remove_unshareable_info();
    }
    if (resolved) {
      LogStreamHandle(Trace, cds, resolve) log;
      if (log.is_enabled()) {
        ResourceMark rm;
        int bsm = cp->bootstrap_method_ref_index_at(cp_index);
        int bsm_ref = cp->method_handle_index_at(bsm);
        Symbol* bsm_name = cp->uncached_name_ref_at(bsm_ref);
        Symbol* bsm_signature = cp->uncached_signature_ref_at(bsm_ref);
        Symbol* bsm_klass = cp->klass_name_at(cp->uncached_klass_ref_index_at(bsm_ref));
        log.print("%s indy   CP entry [%3d]: %s (%d)",
                  (archived ? "archived" : "reverted"),
                  cp_index, cp->pool_holder()->name()->as_C_string(), i);
        log.print(" %s %s.%s:%s", (archived ? "=>" : "  "), bsm_klass->as_C_string(),
                  bsm_name->as_C_string(), bsm_signature->as_C_string());
      }
      ArchiveBuilder::alloc_stats()->record_indy_cp_entry(archived, resolved && !archived);
    }
  }
}

bool ConstantPoolCache::can_archive_invokehandle(ResolvedMethodEntry* rme) {
  ConstantPool* cp = constant_pool();
  assert(rme->is_resolved(Bytecodes::_invokehandle), "sanity");

  int cp_index = rme->constant_pool_index();
  int klass_cp_index = cp->uncached_klass_ref_index_at(cp_index);
  Klass* resolved_klass = cp->resolved_klass_at(klass_cp_index);
  if (!resolved_klass->is_instance_klass()) {
    // FIXME: can this ever happen?
    return false;
  }
  // FIXME -- any class referenced by the archived CP entries should be added to ArchiveBuilder::classes, or should be
  // filtered out.
  return true;
}

bool ConstantPoolCache::can_archive_resolved_method(ConstantPool* src_cp, ResolvedMethodEntry* method_entry) {
=======
bool ConstantPoolCache::can_archive_resolved_method(ResolvedMethodEntry* method_entry) {
>>>>>>> 1ef34c18
  InstanceKlass* pool_holder = constant_pool()->pool_holder();
  if (!(pool_holder->is_shared_boot_class() || pool_holder->is_shared_platform_class() ||
        pool_holder->is_shared_app_class())) {
    // Archiving resolved cp entries for classes from non-builtin loaders
    // is not yet supported.
    return false;
  }

  if (CDSConfig::is_dumping_dynamic_archive()) {
    // InstanceKlass::methods() has been resorted. We need to
    // update the vtable_index in method_entry (not implemented)
    return false;
  }

  if (!method_entry->is_resolved(Bytecodes::_invokevirtual)) {
    if (method_entry->method() == nullptr) {
      return false;
    }
    if (method_entry->method()->is_continuation_native_intrinsic()) {
      return false; // FIXME: corresponding stub is generated on demand during method resolution (see LinkResolver::resolve_static_call).
    }
  }

  int cp_index = method_entry->constant_pool_index();
<<<<<<< HEAD
=======
  ConstantPool* src_cp = ArchiveBuilder::current()->get_source_addr(constant_pool());
>>>>>>> 1ef34c18
  assert(src_cp->tag_at(cp_index).is_method() || src_cp->tag_at(cp_index).is_interface_method(), "sanity");

  if (!ClassPrelinker::is_resolution_deterministic(src_cp, cp_index)) {
    return false;
  }

<<<<<<< HEAD
  if (method_entry->is_resolved(Bytecodes::_invokestatic) ||
      method_entry->is_resolved(Bytecodes::_invokeinterface) ||
      method_entry->is_resolved(Bytecodes::_invokevirtual) ||
      method_entry->is_resolved(Bytecodes::_invokespecial)) {
    return true;
  } else if (method_entry->is_resolved(Bytecodes::_invokehandle)) {
    if (CDSConfig::is_dumping_invokedynamic() && can_archive_invokehandle(method_entry)) {
      // invokehandle depends on archived MethodType and LambdaForms.
      return true;
    } else {
      return false;
    }
  } else {
    return false;
  }
=======
  if (method_entry->is_resolved(Bytecodes::_invokeinterface) ||
      method_entry->is_resolved(Bytecodes::_invokevirtual) ||
      method_entry->is_resolved(Bytecodes::_invokespecial)) {
    return true;
  } else {
    // invokestatic and invokehandle are not supported yet.
    return false;
  }

>>>>>>> 1ef34c18
}
#endif // INCLUDE_CDS

void ConstantPoolCache::deallocate_contents(ClassLoaderData* data) {
  assert(!is_shared(), "shared caches are not deallocated");
  data->remove_handle(_resolved_references);
  set_resolved_references(OopHandle());
  MetadataFactory::free_array<u2>(data, _reference_map);
  set_reference_map(nullptr);
#if INCLUDE_CDS
  if (_resolved_indy_entries != nullptr) {
    MetadataFactory::free_array<ResolvedIndyEntry>(data, _resolved_indy_entries);
    _resolved_indy_entries = nullptr;
  }
  if (_resolved_field_entries != nullptr) {
    MetadataFactory::free_array<ResolvedFieldEntry>(data, _resolved_field_entries);
    _resolved_field_entries = nullptr;
  }
  if (_resolved_method_entries != nullptr) {
    MetadataFactory::free_array<ResolvedMethodEntry>(data, _resolved_method_entries);
    _resolved_method_entries = nullptr;
  }
#endif
}

#if INCLUDE_CDS_JAVA_HEAP
oop ConstantPoolCache::archived_references() {
  if (_archived_references_index < 0) {
    return nullptr;
  }
  return HeapShared::get_root(_archived_references_index);
}

void ConstantPoolCache::clear_archived_references() {
  if (_archived_references_index >= 0) {
    HeapShared::clear_root(_archived_references_index);
    _archived_references_index = -1;
  }
}

void ConstantPoolCache::set_archived_references(int root_index) {
  assert(CDSConfig::is_dumping_heap(), "sanity");
  _archived_references_index = root_index;
}
#endif

#if INCLUDE_JVMTI
static void log_adjust(const char* entry_type, Method* old_method, Method* new_method, bool* trace_name_printed) {
  ResourceMark rm;

  if (!(*trace_name_printed)) {
    log_info(redefine, class, update)("adjust: name=%s", old_method->method_holder()->external_name());
    *trace_name_printed = true;
  }
  log_trace(redefine, class, update, constantpool)
    ("cpc %s entry update: %s", entry_type, new_method->external_name());
}

// RedefineClasses() API support:
// If any entry of this ConstantPoolCache points to any of
// old_methods, replace it with the corresponding new_method.
void ConstantPoolCache::adjust_method_entries(bool * trace_name_printed) {
  if (_resolved_indy_entries != nullptr) {
    for (int j = 0; j < _resolved_indy_entries->length(); j++) {
      Method* old_method = resolved_indy_entry_at(j)->method();
      if (old_method == nullptr || !old_method->is_old()) {
        continue;
      }
      Method* new_method = old_method->get_new_method();
      resolved_indy_entry_at(j)->adjust_method_entry(new_method);
      log_adjust("indy", old_method, new_method, trace_name_printed);
    }
  }
  if (_resolved_method_entries != nullptr) {
    for (int i = 0; i < _resolved_method_entries->length(); i++) {
      ResolvedMethodEntry* method_entry = resolved_method_entry_at(i);
      // get interesting method entry
      Method* old_method = method_entry->method();
      if (old_method == nullptr || !old_method->is_old()) {
        continue; // skip uninteresting entries
      }
      if (old_method->is_deleted()) {
        // clean up entries with deleted methods
        method_entry->reset_entry();
        continue;
      }
      Method* new_method = old_method->get_new_method();
      method_entry->adjust_method_entry(new_method);
      log_adjust("non-indy", old_method, new_method, trace_name_printed);
    }
  }
}

// the constant pool cache should never contain old or obsolete methods
bool ConstantPoolCache::check_no_old_or_obsolete_entries() {
  ResourceMark rm;
  if (_resolved_indy_entries != nullptr) {
    for (int i = 0; i < _resolved_indy_entries->length(); i++) {
      Method* m = resolved_indy_entry_at(i)->method();
      if (m != nullptr && !resolved_indy_entry_at(i)->check_no_old_or_obsolete_entry()) {
        log_trace(redefine, class, update, constantpool)
          ("cpcache check found old method entry: class: %s, old: %d, obsolete: %d, method: %s",
           constant_pool()->pool_holder()->external_name(), m->is_old(), m->is_obsolete(), m->external_name());
        return false;
      }
    }
  }
  if (_resolved_method_entries != nullptr) {
    for (int i = 0; i < _resolved_method_entries->length(); i++) {
      ResolvedMethodEntry* method_entry = resolved_method_entry_at(i);
      Method* m = method_entry->method();
      if (m != nullptr && !method_entry->check_no_old_or_obsolete_entry()) {
        log_trace(redefine, class, update, constantpool)
          ("cpcache check found old method entry: class: %s, old: %d, obsolete: %d, method: %s",
           constant_pool()->pool_holder()->external_name(), m->is_old(), m->is_obsolete(), m->external_name());
        return false;
      }
    }
  }
  return true;
}

void ConstantPoolCache::dump_cache() {
  print_on(tty);
}
#endif // INCLUDE_JVMTI

void ConstantPoolCache::metaspace_pointers_do(MetaspaceClosure* it) {
  log_trace(cds)("Iter(ConstantPoolCache): %p", this);
  it->push(&_constant_pool);
  it->push(&_reference_map);
  if (_resolved_indy_entries != nullptr) {
    it->push(&_resolved_indy_entries, MetaspaceClosure::_writable);
  }
  if (_resolved_field_entries != nullptr) {
    it->push(&_resolved_field_entries, MetaspaceClosure::_writable);
  }
  if (_resolved_method_entries != nullptr) {
    it->push(&_resolved_method_entries, MetaspaceClosure::_writable);
  }
}

bool ConstantPoolCache::save_and_throw_indy_exc(
  const constantPoolHandle& cpool, int cpool_index, int index, constantTag tag, TRAPS) {

  assert(HAS_PENDING_EXCEPTION, "No exception got thrown!");
  assert(PENDING_EXCEPTION->is_a(vmClasses::LinkageError_klass()),
         "No LinkageError exception");

  // Use the resolved_references() lock for this cpCache entry.
  // resolved_references are created for all classes with Invokedynamic, MethodHandle
  // or MethodType constant pool cache entries.
  JavaThread* current = THREAD;
  objArrayHandle resolved_references(current, cpool->resolved_references());
  assert(resolved_references() != nullptr,
         "a resolved_references array should have been created for this class");
  ObjectLocker ol(resolved_references, current);

  // if the indy_info is resolved or the indy_resolution_failed flag is set then another
  // thread either succeeded in resolving the method or got a LinkageError
  // exception, before this thread was able to record its failure.  So, clear
  // this thread's exception and return false so caller can use the earlier
  // thread's result.
  if (resolved_indy_entry_at(index)->is_resolved() || resolved_indy_entry_at(index)->resolution_failed()) {
    CLEAR_PENDING_EXCEPTION;
    return false;
  }
  ResourceMark rm(THREAD);
  Symbol* error = PENDING_EXCEPTION->klass()->name();
  const char* message = java_lang_Throwable::message_as_utf8(PENDING_EXCEPTION);

  int encoded_index = ResolutionErrorTable::encode_indy_index(index);
  SystemDictionary::add_resolution_error(cpool, encoded_index, error, message);
  resolved_indy_entry_at(index)->set_resolution_failed();
  return true;
}

oop ConstantPoolCache::set_dynamic_call(const CallInfo &call_info, int index) {
  ResourceMark rm;

  // Use the resolved_references() lock for this cpCache entry.
  // resolved_references are created for all classes with Invokedynamic, MethodHandle
  // or MethodType constant pool cache entries.
  JavaThread* current = JavaThread::current();
  constantPoolHandle cp(current, constant_pool());

  objArrayHandle resolved_references(current, cp->resolved_references());
  assert(resolved_references() != nullptr,
         "a resolved_references array should have been created for this class");
  ObjectLocker ol(resolved_references, current);
  assert(index >= 0, "Indy index must be positive at this point");

  if (resolved_indy_entry_at(index)->method() != nullptr) {
    return cp->resolved_reference_from_indy(index);
  }

  if (resolved_indy_entry_at(index)->resolution_failed()) {
    // Before we got here, another thread got a LinkageError exception during
    // resolution.  Ignore our success and throw their exception.
    guarantee(index >= 0, "Invalid indy index");
    int encoded_index = ResolutionErrorTable::encode_indy_index(index);
    ConstantPool::throw_resolution_error(cp, encoded_index, current);
    return nullptr;
  }

  Method* adapter            = call_info.resolved_method();
  const Handle appendix      = call_info.resolved_appendix();
  const bool has_appendix    = appendix.not_null();

  LogStream* log_stream = nullptr;
  LogStreamHandle(Debug, methodhandles, indy) lsh_indy;
  if (lsh_indy.is_enabled()) {
    ResourceMark rm;
    log_stream = &lsh_indy;
    log_stream->print_cr("set_method_handle bc=%d appendix=" PTR_FORMAT "%s method=" PTR_FORMAT " (local signature) ",
                         0xba,
                         p2i(appendix()),
                         (has_appendix ? "" : " (unused)"),
                         p2i(adapter));
    adapter->print_on(log_stream);
    if (has_appendix)  appendix()->print_on(log_stream);
  }

  if (has_appendix) {
    const int appendix_index = resolved_indy_entry_at(index)->resolved_references_index();
    assert(appendix_index >= 0 && appendix_index < resolved_references->length(), "oob");
    assert(resolved_references->obj_at(appendix_index) == nullptr, "init just once");
    resolved_references->obj_at_put(appendix_index, appendix());
  }

  // Populate entry with resolved information
  assert(resolved_indy_entries() != nullptr, "Invokedynamic array is empty, cannot fill with resolved information");
  resolved_indy_entry_at(index)->fill_in(adapter, adapter->size_of_parameters(), as_TosState(adapter->result_type()), has_appendix);

  if (log_stream != nullptr) {
    resolved_indy_entry_at(index)->print_on(log_stream);
  }
  return appendix();
}

oop ConstantPoolCache::appendix_if_resolved(int method_index) const {
  ResolvedMethodEntry* method_entry = resolved_method_entry_at(method_index);
  return appendix_if_resolved(method_entry);
}

oop ConstantPoolCache::appendix_if_resolved(ResolvedMethodEntry* method_entry) const {
  if (!method_entry->has_appendix())
    return nullptr;
  const int ref_index = method_entry->resolved_references_index();
  return constant_pool()->resolved_reference_at(ref_index);
}

// Printing

void ConstantPoolCache::print_on(outputStream* st) const {
  st->print_cr("%s", internal_name());
  // print constant pool cache entries
  print_resolved_field_entries(st);
  print_resolved_method_entries(st);
  print_resolved_indy_entries(st);
}

void ConstantPoolCache::print_resolved_field_entries(outputStream* st) const {
  for (int field_index = 0; field_index < resolved_field_entries_length(); field_index++) {
    resolved_field_entry_at(field_index)->print_on(st);
  }
}

void ConstantPoolCache::print_resolved_method_entries(outputStream* st) const {
  for (int method_index = 0; method_index < resolved_method_entries_length(); method_index++) {
    ResolvedMethodEntry* method_entry = resolved_method_entry_at(method_index);
    method_entry->print_on(st);
    if (method_entry->has_appendix()) {
      st->print("  appendix: ");
      constant_pool()->resolved_reference_from_method(method_index)->print_on(st);
    }
  }
}

void ConstantPoolCache::print_resolved_indy_entries(outputStream* st) const {
  for (int indy_index = 0; indy_index < resolved_indy_entries_length(); indy_index++) {
    ResolvedIndyEntry* indy_entry = resolved_indy_entry_at(indy_index);
    indy_entry->print_on(st);
    if (indy_entry->has_appendix()) {
      st->print("  appendix: ");
      constant_pool()->resolved_reference_from_indy(indy_index)->print_on(st);
    }
  }
}<|MERGE_RESOLUTION|>--- conflicted
+++ resolved
@@ -176,12 +176,8 @@
     }
     if (invoke_code == Bytecodes::_invokestatic) {
       assert(method->method_holder()->is_initialized() ||
-<<<<<<< HEAD
-             method->method_holder()->is_init_thread(JavaThread::current()) ||
+             method->method_holder()->is_reentrant_initialization(JavaThread::current()) ||
              (CDSConfig::is_dumping_archive() && VM_Version::supports_fast_class_init_checks()),
-=======
-             method->method_holder()->is_reentrant_initialization(JavaThread::current()),
->>>>>>> 1ef34c18
              "invalid class initialization state for invoke_static");
 
       if (!VM_Version::supports_fast_class_init_checks() && method->needs_clinit_barrier()) {
@@ -376,18 +372,6 @@
     }
   }
   return nullptr;
-#if 0
- else {
-    assert(is_field_entry(), "must be a field entry");
-    st->print_cr(" - F1:  [   " PTR_FORMAT "]", (intptr_t)_f1);
-    st->print_cr(" - F2:  [   " PTR_FORMAT "]", (intptr_t)_f2);
-    st->print_cr(" - flag values: [%02x|0|1|0|0|0|%01x|%01x|0|0|%04x]",
-                 flag_state(), is_final(), is_volatile(), field_index());
-    st->print_cr(" - tos: %s\n - final: %d\n - volatile: %d\n - field index: %04x",
-                 type2name(as_BasicType(flag_state())), is_final(), is_volatile(), field_index());
-  }
-  st->print_cr("                 -------------");
-#endif
 }
 
 ConstantPoolCache* ConstantPoolCache::allocate(ClassLoaderData* loader_data,
@@ -474,20 +458,10 @@
     bool archived = false;
     bool resolved = rme->is_resolved(Bytecodes::_invokevirtual)   ||
                     rme->is_resolved(Bytecodes::_invokespecial)   ||
-<<<<<<< HEAD
                     rme->is_resolved(Bytecodes::_invokestatic)    ||
                     rme->is_resolved(Bytecodes::_invokeinterface) ||
                     rme->is_resolved(Bytecodes::_invokehandle);
     if (resolved && can_archive_resolved_method(src_cp, rme)) {
-=======
-                    rme->is_resolved(Bytecodes::_invokeinterface);
-
-    // Just for safety -- this should not happen, but do not archive if we ever see this.
-    resolved &= !(rme->is_resolved(Bytecodes::_invokehandle) ||
-                  rme->is_resolved(Bytecodes::_invokestatic));
-
-    if (resolved && can_archive_resolved_method(rme)) {
->>>>>>> 1ef34c18
       rme->mark_and_relocate(src_cp);
       archived = true;
     } else {
@@ -519,7 +493,6 @@
   }
 }
 
-<<<<<<< HEAD
 void ConstantPoolCache::remove_resolved_indy_entries_if_non_deterministic() {
   ConstantPool* cp = constant_pool();
   ConstantPool* src_cp =  ArchiveBuilder::current()->get_source_addr(cp);
@@ -571,9 +544,6 @@
 }
 
 bool ConstantPoolCache::can_archive_resolved_method(ConstantPool* src_cp, ResolvedMethodEntry* method_entry) {
-=======
-bool ConstantPoolCache::can_archive_resolved_method(ResolvedMethodEntry* method_entry) {
->>>>>>> 1ef34c18
   InstanceKlass* pool_holder = constant_pool()->pool_holder();
   if (!(pool_holder->is_shared_boot_class() || pool_holder->is_shared_platform_class() ||
         pool_holder->is_shared_app_class())) {
@@ -598,17 +568,12 @@
   }
 
   int cp_index = method_entry->constant_pool_index();
-<<<<<<< HEAD
-=======
-  ConstantPool* src_cp = ArchiveBuilder::current()->get_source_addr(constant_pool());
->>>>>>> 1ef34c18
   assert(src_cp->tag_at(cp_index).is_method() || src_cp->tag_at(cp_index).is_interface_method(), "sanity");
 
   if (!ClassPrelinker::is_resolution_deterministic(src_cp, cp_index)) {
     return false;
   }
 
-<<<<<<< HEAD
   if (method_entry->is_resolved(Bytecodes::_invokestatic) ||
       method_entry->is_resolved(Bytecodes::_invokeinterface) ||
       method_entry->is_resolved(Bytecodes::_invokevirtual) ||
@@ -624,17 +589,6 @@
   } else {
     return false;
   }
-=======
-  if (method_entry->is_resolved(Bytecodes::_invokeinterface) ||
-      method_entry->is_resolved(Bytecodes::_invokevirtual) ||
-      method_entry->is_resolved(Bytecodes::_invokespecial)) {
-    return true;
-  } else {
-    // invokestatic and invokehandle are not supported yet.
-    return false;
-  }
-
->>>>>>> 1ef34c18
 }
 #endif // INCLUDE_CDS
 
