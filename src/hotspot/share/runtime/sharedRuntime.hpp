/*
 * Copyright (c) 1997, 2023, Oracle and/or its affiliates. All rights reserved.
 * DO NOT ALTER OR REMOVE COPYRIGHT NOTICES OR THIS FILE HEADER.
 *
 * This code is free software; you can redistribute it and/or modify it
 * under the terms of the GNU General Public License version 2 only, as
 * published by the Free Software Foundation.
 *
 * This code is distributed in the hope that it will be useful, but WITHOUT
 * ANY WARRANTY; without even the implied warranty of MERCHANTABILITY or
 * FITNESS FOR A PARTICULAR PURPOSE.  See the GNU General Public License
 * version 2 for more details (a copy is included in the LICENSE file that
 * accompanied this code).
 *
 * You should have received a copy of the GNU General Public License version
 * 2 along with this work; if not, write to the Free Software Foundation,
 * Inc., 51 Franklin St, Fifth Floor, Boston, MA 02110-1301 USA.
 *
 * Please contact Oracle, 500 Oracle Parkway, Redwood Shores, CA 94065 USA
 * or visit www.oracle.com if you need additional information or have any
 * questions.
 *
 */

#ifndef SHARE_RUNTIME_SHAREDRUNTIME_HPP
#define SHARE_RUNTIME_SHAREDRUNTIME_HPP

#include "code/codeBlob.hpp"
#include "code/vmreg.hpp"
#include "interpreter/linkResolver.hpp"
#include "memory/allStatic.hpp"
#include "memory/resourceArea.hpp"
#include "utilities/macros.hpp"

class AdapterHandlerEntry;
class AdapterFingerPrint;
class vframeStream;

// Runtime is the base class for various runtime interfaces
// (InterpreterRuntime, CompilerRuntime, etc.). It provides
// shared functionality such as exception forwarding (C++ to
// Java exceptions), locking/unlocking mechanisms, statistical
// information, etc.

class SharedRuntime: AllStatic {
  friend class VMStructs;

 private:
  static bool resolve_sub_helper_internal(methodHandle callee_method, const frame& caller_frame,
                                          CompiledMethod* caller_nm, bool is_virtual, bool is_optimized,
                                          Handle receiver, CallInfo& call_info, Bytecodes::Code invoke_code, TRAPS);
  static methodHandle resolve_sub_helper(bool is_virtual, bool is_optimized, TRAPS);

  // Shared stub locations

  static RuntimeStub*        _wrong_method_blob;
  static RuntimeStub*        _wrong_method_abstract_blob;
  static RuntimeStub*        _ic_miss_blob;
  static RuntimeStub*        _resolve_opt_virtual_call_blob;
  static RuntimeStub*        _resolve_virtual_call_blob;
  static RuntimeStub*        _resolve_static_call_blob;
  static address             _resolve_static_call_entry;

  static DeoptimizationBlob* _deopt_blob;

  static SafepointBlob*      _polling_page_vectors_safepoint_handler_blob;
  static SafepointBlob*      _polling_page_safepoint_handler_blob;
  static SafepointBlob*      _polling_page_return_handler_blob;

#ifdef COMPILER2
  static UncommonTrapBlob*   _uncommon_trap_blob;
#endif // COMPILER2

  static nmethod*            _cont_doYield_stub;

#ifndef PRODUCT
  // Counters
  static int64_t _nof_megamorphic_calls;         // total # of megamorphic calls (through vtable)
#endif // !PRODUCT

 private:
  enum { POLL_AT_RETURN,  POLL_AT_LOOP, POLL_AT_VECTOR_LOOP };
  static SafepointBlob* generate_handler_blob(address call_ptr, int poll_type);
  static RuntimeStub*   generate_resolve_blob(address destination, const char* name);

 public:
  static void generate_stubs(void);

  // max bytes for each dtrace string parameter
  enum { max_dtrace_string_size = 256 };

  // The following arithmetic routines are used on platforms that do
  // not have machine instructions to implement their functionality.
  // Do not remove these.

  // long arithmetics
  static jlong   lmul(jlong y, jlong x);
  static jlong   ldiv(jlong y, jlong x);
  static jlong   lrem(jlong y, jlong x);

  // float and double remainder
  static jfloat  frem(jfloat  x, jfloat  y);
  static jdouble drem(jdouble x, jdouble y);


#ifdef _WIN64
  // Workaround for fmod issue in the Windows x64 CRT
  static double fmod_winx64(double x, double y);
#endif

#ifdef __SOFTFP__
  static jfloat  fadd(jfloat x, jfloat y);
  static jfloat  fsub(jfloat x, jfloat y);
  static jfloat  fmul(jfloat x, jfloat y);
  static jfloat  fdiv(jfloat x, jfloat y);

  static jdouble dadd(jdouble x, jdouble y);
  static jdouble dsub(jdouble x, jdouble y);
  static jdouble dmul(jdouble x, jdouble y);
  static jdouble ddiv(jdouble x, jdouble y);
#endif // __SOFTFP__

  // float conversion (needs to set appropriate rounding mode)
  static jint    f2i (jfloat  x);
  static jlong   f2l (jfloat  x);
  static jint    d2i (jdouble x);
  static jlong   d2l (jdouble x);
  static jfloat  d2f (jdouble x);
  static jfloat  l2f (jlong   x);
  static jdouble l2d (jlong   x);
  static jfloat  i2f (jint    x);

#ifdef __SOFTFP__
  static jdouble i2d (jint    x);
  static jdouble f2d (jfloat  x);
#endif // __SOFTFP__

  // double trigonometrics and transcendentals
  static jdouble dsin(jdouble x);
  static jdouble dcos(jdouble x);
  static jdouble dtan(jdouble x);
  static jdouble dlog(jdouble x);
  static jdouble dlog10(jdouble x);
  static jdouble dexp(jdouble x);
  static jdouble dpow(jdouble x, jdouble y);

#if defined(__SOFTFP__) || defined(E500V2)
  static double dabs(double f);
#endif

#if defined(__SOFTFP__) || defined(PPC)
  static double dsqrt(double f);
#endif

  // Montgomery multiplication
  static void montgomery_multiply(jint *a_ints, jint *b_ints, jint *n_ints,
                                  jint len, jlong inv, jint *m_ints);
  static void montgomery_square(jint *a_ints, jint *n_ints,
                                jint len, jlong inv, jint *m_ints);

#ifdef __SOFTFP__
  // C++ compiler generates soft float instructions as well as passing
  // float and double in registers.
  static int  fcmpl(float x, float y);
  static int  fcmpg(float x, float y);
  static int  dcmpl(double x, double y);
  static int  dcmpg(double x, double y);

  static int unordered_fcmplt(float x, float y);
  static int unordered_dcmplt(double x, double y);
  static int unordered_fcmple(float x, float y);
  static int unordered_dcmple(double x, double y);
  static int unordered_fcmpge(float x, float y);
  static int unordered_dcmpge(double x, double y);
  static int unordered_fcmpgt(float x, float y);
  static int unordered_dcmpgt(double x, double y);

  static float  fneg(float f);
  static double dneg(double f);
#endif

  // exception handling across interpreter/compiler boundaries
  static address raw_exception_handler_for_return_address(JavaThread* current, address return_address);
  static address exception_handler_for_return_address(JavaThread* current, address return_address);

  // exception handling and implicit exceptions
  static address compute_compiled_exc_handler(CompiledMethod* nm, address ret_pc, Handle& exception,
                                              bool force_unwind, bool top_frame_only, bool& recursive_exception_occurred);
  enum ImplicitExceptionKind {
    IMPLICIT_NULL,
    IMPLICIT_DIVIDE_BY_ZERO,
    STACK_OVERFLOW
  };
  static void    throw_AbstractMethodError(JavaThread* current);
  static void    throw_IncompatibleClassChangeError(JavaThread* current);
  static void    throw_ArithmeticException(JavaThread* current);
  static void    throw_NullPointerException(JavaThread* current);
  static void    throw_NullPointerException_at_call(JavaThread* current);
  static void    throw_StackOverflowError(JavaThread* current);
  static void    throw_delayed_StackOverflowError(JavaThread* current);
  static void    throw_StackOverflowError_common(JavaThread* current, bool delayed);
  static address continuation_for_implicit_exception(JavaThread* current,
                                                     address faulting_pc,
                                                     ImplicitExceptionKind exception_kind);

  // Post-slow-path-allocation, pre-initializing-stores step for
  // implementing e.g. ReduceInitialCardMarks
  static void on_slowpath_allocation_exit(JavaThread* current);

  static void enable_stack_reserved_zone(JavaThread* current);
  static frame look_for_reserved_stack_annotated_method(JavaThread* current, frame fr);

  // Shared stub locations
  static address get_poll_stub(address pc);

  static address get_ic_miss_stub() {
    assert(_ic_miss_blob!= nullptr, "oops");
    return _ic_miss_blob->entry_point();
  }

  static address get_handle_wrong_method_stub() {
    assert(_wrong_method_blob!= nullptr, "oops");
    return _wrong_method_blob->entry_point();
  }

  static address get_handle_wrong_method_abstract_stub() {
    assert(_wrong_method_abstract_blob!= nullptr, "oops");
    return _wrong_method_abstract_blob->entry_point();
  }

#ifdef COMPILER2
  static void generate_uncommon_trap_blob(void);
  static UncommonTrapBlob* uncommon_trap_blob()                  { return _uncommon_trap_blob; }
#endif // COMPILER2

  static address get_resolve_opt_virtual_call_stub() {
    assert(_resolve_opt_virtual_call_blob != nullptr, "oops");
    return _resolve_opt_virtual_call_blob->entry_point();
  }
  static address get_resolve_virtual_call_stub() {
    assert(_resolve_virtual_call_blob != nullptr, "oops");
    return _resolve_virtual_call_blob->entry_point();
  }
  static address get_resolve_static_call_stub() {
    assert(_resolve_static_call_blob != nullptr, "oops");
    return _resolve_static_call_blob->entry_point();
  }

  static SafepointBlob* polling_page_return_handler_blob()     { return _polling_page_return_handler_blob; }
  static SafepointBlob* polling_page_safepoint_handler_blob()  { return _polling_page_safepoint_handler_blob; }
  static SafepointBlob* polling_page_vectors_safepoint_handler_blob()  { return _polling_page_vectors_safepoint_handler_blob; }

  static nmethod* cont_doYield_stub() {
    assert(_cont_doYield_stub != nullptr, "oops");
    return _cont_doYield_stub;
  }

  // Counters
#ifndef PRODUCT
  static address nof_megamorphic_calls_addr() { return (address)&_nof_megamorphic_calls; }
#endif // PRODUCT

  // Helper routine for full-speed JVMTI exception throwing support
  static void throw_and_post_jvmti_exception(JavaThread* current, Handle h_exception);
  static void throw_and_post_jvmti_exception(JavaThread* current, Symbol* name, const char *message = nullptr);

#if INCLUDE_JVMTI
  // Functions for JVMTI notifications
  static void notify_jvmti_vthread_start(oopDesc* vt, jboolean hide, JavaThread* current);
  static void notify_jvmti_vthread_end(oopDesc* vt, jboolean hide, JavaThread* current);
  static void notify_jvmti_vthread_mount(oopDesc* vt, jboolean hide, JavaThread* current);
  static void notify_jvmti_vthread_unmount(oopDesc* vt, jboolean hide, JavaThread* current);
#endif

  // RedefineClasses() tracing support for obsolete method entry
  static int rc_trace_method_entry(JavaThread* thread, Method* m);

  // To be used as the entry point for unresolved native methods.
  static address native_method_throw_unsatisfied_link_error_entry();

  static void register_finalizer(JavaThread* thread, oopDesc* obj);

  // dtrace notifications
  static int dtrace_object_alloc(oopDesc* o);
  static int dtrace_object_alloc(JavaThread* thread, oopDesc* o);
  static int dtrace_object_alloc(JavaThread* thread, oopDesc* o, size_t size);
  static int dtrace_method_entry(JavaThread* thread, Method* m);
  static int dtrace_method_exit(JavaThread* thread, Method* m);

  // Utility method for retrieving the Java thread id, returns 0 if the
  // thread is not a well formed Java thread.
  static jlong get_java_tid(JavaThread* thread);


  // used by native wrappers to re-enable yellow if overflow happened in native code
  static void reguard_yellow_pages();

  // Fill in the "X cannot be cast to a Y" message for ClassCastException
  //
  // @param thr the current thread
  // @param caster_klass the class of the object we are casting
  // @return the dynamically allocated exception message (must be freed
  // by the caller using a resource mark)
  //
  // BCP must refer to the current 'checkcast' opcode for the frame
  // on top of the stack.
  // The caller (or one of its callers) must use a ResourceMark
  // in order to correctly free the result.
  //
  static char* generate_class_cast_message(JavaThread* thr, Klass* caster_klass);

  // Fill in the "X cannot be cast to a Y" message for ClassCastException
  //
  // @param caster_klass the class of the object we are casting
  // @param target_klass the target klass attempt
  // @return the dynamically allocated exception message (must be freed
  // by the caller using a resource mark)
  //
  // This version does not require access the frame, so it can be called
  // from interpreted code
  // The caller (or one of it's callers) must use a ResourceMark
  // in order to correctly free the result.
  //
  static char* generate_class_cast_message(Klass* caster_klass, Klass* target_klass, Symbol* target_klass_name = nullptr);

  // Resolves a call site- may patch in the destination of the call into the
  // compiled code.
  static methodHandle resolve_helper(bool is_virtual, bool is_optimized, TRAPS);

 private:
  // deopt blob
  static void generate_deopt_blob(void);

  static bool handle_ic_miss_helper_internal(Handle receiver, CompiledMethod* caller_nm, const frame& caller_frame,
                                             methodHandle callee_method, Bytecodes::Code bc, CallInfo& call_info,
                                             bool& needs_ic_stub_refill, TRAPS);

 public:
  static DeoptimizationBlob* deopt_blob(void)      { return _deopt_blob; }

  // Resets a call-site in compiled code so it will get resolved again.
  static methodHandle reresolve_call_site(TRAPS);

  // In the code prolog, if the klass comparison fails, the inline cache
  // misses and the call site is patched to megamorphic
  static methodHandle handle_ic_miss_helper(TRAPS);

  // Find the method that called us.
  static methodHandle find_callee_method(TRAPS);

  static void monitor_enter_helper(oopDesc* obj, BasicLock* lock, JavaThread* thread);

  static void monitor_exit_helper(oopDesc* obj, BasicLock* lock, JavaThread* current);

 private:
  static Handle find_callee_info(Bytecodes::Code& bc, CallInfo& callinfo, TRAPS);
  static Handle find_callee_info_helper(vframeStream& vfst, Bytecodes::Code& bc, CallInfo& callinfo, TRAPS);

  static Method* extract_attached_method(vframeStream& vfst);

#if defined(X86) && defined(COMPILER1)
  // For Object.hashCode, System.identityHashCode try to pull hashCode from object header if available.
  static void inline_check_hashcode_from_object_header(MacroAssembler* masm, const methodHandle& method, Register obj_reg, Register result);
#endif // X86 && COMPILER1

 public:

  // Read the array of BasicTypes from a Java signature, and compute where
  // compiled Java code would like to put the results.  Values in reg_lo and
  // reg_hi refer to 4-byte quantities.  Values less than SharedInfo::stack0 are
  // registers, those above refer to 4-byte stack slots.  All stack slots are
  // based off of the window top.  SharedInfo::stack0 refers to the first usable
  // slot in the bottom of the frame. SharedInfo::stack0+1 refers to the memory word
  // 4-bytes higher.
  // return value is the maximum number of VMReg stack slots the convention will use.
  static int java_calling_convention(const BasicType* sig_bt, VMRegPair* regs, int total_args_passed);

  static void check_member_name_argument_is_last_argument(const methodHandle& method,
                                                          const BasicType* sig_bt,
                                                          const VMRegPair* regs) NOT_DEBUG_RETURN;

  // Ditto except for calling C
  //
  // C argument in register AND stack slot.
  // Some architectures require that an argument must be passed in a register
  // AND in a stack slot. These architectures provide a second VMRegPair array
  // to be filled by the c_calling_convention method. On other architectures,
  // null is being passed as the second VMRegPair array, so arguments are either
  // passed in a register OR in a stack slot.
  static int c_calling_convention(const BasicType *sig_bt, VMRegPair *regs, VMRegPair *regs2,
                                  int total_args_passed);

  static int vector_calling_convention(VMRegPair *regs,
                                       uint num_bits,
                                       uint total_args_passed);

  // Generate I2C and C2I adapters. These adapters are simple argument marshalling
  // blobs. Unlike adapters in the tiger and earlier releases the code in these
  // blobs does not create a new frame and are therefore virtually invisible
  // to the stack walking code. In general these blobs extend the callers stack
  // as needed for the conversion of argument locations.

  // When calling a c2i blob the code will always call the interpreter even if
  // by the time we reach the blob there is compiled code available. This allows
  // the blob to pass the incoming stack pointer (the sender sp) in a known
  // location for the interpreter to record. This is used by the frame code
  // to correct the sender code to match up with the stack pointer when the
  // thread left the compiled code. In addition it allows the interpreter
  // to remove the space the c2i adapter allocated to do its argument conversion.

  // Although a c2i blob will always run interpreted even if compiled code is
  // present if we see that compiled code is present the compiled call site
  // will be patched/re-resolved so that later calls will run compiled.

  // Additionally a c2i blob need to have a unverified entry because it can be reached
  // in situations where the call site is an inlined cache site and may go megamorphic.

  // A i2c adapter is simpler than the c2i adapter. This is because it is assumed
  // that the interpreter before it does any call dispatch will record the current
  // stack pointer in the interpreter frame. On return it will restore the stack
  // pointer as needed. This means the i2c adapter code doesn't need any special
  // handshaking path with compiled code to keep the stack walking correct.

  static AdapterHandlerEntry* generate_i2c2i_adapters(MacroAssembler *_masm,
                                                      int total_args_passed,
                                                      int max_arg,
                                                      const BasicType *sig_bt,
                                                      const VMRegPair *regs,
                                                      AdapterFingerPrint* fingerprint);

  static void gen_i2c_adapter(MacroAssembler *_masm,
                              int total_args_passed,
                              int comp_args_on_stack,
                              const BasicType *sig_bt,
                              const VMRegPair *regs);

  // OSR support

  // OSR_migration_begin will extract the jvm state from an interpreter
  // frame (locals, monitors) and store the data in a piece of C heap
  // storage. This then allows the interpreter frame to be removed from the
  // stack and the OSR nmethod to be called. That method is called with a
  // pointer to the C heap storage. This pointer is the return value from
  // OSR_migration_begin.

  static intptr_t* OSR_migration_begin(JavaThread *thread);

  // OSR_migration_end is a trivial routine. It is called after the compiled
  // method has extracted the jvm state from the C heap that OSR_migration_begin
  // created. It's entire job is to simply free this storage.
  static void OSR_migration_end(intptr_t* buf);

  // Convert a sig into a calling convention register layout
  // and find interesting things about it.
  static VMRegPair* find_callee_arguments(Symbol* sig, bool has_receiver, bool has_appendix, int *arg_size);
  static VMReg name_for_receiver();

  // "Top of Stack" slots that may be unused by the calling convention but must
  // otherwise be preserved.
  // On Intel these are not necessary and the value can be zero.
  // On Sparc this describes the words reserved for storing a register window
  // when an interrupt occurs.
  static uint out_preserve_stack_slots();

  // Stack slots that may be unused by the calling convention but must
  // otherwise be preserved.  On Intel this includes the return address.
  // On PowerPC it includes the 4 words holding the old TOC & LR glue.
  static uint in_preserve_stack_slots();

  // Is vector's size (in bytes) bigger than a size saved by default?
  // For example, on x86 16 bytes XMM registers are saved by default.
  static bool is_wide_vector(int size);

  // Save and restore a native result
  static void    save_native_result(MacroAssembler *_masm, BasicType ret_type, int frame_slots);
  static void restore_native_result(MacroAssembler *_masm, BasicType ret_type, int frame_slots);

  // Generate a native wrapper for a given method.  The method takes arguments
  // in the Java compiled code convention, marshals them to the native
  // convention (handlizes oops, etc), transitions to native, makes the call,
  // returns to java state (possibly blocking), unhandlizes any result and
  // returns.
  //
  // The wrapper may contain special-case code if the given method
  // is a compiled method handle adapter, such as _invokeBasic, _linkToVirtual, etc.
  static nmethod* generate_native_wrapper(MacroAssembler* masm,
                                          const methodHandle& method,
                                          int compile_id,
                                          BasicType* sig_bt,
                                          VMRegPair* regs,
                                          BasicType ret_type);

  // A compiled caller has just called the interpreter, but compiled code
  // exists.  Patch the caller so he no longer calls into the interpreter.
  static void fixup_callers_callsite(Method* moop, address ret_pc);
  static bool should_fixup_call_destination(address destination, address entry_point, address caller_pc, Method* moop, CodeBlob* cb);

  // Slow-path Locking and Unlocking
  static void complete_monitor_locking_C(oopDesc* obj, BasicLock* lock, JavaThread* current);
  static void complete_monitor_unlocking_C(oopDesc* obj, BasicLock* lock, JavaThread* current);

  // Resolving of calls
  static address resolve_static_call_C     (JavaThread* current);
  static address resolve_virtual_call_C    (JavaThread* current);
  static address resolve_opt_virtual_call_C(JavaThread* current);

  // arraycopy, the non-leaf version.  (See StubRoutines for all the leaf calls.)
  static void slow_arraycopy_C(oopDesc* src,  jint src_pos,
                               oopDesc* dest, jint dest_pos,
                               jint length, JavaThread* thread);

  // handle ic miss with caller being compiled code
  // wrong method handling (inline cache misses)
  static address handle_wrong_method(JavaThread* current);
  static address handle_wrong_method_abstract(JavaThread* current);
  static address handle_wrong_method_ic_miss(JavaThread* current);

  static address handle_unsafe_access(JavaThread* thread, address next_pc);

 private:
  static PerfCounter* _perf_resolve_opt_virtual_total_time;
  static PerfCounter* _perf_resolve_virtual_total_time;
  static PerfCounter* _perf_resolve_static_total_time;
  static PerfCounter* _perf_handle_wrong_method_total_time;
  static PerfCounter* _perf_ic_miss_total_time;
 public:
  static int _ic_miss_ctr;                       // total # of IC misses
  static int _wrong_method_ctr;
  static int _resolve_static_ctr;
  static int _resolve_virtual_ctr;
  static int _resolve_opt_virtual_ctr;

  static void print_counters();

#ifndef PRODUCT

  // Collect and print inline cache miss statistics
 private:
  enum { maxICmiss_count = 100 };
  static int     _ICmiss_index;                  // length of IC miss histogram
  static int     _ICmiss_count[maxICmiss_count]; // miss counts
  static address _ICmiss_at[maxICmiss_count];    // miss addresses
  static void trace_ic_miss(address at);

 public:
<<<<<<< HEAD
  static int _implicit_null_throws;
  static int _implicit_div0_throws;

  static int _jbyte_array_copy_ctr;        // Slow-path byte array copy
  static int _jshort_array_copy_ctr;       // Slow-path short array copy
  static int _jint_array_copy_ctr;         // Slow-path int array copy
  static int _jlong_array_copy_ctr;        // Slow-path long array copy
  static int _oop_array_copy_ctr;          // Slow-path oop array copy
  static int _checkcast_array_copy_ctr;    // Slow-path oop array copy, with cast
  static int _unsafe_array_copy_ctr;       // Slow-path includes alignment checks
  static int _generic_array_copy_ctr;      // Slow-path includes type decoding
  static int _slow_array_copy_ctr;         // Slow-path failed out to a method call

  static int _new_instance_ctr;            // 'new' object requires GC
  static int _new_array_ctr;               // 'new' array requires GC
  static int _multi2_ctr, _multi3_ctr, _multi4_ctr, _multi5_ctr;
  static int _find_handler_ctr;            // find exception handler
  static int _rethrow_ctr;                 // rethrow exception
  static int _mon_enter_stub_ctr;          // monitor enter stub
  static int _mon_exit_stub_ctr;           // monitor exit stub
  static int _mon_enter_ctr;               // monitor enter slow
  static int _mon_exit_ctr;                // monitor exit slow
  static int _partial_subtype_ctr;         // SubRoutines::partial_subtype_check
=======
  static uint _ic_miss_ctr;                      // total # of IC misses
  static uint _wrong_method_ctr;
  static uint _resolve_static_ctr;
  static uint _resolve_virtual_ctr;
  static uint _resolve_opt_virtual_ctr;
  static uint _implicit_null_throws;
  static uint _implicit_div0_throws;

  static uint _jbyte_array_copy_ctr;       // Slow-path byte array copy
  static uint _jshort_array_copy_ctr;      // Slow-path short array copy
  static uint _jint_array_copy_ctr;        // Slow-path int array copy
  static uint _jlong_array_copy_ctr;       // Slow-path long array copy
  static uint _oop_array_copy_ctr;         // Slow-path oop array copy
  static uint _checkcast_array_copy_ctr;   // Slow-path oop array copy, with cast
  static uint _unsafe_array_copy_ctr;      // Slow-path includes alignment checks
  static uint _generic_array_copy_ctr;     // Slow-path includes type decoding
  static uint _slow_array_copy_ctr;        // Slow-path failed out to a method call

  static uint _new_instance_ctr;           // 'new' object requires GC
  static uint _new_array_ctr;              // 'new' array requires GC
  static uint _multi2_ctr, _multi3_ctr, _multi4_ctr, _multi5_ctr;
  static uint _find_handler_ctr;           // find exception handler
  static uint _rethrow_ctr;                // rethrow exception
  static uint _mon_enter_stub_ctr;         // monitor enter stub
  static uint _mon_exit_stub_ctr;          // monitor exit stub
  static uint _mon_enter_ctr;              // monitor enter slow
  static uint _mon_exit_ctr;               // monitor exit slow
  static uint _partial_subtype_ctr;        // SubRoutines::partial_subtype_check
>>>>>>> 31a307f2

  // Statistics code
  // stats for "normal" compiled calls (non-interface)
  static int64_t _nof_normal_calls;               // total # of calls
  static int64_t _nof_inlined_calls;              // total # of inlined normal calls
  static int64_t _nof_static_calls;               // total # of calls to static methods or super methods (invokespecial)
  static int64_t _nof_inlined_static_calls;       // total # of inlined static calls
  // stats for compiled interface calls
  static int64_t _nof_interface_calls;            // total # of compiled calls
  static int64_t _nof_inlined_interface_calls;    // total # of inlined interface calls

 public: // for compiler
  static address nof_normal_calls_addr()                { return (address)&_nof_normal_calls; }
  static address nof_inlined_calls_addr()               { return (address)&_nof_inlined_calls; }
  static address nof_static_calls_addr()                { return (address)&_nof_static_calls; }
  static address nof_inlined_static_calls_addr()        { return (address)&_nof_inlined_static_calls; }
  static address nof_interface_calls_addr()             { return (address)&_nof_interface_calls; }
  static address nof_inlined_interface_calls_addr()     { return (address)&_nof_inlined_interface_calls; }
  static void print_call_statistics(uint64_t comp_total);
  static void print_statistics();
  static void print_ic_miss_histogram();

#endif // PRODUCT
};


// ---------------------------------------------------------------------------
// Implementation of AdapterHandlerLibrary
//
// This library manages argument marshaling adapters and native wrappers.
// There are 2 flavors of adapters: I2C and C2I.
//
// The I2C flavor takes a stock interpreted call setup, marshals the
// arguments for a Java-compiled call, and jumps to Rmethod-> code()->
// code_begin().  It is broken to call it without an nmethod assigned.
// The usual behavior is to lift any register arguments up out of the
// stack and possibly re-pack the extra arguments to be contiguous.
// I2C adapters will save what the interpreter's stack pointer will be
// after arguments are popped, then adjust the interpreter's frame
// size to force alignment and possibly to repack the arguments.
// After re-packing, it jumps to the compiled code start.  There are
// no safepoints in this adapter code and a GC cannot happen while
// marshaling is in progress.
//
// The C2I flavor takes a stock compiled call setup plus the target method in
// Rmethod, marshals the arguments for an interpreted call and jumps to
// Rmethod->_i2i_entry.  On entry, the interpreted frame has not yet been
// setup.  Compiled frames are fixed-size and the args are likely not in the
// right place.  Hence all the args will likely be copied into the
// interpreter's frame, forcing that frame to grow.  The compiled frame's
// outgoing stack args will be dead after the copy.
//
// Native wrappers, like adapters, marshal arguments.  Unlike adapters they
// also perform an official frame push & pop.  They have a call to the native
// routine in their middles and end in a return (instead of ending in a jump).
// The native wrappers are stored in real nmethods instead of the BufferBlobs
// used by the adapters.  The code generation happens here because it's very
// similar to what the adapters have to do.

class AdapterHandlerEntry : public CHeapObj<mtCode> {
  friend class AdapterHandlerLibrary;

 private:
  AdapterFingerPrint* _fingerprint;
  address _i2c_entry;
  address _c2i_entry;
  address _c2i_unverified_entry;
  address _c2i_no_clinit_check_entry;

#ifdef ASSERT
  // Captures code and signature used to generate this adapter when
  // verifying adapter equivalence.
  unsigned char* _saved_code;
  int            _saved_code_length;
#endif

  AdapterHandlerEntry(AdapterFingerPrint* fingerprint, address i2c_entry, address c2i_entry,
                      address c2i_unverified_entry,
                      address c2i_no_clinit_check_entry) :
    _fingerprint(fingerprint),
    _i2c_entry(i2c_entry),
    _c2i_entry(c2i_entry),
    _c2i_unverified_entry(c2i_unverified_entry),
    _c2i_no_clinit_check_entry(c2i_no_clinit_check_entry)
#ifdef ASSERT
    , _saved_code_length(0)
#endif
  { }

  ~AdapterHandlerEntry();

 public:
  address get_i2c_entry()                  const { return _i2c_entry; }
  address get_c2i_entry()                  const { return _c2i_entry; }
  address get_c2i_unverified_entry()       const { return _c2i_unverified_entry; }
  address get_c2i_no_clinit_check_entry()  const { return _c2i_no_clinit_check_entry; }

  address base_address();
  void relocate(address new_base);

  AdapterFingerPrint* fingerprint() const { return _fingerprint; }

#ifdef ASSERT
  // Used to verify that code generated for shared adapters is equivalent
  void save_code   (unsigned char* code, int length);
  bool compare_code(AdapterHandlerEntry* other);
#endif

  //virtual void print_on(outputStream* st) const;  DO NOT USE
  void print_adapter_on(outputStream* st) const;
};

class AdapterHandlerLibrary: public AllStatic {
  friend class SharedRuntime;
 private:
  static BufferBlob* _buffer; // the temporary code buffer in CodeCache
  static AdapterHandlerEntry* _abstract_method_handler;
  static AdapterHandlerEntry* _no_arg_handler;
  static AdapterHandlerEntry* _int_arg_handler;
  static AdapterHandlerEntry* _obj_arg_handler;
  static AdapterHandlerEntry* _obj_int_arg_handler;
  static AdapterHandlerEntry* _obj_obj_arg_handler;

  static BufferBlob* buffer_blob();
  static void initialize();
  static AdapterHandlerEntry* create_adapter(AdapterBlob*& new_adapter,
                                             int total_args_passed,
                                             BasicType* sig_bt,
                                             bool allocate_code_blob);
  static AdapterHandlerEntry* get_simple_adapter(const methodHandle& method);
 public:

  static AdapterHandlerEntry* new_entry(AdapterFingerPrint* fingerprint,
                                        address i2c_entry,
                                        address c2i_entry,
                                        address c2i_unverified_entry,
                                        address c2i_no_clinit_check_entry = nullptr);
  static void create_native_wrapper(const methodHandle& method);
  static AdapterHandlerEntry* get_adapter(const methodHandle& method);

  static void print_handler(const CodeBlob* b) { print_handler_on(tty, b); }
  static void print_handler_on(outputStream* st, const CodeBlob* b);
  static bool contains(const CodeBlob* b);
#ifndef PRODUCT
  static void print_statistics();
#endif // PRODUCT

};

#endif // SHARE_RUNTIME_SHAREDRUNTIME_HPP<|MERGE_RESOLUTION|>--- conflicted
+++ resolved
@@ -524,11 +524,11 @@
   static PerfCounter* _perf_handle_wrong_method_total_time;
   static PerfCounter* _perf_ic_miss_total_time;
  public:
-  static int _ic_miss_ctr;                       // total # of IC misses
-  static int _wrong_method_ctr;
-  static int _resolve_static_ctr;
-  static int _resolve_virtual_ctr;
-  static int _resolve_opt_virtual_ctr;
+  static uint _ic_miss_ctr;                      // total # of IC misses
+  static uint _wrong_method_ctr;
+  static uint _resolve_static_ctr;
+  static uint _resolve_virtual_ctr;
+  static uint _resolve_opt_virtual_ctr;
 
   static void print_counters();
 
@@ -543,36 +543,6 @@
   static void trace_ic_miss(address at);
 
  public:
-<<<<<<< HEAD
-  static int _implicit_null_throws;
-  static int _implicit_div0_throws;
-
-  static int _jbyte_array_copy_ctr;        // Slow-path byte array copy
-  static int _jshort_array_copy_ctr;       // Slow-path short array copy
-  static int _jint_array_copy_ctr;         // Slow-path int array copy
-  static int _jlong_array_copy_ctr;        // Slow-path long array copy
-  static int _oop_array_copy_ctr;          // Slow-path oop array copy
-  static int _checkcast_array_copy_ctr;    // Slow-path oop array copy, with cast
-  static int _unsafe_array_copy_ctr;       // Slow-path includes alignment checks
-  static int _generic_array_copy_ctr;      // Slow-path includes type decoding
-  static int _slow_array_copy_ctr;         // Slow-path failed out to a method call
-
-  static int _new_instance_ctr;            // 'new' object requires GC
-  static int _new_array_ctr;               // 'new' array requires GC
-  static int _multi2_ctr, _multi3_ctr, _multi4_ctr, _multi5_ctr;
-  static int _find_handler_ctr;            // find exception handler
-  static int _rethrow_ctr;                 // rethrow exception
-  static int _mon_enter_stub_ctr;          // monitor enter stub
-  static int _mon_exit_stub_ctr;           // monitor exit stub
-  static int _mon_enter_ctr;               // monitor enter slow
-  static int _mon_exit_ctr;                // monitor exit slow
-  static int _partial_subtype_ctr;         // SubRoutines::partial_subtype_check
-=======
-  static uint _ic_miss_ctr;                      // total # of IC misses
-  static uint _wrong_method_ctr;
-  static uint _resolve_static_ctr;
-  static uint _resolve_virtual_ctr;
-  static uint _resolve_opt_virtual_ctr;
   static uint _implicit_null_throws;
   static uint _implicit_div0_throws;
 
@@ -596,7 +566,6 @@
   static uint _mon_enter_ctr;              // monitor enter slow
   static uint _mon_exit_ctr;               // monitor exit slow
   static uint _partial_subtype_ctr;        // SubRoutines::partial_subtype_check
->>>>>>> 31a307f2
 
   // Statistics code
   // stats for "normal" compiled calls (non-interface)
