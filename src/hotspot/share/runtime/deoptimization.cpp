/*
 * Copyright (c) 1997, 2024, Oracle and/or its affiliates. All rights reserved.
 * DO NOT ALTER OR REMOVE COPYRIGHT NOTICES OR THIS FILE HEADER.
 *
 * This code is free software; you can redistribute it and/or modify it
 * under the terms of the GNU General Public License version 2 only, as
 * published by the Free Software Foundation.
 *
 * This code is distributed in the hope that it will be useful, but WITHOUT
 * ANY WARRANTY; without even the implied warranty of MERCHANTABILITY or
 * FITNESS FOR A PARTICULAR PURPOSE.  See the GNU General Public License
 * version 2 for more details (a copy is included in the LICENSE file that
 * accompanied this code).
 *
 * You should have received a copy of the GNU General Public License version
 * 2 along with this work; if not, write to the Free Software Foundation,
 * Inc., 51 Franklin St, Fifth Floor, Boston, MA 02110-1301 USA.
 *
 * Please contact Oracle, 500 Oracle Parkway, Redwood Shores, CA 94065 USA
 * or visit www.oracle.com if you need additional information or have any
 * questions.
 *
 */

#include "precompiled.hpp"
#include "classfile/javaClasses.inline.hpp"
#include "classfile/symbolTable.hpp"
#include "classfile/systemDictionary.hpp"
#include "classfile/vmClasses.hpp"
#include "code/codeCache.hpp"
#include "code/debugInfoRec.hpp"
#include "code/nmethod.hpp"
#include "code/pcDesc.hpp"
#include "code/scopeDesc.hpp"
#include "compiler/compilationPolicy.hpp"
#include "compiler/compilerDefinitions.inline.hpp"
#include "gc/shared/collectedHeap.hpp"
#include "interpreter/bytecode.hpp"
#include "interpreter/bytecodeStream.hpp"
#include "interpreter/interpreter.hpp"
#include "interpreter/oopMapCache.hpp"
#include "jvm.h"
#include "logging/log.hpp"
#include "logging/logLevel.hpp"
#include "logging/logMessage.hpp"
#include "logging/logStream.hpp"
#include "memory/allocation.inline.hpp"
#include "memory/oopFactory.hpp"
#include "memory/resourceArea.hpp"
#include "memory/universe.hpp"
#include "oops/constantPool.hpp"
#include "oops/fieldStreams.inline.hpp"
#include "oops/method.hpp"
#include "oops/objArrayKlass.hpp"
#include "oops/objArrayOop.inline.hpp"
#include "oops/oop.inline.hpp"
#include "oops/typeArrayOop.inline.hpp"
#include "oops/verifyOopClosure.hpp"
#include "prims/jvmtiDeferredUpdates.hpp"
#include "prims/jvmtiExport.hpp"
#include "prims/jvmtiThreadState.hpp"
#include "prims/methodHandles.hpp"
#include "prims/vectorSupport.hpp"
#include "runtime/atomic.hpp"
#include "runtime/continuation.hpp"
#include "runtime/continuationEntry.inline.hpp"
#include "runtime/deoptimization.hpp"
#include "runtime/escapeBarrier.hpp"
#include "runtime/fieldDescriptor.hpp"
#include "runtime/fieldDescriptor.inline.hpp"
#include "runtime/frame.inline.hpp"
#include "runtime/handles.inline.hpp"
#include "runtime/interfaceSupport.inline.hpp"
#include "runtime/javaThread.hpp"
#include "runtime/jniHandles.inline.hpp"
#include "runtime/keepStackGCProcessed.hpp"
#include "runtime/objectMonitor.inline.hpp"
#include "runtime/osThread.hpp"
#include "runtime/perfData.inline.hpp"
#include "runtime/safepointVerifiers.hpp"
#include "runtime/sharedRuntime.hpp"
#include "runtime/signature.hpp"
#include "runtime/stackFrameStream.inline.hpp"
#include "runtime/stackValue.hpp"
#include "runtime/stackWatermarkSet.hpp"
#include "runtime/stubRoutines.hpp"
#include "runtime/synchronizer.hpp"
#include "runtime/threadSMR.hpp"
#include "runtime/threadWXSetters.inline.hpp"
#include "runtime/vframe.hpp"
#include "runtime/vframeArray.hpp"
#include "runtime/vframe_hp.hpp"
#include "runtime/vmOperations.hpp"
#include "services/management.hpp"
#include "utilities/checkedCast.hpp"
#include "utilities/events.hpp"
#include "utilities/growableArray.hpp"
#include "utilities/macros.hpp"
#include "utilities/preserveException.hpp"
#include "utilities/xmlstream.hpp"
#if INCLUDE_JFR
#include "jfr/jfrEvents.hpp"
#include "jfr/metadata/jfrSerializer.hpp"
#endif

uint64_t DeoptimizationScope::_committed_deopt_gen = 0;
uint64_t DeoptimizationScope::_active_deopt_gen    = 1;
bool     DeoptimizationScope::_committing_in_progress = false;

DeoptimizationScope::DeoptimizationScope() : _required_gen(0) {
  DEBUG_ONLY(_deopted = false;)

  MutexLocker ml(CompiledMethod_lock, Mutex::_no_safepoint_check_flag);
  // If there is nothing to deopt _required_gen is the same as comitted.
  _required_gen = DeoptimizationScope::_committed_deopt_gen;
}

DeoptimizationScope::~DeoptimizationScope() {
  assert(_deopted, "Deopt not executed");
}

void DeoptimizationScope::mark(nmethod* nm, bool inc_recompile_counts) {
  ConditionalMutexLocker ml(CompiledMethod_lock, !CompiledMethod_lock->owned_by_self(), Mutex::_no_safepoint_check_flag);

  // If it's already marked but we still need it to be deopted.
  if (nm->is_marked_for_deoptimization()) {
    dependent(nm);
    return;
  }

  nmethod::DeoptimizationStatus status =
    inc_recompile_counts ? nmethod::deoptimize : nmethod::deoptimize_noupdate;
  Atomic::store(&nm->_deoptimization_status, status);

  // Make sure active is not committed
  assert(DeoptimizationScope::_committed_deopt_gen < DeoptimizationScope::_active_deopt_gen, "Must be");
  assert(nm->_deoptimization_generation == 0, "Is already marked");

  nm->_deoptimization_generation = DeoptimizationScope::_active_deopt_gen;
  _required_gen                  = DeoptimizationScope::_active_deopt_gen;
}

void DeoptimizationScope::dependent(nmethod* nm) {
  ConditionalMutexLocker ml(CompiledMethod_lock, !CompiledMethod_lock->owned_by_self(), Mutex::_no_safepoint_check_flag);

  // A method marked by someone else may have a _required_gen lower than what we marked with.
  // Therefore only store it if it's higher than _required_gen.
  if (_required_gen < nm->_deoptimization_generation) {
    _required_gen = nm->_deoptimization_generation;
  }
}

void DeoptimizationScope::deoptimize_marked() {
  assert(!_deopted, "Already deopted");

  // We are not alive yet.
  if (!Universe::is_fully_initialized()) {
    DEBUG_ONLY(_deopted = true;)
    return;
  }

  // Safepoints are a special case, handled here.
  if (SafepointSynchronize::is_at_safepoint()) {
    DeoptimizationScope::_committed_deopt_gen = DeoptimizationScope::_active_deopt_gen;
    DeoptimizationScope::_active_deopt_gen++;
    Deoptimization::deoptimize_all_marked();
    DEBUG_ONLY(_deopted = true;)
    return;
  }

  uint64_t comitting = 0;
  bool wait = false;
  while (true) {
    {
      ConditionalMutexLocker ml(CompiledMethod_lock, !CompiledMethod_lock->owned_by_self(), Mutex::_no_safepoint_check_flag);

      // First we check if we or someone else already deopted the gen we want.
      if (DeoptimizationScope::_committed_deopt_gen >= _required_gen) {
        DEBUG_ONLY(_deopted = true;)
        return;
      }
      if (!_committing_in_progress) {
        // The version we are about to commit.
        comitting = DeoptimizationScope::_active_deopt_gen;
        // Make sure new marks use a higher gen.
        DeoptimizationScope::_active_deopt_gen++;
        _committing_in_progress = true;
        wait = false;
      } else {
        // Another thread is handshaking and committing a gen.
        wait = true;
      }
    }
    if (wait) {
      // Wait and let the concurrent handshake be performed.
      ThreadBlockInVM tbivm(JavaThread::current());
      os::naked_yield();
    } else {
      // Performs the handshake.
      Deoptimization::deoptimize_all_marked(); // May safepoint and an additional deopt may have occurred.
      DEBUG_ONLY(_deopted = true;)
      {
        ConditionalMutexLocker ml(CompiledMethod_lock, !CompiledMethod_lock->owned_by_self(), Mutex::_no_safepoint_check_flag);

        // Make sure that committed doesn't go backwards.
        // Should only happen if we did a deopt during a safepoint above.
        if (DeoptimizationScope::_committed_deopt_gen < comitting) {
          DeoptimizationScope::_committed_deopt_gen = comitting;
        }
        _committing_in_progress = false;

        assert(DeoptimizationScope::_committed_deopt_gen >= _required_gen, "Must be");

        return;
      }
    }
  }
}

Deoptimization::UnrollBlock::UnrollBlock(int  size_of_deoptimized_frame,
                                         int  caller_adjustment,
                                         int  caller_actual_parameters,
                                         int  number_of_frames,
                                         intptr_t* frame_sizes,
                                         address* frame_pcs,
                                         BasicType return_type,
                                         int exec_mode) {
  _size_of_deoptimized_frame = size_of_deoptimized_frame;
  _caller_adjustment         = caller_adjustment;
  _caller_actual_parameters  = caller_actual_parameters;
  _number_of_frames          = number_of_frames;
  _frame_sizes               = frame_sizes;
  _frame_pcs                 = frame_pcs;
  _register_block            = NEW_C_HEAP_ARRAY(intptr_t, RegisterMap::reg_count * 2, mtCompiler);
  _return_type               = return_type;
  _initial_info              = 0;
  // PD (x86 only)
  _counter_temp              = 0;
  _unpack_kind               = exec_mode;
  _sender_sp_temp            = 0;

  _total_frame_sizes         = size_of_frames();
  assert(exec_mode >= 0 && exec_mode < Unpack_LIMIT, "Unexpected exec_mode");
}

Deoptimization::UnrollBlock::~UnrollBlock() {
  FREE_C_HEAP_ARRAY(intptr_t, _frame_sizes);
  FREE_C_HEAP_ARRAY(intptr_t, _frame_pcs);
  FREE_C_HEAP_ARRAY(intptr_t, _register_block);
}

int Deoptimization::UnrollBlock::size_of_frames() const {
  // Account first for the adjustment of the initial frame
  intptr_t result = _caller_adjustment;
  for (int index = 0; index < number_of_frames(); index++) {
    result += frame_sizes()[index];
  }
  return checked_cast<int>(result);
}

void Deoptimization::UnrollBlock::print() {
  ResourceMark rm;
  stringStream st;
  st.print_cr("UnrollBlock");
  st.print_cr("  size_of_deoptimized_frame = %d", _size_of_deoptimized_frame);
  st.print(   "  frame_sizes: ");
  for (int index = 0; index < number_of_frames(); index++) {
    st.print(INTX_FORMAT " ", frame_sizes()[index]);
  }
  st.cr();
  tty->print_raw(st.freeze());
}

// In order to make fetch_unroll_info work properly with escape
// analysis, the method was changed from JRT_LEAF to JRT_BLOCK_ENTRY.
// The actual reallocation of previously eliminated objects occurs in realloc_objects,
// which is called from the method fetch_unroll_info_helper below.
JRT_BLOCK_ENTRY_PROF(Deoptimization::UnrollBlock*, Deoptimization, fetch_unroll_info, Deoptimization::fetch_unroll_info(JavaThread* current, int exec_mode))
  // fetch_unroll_info() is called at the beginning of the deoptimization
  // handler. Note this fact before we start generating temporary frames
  // that can confuse an asynchronous stack walker. This counter is
  // decremented at the end of unpack_frames().
  current->inc_in_deopt_handler();

  if (exec_mode == Unpack_exception) {
    // When we get here, a callee has thrown an exception into a deoptimized
    // frame. That throw might have deferred stack watermark checking until
    // after unwinding. So we deal with such deferred requests here.
    StackWatermarkSet::after_unwind(current);
  }

  return fetch_unroll_info_helper(current, exec_mode);
JRT_END

#if COMPILER2_OR_JVMCI
// print information about reallocated objects
static void print_objects(JavaThread* deoptee_thread,
                          GrowableArray<ScopeValue*>* objects, bool realloc_failures) {
  ResourceMark rm;
  stringStream st;  // change to logStream with logging
  st.print_cr("REALLOC OBJECTS in thread " INTPTR_FORMAT, p2i(deoptee_thread));
  fieldDescriptor fd;

  for (int i = 0; i < objects->length(); i++) {
    ObjectValue* sv = (ObjectValue*) objects->at(i);
    Klass* k = java_lang_Class::as_Klass(sv->klass()->as_ConstantOopReadValue()->value()());
    Handle obj = sv->value();

    st.print("     object <" INTPTR_FORMAT "> of type ", p2i(sv->value()()));
    k->print_value_on(&st);
    assert(obj.not_null() || realloc_failures, "reallocation was missed");
    if (obj.is_null()) {
      st.print(" allocation failed");
    } else {
      st.print(" allocated (" SIZE_FORMAT " bytes)", obj->size() * HeapWordSize);
    }
    st.cr();

    if (Verbose && !obj.is_null()) {
      k->oop_print_on(obj(), &st);
    }
  }
  tty->print_raw(st.freeze());
}

static bool rematerialize_objects(JavaThread* thread, int exec_mode, nmethod* compiled_method,
                                  frame& deoptee, RegisterMap& map, GrowableArray<compiledVFrame*>* chunk,
                                  bool& deoptimized_objects) {
  bool realloc_failures = false;
  assert (chunk->at(0)->scope() != nullptr,"expect only compiled java frames");

  JavaThread* deoptee_thread = chunk->at(0)->thread();
  assert(exec_mode == Deoptimization::Unpack_none || (deoptee_thread == thread),
         "a frame can only be deoptimized by the owner thread");

  GrowableArray<ScopeValue*>* objects = chunk->at(0)->scope()->objects_to_rematerialize(deoptee, map);

  // The flag return_oop() indicates call sites which return oop
  // in compiled code. Such sites include java method calls,
  // runtime calls (for example, used to allocate new objects/arrays
  // on slow code path) and any other calls generated in compiled code.
  // It is not guaranteed that we can get such information here only
  // by analyzing bytecode in deoptimized frames. This is why this flag
  // is set during method compilation (see Compile::Process_OopMap_Node()).
  // If the previous frame was popped or if we are dispatching an exception,
  // we don't have an oop result.
  bool save_oop_result = chunk->at(0)->scope()->return_oop() && !thread->popframe_forcing_deopt_reexecution() && (exec_mode == Deoptimization::Unpack_deopt);
  Handle return_value;
  if (save_oop_result) {
    // Reallocation may trigger GC. If deoptimization happened on return from
    // call which returns oop we need to save it since it is not in oopmap.
    oop result = deoptee.saved_oop_result(&map);
    assert(oopDesc::is_oop_or_null(result), "must be oop");
    return_value = Handle(thread, result);
    assert(Universe::heap()->is_in_or_null(result), "must be heap pointer");
    if (TraceDeoptimization) {
      tty->print_cr("SAVED OOP RESULT " INTPTR_FORMAT " in thread " INTPTR_FORMAT, p2i(result), p2i(thread));
      tty->cr();
    }
  }
  if (objects != nullptr) {
    if (exec_mode == Deoptimization::Unpack_none) {
      assert(thread->thread_state() == _thread_in_vm, "assumption");
      JavaThread* THREAD = thread; // For exception macros.
      // Clear pending OOM if reallocation fails and return true indicating allocation failure
      realloc_failures = Deoptimization::realloc_objects(thread, &deoptee, &map, objects, CHECK_AND_CLEAR_(true));
      deoptimized_objects = true;
    } else {
      JavaThread* current = thread; // For JRT_BLOCK
      JRT_BLOCK
      realloc_failures = Deoptimization::realloc_objects(thread, &deoptee, &map, objects, THREAD);
      JRT_END
    }
    bool skip_internal = (compiled_method != nullptr) && !compiled_method->is_compiled_by_jvmci();
    Deoptimization::reassign_fields(&deoptee, &map, objects, realloc_failures, skip_internal);
    if (TraceDeoptimization) {
      print_objects(deoptee_thread, objects, realloc_failures);
    }
  }
  if (save_oop_result) {
    // Restore result.
    deoptee.set_saved_oop_result(&map, return_value());
  }
  return realloc_failures;
}

static void restore_eliminated_locks(JavaThread* thread, GrowableArray<compiledVFrame*>* chunk, bool realloc_failures,
                                     frame& deoptee, int exec_mode, bool& deoptimized_objects) {
  JavaThread* deoptee_thread = chunk->at(0)->thread();
  assert(!EscapeBarrier::objs_are_deoptimized(deoptee_thread, deoptee.id()), "must relock just once");
  assert(thread == Thread::current(), "should be");
  HandleMark hm(thread);
#ifndef PRODUCT
  bool first = true;
#endif // !PRODUCT
  // Start locking from outermost/oldest frame
  for (int i = (chunk->length() - 1); i >= 0; i--) {
    compiledVFrame* cvf = chunk->at(i);
    assert (cvf->scope() != nullptr,"expect only compiled java frames");
    GrowableArray<MonitorInfo*>* monitors = cvf->monitors();
    if (monitors->is_nonempty()) {
      bool relocked = Deoptimization::relock_objects(thread, monitors, deoptee_thread, deoptee,
                                                     exec_mode, realloc_failures);
      deoptimized_objects = deoptimized_objects || relocked;
#ifndef PRODUCT
      if (PrintDeoptimizationDetails) {
        ResourceMark rm;
        stringStream st;
        for (int j = 0; j < monitors->length(); j++) {
          MonitorInfo* mi = monitors->at(j);
          if (mi->eliminated()) {
            if (first) {
              first = false;
              st.print_cr("RELOCK OBJECTS in thread " INTPTR_FORMAT, p2i(thread));
            }
            if (exec_mode == Deoptimization::Unpack_none) {
              ObjectMonitor* monitor = deoptee_thread->current_waiting_monitor();
              if (monitor != nullptr && monitor->object() == mi->owner()) {
                st.print_cr("     object <" INTPTR_FORMAT "> DEFERRED relocking after wait", p2i(mi->owner()));
                continue;
              }
            }
            if (mi->owner_is_scalar_replaced()) {
              Klass* k = java_lang_Class::as_Klass(mi->owner_klass());
              st.print_cr("     failed reallocation for klass %s", k->external_name());
            } else {
              st.print_cr("     object <" INTPTR_FORMAT "> locked", p2i(mi->owner()));
            }
          }
        }
        tty->print_raw(st.freeze());
      }
#endif // !PRODUCT
    }
  }
}

// Deoptimize objects, that is reallocate and relock them, just before they escape through JVMTI.
// The given vframes cover one physical frame.
bool Deoptimization::deoptimize_objects_internal(JavaThread* thread, GrowableArray<compiledVFrame*>* chunk,
                                                 bool& realloc_failures) {
  frame deoptee = chunk->at(0)->fr();
  JavaThread* deoptee_thread = chunk->at(0)->thread();
  nmethod* nm = deoptee.cb()->as_nmethod_or_null();
  RegisterMap map(chunk->at(0)->register_map());
  bool deoptimized_objects = false;

  bool const jvmci_enabled = JVMCI_ONLY(UseJVMCICompiler) NOT_JVMCI(false);

  // Reallocate the non-escaping objects and restore their fields.
  if (jvmci_enabled COMPILER2_PRESENT(|| (DoEscapeAnalysis && EliminateAllocations)
                                      || EliminateAutoBox || EnableVectorAggressiveReboxing)) {
    realloc_failures = rematerialize_objects(thread, Unpack_none, nm, deoptee, map, chunk, deoptimized_objects);
  }

  // MonitorInfo structures used in eliminate_locks are not GC safe.
  NoSafepointVerifier no_safepoint;

  // Now relock objects if synchronization on them was eliminated.
  if (jvmci_enabled COMPILER2_PRESENT(|| ((DoEscapeAnalysis || EliminateNestedLocks) && EliminateLocks))) {
    restore_eliminated_locks(thread, chunk, realloc_failures, deoptee, Unpack_none, deoptimized_objects);
  }
  return deoptimized_objects;
}
#endif // COMPILER2_OR_JVMCI

// This is factored, since it is both called from a JRT_LEAF (deoptimization) and a JRT_ENTRY (uncommon_trap)
Deoptimization::UnrollBlock* Deoptimization::fetch_unroll_info_helper(JavaThread* current, int exec_mode) {
  // When we get here we are about to unwind the deoptee frame. In order to
  // catch not yet safe to use frames, the following stack watermark barrier
  // poll will make such frames safe to use.
  StackWatermarkSet::before_unwind(current);

  // Note: there is a safepoint safety issue here. No matter whether we enter
  // via vanilla deopt or uncommon trap we MUST NOT stop at a safepoint once
  // the vframeArray is created.
  //

  // Allocate our special deoptimization ResourceMark
  DeoptResourceMark* dmark = new DeoptResourceMark(current);
  assert(current->deopt_mark() == nullptr, "Pending deopt!");
  current->set_deopt_mark(dmark);

  frame stub_frame = current->last_frame(); // Makes stack walkable as side effect
  RegisterMap map(current,
                  RegisterMap::UpdateMap::include,
                  RegisterMap::ProcessFrames::include,
                  RegisterMap::WalkContinuation::skip);
  RegisterMap dummy_map(current,
                        RegisterMap::UpdateMap::skip,
                        RegisterMap::ProcessFrames::include,
                        RegisterMap::WalkContinuation::skip);
  // Now get the deoptee with a valid map
  frame deoptee = stub_frame.sender(&map);
  // Set the deoptee nmethod
  assert(current->deopt_compiled_method() == nullptr, "Pending deopt!");
  nmethod* nm = deoptee.cb()->as_nmethod_or_null();
  current->set_deopt_compiled_method(nm);

  if (VerifyStack) {
    current->validate_frame_layout();
  }

  // Create a growable array of VFrames where each VFrame represents an inlined
  // Java frame.  This storage is allocated with the usual system arena.
  assert(deoptee.is_compiled_frame(), "Wrong frame type");
  GrowableArray<compiledVFrame*>* chunk = new GrowableArray<compiledVFrame*>(10);
  vframe* vf = vframe::new_vframe(&deoptee, &map, current);
  while (!vf->is_top()) {
    assert(vf->is_compiled_frame(), "Wrong frame type");
    chunk->push(compiledVFrame::cast(vf));
    vf = vf->sender();
  }
  assert(vf->is_compiled_frame(), "Wrong frame type");
  chunk->push(compiledVFrame::cast(vf));

  bool realloc_failures = false;

#if COMPILER2_OR_JVMCI
  bool const jvmci_enabled = JVMCI_ONLY(EnableJVMCI) NOT_JVMCI(false);

  // Reallocate the non-escaping objects and restore their fields. Then
  // relock objects if synchronization on them was eliminated.
  if (jvmci_enabled COMPILER2_PRESENT( || (DoEscapeAnalysis && EliminateAllocations)
                                       || EliminateAutoBox || EnableVectorAggressiveReboxing )) {
    bool unused;
    realloc_failures = rematerialize_objects(current, exec_mode, nm, deoptee, map, chunk, unused);
  }
#endif // COMPILER2_OR_JVMCI

  // Ensure that no safepoint is taken after pointers have been stored
  // in fields of rematerialized objects.  If a safepoint occurs from here on
  // out the java state residing in the vframeArray will be missed.
  // Locks may be rebaised in a safepoint.
  NoSafepointVerifier no_safepoint;

#if COMPILER2_OR_JVMCI
  if ((jvmci_enabled COMPILER2_PRESENT( || ((DoEscapeAnalysis || EliminateNestedLocks) && EliminateLocks) ))
      && !EscapeBarrier::objs_are_deoptimized(current, deoptee.id())) {
    bool unused;
    restore_eliminated_locks(current, chunk, realloc_failures, deoptee, exec_mode, unused);
  }
#endif // COMPILER2_OR_JVMCI

  ScopeDesc* trap_scope = chunk->at(0)->scope();
  Handle exceptionObject;
  if (trap_scope->rethrow_exception()) {
#ifndef PRODUCT
    if (PrintDeoptimizationDetails) {
      tty->print_cr("Exception to be rethrown in the interpreter for method %s::%s at bci %d", trap_scope->method()->method_holder()->name()->as_C_string(), trap_scope->method()->name()->as_C_string(), trap_scope->bci());
    }
#endif // !PRODUCT

    GrowableArray<ScopeValue*>* expressions = trap_scope->expressions();
    guarantee(expressions != nullptr && expressions->length() > 0, "must have exception to throw");
    ScopeValue* topOfStack = expressions->top();
    exceptionObject = StackValue::create_stack_value(&deoptee, &map, topOfStack)->get_obj();
    guarantee(exceptionObject() != nullptr, "exception oop can not be null");
  }

  vframeArray* array = create_vframeArray(current, deoptee, &map, chunk, realloc_failures);
#if COMPILER2_OR_JVMCI
  if (realloc_failures) {
    // This destroys all ScopedValue bindings.
    current->clear_scopedValueBindings();
    pop_frames_failed_reallocs(current, array);
  }
#endif

  assert(current->vframe_array_head() == nullptr, "Pending deopt!");
  current->set_vframe_array_head(array);

  // Now that the vframeArray has been created if we have any deferred local writes
  // added by jvmti then we can free up that structure as the data is now in the
  // vframeArray

  JvmtiDeferredUpdates::delete_updates_for_frame(current, array->original().id());

  // Compute the caller frame based on the sender sp of stub_frame and stored frame sizes info.
  CodeBlob* cb = stub_frame.cb();
  // Verify we have the right vframeArray
  assert(cb->frame_size() >= 0, "Unexpected frame size");
  intptr_t* unpack_sp = stub_frame.sp() + cb->frame_size();

  // If the deopt call site is a MethodHandle invoke call site we have
  // to adjust the unpack_sp.
  nmethod* deoptee_nm = deoptee.cb()->as_nmethod_or_null();
  if (deoptee_nm != nullptr && deoptee_nm->is_method_handle_return(deoptee.pc()))
    unpack_sp = deoptee.unextended_sp();

#ifdef ASSERT
  assert(cb->is_deoptimization_stub() ||
         cb->is_uncommon_trap_stub() ||
         strcmp("Stub<DeoptimizationStub.deoptimizationHandler>", cb->name()) == 0 ||
         strcmp("Stub<UncommonTrapStub.uncommonTrapHandler>", cb->name()) == 0,
         "unexpected code blob: %s", cb->name());
#endif

  // This is a guarantee instead of an assert because if vframe doesn't match
  // we will unpack the wrong deoptimized frame and wind up in strange places
  // where it will be very difficult to figure out what went wrong. Better
  // to die an early death here than some very obscure death later when the
  // trail is cold.
  // Note: on ia64 this guarantee can be fooled by frames with no memory stack
  // in that it will fail to detect a problem when there is one. This needs
  // more work in tiger timeframe.
  guarantee(array->unextended_sp() == unpack_sp, "vframe_array_head must contain the vframeArray to unpack");

  int number_of_frames = array->frames();

  // Compute the vframes' sizes.  Note that frame_sizes[] entries are ordered from outermost to innermost
  // virtual activation, which is the reverse of the elements in the vframes array.
  intptr_t* frame_sizes = NEW_C_HEAP_ARRAY(intptr_t, number_of_frames, mtCompiler);
  // +1 because we always have an interpreter return address for the final slot.
  address* frame_pcs = NEW_C_HEAP_ARRAY(address, number_of_frames + 1, mtCompiler);
  int popframe_extra_args = 0;
  // Create an interpreter return address for the stub to use as its return
  // address so the skeletal frames are perfectly walkable
  frame_pcs[number_of_frames] = Interpreter::deopt_entry(vtos, 0);

  // PopFrame requires that the preserved incoming arguments from the recently-popped topmost
  // activation be put back on the expression stack of the caller for reexecution
  if (JvmtiExport::can_pop_frame() && current->popframe_forcing_deopt_reexecution()) {
    popframe_extra_args = in_words(current->popframe_preserved_args_size_in_words());
  }

  // Find the current pc for sender of the deoptee. Since the sender may have been deoptimized
  // itself since the deoptee vframeArray was created we must get a fresh value of the pc rather
  // than simply use array->sender.pc(). This requires us to walk the current set of frames
  //
  frame deopt_sender = stub_frame.sender(&dummy_map); // First is the deoptee frame
  deopt_sender = deopt_sender.sender(&dummy_map);     // Now deoptee caller

  // It's possible that the number of parameters at the call site is
  // different than number of arguments in the callee when method
  // handles are used.  If the caller is interpreted get the real
  // value so that the proper amount of space can be added to it's
  // frame.
  bool caller_was_method_handle = false;
  if (deopt_sender.is_interpreted_frame()) {
    methodHandle method(current, deopt_sender.interpreter_frame_method());
    Bytecode_invoke cur = Bytecode_invoke_check(method, deopt_sender.interpreter_frame_bci());
    if (cur.is_invokedynamic() || cur.is_invokehandle()) {
      // Method handle invokes may involve fairly arbitrary chains of
      // calls so it's impossible to know how much actual space the
      // caller has for locals.
      caller_was_method_handle = true;
    }
  }

  //
  // frame_sizes/frame_pcs[0] oldest frame (int or c2i)
  // frame_sizes/frame_pcs[1] next oldest frame (int)
  // frame_sizes/frame_pcs[n] youngest frame (int)
  //
  // Now a pc in frame_pcs is actually the return address to the frame's caller (a frame
  // owns the space for the return address to it's caller).  Confusing ain't it.
  //
  // The vframe array can address vframes with indices running from
  // 0.._frames-1. Index  0 is the youngest frame and _frame - 1 is the oldest (root) frame.
  // When we create the skeletal frames we need the oldest frame to be in the zero slot
  // in the frame_sizes/frame_pcs so the assembly code can do a trivial walk.
  // so things look a little strange in this loop.
  //
  int callee_parameters = 0;
  int callee_locals = 0;
  for (int index = 0; index < array->frames(); index++ ) {
    // frame[number_of_frames - 1 ] = on_stack_size(youngest)
    // frame[number_of_frames - 2 ] = on_stack_size(sender(youngest))
    // frame[number_of_frames - 3 ] = on_stack_size(sender(sender(youngest)))
    frame_sizes[number_of_frames - 1 - index] = BytesPerWord * array->element(index)->on_stack_size(callee_parameters,
                                                                                                    callee_locals,
                                                                                                    index == 0,
                                                                                                    popframe_extra_args);
    // This pc doesn't have to be perfect just good enough to identify the frame
    // as interpreted so the skeleton frame will be walkable
    // The correct pc will be set when the skeleton frame is completely filled out
    // The final pc we store in the loop is wrong and will be overwritten below
    frame_pcs[number_of_frames - 1 - index ] = Interpreter::deopt_entry(vtos, 0) - frame::pc_return_offset;

    callee_parameters = array->element(index)->method()->size_of_parameters();
    callee_locals = array->element(index)->method()->max_locals();
    popframe_extra_args = 0;
  }

  // Compute whether the root vframe returns a float or double value.
  BasicType return_type;
  {
    methodHandle method(current, array->element(0)->method());
    Bytecode_invoke invoke = Bytecode_invoke_check(method, array->element(0)->bci());
    return_type = invoke.is_valid() ? invoke.result_type() : T_ILLEGAL;
  }

  // Compute information for handling adapters and adjusting the frame size of the caller.
  int caller_adjustment = 0;

  // Compute the amount the oldest interpreter frame will have to adjust
  // its caller's stack by. If the caller is a compiled frame then
  // we pretend that the callee has no parameters so that the
  // extension counts for the full amount of locals and not just
  // locals-parms. This is because without a c2i adapter the parm
  // area as created by the compiled frame will not be usable by
  // the interpreter. (Depending on the calling convention there
  // may not even be enough space).

  // QQQ I'd rather see this pushed down into last_frame_adjust
  // and have it take the sender (aka caller).

  if (!deopt_sender.is_interpreted_frame() || caller_was_method_handle) {
    caller_adjustment = last_frame_adjust(0, callee_locals);
  } else if (callee_locals > callee_parameters) {
    // The caller frame may need extending to accommodate
    // non-parameter locals of the first unpacked interpreted frame.
    // Compute that adjustment.
    caller_adjustment = last_frame_adjust(callee_parameters, callee_locals);
  }

  // If the sender is deoptimized the we must retrieve the address of the handler
  // since the frame will "magically" show the original pc before the deopt
  // and we'd undo the deopt.

  frame_pcs[0] = Continuation::is_cont_barrier_frame(deoptee) ? StubRoutines::cont_returnBarrier() : deopt_sender.raw_pc();
  if (Continuation::is_continuation_enterSpecial(deopt_sender)) {
    ContinuationEntry::from_frame(deopt_sender)->set_argsize(0);
  }

  assert(CodeCache::find_blob(frame_pcs[0]) != nullptr, "bad pc");

#if INCLUDE_JVMCI
  if (exceptionObject() != nullptr) {
    current->set_exception_oop(exceptionObject());
    exec_mode = Unpack_exception;
  }
#endif

  if (current->frames_to_pop_failed_realloc() > 0 && exec_mode != Unpack_uncommon_trap) {
    assert(current->has_pending_exception(), "should have thrown OOME");
    current->set_exception_oop(current->pending_exception());
    current->clear_pending_exception();
    exec_mode = Unpack_exception;
  }

#if INCLUDE_JVMCI
  if (current->frames_to_pop_failed_realloc() > 0) {
    current->set_pending_monitorenter(false);
  }
#endif

  UnrollBlock* info = new UnrollBlock(array->frame_size() * BytesPerWord,
                                      caller_adjustment * BytesPerWord,
                                      caller_was_method_handle ? 0 : callee_parameters,
                                      number_of_frames,
                                      frame_sizes,
                                      frame_pcs,
                                      return_type,
                                      exec_mode);
  // On some platforms, we need a way to pass some platform dependent
  // information to the unpacking code so the skeletal frames come out
  // correct (initial fp value, unextended sp, ...)
  info->set_initial_info((intptr_t) array->sender().initial_deoptimization_info());

  if (array->frames() > 1) {
    if (VerifyStack && TraceDeoptimization) {
      tty->print_cr("Deoptimizing method containing inlining");
    }
  }

  array->set_unroll_block(info);
  return info;
}

// Called to cleanup deoptimization data structures in normal case
// after unpacking to stack and when stack overflow error occurs
void Deoptimization::cleanup_deopt_info(JavaThread *thread,
                                        vframeArray *array) {

  // Get array if coming from exception
  if (array == nullptr) {
    array = thread->vframe_array_head();
  }
  thread->set_vframe_array_head(nullptr);

  // Free the previous UnrollBlock
  vframeArray* old_array = thread->vframe_array_last();
  thread->set_vframe_array_last(array);

  if (old_array != nullptr) {
    UnrollBlock* old_info = old_array->unroll_block();
    old_array->set_unroll_block(nullptr);
    delete old_info;
    delete old_array;
  }

  // Deallocate any resource creating in this routine and any ResourceObjs allocated
  // inside the vframeArray (StackValueCollections)

  delete thread->deopt_mark();
  thread->set_deopt_mark(nullptr);
  thread->set_deopt_compiled_method(nullptr);


  if (JvmtiExport::can_pop_frame()) {
    // Regardless of whether we entered this routine with the pending
    // popframe condition bit set, we should always clear it now
    thread->clear_popframe_condition();
  }

  // unpack_frames() is called at the end of the deoptimization handler
  // and (in C2) at the end of the uncommon trap handler. Note this fact
  // so that an asynchronous stack walker can work again. This counter is
  // incremented at the beginning of fetch_unroll_info() and (in C2) at
  // the beginning of uncommon_trap().
  thread->dec_in_deopt_handler();
}

// Moved from cpu directories because none of the cpus has callee save values.
// If a cpu implements callee save values, move this to deoptimization_<cpu>.cpp.
void Deoptimization::unwind_callee_save_values(frame* f, vframeArray* vframe_array) {

  // This code is sort of the equivalent of C2IAdapter::setup_stack_frame back in
  // the days we had adapter frames. When we deoptimize a situation where a
  // compiled caller calls a compiled caller will have registers it expects
  // to survive the call to the callee. If we deoptimize the callee the only
  // way we can restore these registers is to have the oldest interpreter
  // frame that we create restore these values. That is what this routine
  // will accomplish.

  // At the moment we have modified c2 to not have any callee save registers
  // so this problem does not exist and this routine is just a place holder.

  assert(f->is_interpreted_frame(), "must be interpreted");
}

#ifndef PRODUCT
static bool falls_through(Bytecodes::Code bc) {
  switch (bc) {
    // List may be incomplete.  Here we really only care about bytecodes where compiled code
    // can deoptimize.
    case Bytecodes::_goto:
    case Bytecodes::_goto_w:
    case Bytecodes::_athrow:
      return false;
    default:
      return true;
  }
}
#endif

// Return BasicType of value being returned
JRT_LEAF_PROF_NO_THREAD(BasicType, Deoptimization, unpack_frames, Deoptimization::unpack_frames(JavaThread* thread, int exec_mode))
  assert(thread == JavaThread::current(), "pre-condition");

  // We are already active in the special DeoptResourceMark any ResourceObj's we
  // allocate will be freed at the end of the routine.

  // JRT_LEAF methods don't normally allocate handles and there is a
  // NoHandleMark to enforce that. It is actually safe to use Handles
  // in a JRT_LEAF method, and sometimes desirable, but to do so we
  // must use ResetNoHandleMark to bypass the NoHandleMark, and
  // then use a HandleMark to ensure any Handles we do create are
  // cleaned up in this scope.
  ResetNoHandleMark rnhm;
  HandleMark hm(thread);

  frame stub_frame = thread->last_frame();

  Continuation::notify_deopt(thread, stub_frame.sp());

  // Since the frame to unpack is the top frame of this thread, the vframe_array_head
  // must point to the vframeArray for the unpack frame.
  vframeArray* array = thread->vframe_array_head();
  UnrollBlock* info = array->unroll_block();

  // We set the last_Java frame. But the stack isn't really parsable here. So we
  // clear it to make sure JFR understands not to try and walk stacks from events
  // in here.
  intptr_t* sp = thread->frame_anchor()->last_Java_sp();
  thread->frame_anchor()->set_last_Java_sp(nullptr);

  // Unpack the interpreter frames and any adapter frame (c2 only) we might create.
  array->unpack_to_stack(stub_frame, exec_mode, info->caller_actual_parameters());

  thread->frame_anchor()->set_last_Java_sp(sp);

  BasicType bt = info->return_type();

  // If we have an exception pending, claim that the return type is an oop
  // so the deopt_blob does not overwrite the exception_oop.

  if (exec_mode == Unpack_exception)
    bt = T_OBJECT;

  // Cleanup thread deopt data
  cleanup_deopt_info(thread, array);

#ifndef PRODUCT
  if (VerifyStack) {
    ResourceMark res_mark;
    // Clear pending exception to not break verification code (restored afterwards)
    PreserveExceptionMark pm(thread);

    thread->validate_frame_layout();

    // Verify that the just-unpacked frames match the interpreter's
    // notions of expression stack and locals
    vframeArray* cur_array = thread->vframe_array_last();
    RegisterMap rm(thread,
                   RegisterMap::UpdateMap::skip,
                   RegisterMap::ProcessFrames::include,
                   RegisterMap::WalkContinuation::skip);
    rm.set_include_argument_oops(false);
    bool is_top_frame = true;
    int callee_size_of_parameters = 0;
    int callee_max_locals = 0;
    for (int i = 0; i < cur_array->frames(); i++) {
      vframeArrayElement* el = cur_array->element(i);
      frame* iframe = el->iframe();
      guarantee(iframe->is_interpreted_frame(), "Wrong frame type");

      // Get the oop map for this bci
      InterpreterOopMap mask;
      int cur_invoke_parameter_size = 0;
      bool try_next_mask = false;
      int next_mask_expression_stack_size = -1;
      int top_frame_expression_stack_adjustment = 0;
      methodHandle mh(thread, iframe->interpreter_frame_method());
      OopMapCache::compute_one_oop_map(mh, iframe->interpreter_frame_bci(), &mask);
      BytecodeStream str(mh, iframe->interpreter_frame_bci());
      int max_bci = mh->code_size();
      // Get to the next bytecode if possible
      assert(str.bci() < max_bci, "bci in interpreter frame out of bounds");
      // Check to see if we can grab the number of outgoing arguments
      // at an uncommon trap for an invoke (where the compiler
      // generates debug info before the invoke has executed)
      Bytecodes::Code cur_code = str.next();
      Bytecodes::Code next_code = Bytecodes::_shouldnotreachhere;
      if (Bytecodes::is_invoke(cur_code)) {
        Bytecode_invoke invoke(mh, iframe->interpreter_frame_bci());
        cur_invoke_parameter_size = invoke.size_of_parameters();
        if (i != 0 && !invoke.is_invokedynamic() && MethodHandles::has_member_arg(invoke.klass(), invoke.name())) {
          callee_size_of_parameters++;
        }
      }
      if (str.bci() < max_bci) {
        next_code = str.next();
        if (next_code >= 0) {
          // The interpreter oop map generator reports results before
          // the current bytecode has executed except in the case of
          // calls. It seems to be hard to tell whether the compiler
          // has emitted debug information matching the "state before"
          // a given bytecode or the state after, so we try both
          if (!Bytecodes::is_invoke(cur_code) && falls_through(cur_code)) {
            // Get expression stack size for the next bytecode
            InterpreterOopMap next_mask;
            OopMapCache::compute_one_oop_map(mh, str.bci(), &next_mask);
            next_mask_expression_stack_size = next_mask.expression_stack_size();
            if (Bytecodes::is_invoke(next_code)) {
              Bytecode_invoke invoke(mh, str.bci());
              next_mask_expression_stack_size += invoke.size_of_parameters();
            }
            // Need to subtract off the size of the result type of
            // the bytecode because this is not described in the
            // debug info but returned to the interpreter in the TOS
            // caching register
            BasicType bytecode_result_type = Bytecodes::result_type(cur_code);
            if (bytecode_result_type != T_ILLEGAL) {
              top_frame_expression_stack_adjustment = type2size[bytecode_result_type];
            }
            assert(top_frame_expression_stack_adjustment >= 0, "stack adjustment must be positive");
            try_next_mask = true;
          }
        }
      }

      // Verify stack depth and oops in frame
      // This assertion may be dependent on the platform we're running on and may need modification (tested on x86 and sparc)
      if (!(
            /* SPARC */
            (iframe->interpreter_frame_expression_stack_size() == mask.expression_stack_size() + callee_size_of_parameters) ||
            /* x86 */
            (iframe->interpreter_frame_expression_stack_size() == mask.expression_stack_size() + callee_max_locals) ||
            (try_next_mask &&
             (iframe->interpreter_frame_expression_stack_size() == (next_mask_expression_stack_size -
                                                                    top_frame_expression_stack_adjustment))) ||
            (is_top_frame && (exec_mode == Unpack_exception) && iframe->interpreter_frame_expression_stack_size() == 0) ||
            (is_top_frame && (exec_mode == Unpack_uncommon_trap || exec_mode == Unpack_reexecute || el->should_reexecute()) &&
             (iframe->interpreter_frame_expression_stack_size() == mask.expression_stack_size() + cur_invoke_parameter_size))
            )) {
        {
          // Print out some information that will help us debug the problem
          tty->print_cr("Wrong number of expression stack elements during deoptimization");
          tty->print_cr("  Error occurred while verifying frame %d (0..%d, 0 is topmost)", i, cur_array->frames() - 1);
          tty->print_cr("  Current code %s", Bytecodes::name(cur_code));
          if (try_next_mask) {
            tty->print_cr("  Next code %s", Bytecodes::name(next_code));
          }
          tty->print_cr("  Fabricated interpreter frame had %d expression stack elements",
                        iframe->interpreter_frame_expression_stack_size());
          tty->print_cr("  Interpreter oop map had %d expression stack elements", mask.expression_stack_size());
          tty->print_cr("  try_next_mask = %d", try_next_mask);
          tty->print_cr("  next_mask_expression_stack_size = %d", next_mask_expression_stack_size);
          tty->print_cr("  callee_size_of_parameters = %d", callee_size_of_parameters);
          tty->print_cr("  callee_max_locals = %d", callee_max_locals);
          tty->print_cr("  top_frame_expression_stack_adjustment = %d", top_frame_expression_stack_adjustment);
          tty->print_cr("  exec_mode = %d", exec_mode);
          tty->print_cr("  cur_invoke_parameter_size = %d", cur_invoke_parameter_size);
          tty->print_cr("  Thread = " INTPTR_FORMAT ", thread ID = %d", p2i(thread), thread->osthread()->thread_id());
          tty->print_cr("  Interpreted frames:");
          for (int k = 0; k < cur_array->frames(); k++) {
            vframeArrayElement* el = cur_array->element(k);
            tty->print_cr("    %s (bci %d)", el->method()->name_and_sig_as_C_string(), el->bci());
          }
          cur_array->print_on_2(tty);
        }
        guarantee(false, "wrong number of expression stack elements during deopt");
      }
      VerifyOopClosure verify;
      iframe->oops_interpreted_do(&verify, &rm, false);
      callee_size_of_parameters = mh->size_of_parameters();
      callee_max_locals = mh->max_locals();
      is_top_frame = false;
    }
  }
#endif // !PRODUCT

  return bt;
JRT_END

class DeoptimizeMarkedClosure : public HandshakeClosure {
 public:
  DeoptimizeMarkedClosure() : HandshakeClosure("Deoptimize") {}
  void do_thread(Thread* thread) {
    JavaThread* jt = JavaThread::cast(thread);
    jt->deoptimize_marked_methods();
  }
};

void Deoptimization::deoptimize_all_marked() {
  ResourceMark rm;

  // Make the dependent methods not entrant
  CodeCache::make_marked_nmethods_deoptimized();

  DeoptimizeMarkedClosure deopt;
  if (SafepointSynchronize::is_at_safepoint()) {
    Threads::java_threads_do(&deopt);
  } else {
    Handshake::execute(&deopt);
  }
}

Deoptimization::DeoptAction Deoptimization::_unloaded_action
  = Deoptimization::Action_reinterpret;

#if INCLUDE_JVMCI
template<typename CacheType>
class BoxCacheBase : public CHeapObj<mtCompiler> {
protected:
  static InstanceKlass* find_cache_klass(Thread* thread, Symbol* klass_name) {
    ResourceMark rm(thread);
    char* klass_name_str = klass_name->as_C_string();
    InstanceKlass* ik = SystemDictionary::find_instance_klass(thread, klass_name, Handle(), Handle());
    guarantee(ik != nullptr, "%s must be loaded", klass_name_str);
    if (!ik->is_in_error_state()) {
      guarantee(ik->is_initialized(), "%s must be initialized", klass_name_str);
      CacheType::compute_offsets(ik);
    }
    return ik;
  }
};

template<typename PrimitiveType, typename CacheType, typename BoxType> class BoxCache  : public BoxCacheBase<CacheType> {
  PrimitiveType _low;
  PrimitiveType _high;
  jobject _cache;
protected:
  static BoxCache<PrimitiveType, CacheType, BoxType> *_singleton;
  BoxCache(Thread* thread) {
    InstanceKlass* ik = BoxCacheBase<CacheType>::find_cache_klass(thread, CacheType::symbol());
    if (ik->is_in_error_state()) {
      _low = 1;
      _high = 0;
      _cache = nullptr;
    } else {
      objArrayOop cache = CacheType::cache(ik);
      assert(cache->length() > 0, "Empty cache");
      _low = BoxType::value(cache->obj_at(0));
      _high = checked_cast<PrimitiveType>(_low + cache->length() - 1);
      _cache = JNIHandles::make_global(Handle(thread, cache));
    }
  }
  ~BoxCache() {
    JNIHandles::destroy_global(_cache);
  }
public:
  static BoxCache<PrimitiveType, CacheType, BoxType>* singleton(Thread* thread) {
    if (_singleton == nullptr) {
      BoxCache<PrimitiveType, CacheType, BoxType>* s = new BoxCache<PrimitiveType, CacheType, BoxType>(thread);
      if (!Atomic::replace_if_null(&_singleton, s)) {
        delete s;
      }
    }
    return _singleton;
  }
  oop lookup(PrimitiveType value) {
    if (_low <= value && value <= _high) {
      int offset = checked_cast<int>(value - _low);
      return objArrayOop(JNIHandles::resolve_non_null(_cache))->obj_at(offset);
    }
    return nullptr;
  }
  oop lookup_raw(intptr_t raw_value, bool& cache_init_error) {
    if (_cache == nullptr) {
      cache_init_error = true;
      return nullptr;
    }
    // Have to cast to avoid little/big-endian problems.
    if (sizeof(PrimitiveType) > sizeof(jint)) {
      jlong value = (jlong)raw_value;
      return lookup(value);
    }
    PrimitiveType value = (PrimitiveType)*((jint*)&raw_value);
    return lookup(value);
  }
};

typedef BoxCache<jint, java_lang_Integer_IntegerCache, java_lang_Integer> IntegerBoxCache;
typedef BoxCache<jlong, java_lang_Long_LongCache, java_lang_Long> LongBoxCache;
typedef BoxCache<jchar, java_lang_Character_CharacterCache, java_lang_Character> CharacterBoxCache;
typedef BoxCache<jshort, java_lang_Short_ShortCache, java_lang_Short> ShortBoxCache;
typedef BoxCache<jbyte, java_lang_Byte_ByteCache, java_lang_Byte> ByteBoxCache;

template<> BoxCache<jint, java_lang_Integer_IntegerCache, java_lang_Integer>* BoxCache<jint, java_lang_Integer_IntegerCache, java_lang_Integer>::_singleton = nullptr;
template<> BoxCache<jlong, java_lang_Long_LongCache, java_lang_Long>* BoxCache<jlong, java_lang_Long_LongCache, java_lang_Long>::_singleton = nullptr;
template<> BoxCache<jchar, java_lang_Character_CharacterCache, java_lang_Character>* BoxCache<jchar, java_lang_Character_CharacterCache, java_lang_Character>::_singleton = nullptr;
template<> BoxCache<jshort, java_lang_Short_ShortCache, java_lang_Short>* BoxCache<jshort, java_lang_Short_ShortCache, java_lang_Short>::_singleton = nullptr;
template<> BoxCache<jbyte, java_lang_Byte_ByteCache, java_lang_Byte>* BoxCache<jbyte, java_lang_Byte_ByteCache, java_lang_Byte>::_singleton = nullptr;

class BooleanBoxCache : public BoxCacheBase<java_lang_Boolean> {
  jobject _true_cache;
  jobject _false_cache;
protected:
  static BooleanBoxCache *_singleton;
  BooleanBoxCache(Thread *thread) {
    InstanceKlass* ik = find_cache_klass(thread, java_lang_Boolean::symbol());
    if (ik->is_in_error_state()) {
      _true_cache = nullptr;
      _false_cache = nullptr;
    } else {
      _true_cache = JNIHandles::make_global(Handle(thread, java_lang_Boolean::get_TRUE(ik)));
      _false_cache = JNIHandles::make_global(Handle(thread, java_lang_Boolean::get_FALSE(ik)));
    }
  }
  ~BooleanBoxCache() {
    JNIHandles::destroy_global(_true_cache);
    JNIHandles::destroy_global(_false_cache);
  }
public:
  static BooleanBoxCache* singleton(Thread* thread) {
    if (_singleton == nullptr) {
      BooleanBoxCache* s = new BooleanBoxCache(thread);
      if (!Atomic::replace_if_null(&_singleton, s)) {
        delete s;
      }
    }
    return _singleton;
  }
  oop lookup_raw(intptr_t raw_value, bool& cache_in_error) {
    if (_true_cache == nullptr) {
      cache_in_error = true;
      return nullptr;
    }
    // Have to cast to avoid little/big-endian problems.
    jboolean value = (jboolean)*((jint*)&raw_value);
    return lookup(value);
  }
  oop lookup(jboolean value) {
    if (value != 0) {
      return JNIHandles::resolve_non_null(_true_cache);
    }
    return JNIHandles::resolve_non_null(_false_cache);
  }
};

BooleanBoxCache* BooleanBoxCache::_singleton = nullptr;

oop Deoptimization::get_cached_box(AutoBoxObjectValue* bv, frame* fr, RegisterMap* reg_map, bool& cache_init_error, TRAPS) {
   Klass* k = java_lang_Class::as_Klass(bv->klass()->as_ConstantOopReadValue()->value()());
   BasicType box_type = vmClasses::box_klass_type(k);
   if (box_type != T_OBJECT) {
     StackValue* value = StackValue::create_stack_value(fr, reg_map, bv->field_at(box_type == T_LONG ? 1 : 0));
     switch(box_type) {
       case T_INT:     return IntegerBoxCache::singleton(THREAD)->lookup_raw(value->get_intptr(), cache_init_error);
       case T_CHAR:    return CharacterBoxCache::singleton(THREAD)->lookup_raw(value->get_intptr(), cache_init_error);
       case T_SHORT:   return ShortBoxCache::singleton(THREAD)->lookup_raw(value->get_intptr(), cache_init_error);
       case T_BYTE:    return ByteBoxCache::singleton(THREAD)->lookup_raw(value->get_intptr(), cache_init_error);
       case T_BOOLEAN: return BooleanBoxCache::singleton(THREAD)->lookup_raw(value->get_intptr(), cache_init_error);
       case T_LONG:    return LongBoxCache::singleton(THREAD)->lookup_raw(value->get_intptr(), cache_init_error);
       default:;
     }
   }
   return nullptr;
}
#endif // INCLUDE_JVMCI

#if COMPILER2_OR_JVMCI
bool Deoptimization::realloc_objects(JavaThread* thread, frame* fr, RegisterMap* reg_map, GrowableArray<ScopeValue*>* objects, TRAPS) {
  Handle pending_exception(THREAD, thread->pending_exception());
  const char* exception_file = thread->exception_file();
  int exception_line = thread->exception_line();
  thread->clear_pending_exception();

  bool failures = false;

  for (int i = 0; i < objects->length(); i++) {
    assert(objects->at(i)->is_object(), "invalid debug information");
    ObjectValue* sv = (ObjectValue*) objects->at(i);

    Klass* k = java_lang_Class::as_Klass(sv->klass()->as_ConstantOopReadValue()->value()());
    oop obj = nullptr;

    bool cache_init_error = false;
    if (k->is_instance_klass()) {
#if INCLUDE_JVMCI
      nmethod* nm = fr->cb()->as_nmethod_or_null();
      if (nm->is_compiled_by_jvmci() && sv->is_auto_box()) {
        AutoBoxObjectValue* abv = (AutoBoxObjectValue*) sv;
        obj = get_cached_box(abv, fr, reg_map, cache_init_error, THREAD);
        if (obj != nullptr) {
          // Set the flag to indicate the box came from a cache, so that we can skip the field reassignment for it.
          abv->set_cached(true);
        } else if (cache_init_error) {
          // Results in an OOME which is valid (as opposed to a class initialization error)
          // and is fine for the rare case a cache initialization failing.
          failures = true;
        }
      }
#endif // INCLUDE_JVMCI

      InstanceKlass* ik = InstanceKlass::cast(k);
      if (obj == nullptr && !cache_init_error) {
#if COMPILER2_OR_JVMCI
        if (EnableVectorSupport && VectorSupport::is_vector(ik)) {
          obj = VectorSupport::allocate_vector(ik, fr, reg_map, sv, THREAD);
        } else {
          obj = ik->allocate_instance(THREAD);
        }
#else
        obj = ik->allocate_instance(THREAD);
#endif // COMPILER2_OR_JVMCI
      }
    } else if (k->is_typeArray_klass()) {
      TypeArrayKlass* ak = TypeArrayKlass::cast(k);
      assert(sv->field_size() % type2size[ak->element_type()] == 0, "non-integral array length");
      int len = sv->field_size() / type2size[ak->element_type()];
      obj = ak->allocate(len, THREAD);
    } else if (k->is_objArray_klass()) {
      ObjArrayKlass* ak = ObjArrayKlass::cast(k);
      obj = ak->allocate(sv->field_size(), THREAD);
    }

    if (obj == nullptr) {
      failures = true;
    }

    assert(sv->value().is_null(), "redundant reallocation");
    assert(obj != nullptr || HAS_PENDING_EXCEPTION || cache_init_error, "allocation should succeed or we should get an exception");
    CLEAR_PENDING_EXCEPTION;
    sv->set_value(obj);
  }

  if (failures) {
    THROW_OOP_(Universe::out_of_memory_error_realloc_objects(), failures);
  } else if (pending_exception.not_null()) {
    thread->set_pending_exception(pending_exception(), exception_file, exception_line);
  }

  return failures;
}

#if INCLUDE_JVMCI
/**
 * For primitive types whose kind gets "erased" at runtime (shorts become stack ints),
 * we need to somehow be able to recover the actual kind to be able to write the correct
 * amount of bytes.
 * For that purpose, this method assumes that, for an entry spanning n bytes at index i,
 * the entries at index n + 1 to n + i are 'markers'.
 * For example, if we were writing a short at index 4 of a byte array of size 8, the
 * expected form of the array would be:
 *
 * {b0, b1, b2, b3, INT, marker, b6, b7}
 *
 * Thus, in order to get back the size of the entry, we simply need to count the number
 * of marked entries
 *
 * @param virtualArray the virtualized byte array
 * @param i index of the virtual entry we are recovering
 * @return The number of bytes the entry spans
 */
static int count_number_of_bytes_for_entry(ObjectValue *virtualArray, int i) {
  int index = i;
  while (++index < virtualArray->field_size() &&
           virtualArray->field_at(index)->is_marker()) {}
  return index - i;
}

/**
 * If there was a guarantee for byte array to always start aligned to a long, we could
 * do a simple check on the parity of the index. Unfortunately, that is not always the
 * case. Thus, we check alignment of the actual address we are writing to.
 * In the unlikely case index 0 is 5-aligned for example, it would then be possible to
 * write a long to index 3.
 */
static jbyte* check_alignment_get_addr(typeArrayOop obj, int index, int expected_alignment) {
    jbyte* res = obj->byte_at_addr(index);
    assert((((intptr_t) res) % expected_alignment) == 0, "Non-aligned write");
    return res;
}

static void byte_array_put(typeArrayOop obj, StackValue* value, int index, int byte_count) {
  switch (byte_count) {
    case 1:
      obj->byte_at_put(index, (jbyte) value->get_jint());
      break;
    case 2:
      *((jshort *) check_alignment_get_addr(obj, index, 2)) = (jshort) value->get_jint();
      break;
    case 4:
      *((jint *) check_alignment_get_addr(obj, index, 4)) = value->get_jint();
      break;
    case 8:
      *((jlong *) check_alignment_get_addr(obj, index, 8)) = (jlong) value->get_intptr();
      break;
    default:
      ShouldNotReachHere();
  }
}
#endif // INCLUDE_JVMCI


// restore elements of an eliminated type array
void Deoptimization::reassign_type_array_elements(frame* fr, RegisterMap* reg_map, ObjectValue* sv, typeArrayOop obj, BasicType type) {
  int index = 0;

  for (int i = 0; i < sv->field_size(); i++) {
    StackValue* value = StackValue::create_stack_value(fr, reg_map, sv->field_at(i));
    switch(type) {
    case T_LONG: case T_DOUBLE: {
      assert(value->type() == T_INT, "Agreement.");
      StackValue* low =
        StackValue::create_stack_value(fr, reg_map, sv->field_at(++i));
#ifdef _LP64
      jlong res = (jlong)low->get_intptr();
#else
      jlong res = jlong_from(value->get_jint(), low->get_jint());
#endif
      obj->long_at_put(index, res);
      break;
    }

    case T_INT: case T_FLOAT: { // 4 bytes.
      assert(value->type() == T_INT, "Agreement.");
      bool big_value = false;
      if (i + 1 < sv->field_size() && type == T_INT) {
        if (sv->field_at(i)->is_location()) {
          Location::Type type = ((LocationValue*) sv->field_at(i))->location().type();
          if (type == Location::dbl || type == Location::lng) {
            big_value = true;
          }
        } else if (sv->field_at(i)->is_constant_int()) {
          ScopeValue* next_scope_field = sv->field_at(i + 1);
          if (next_scope_field->is_constant_long() || next_scope_field->is_constant_double()) {
            big_value = true;
          }
        }
      }

      if (big_value) {
        StackValue* low = StackValue::create_stack_value(fr, reg_map, sv->field_at(++i));
  #ifdef _LP64
        jlong res = (jlong)low->get_intptr();
  #else
        jlong res = jlong_from(value->get_jint(), low->get_jint());
  #endif
        obj->int_at_put(index, *(jint*)&res);
        obj->int_at_put(++index, *((jint*)&res + 1));
      } else {
        obj->int_at_put(index, value->get_jint());
      }
      break;
    }

    case T_SHORT:
      assert(value->type() == T_INT, "Agreement.");
      obj->short_at_put(index, (jshort)value->get_jint());
      break;

    case T_CHAR:
      assert(value->type() == T_INT, "Agreement.");
      obj->char_at_put(index, (jchar)value->get_jint());
      break;

    case T_BYTE: {
      assert(value->type() == T_INT, "Agreement.");
#if INCLUDE_JVMCI
      // The value we get is erased as a regular int. We will need to find its actual byte count 'by hand'.
      int byte_count = count_number_of_bytes_for_entry(sv, i);
      byte_array_put(obj, value, index, byte_count);
      // According to byte_count contract, the values from i + 1 to i + byte_count are illegal values. Skip.
      i += byte_count - 1; // Balance the loop counter.
      index += byte_count;
      // index has been updated so continue at top of loop
      continue;
#else
      obj->byte_at_put(index, (jbyte)value->get_jint());
      break;
#endif // INCLUDE_JVMCI
    }

    case T_BOOLEAN: {
      assert(value->type() == T_INT, "Agreement.");
      obj->bool_at_put(index, (jboolean)value->get_jint());
      break;
    }

      default:
        ShouldNotReachHere();
    }
    index++;
  }
}

// restore fields of an eliminated object array
void Deoptimization::reassign_object_array_elements(frame* fr, RegisterMap* reg_map, ObjectValue* sv, objArrayOop obj) {
  for (int i = 0; i < sv->field_size(); i++) {
    StackValue* value = StackValue::create_stack_value(fr, reg_map, sv->field_at(i));
    assert(value->type() == T_OBJECT, "object element expected");
    obj->obj_at_put(i, value->get_obj()());
  }
}

class ReassignedField {
public:
  int _offset;
  BasicType _type;
public:
  ReassignedField() {
    _offset = 0;
    _type = T_ILLEGAL;
  }
};

static int compare(ReassignedField* left, ReassignedField* right) {
  return left->_offset - right->_offset;
}

// Restore fields of an eliminated instance object using the same field order
// returned by HotSpotResolvedObjectTypeImpl.getInstanceFields(true)
static int reassign_fields_by_klass(InstanceKlass* klass, frame* fr, RegisterMap* reg_map, ObjectValue* sv, int svIndex, oop obj, bool skip_internal) {
  GrowableArray<ReassignedField>* fields = new GrowableArray<ReassignedField>();
  InstanceKlass* ik = klass;
  while (ik != nullptr) {
    for (AllFieldStream fs(ik); !fs.done(); fs.next()) {
      if (!fs.access_flags().is_static() && (!skip_internal || !fs.field_flags().is_injected())) {
        ReassignedField field;
        field._offset = fs.offset();
        field._type = Signature::basic_type(fs.signature());
        fields->append(field);
      }
    }
    ik = ik->superklass();
  }
  fields->sort(compare);
  for (int i = 0; i < fields->length(); i++) {
    ScopeValue* scope_field = sv->field_at(svIndex);
    StackValue* value = StackValue::create_stack_value(fr, reg_map, scope_field);
    int offset = fields->at(i)._offset;
    BasicType type = fields->at(i)._type;
    switch (type) {
      case T_OBJECT: case T_ARRAY:
        assert(value->type() == T_OBJECT, "Agreement.");
        obj->obj_field_put(offset, value->get_obj()());
        break;

      case T_INT: case T_FLOAT: { // 4 bytes.
        assert(value->type() == T_INT, "Agreement.");
        bool big_value = false;
        if (i+1 < fields->length() && fields->at(i+1)._type == T_INT) {
          if (scope_field->is_location()) {
            Location::Type type = ((LocationValue*) scope_field)->location().type();
            if (type == Location::dbl || type == Location::lng) {
              big_value = true;
            }
          }
          if (scope_field->is_constant_int()) {
            ScopeValue* next_scope_field = sv->field_at(svIndex + 1);
            if (next_scope_field->is_constant_long() || next_scope_field->is_constant_double()) {
              big_value = true;
            }
          }
        }

        if (big_value) {
          i++;
          assert(i < fields->length(), "second T_INT field needed");
          assert(fields->at(i)._type == T_INT, "T_INT field needed");
        } else {
          obj->int_field_put(offset, value->get_jint());
          break;
        }
      }
        /* no break */

      case T_LONG: case T_DOUBLE: {
        assert(value->type() == T_INT, "Agreement.");
        StackValue* low = StackValue::create_stack_value(fr, reg_map, sv->field_at(++svIndex));
#ifdef _LP64
        jlong res = (jlong)low->get_intptr();
#else
        jlong res = jlong_from(value->get_jint(), low->get_jint());
#endif
        obj->long_field_put(offset, res);
        break;
      }

      case T_SHORT:
        assert(value->type() == T_INT, "Agreement.");
        obj->short_field_put(offset, (jshort)value->get_jint());
        break;

      case T_CHAR:
        assert(value->type() == T_INT, "Agreement.");
        obj->char_field_put(offset, (jchar)value->get_jint());
        break;

      case T_BYTE:
        assert(value->type() == T_INT, "Agreement.");
        obj->byte_field_put(offset, (jbyte)value->get_jint());
        break;

      case T_BOOLEAN:
        assert(value->type() == T_INT, "Agreement.");
        obj->bool_field_put(offset, (jboolean)value->get_jint());
        break;

      default:
        ShouldNotReachHere();
    }
    svIndex++;
  }
  return svIndex;
}

// restore fields of all eliminated objects and arrays
void Deoptimization::reassign_fields(frame* fr, RegisterMap* reg_map, GrowableArray<ScopeValue*>* objects, bool realloc_failures, bool skip_internal) {
  for (int i = 0; i < objects->length(); i++) {
    assert(objects->at(i)->is_object(), "invalid debug information");
    ObjectValue* sv = (ObjectValue*) objects->at(i);
    Klass* k = java_lang_Class::as_Klass(sv->klass()->as_ConstantOopReadValue()->value()());
    Handle obj = sv->value();
    assert(obj.not_null() || realloc_failures, "reallocation was missed");
#ifndef PRODUCT
    if (PrintDeoptimizationDetails) {
      tty->print_cr("reassign fields for object of type %s!", k->name()->as_C_string());
    }
#endif // !PRODUCT

    if (obj.is_null()) {
      continue;
    }

#if INCLUDE_JVMCI
    // Don't reassign fields of boxes that came from a cache. Caches may be in CDS.
    if (sv->is_auto_box() && ((AutoBoxObjectValue*) sv)->is_cached()) {
      continue;
    }
#endif // INCLUDE_JVMCI
#if COMPILER2_OR_JVMCI
    if (EnableVectorSupport && VectorSupport::is_vector(k)) {
      assert(sv->field_size() == 1, "%s not a vector", k->name()->as_C_string());
      ScopeValue* payload = sv->field_at(0);
      if (payload->is_location() &&
          payload->as_LocationValue()->location().type() == Location::vector) {
#ifndef PRODUCT
        if (PrintDeoptimizationDetails) {
          tty->print_cr("skip field reassignment for this vector - it should be assigned already");
          if (Verbose) {
            Handle obj = sv->value();
            k->oop_print_on(obj(), tty);
          }
        }
#endif // !PRODUCT
        continue; // Such vector's value was already restored in VectorSupport::allocate_vector().
      }
      // Else fall-through to do assignment for scalar-replaced boxed vector representation
      // which could be restored after vector object allocation.
    }
#endif /* !COMPILER2_OR_JVMCI */
    if (k->is_instance_klass()) {
      InstanceKlass* ik = InstanceKlass::cast(k);
      reassign_fields_by_klass(ik, fr, reg_map, sv, 0, obj(), skip_internal);
    } else if (k->is_typeArray_klass()) {
      TypeArrayKlass* ak = TypeArrayKlass::cast(k);
      reassign_type_array_elements(fr, reg_map, sv, (typeArrayOop) obj(), ak->element_type());
    } else if (k->is_objArray_klass()) {
      reassign_object_array_elements(fr, reg_map, sv, (objArrayOop) obj());
    }
  }
  // These objects may escape when we return to Interpreter after deoptimization.
  // We need barrier so that stores that initialize these objects can't be reordered
  // with subsequent stores that make these objects accessible by other threads.
  OrderAccess::storestore();
}


// relock objects for which synchronization was eliminated
bool Deoptimization::relock_objects(JavaThread* thread, GrowableArray<MonitorInfo*>* monitors,
                                    JavaThread* deoptee_thread, frame& fr, int exec_mode, bool realloc_failures) {
  bool relocked_objects = false;
  for (int i = 0; i < monitors->length(); i++) {
    MonitorInfo* mon_info = monitors->at(i);
    if (mon_info->eliminated()) {
      assert(!mon_info->owner_is_scalar_replaced() || realloc_failures, "reallocation was missed");
      relocked_objects = true;
      if (!mon_info->owner_is_scalar_replaced()) {
        Handle obj(thread, mon_info->owner());
        markWord mark = obj->mark();
        if (exec_mode == Unpack_none) {
          if (LockingMode == LM_LEGACY && mark.has_locker() && fr.sp() > (intptr_t*)mark.locker()) {
            // With exec_mode == Unpack_none obj may be thread local and locked in
            // a callee frame. Make the lock in the callee a recursive lock and restore the displaced header.
            markWord dmw = mark.displaced_mark_helper();
            mark.locker()->set_displaced_header(markWord::encode((BasicLock*) nullptr));
            obj->set_mark(dmw);
          }
          if (mark.has_monitor()) {
            // defer relocking if the deoptee thread is currently waiting for obj
            ObjectMonitor* waiting_monitor = deoptee_thread->current_waiting_monitor();
            if (waiting_monitor != nullptr && waiting_monitor->object() == obj()) {
              assert(fr.is_deoptimized_frame(), "frame must be scheduled for deoptimization");
              mon_info->lock()->set_displaced_header(markWord::unused_mark());
              JvmtiDeferredUpdates::inc_relock_count_after_wait(deoptee_thread);
              continue;
            }
          }
        }
        if (LockingMode == LM_LIGHTWEIGHT && exec_mode == Unpack_none) {
          // We have lost information about the correct state of the lock stack.
          // Inflate the locks instead. Enter then inflate to avoid races with
          // deflation.
          ObjectSynchronizer::enter_for(obj, nullptr, deoptee_thread);
          assert(mon_info->owner()->is_locked(), "object must be locked now");
          ObjectMonitor* mon = ObjectSynchronizer::inflate_for(deoptee_thread, obj(), ObjectSynchronizer::inflate_cause_vm_internal);
          assert(mon->owner() == deoptee_thread, "must be");
        } else {
          BasicLock* lock = mon_info->lock();
          ObjectSynchronizer::enter_for(obj, lock, deoptee_thread);
          assert(mon_info->owner()->is_locked(), "object must be locked now");
        }
      }
    }
  }
  return relocked_objects;
}
#endif // COMPILER2_OR_JVMCI

vframeArray* Deoptimization::create_vframeArray(JavaThread* thread, frame fr, RegisterMap *reg_map, GrowableArray<compiledVFrame*>* chunk, bool realloc_failures) {
  Events::log_deopt_message(thread, "DEOPT PACKING pc=" INTPTR_FORMAT " sp=" INTPTR_FORMAT, p2i(fr.pc()), p2i(fr.sp()));

  // Register map for next frame (used for stack crawl).  We capture
  // the state of the deopt'ing frame's caller.  Thus if we need to
  // stuff a C2I adapter we can properly fill in the callee-save
  // register locations.
  frame caller = fr.sender(reg_map);
  int frame_size = pointer_delta_as_int(caller.sp(), fr.sp());

  frame sender = caller;

  // Since the Java thread being deoptimized will eventually adjust it's own stack,
  // the vframeArray containing the unpacking information is allocated in the C heap.
  // For Compiler1, the caller of the deoptimized frame is saved for use by unpack_frames().
  vframeArray* array = vframeArray::allocate(thread, frame_size, chunk, reg_map, sender, caller, fr, realloc_failures);

  // Compare the vframeArray to the collected vframes
  assert(array->structural_compare(thread, chunk), "just checking");

  if (TraceDeoptimization) {
    ResourceMark rm;
    stringStream st;
    st.print_cr("DEOPT PACKING thread=" INTPTR_FORMAT " vframeArray=" INTPTR_FORMAT, p2i(thread), p2i(array));
    st.print("   ");
    fr.print_on(&st);
    st.print_cr("   Virtual frames (innermost/newest first):");
    for (int index = 0; index < chunk->length(); index++) {
      compiledVFrame* vf = chunk->at(index);
      int bci = vf->raw_bci();
      const char* code_name;
      if (bci == SynchronizationEntryBCI) {
        code_name = "sync entry";
      } else {
        Bytecodes::Code code = vf->method()->code_at(bci);
        code_name = Bytecodes::name(code);
      }

      st.print("      VFrame %d (" INTPTR_FORMAT ")", index, p2i(vf));
      st.print(" - %s", vf->method()->name_and_sig_as_C_string());
      st.print(" - %s", code_name);
      st.print_cr(" @ bci=%d ", bci);
    }
    tty->print_raw(st.freeze());
    tty->cr();
  }

  return array;
}

#if COMPILER2_OR_JVMCI
void Deoptimization::pop_frames_failed_reallocs(JavaThread* thread, vframeArray* array) {
  // Reallocation of some scalar replaced objects failed. Record
  // that we need to pop all the interpreter frames for the
  // deoptimized compiled frame.
  assert(thread->frames_to_pop_failed_realloc() == 0, "missed frames to pop?");
  thread->set_frames_to_pop_failed_realloc(array->frames());
  // Unlock all monitors here otherwise the interpreter will see a
  // mix of locked and unlocked monitors (because of failed
  // reallocations of synchronized objects) and be confused.
  for (int i = 0; i < array->frames(); i++) {
    MonitorChunk* monitors = array->element(i)->monitors();
    if (monitors != nullptr) {
      // Unlock in reverse order starting from most nested monitor.
      for (int j = (monitors->number_of_monitors() - 1); j >= 0; j--) {
        BasicObjectLock* src = monitors->at(j);
        if (src->obj() != nullptr) {
          ObjectSynchronizer::exit(src->obj(), src->lock(), thread);
        }
      }
      array->element(i)->free_monitors(thread);
#ifdef ASSERT
      array->element(i)->set_removed_monitors();
#endif
    }
  }
}
#endif

void Deoptimization::deoptimize_single_frame(JavaThread* thread, frame fr, Deoptimization::DeoptReason reason) {
  assert(fr.can_be_deoptimized(), "checking frame type");

  nmethod* nm = fr.cb()->as_nmethod();
  DeoptAction action = (nm->is_not_entrant() ? Action_make_not_entrant : Action_none);
  ScopeDesc* cur_sd = nm->scope_desc_at(fr.pc());
  Bytecodes::Code bc = (cur_sd->bci() == -1 ? Bytecodes::_nop // deopt on method entry
                                            : cur_sd->method()->java_code_at(cur_sd->bci()));
  gather_statistics(nm, reason, action, bc);

  if (LogCompilation && xtty != nullptr) {
<<<<<<< HEAD
=======
    nmethod* nm = fr.cb()->as_nmethod_or_null();
    assert(nm != nullptr, "only compiled methods can deopt");

>>>>>>> 83eba863
    ttyLocker ttyl;
    xtty->begin_head("deoptimized thread='" UINTX_FORMAT "' reason='%s' pc='" INTPTR_FORMAT "'",(uintx)thread->osthread()->thread_id(), trap_reason_name(reason), p2i(fr.pc()));
    nm->log_identity(xtty);
    xtty->end_head();
    for (ScopeDesc* sd = nm->scope_desc_at(fr.pc()); ; sd = sd->sender()) {
      xtty->begin_elem("jvms bci='%d'", sd->bci());
      xtty->method(sd->method());
      xtty->end_elem();
      if (sd->is_top())  break;
    }
    xtty->tail("deoptimized");
  }

  Continuation::notify_deopt(thread, fr.sp());

  // Patch the compiled method so that when execution returns to it we will
  // deopt the execution state and return to the interpreter.
  fr.deoptimize(thread);
}

void Deoptimization::deoptimize(JavaThread* thread, frame fr, DeoptReason reason) {
  // Deoptimize only if the frame comes from compile code.
  // Do not deoptimize the frame which is already patched
  // during the execution of the loops below.
  if (!fr.is_compiled_frame() || fr.is_deoptimized_frame()) {
    return;
  }
  ResourceMark rm;
  deoptimize_single_frame(thread, fr, reason);
}

#if INCLUDE_JVMCI
address Deoptimization::deoptimize_for_missing_exception_handler(nmethod* nm) {
  // there is no exception handler for this pc => deoptimize
  nm->make_not_entrant();

  // Use Deoptimization::deoptimize for all of its side-effects:
  // gathering traps statistics, logging...
  // it also patches the return pc but we do not care about that
  // since we return a continuation to the deopt_blob below.
  JavaThread* thread = JavaThread::current();
  RegisterMap reg_map(thread,
                      RegisterMap::UpdateMap::skip,
                      RegisterMap::ProcessFrames::include,
                      RegisterMap::WalkContinuation::skip);
  frame runtime_frame = thread->last_frame();
  frame caller_frame = runtime_frame.sender(&reg_map);
  assert(caller_frame.cb()->as_nmethod_or_null() == nm, "expect top frame compiled method");
  vframe* vf = vframe::new_vframe(&caller_frame, &reg_map, thread);
  compiledVFrame* cvf = compiledVFrame::cast(vf);
  ScopeDesc* imm_scope = cvf->scope();
  MethodData* imm_mdo = get_method_data(thread, methodHandle(thread, imm_scope->method()), true);
  if (imm_mdo != nullptr) {
    // Lock to read ProfileData, and ensure lock is not broken by a safepoint
    MutexLocker ml(imm_mdo->extra_data_lock(), Mutex::_no_safepoint_check_flag);

    ProfileData* pdata = imm_mdo->allocate_bci_to_data(imm_scope->bci(), nullptr);
    if (pdata != nullptr && pdata->is_BitData()) {
      BitData* bit_data = (BitData*) pdata;
      bit_data->set_exception_seen();
    }
  }

  Deoptimization::deoptimize(thread, caller_frame, Deoptimization::Reason_not_compiled_exception_handler);

  MethodData* trap_mdo = get_method_data(thread, methodHandle(thread, nm->method()), true);
  if (trap_mdo != nullptr) {
    trap_mdo->inc_trap_count(Deoptimization::Reason_not_compiled_exception_handler);
  }

  return SharedRuntime::deopt_blob()->unpack_with_exception_in_tls();
}
#endif

void Deoptimization::deoptimize_frame_internal(JavaThread* thread, intptr_t* id, DeoptReason reason) {
  assert(thread == Thread::current() ||
         thread->is_handshake_safe_for(Thread::current()) ||
         SafepointSynchronize::is_at_safepoint(),
         "can only deoptimize other thread at a safepoint/handshake");
  // Compute frame and register map based on thread and sp.
  RegisterMap reg_map(thread,
                      RegisterMap::UpdateMap::skip,
                      RegisterMap::ProcessFrames::include,
                      RegisterMap::WalkContinuation::skip);
  frame fr = thread->last_frame();
  while (fr.id() != id) {
    fr = fr.sender(&reg_map);
  }
  deoptimize(thread, fr, reason);
}


void Deoptimization::deoptimize_frame(JavaThread* thread, intptr_t* id, DeoptReason reason) {
  Thread* current = Thread::current();
  if (thread == current || thread->is_handshake_safe_for(current)) {
    Deoptimization::deoptimize_frame_internal(thread, id, reason);
  } else {
    VM_DeoptimizeFrame deopt(thread, id, reason);
    VMThread::execute(&deopt);
  }
}

void Deoptimization::deoptimize_frame(JavaThread* thread, intptr_t* id) {
  deoptimize_frame(thread, id, Reason_constraint);
}

// JVMTI PopFrame support
JRT_LEAF(void, Deoptimization::popframe_preserve_args(JavaThread* thread, int bytes_to_save, void* start_address))
{
  assert(thread == JavaThread::current(), "pre-condition");
  thread->popframe_preserve_args(in_ByteSize(bytes_to_save), start_address);
}
JRT_END

MethodData*
Deoptimization::get_method_data(JavaThread* thread, const methodHandle& m,
                                bool create_if_missing) {
  JavaThread* THREAD = thread; // For exception macros.
  MethodData* mdo = m()->method_data();
  if (mdo == nullptr && create_if_missing && !HAS_PENDING_EXCEPTION) {
    // Build an MDO.  Ignore errors like OutOfMemory;
    // that simply means we won't have an MDO to update.
    Method::build_profiling_method_data(m, THREAD);
    if (HAS_PENDING_EXCEPTION) {
      // Only metaspace OOM is expected. No Java code executed.
      assert((PENDING_EXCEPTION->is_a(vmClasses::OutOfMemoryError_klass())), "we expect only an OOM error here");
      CLEAR_PENDING_EXCEPTION;
    }
    mdo = m()->method_data();
  }
  return mdo;
}

#if COMPILER2_OR_JVMCI
void Deoptimization::load_class_by_index(const constantPoolHandle& constant_pool, int index, TRAPS) {
  // In case of an unresolved klass entry, load the class.
  // This path is exercised from case _ldc in Parse::do_one_bytecode,
  // and probably nowhere else.
  // Even that case would benefit from simply re-interpreting the
  // bytecode, without paying special attention to the class index.
  // So this whole "class index" feature should probably be removed.

  if (constant_pool->tag_at(index).is_unresolved_klass()) {
    Klass* tk = constant_pool->klass_at(index, THREAD);
    if (HAS_PENDING_EXCEPTION) {
      // Exception happened during classloading. We ignore the exception here, since it
      // is going to be rethrown since the current activation is going to be deoptimized and
      // the interpreter will re-execute the bytecode.
      // Do not clear probable Async Exceptions.
      CLEAR_PENDING_NONASYNC_EXCEPTION;
      // Class loading called java code which may have caused a stack
      // overflow. If the exception was thrown right before the return
      // to the runtime the stack is no longer guarded. Reguard the
      // stack otherwise if we return to the uncommon trap blob and the
      // stack bang causes a stack overflow we crash.
      JavaThread* jt = THREAD;
      bool guard_pages_enabled = jt->stack_overflow_state()->reguard_stack_if_needed();
      assert(guard_pages_enabled, "stack banging in uncommon trap blob may cause crash");
    }
    return;
  }

  assert(!constant_pool->tag_at(index).is_symbol(),
         "no symbolic names here, please");
}

#if INCLUDE_JFR

class DeoptReasonSerializer : public JfrSerializer {
 public:
  void serialize(JfrCheckpointWriter& writer) {
    writer.write_count((u4)(Deoptimization::Reason_LIMIT + 1)); // + Reason::many (-1)
    for (int i = -1; i < Deoptimization::Reason_LIMIT; ++i) {
      writer.write_key((u8)i);
      writer.write(Deoptimization::trap_reason_name(i));
    }
  }
};

class DeoptActionSerializer : public JfrSerializer {
 public:
  void serialize(JfrCheckpointWriter& writer) {
    static const u4 nof_actions = Deoptimization::Action_LIMIT;
    writer.write_count(nof_actions);
    for (u4 i = 0; i < Deoptimization::Action_LIMIT; ++i) {
      writer.write_key(i);
      writer.write(Deoptimization::trap_action_name((int)i));
    }
  }
};

static void register_serializers() {
  static int critical_section = 0;
  if (1 == critical_section || Atomic::cmpxchg(&critical_section, 0, 1) == 1) {
    return;
  }
  JfrSerializer::register_serializer(TYPE_DEOPTIMIZATIONREASON, true, new DeoptReasonSerializer());
  JfrSerializer::register_serializer(TYPE_DEOPTIMIZATIONACTION, true, new DeoptActionSerializer());
}

static void post_deoptimization_event(nmethod* nm,
                                      const Method* method,
                                      int trap_bci,
                                      int instruction,
                                      Deoptimization::DeoptReason reason,
                                      Deoptimization::DeoptAction action) {
  assert(nm != nullptr, "invariant");
  assert(method != nullptr, "invariant");
  if (EventDeoptimization::is_enabled()) {
    static bool serializers_registered = false;
    if (!serializers_registered) {
      register_serializers();
      serializers_registered = true;
    }
    EventDeoptimization event;
    event.set_compileId(nm->compile_id());
    event.set_compiler(nm->compiler_type());
    event.set_method(method);
    event.set_lineNumber(method->line_number_from_bci(trap_bci));
    event.set_bci(trap_bci);
    event.set_instruction(instruction);
    event.set_reason(reason);
    event.set_action(action);
    event.commit();
  }
}

#endif // INCLUDE_JFR

static void log_deopt(nmethod* nm, Method* tm, intptr_t pc, frame& fr, int trap_bci,
                              const char* reason_name, const char* reason_action) {
  LogTarget(Debug, deoptimization) lt;
  if (lt.is_enabled()) {
    LogStream ls(lt);
    bool is_osr = nm->is_osr_method();
    ls.print("cid=%4d %s level=%d",
             nm->compile_id(), (is_osr ? "osr" : "   "), nm->comp_level());
    ls.print(" %s", tm->name_and_sig_as_C_string());
    ls.print(" trap_bci=%d ", trap_bci);
    if (is_osr) {
      ls.print("osr_bci=%d ", nm->osr_entry_bci());
    }
    ls.print("%s ", reason_name);
    ls.print("%s ", reason_action);
    ls.print_cr("pc=" INTPTR_FORMAT " relative_pc=" INTPTR_FORMAT,
             pc, fr.pc() - nm->code_begin());
  }
}

JRT_ENTRY_PROF(void, Deoptimization, uncommon_trap_inner, Deoptimization::uncommon_trap_inner(JavaThread* current, jint trap_request)) {
  HandleMark hm(current);

  // uncommon_trap() is called at the beginning of the uncommon trap
  // handler. Note this fact before we start generating temporary frames
  // that can confuse an asynchronous stack walker. This counter is
  // decremented at the end of unpack_frames().

  current->inc_in_deopt_handler();

#if INCLUDE_JVMCI
  // JVMCI might need to get an exception from the stack, which in turn requires the register map to be valid
  RegisterMap reg_map(current,
                      RegisterMap::UpdateMap::include,
                      RegisterMap::ProcessFrames::include,
                      RegisterMap::WalkContinuation::skip);
#else
  RegisterMap reg_map(current,
                      RegisterMap::UpdateMap::skip,
                      RegisterMap::ProcessFrames::include,
                      RegisterMap::WalkContinuation::skip);
#endif
  frame stub_frame = current->last_frame();
  frame fr = stub_frame.sender(&reg_map);

  // Log a message
  Events::log_deopt_message(current, "Uncommon trap: trap_request=" INT32_FORMAT_X_0 " fr.pc=" INTPTR_FORMAT " relative=" INTPTR_FORMAT,
              trap_request, p2i(fr.pc()), fr.pc() - fr.cb()->code_begin());

  {
    ResourceMark rm;

    DeoptReason reason = trap_request_reason(trap_request);
    DeoptAction action = trap_request_action(trap_request);
#if INCLUDE_JVMCI
    int debug_id = trap_request_debug_id(trap_request);
#endif
    jint unloaded_class_index = trap_request_index(trap_request); // CP idx or -1

    vframe*  vf  = vframe::new_vframe(&fr, &reg_map, current);
    compiledVFrame* cvf = compiledVFrame::cast(vf);

<<<<<<< HEAD
    nmethod* nm = cvf->code()->as_nmethod();
=======
    nmethod* nm = cvf->code();
>>>>>>> 83eba863

    ScopeDesc*      trap_scope  = cvf->scope();

    bool is_receiver_constraint_failure = COMPILER2_PRESENT(VerifyReceiverTypes &&) (reason == Deoptimization::Reason_receiver_constraint);

    if (is_receiver_constraint_failure) {
      tty->print_cr("  bci=%d pc=" INTPTR_FORMAT ", relative_pc=" INTPTR_FORMAT ", method=%s" JVMCI_ONLY(", debug_id=%d"),
                    trap_scope->bci(), p2i(fr.pc()), fr.pc() - nm->code_begin(), trap_scope->method()->name_and_sig_as_C_string()
                    JVMCI_ONLY(COMMA debug_id));
    }

    methodHandle    trap_method(current, trap_scope->method());
    int             trap_bci    = trap_scope->bci();
#if INCLUDE_JVMCI
    jlong           speculation = current->pending_failed_speculation();
    if (nm->is_compiled_by_jvmci()) {
      nm->update_speculation(current);
    } else {
      assert(speculation == 0, "There should not be a speculation for methods compiled by non-JVMCI compilers");
    }

    if (trap_bci == SynchronizationEntryBCI) {
      trap_bci = 0;
      current->set_pending_monitorenter(true);
    }

    if (reason == Deoptimization::Reason_transfer_to_interpreter) {
      current->set_pending_transfer_to_interpreter(true);
    }
#endif

    Bytecodes::Code trap_bc     = trap_method->java_code_at(trap_bci);
    // Record this event in the histogram.
    gather_statistics(nm, reason, action, trap_bc);

    // Ensure that we can record deopt. history:
    // Need MDO to record RTM code generation state.
    bool create_if_missing = ProfileTraps RTM_OPT_ONLY( || UseRTMLocking );

    methodHandle profiled_method;
#if INCLUDE_JVMCI
    if (nm->is_compiled_by_jvmci()) {
      profiled_method = methodHandle(current, nm->method());
    } else {
      profiled_method = trap_method;
    }
#else
    profiled_method = trap_method;
#endif

    MethodData* trap_mdo =
      get_method_data(current, profiled_method, create_if_missing);

    { // Log Deoptimization event for JFR, UL and event system
      Method* tm = trap_method();
      const char* reason_name = trap_reason_name(reason);
      const char* reason_action = trap_action_name(action);
      intptr_t pc = p2i(fr.pc());

      JFR_ONLY(post_deoptimization_event(nm, tm, trap_bci, trap_bc, reason, action);)
      log_deopt(nm, tm, pc, fr, trap_bci, reason_name, reason_action);
      Events::log_deopt_message(current, "Uncommon trap: reason=%s action=%s pc=" INTPTR_FORMAT " method=%s @ %d %s",
                                reason_name, reason_action, pc,
                                tm->name_and_sig_as_C_string(), trap_bci, nm->compiler_name());
    }

    // Print a bunch of diagnostics, if requested.
    if (TraceDeoptimization || LogCompilation || is_receiver_constraint_failure) {
      ResourceMark rm;

      // Lock to read ProfileData, and ensure lock is not broken by a safepoint
      // We must do this already now, since we cannot acquire this lock while
      // holding the tty lock (lock ordering by rank).
      MutexLocker ml(trap_mdo->extra_data_lock(), Mutex::_no_safepoint_check_flag);

      ttyLocker ttyl;

      char buf[100];
      if (xtty != nullptr) {
        xtty->begin_head("uncommon_trap thread='" UINTX_FORMAT "' %s",
                         os::current_thread_id(),
                         format_trap_request(buf, sizeof(buf), trap_request));
#if INCLUDE_JVMCI
        if (speculation != 0) {
          xtty->print(" speculation='" JLONG_FORMAT "'", speculation);
        }
#endif
        nm->log_identity(xtty);
      }
      Symbol* class_name = nullptr;
      bool unresolved = false;
      if (unloaded_class_index >= 0) {
        constantPoolHandle constants (current, trap_method->constants());
        if (constants->tag_at(unloaded_class_index).is_unresolved_klass()) {
          class_name = constants->klass_name_at(unloaded_class_index);
          unresolved = true;
          if (xtty != nullptr)
            xtty->print(" unresolved='1'");
        } else if (constants->tag_at(unloaded_class_index).is_symbol()) {
          class_name = constants->symbol_at(unloaded_class_index);
        }
        if (xtty != nullptr)
          xtty->name(class_name);
      }
      if (xtty != nullptr && trap_mdo != nullptr && (int)reason < (int)MethodData::_trap_hist_limit) {
        // Dump the relevant MDO state.
        // This is the deopt count for the current reason, any previous
        // reasons or recompiles seen at this point.
        int dcnt = trap_mdo->trap_count(reason);
        if (dcnt != 0)
          xtty->print(" count='%d'", dcnt);

        // We need to lock to read the ProfileData. But to keep the locks ordered, we need to
        // lock extra_data_lock before the tty lock.
        ProfileData* pdata = trap_mdo->bci_to_data(trap_bci);
        int dos = (pdata == nullptr)? 0: pdata->trap_state();
        if (dos != 0) {
          xtty->print(" state='%s'", format_trap_state(buf, sizeof(buf), dos));
          if (trap_state_is_recompiled(dos)) {
            int recnt2 = trap_mdo->overflow_recompile_count();
            if (recnt2 != 0)
              xtty->print(" recompiles2='%d'", recnt2);
          }
        }
      }
      if (xtty != nullptr) {
        xtty->stamp();
        xtty->end_head();
      }
      if (TraceDeoptimization) {  // make noise on the tty
        stringStream st;
        st.print("UNCOMMON TRAP method=%s", trap_scope->method()->name_and_sig_as_C_string());
        st.print("  bci=%d pc=" INTPTR_FORMAT ", relative_pc=" INTPTR_FORMAT JVMCI_ONLY(", debug_id=%d"),
                 trap_scope->bci(), p2i(fr.pc()), fr.pc() - nm->code_begin() JVMCI_ONLY(COMMA debug_id));
        st.print(" compiler=%s compile_id=%d", nm->compiler_name(), nm->compile_id());
#if INCLUDE_JVMCI
        if (nm->is_compiled_by_jvmci()) {
          const char* installed_code_name = nm->jvmci_name();
          if (installed_code_name != nullptr) {
            st.print(" (JVMCI: installed code name=%s) ", installed_code_name);
          }
        }
#endif
        st.print(" (@" INTPTR_FORMAT ") thread=" UINTX_FORMAT " reason=%s action=%s unloaded_class_index=%d" JVMCI_ONLY(" debug_id=%d"),
                   p2i(fr.pc()),
                   os::current_thread_id(),
                   trap_reason_name(reason),
                   trap_action_name(action),
                   unloaded_class_index
#if INCLUDE_JVMCI
                   , debug_id
#endif
                   );
        if (class_name != nullptr) {
          st.print(unresolved ? " unresolved class: " : " symbol: ");
          class_name->print_symbol_on(&st);
        }
        st.cr();
        tty->print_raw(st.freeze());
      }
      if (xtty != nullptr) {
        // Log the precise location of the trap.
        for (ScopeDesc* sd = trap_scope; ; sd = sd->sender()) {
          xtty->begin_elem("jvms bci='%d'", sd->bci());
          xtty->method(sd->method());
          xtty->end_elem();
          if (sd->is_top())  break;
        }
        xtty->tail("uncommon_trap");
      }
    }
    // (End diagnostic printout.)

    if (is_receiver_constraint_failure) {
      fatal("missing receiver type check");
    }

    // Load class if necessary
    if (unloaded_class_index >= 0) {
      constantPoolHandle constants(current, trap_method->constants());
      load_class_by_index(constants, unloaded_class_index, THREAD);
    }

    // Flush the nmethod if necessary and desirable.
    //
    // We need to avoid situations where we are re-flushing the nmethod
    // because of a hot deoptimization site.  Repeated flushes at the same
    // point need to be detected by the compiler and avoided.  If the compiler
    // cannot avoid them (or has a bug and "refuses" to avoid them), this
    // module must take measures to avoid an infinite cycle of recompilation
    // and deoptimization.  There are several such measures:
    //
    //   1. If a recompilation is ordered a second time at some site X
    //   and for the same reason R, the action is adjusted to 'reinterpret',
    //   to give the interpreter time to exercise the method more thoroughly.
    //   If this happens, the method's overflow_recompile_count is incremented.
    //
    //   2. If the compiler fails to reduce the deoptimization rate, then
    //   the method's overflow_recompile_count will begin to exceed the set
    //   limit PerBytecodeRecompilationCutoff.  If this happens, the action
    //   is adjusted to 'make_not_compilable', and the method is abandoned
    //   to the interpreter.  This is a performance hit for hot methods,
    //   but is better than a disastrous infinite cycle of recompilations.
    //   (Actually, only the method containing the site X is abandoned.)
    //
    //   3. In parallel with the previous measures, if the total number of
    //   recompilations of a method exceeds the much larger set limit
    //   PerMethodRecompilationCutoff, the method is abandoned.
    //   This should only happen if the method is very large and has
    //   many "lukewarm" deoptimizations.  The code which enforces this
    //   limit is elsewhere (class nmethod, class Method).
    //
    // Note that the per-BCI 'is_recompiled' bit gives the compiler one chance
    // to recompile at each bytecode independently of the per-BCI cutoff.
    //
    // The decision to update code is up to the compiler, and is encoded
    // in the Action_xxx code.  If the compiler requests Action_none
    // no trap state is changed, no compiled code is changed, and the
    // computation suffers along in the interpreter.
    //
    // The other action codes specify various tactics for decompilation
    // and recompilation.  Action_maybe_recompile is the loosest, and
    // allows the compiled code to stay around until enough traps are seen,
    // and until the compiler gets around to recompiling the trapping method.
    //
    // The other actions cause immediate removal of the present code.

    // Traps caused by injected profile shouldn't pollute trap counts.
    bool injected_profile_trap = trap_method->has_injected_profile() &&
                                 (reason == Reason_intrinsic || reason == Reason_unreached);

    bool update_trap_state = (reason != Reason_tenured) && !injected_profile_trap;
    bool make_not_entrant = false;
    bool make_not_compilable = false;
    bool reprofile = false;
    switch (action) {
    case Action_none:
      // Keep the old code.
      update_trap_state = false;
      break;
    case Action_maybe_recompile:
      // Do not need to invalidate the present code, but we can
      // initiate another
      // Start compiler without (necessarily) invalidating the nmethod.
      // The system will tolerate the old code, but new code should be
      // generated when possible.
      break;
    case Action_reinterpret:
      // Go back into the interpreter for a while, and then consider
      // recompiling form scratch.
      make_not_entrant = true;
      // Reset invocation counter for outer most method.
      // This will allow the interpreter to exercise the bytecodes
      // for a while before recompiling.
      // By contrast, Action_make_not_entrant is immediate.
      //
      // Note that the compiler will track null_check, null_assert,
      // range_check, and class_check events and log them as if they
      // had been traps taken from compiled code.  This will update
      // the MDO trap history so that the next compilation will
      // properly detect hot trap sites.
      reprofile = true;
      break;
    case Action_make_not_entrant:
      // Request immediate recompilation, and get rid of the old code.
      // Make them not entrant, so next time they are called they get
      // recompiled.  Unloaded classes are loaded now so recompile before next
      // time they are called.  Same for uninitialized.  The interpreter will
      // link the missing class, if any.
      make_not_entrant = true;
      break;
    case Action_make_not_compilable:
      // Give up on compiling this method at all.
      make_not_entrant = true;
      make_not_compilable = true;
      break;
    default:
      ShouldNotReachHere();
    }

    // Setting +ProfileTraps fixes the following, on all platforms:
    // 4852688: ProfileInterpreter is off by default for ia64.  The result is
    // infinite heroic-opt-uncommon-trap/deopt/recompile cycles, since the
    // recompile relies on a MethodData* to record heroic opt failures.

    // Whether the interpreter is producing MDO data or not, we also need
    // to use the MDO to detect hot deoptimization points and control
    // aggressive optimization.
    bool inc_recompile_count = false;

    // Lock to read ProfileData, and ensure lock is not broken by a safepoint
    ConditionalMutexLocker ml((trap_mdo != nullptr) ? trap_mdo->extra_data_lock() : nullptr,
                              (trap_mdo != nullptr),
                              Mutex::_no_safepoint_check_flag);
    ProfileData* pdata = nullptr;
    if (ProfileTraps && CompilerConfig::is_c2_or_jvmci_compiler_enabled() && update_trap_state && trap_mdo != nullptr) {
      assert(trap_mdo == get_method_data(current, profiled_method, false), "sanity");
      uint this_trap_count = 0;
      bool maybe_prior_trap = false;
      bool maybe_prior_recompile = false;

      pdata = query_update_method_data(trap_mdo, trap_bci, reason, true,
#if INCLUDE_JVMCI
                                   nm->is_compiled_by_jvmci() && nm->is_osr_method(),
#endif
                                   nm->method(),
                                   //outputs:
                                   this_trap_count,
                                   maybe_prior_trap,
                                   maybe_prior_recompile);
      // Because the interpreter also counts null, div0, range, and class
      // checks, these traps from compiled code are double-counted.
      // This is harmless; it just means that the PerXTrapLimit values
      // are in effect a little smaller than they look.

      DeoptReason per_bc_reason = reason_recorded_per_bytecode_if_any(reason);
      if (per_bc_reason != Reason_none) {
        // Now take action based on the partially known per-BCI history.
        if (maybe_prior_trap
            && this_trap_count >= (uint)PerBytecodeTrapLimit) {
          // If there are too many traps at this BCI, force a recompile.
          // This will allow the compiler to see the limit overflow, and
          // take corrective action, if possible.  The compiler generally
          // does not use the exact PerBytecodeTrapLimit value, but instead
          // changes its tactics if it sees any traps at all.  This provides
          // a little hysteresis, delaying a recompile until a trap happens
          // several times.
          //
          // Actually, since there is only one bit of counter per BCI,
          // the possible per-BCI counts are {0,1,(per-method count)}.
          // This produces accurate results if in fact there is only
          // one hot trap site, but begins to get fuzzy if there are
          // many sites.  For example, if there are ten sites each
          // trapping two or more times, they each get the blame for
          // all of their traps.
          make_not_entrant = true;
        }

        // Detect repeated recompilation at the same BCI, and enforce a limit.
        if (make_not_entrant && maybe_prior_recompile) {
          // More than one recompile at this point.
          inc_recompile_count = maybe_prior_trap;
        }
      } else {
        // For reasons which are not recorded per-bytecode, we simply
        // force recompiles unconditionally.
        // (Note that PerMethodRecompilationCutoff is enforced elsewhere.)
        make_not_entrant = true;
      }

      // Go back to the compiler if there are too many traps in this method.
      if (this_trap_count >= per_method_trap_limit(reason)) {
        // If there are too many traps in this method, force a recompile.
        // This will allow the compiler to see the limit overflow, and
        // take corrective action, if possible.
        // (This condition is an unlikely backstop only, because the
        // PerBytecodeTrapLimit is more likely to take effect first,
        // if it is applicable.)
        make_not_entrant = true;
      }

      // Here's more hysteresis:  If there has been a recompile at
      // this trap point already, run the method in the interpreter
      // for a while to exercise it more thoroughly.
      if (make_not_entrant && maybe_prior_recompile && maybe_prior_trap) {
        reprofile = true;
      }
    }

    // Take requested actions on the method:

    // Recompile
    if (make_not_entrant) {
      if (!nm->make_not_entrant()) {
        return; // the call did not change nmethod's state
      }

      if (pdata != nullptr) {
        // Record the recompilation event, if any.
        int tstate0 = pdata->trap_state();
        int tstate1 = trap_state_set_recompiled(tstate0, true);
        if (tstate1 != tstate0)
          pdata->set_trap_state(tstate1);
      }

#if INCLUDE_RTM_OPT
      // Restart collecting RTM locking abort statistic if the method
      // is recompiled for a reason other than RTM state change.
      // Assume that in new recompiled code the statistic could be different,
      // for example, due to different inlining.
      if ((reason != Reason_rtm_state_change) && (trap_mdo != nullptr) &&
          UseRTMDeopt && (nm->rtm_state() != ProfileRTM)) {
        trap_mdo->atomic_set_rtm_state(ProfileRTM);
      }
#endif
      // For code aging we count traps separately here, using make_not_entrant()
      // as a guard against simultaneous deopts in multiple threads.
      if (reason == Reason_tenured && trap_mdo != nullptr) {
        trap_mdo->inc_tenure_traps();
      }
    }

    if (inc_recompile_count) {
      trap_mdo->inc_overflow_recompile_count();
      if ((uint)trap_mdo->overflow_recompile_count() >
          (uint)PerBytecodeRecompilationCutoff) {
        // Give up on the method containing the bad BCI.
        if (trap_method() == nm->method()) {
          make_not_compilable = true;
        } else {
          trap_method->set_not_compilable("overflow_recompile_count > PerBytecodeRecompilationCutoff", CompLevel_full_optimization);
          // But give grace to the enclosing nm->method().
        }
      }
    }

    // Reprofile
    if (reprofile) {
      CompilationPolicy::reprofile(trap_scope, nm->is_osr_method());
    }

    // Give up compiling
    if (make_not_compilable && !nm->method()->is_not_compilable(CompLevel_full_optimization)) {
      assert(make_not_entrant, "consistent");
      nm->method()->set_not_compilable("give up compiling", CompLevel_full_optimization);
    }

    if (ProfileExceptionHandlers && trap_mdo != nullptr) {
      BitData* exception_handler_data = trap_mdo->exception_handler_bci_to_data_or_null(trap_bci);
      if (exception_handler_data != nullptr) {
        // uncommon trap at the start of an exception handler.
        // C2 generates these for un-entered exception handlers.
        // mark the handler as entered to avoid generating
        // another uncommon trap the next time the handler is compiled
        exception_handler_data->set_exception_handler_entered();
      }
    }

  } // Free marked resources

}
JRT_END

ProfileData*
Deoptimization::query_update_method_data(MethodData* trap_mdo,
                                         int trap_bci,
                                         Deoptimization::DeoptReason reason,
                                         bool update_total_trap_count,
#if INCLUDE_JVMCI
                                         bool is_osr,
#endif
                                         Method* compiled_method,
                                         //outputs:
                                         uint& ret_this_trap_count,
                                         bool& ret_maybe_prior_trap,
                                         bool& ret_maybe_prior_recompile) {
  trap_mdo->check_extra_data_locked();

  bool maybe_prior_trap = false;
  bool maybe_prior_recompile = false;
  uint this_trap_count = 0;
  if (update_total_trap_count) {
    uint idx = reason;
#if INCLUDE_JVMCI
    if (is_osr) {
      // Upper half of history array used for traps in OSR compilations
      idx += Reason_TRAP_HISTORY_LENGTH;
    }
#endif
    uint prior_trap_count = trap_mdo->trap_count(idx);
    this_trap_count  = trap_mdo->inc_trap_count(idx);

    // If the runtime cannot find a place to store trap history,
    // it is estimated based on the general condition of the method.
    // If the method has ever been recompiled, or has ever incurred
    // a trap with the present reason , then this BCI is assumed
    // (pessimistically) to be the culprit.
    maybe_prior_trap      = (prior_trap_count != 0);
    maybe_prior_recompile = (trap_mdo->decompile_count() != 0);
  }
  ProfileData* pdata = nullptr;


  // For reasons which are recorded per bytecode, we check per-BCI data.
  DeoptReason per_bc_reason = reason_recorded_per_bytecode_if_any(reason);
  assert(per_bc_reason != Reason_none || update_total_trap_count, "must be");
  if (per_bc_reason != Reason_none) {
    // Find the profile data for this BCI.  If there isn't one,
    // try to allocate one from the MDO's set of spares.
    // This will let us detect a repeated trap at this point.
    pdata = trap_mdo->allocate_bci_to_data(trap_bci, reason_is_speculate(reason) ? compiled_method : nullptr);

    if (pdata != nullptr) {
      if (reason_is_speculate(reason) && !pdata->is_SpeculativeTrapData()) {
        if (LogCompilation && xtty != nullptr) {
          ttyLocker ttyl;
          // no more room for speculative traps in this MDO
          xtty->elem("speculative_traps_oom");
        }
      }
      // Query the trap state of this profile datum.
      int tstate0 = pdata->trap_state();
      if (!trap_state_has_reason(tstate0, per_bc_reason))
        maybe_prior_trap = false;
      if (!trap_state_is_recompiled(tstate0))
        maybe_prior_recompile = false;

      // Update the trap state of this profile datum.
      int tstate1 = tstate0;
      // Record the reason.
      tstate1 = trap_state_add_reason(tstate1, per_bc_reason);
      // Store the updated state on the MDO, for next time.
      if (tstate1 != tstate0)
        pdata->set_trap_state(tstate1);
    } else {
      if (LogCompilation && xtty != nullptr) {
        ttyLocker ttyl;
        // Missing MDP?  Leave a small complaint in the log.
        xtty->elem("missing_mdp bci='%d'", trap_bci);
      }
    }
  }

  // Return results:
  ret_this_trap_count = this_trap_count;
  ret_maybe_prior_trap = maybe_prior_trap;
  ret_maybe_prior_recompile = maybe_prior_recompile;
  return pdata;
}

void
Deoptimization::update_method_data_from_interpreter(MethodData* trap_mdo, int trap_bci, int reason) {
  ResourceMark rm;
  // Ignored outputs:
  uint ignore_this_trap_count;
  bool ignore_maybe_prior_trap;
  bool ignore_maybe_prior_recompile;
  assert(!reason_is_speculate(reason), "reason speculate only used by compiler");
  // JVMCI uses the total counts to determine if deoptimizations are happening too frequently -> do not adjust total counts
  bool update_total_counts = true JVMCI_ONLY( && !UseJVMCICompiler);

  // Lock to read ProfileData, and ensure lock is not broken by a safepoint
  MutexLocker ml(trap_mdo->extra_data_lock(), Mutex::_no_safepoint_check_flag);

  query_update_method_data(trap_mdo, trap_bci,
                           (DeoptReason)reason,
                           update_total_counts,
#if INCLUDE_JVMCI
                           false,
#endif
                           nullptr,
                           ignore_this_trap_count,
                           ignore_maybe_prior_trap,
                           ignore_maybe_prior_recompile);
}

PROF_ENTRY(Deoptimization::UnrollBlock*, Deoptimization, uncommon_trap, Deoptimization::uncommon_trap(JavaThread* current, jint trap_request, jint exec_mode))
  // Enable WXWrite: current function is called from methods compiled by C2 directly
  MACOS_AARCH64_ONLY(ThreadWXEnable wx(WXWrite, current));

  // Still in Java no safepoints
  {
    // This enters VM and may safepoint
    uncommon_trap_inner(current, trap_request);
  }
  HandleMark hm(current);
  return fetch_unroll_info_helper(current, exec_mode);
PROF_END

// Local derived constants.
// Further breakdown of DataLayout::trap_state, as promised by DataLayout.
const int DS_REASON_MASK   = ((uint)DataLayout::trap_mask) >> 1;
const int DS_RECOMPILE_BIT = DataLayout::trap_mask - DS_REASON_MASK;

//---------------------------trap_state_reason---------------------------------
Deoptimization::DeoptReason
Deoptimization::trap_state_reason(int trap_state) {
  // This assert provides the link between the width of DataLayout::trap_bits
  // and the encoding of "recorded" reasons.  It ensures there are enough
  // bits to store all needed reasons in the per-BCI MDO profile.
  assert(DS_REASON_MASK >= Reason_RECORDED_LIMIT, "enough bits");
  int recompile_bit = (trap_state & DS_RECOMPILE_BIT);
  trap_state -= recompile_bit;
  if (trap_state == DS_REASON_MASK) {
    return Reason_many;
  } else {
    assert((int)Reason_none == 0, "state=0 => Reason_none");
    return (DeoptReason)trap_state;
  }
}
//-------------------------trap_state_has_reason-------------------------------
int Deoptimization::trap_state_has_reason(int trap_state, int reason) {
  assert(reason_is_recorded_per_bytecode((DeoptReason)reason), "valid reason");
  assert(DS_REASON_MASK >= Reason_RECORDED_LIMIT, "enough bits");
  int recompile_bit = (trap_state & DS_RECOMPILE_BIT);
  trap_state -= recompile_bit;
  if (trap_state == DS_REASON_MASK) {
    return -1;  // true, unspecifically (bottom of state lattice)
  } else if (trap_state == reason) {
    return 1;   // true, definitely
  } else if (trap_state == 0) {
    return 0;   // false, definitely (top of state lattice)
  } else {
    return 0;   // false, definitely
  }
}
//-------------------------trap_state_add_reason-------------------------------
int Deoptimization::trap_state_add_reason(int trap_state, int reason) {
  assert(reason_is_recorded_per_bytecode((DeoptReason)reason) || reason == Reason_many, "valid reason");
  int recompile_bit = (trap_state & DS_RECOMPILE_BIT);
  trap_state -= recompile_bit;
  if (trap_state == DS_REASON_MASK) {
    return trap_state + recompile_bit;     // already at state lattice bottom
  } else if (trap_state == reason) {
    return trap_state + recompile_bit;     // the condition is already true
  } else if (trap_state == 0) {
    return reason + recompile_bit;          // no condition has yet been true
  } else {
    return DS_REASON_MASK + recompile_bit;  // fall to state lattice bottom
  }
}
//-----------------------trap_state_is_recompiled------------------------------
bool Deoptimization::trap_state_is_recompiled(int trap_state) {
  return (trap_state & DS_RECOMPILE_BIT) != 0;
}
//-----------------------trap_state_set_recompiled-----------------------------
int Deoptimization::trap_state_set_recompiled(int trap_state, bool z) {
  if (z)  return trap_state |  DS_RECOMPILE_BIT;
  else    return trap_state & ~DS_RECOMPILE_BIT;
}
//---------------------------format_trap_state---------------------------------
// This is used for debugging and diagnostics, including LogFile output.
const char* Deoptimization::format_trap_state(char* buf, size_t buflen,
                                              int trap_state) {
  assert(buflen > 0, "sanity");
  DeoptReason reason      = trap_state_reason(trap_state);
  bool        recomp_flag = trap_state_is_recompiled(trap_state);
  // Re-encode the state from its decoded components.
  int decoded_state = 0;
  if (reason_is_recorded_per_bytecode(reason) || reason == Reason_many)
    decoded_state = trap_state_add_reason(decoded_state, reason);
  if (recomp_flag)
    decoded_state = trap_state_set_recompiled(decoded_state, recomp_flag);
  // If the state re-encodes properly, format it symbolically.
  // Because this routine is used for debugging and diagnostics,
  // be robust even if the state is a strange value.
  size_t len;
  if (decoded_state != trap_state) {
    // Random buggy state that doesn't decode??
    len = jio_snprintf(buf, buflen, "#%d", trap_state);
  } else {
    len = jio_snprintf(buf, buflen, "%s%s",
                       trap_reason_name(reason),
                       recomp_flag ? " recompiled" : "");
  }
  return buf;
}


//--------------------------------statics--------------------------------------
const char* Deoptimization::_trap_reason_name[] = {
  // Note:  Keep this in sync. with enum DeoptReason.
  "none",
  "null_check",
  "null_assert" JVMCI_ONLY("_or_unreached0"),
  "range_check",
  "class_check",
  "array_check",
  "intrinsic" JVMCI_ONLY("_or_type_checked_inlining"),
  "bimorphic" JVMCI_ONLY("_or_optimized_type_check"),
  "profile_predicate",
  "unloaded",
  "uninitialized",
  "initialized",
  "unreached",
  "unhandled",
  "constraint",
  "div0_check",
  "age",
  "predicate",
  "loop_limit_check",
  "speculate_class_check",
  "speculate_null_check",
  "speculate_null_assert",
  "rtm_state_change",
  "unstable_if",
  "unstable_fused_if",
  "receiver_constraint",
#if INCLUDE_JVMCI
  "aliasing",
  "transfer_to_interpreter",
  "not_compiled_exception_handler",
  "unresolved",
  "jsr_mismatch",
#endif
  "tenured"
};
const char* Deoptimization::_trap_action_name[] = {
  // Note:  Keep this in sync. with enum DeoptAction.
  "none",
  "maybe_recompile",
  "reinterpret",
  "make_not_entrant",
  "make_not_compilable"
};

const char* Deoptimization::trap_reason_name(int reason) {
  // Check that every reason has a name
  STATIC_ASSERT(sizeof(_trap_reason_name)/sizeof(const char*) == Reason_LIMIT);

  if (reason == Reason_many)  return "many";
  if ((uint)reason < Reason_LIMIT)
    return _trap_reason_name[reason];
  static char buf[20];
  os::snprintf_checked(buf, sizeof(buf), "reason%d", reason);
  return buf;
}
const char* Deoptimization::trap_action_name(int action) {
  // Check that every action has a name
  STATIC_ASSERT(sizeof(_trap_action_name)/sizeof(const char*) == Action_LIMIT);

  if ((uint)action < Action_LIMIT)
    return _trap_action_name[action];
  static char buf[20];
  os::snprintf_checked(buf, sizeof(buf), "action%d", action);
  return buf;
}

// This is used for debugging and diagnostics, including LogFile output.
const char* Deoptimization::format_trap_request(char* buf, size_t buflen,
                                                int trap_request) {
  jint unloaded_class_index = trap_request_index(trap_request);
  const char* reason = trap_reason_name(trap_request_reason(trap_request));
  const char* action = trap_action_name(trap_request_action(trap_request));
#if INCLUDE_JVMCI
  int debug_id = trap_request_debug_id(trap_request);
#endif
  size_t len;
  if (unloaded_class_index < 0) {
    len = jio_snprintf(buf, buflen, "reason='%s' action='%s'" JVMCI_ONLY(" debug_id='%d'"),
                       reason, action
#if INCLUDE_JVMCI
                       ,debug_id
#endif
                       );
  } else {
    len = jio_snprintf(buf, buflen, "reason='%s' action='%s' index='%d'" JVMCI_ONLY(" debug_id='%d'"),
                       reason, action, unloaded_class_index
#if INCLUDE_JVMCI
                       ,debug_id
#endif
                       );
  }
  return buf;
}

juint Deoptimization::_deoptimization_hist
        [1 + 4 + 5] // total + online + archived
        [Deoptimization::Reason_LIMIT]
    [1 + Deoptimization::Action_LIMIT]
        [Deoptimization::BC_CASE_LIMIT]
  = {0};

enum {
  LSB_BITS = 8,
  LSB_MASK = right_n_bits(LSB_BITS)
};

static void update(juint* cases, Bytecodes::Code bc) {
  juint* bc_counter_addr = nullptr;
  juint  bc_counter      = 0;
  // Look for an unused counter, or an exact match to this BC.
  if (bc != Bytecodes::_illegal) {
    for (int bc_case = 0; bc_case < Deoptimization::BC_CASE_LIMIT; bc_case++) {
      juint* counter_addr = &cases[bc_case];
      juint  counter = *counter_addr;
      if ((counter == 0 && bc_counter_addr == nullptr)
          || (Bytecodes::Code)(counter & LSB_MASK) == bc) {
        // this counter is either free or is already devoted to this BC
        bc_counter_addr = counter_addr;
        bc_counter = counter | bc;
      }
    }
  }
  if (bc_counter_addr == nullptr) {
    // Overflow, or no given bytecode.
    bc_counter_addr = &cases[Deoptimization::BC_CASE_LIMIT-1];
    bc_counter = (*bc_counter_addr & ~LSB_MASK);  // clear LSB
  }
  *bc_counter_addr = bc_counter + (1 << LSB_BITS);
}


void Deoptimization::gather_statistics(nmethod* nm, DeoptReason reason, DeoptAction action,
                                       Bytecodes::Code bc) {
  assert(reason >= 0 && reason < Reason_LIMIT, "oob");
  assert(action >= 0 && action < Action_LIMIT, "oob");
  _deoptimization_hist[0][Reason_none][0][0] += 1;  // total
  _deoptimization_hist[0][reason][0][0]      += 1;  // per-reason total

  update(_deoptimization_hist[0][reason][1+action], bc);

  uint lvl = nm->comp_level() + (nm->is_scc() ? 4 : 0) + (nm->preloaded() ? 1 : 0);
  _deoptimization_hist[lvl][Reason_none][0][0] += 1;  // total
  _deoptimization_hist[lvl][reason][0][0]      += 1;  // per-reason total
  update(_deoptimization_hist[lvl][reason][1+action], bc);
}

jint Deoptimization::total_deoptimization_count() {
  return _deoptimization_hist[0][Reason_none][0][0];
}

// Get the deopt count for a specific reason and a specific action. If either
// one of 'reason' or 'action' is null, the method returns the sum of all
// deoptimizations with the specific 'action' or 'reason' respectively.
// If both arguments are null, the method returns the total deopt count.
jint Deoptimization::deoptimization_count(const char *reason_str, const char *action_str) {
  if (reason_str == nullptr && action_str == nullptr) {
    return total_deoptimization_count();
  }
  juint counter = 0;
  for (int reason = 0; reason < Reason_LIMIT; reason++) {
    if (reason_str == nullptr || !strcmp(reason_str, trap_reason_name(reason))) {
      for (int action = 0; action < Action_LIMIT; action++) {
        if (action_str == nullptr || !strcmp(action_str, trap_action_name(action))) {
          juint* cases = _deoptimization_hist[0][reason][1+action];
          for (int bc_case = 0; bc_case < BC_CASE_LIMIT; bc_case++) {
            counter += cases[bc_case] >> LSB_BITS;
          }
        }
      }
    }
  }
  return counter;
}

void Deoptimization::print_statistics() {
  ttyLocker ttyl;
  if (xtty != nullptr)  xtty->head("statistics type='deoptimization'");
  tty->print_cr("Deoptimization traps recorded:");
  print_statistics_on(tty);
  if (xtty != nullptr)  xtty->tail("statistics");
}

void Deoptimization::print_statistics_on(const char* title, int lvl, outputStream* st) {
  juint total = _deoptimization_hist[lvl][Reason_none][0][0];
  juint account = total;
#define PRINT_STAT_LINE(name, r) \
      st->print_cr("    %d (%4.1f%%) %s", (int)(r), ((r) == total ? 100.0 : (((r) * 100.0) / total)), name);
  if (total > 0) {
    st->print("  %s: ", title);
    PRINT_STAT_LINE("total", total);
    // For each non-zero entry in the histogram, print the reason,
    // the action, and (if specifically known) the type of bytecode.
    for (int reason = 0; reason < Reason_LIMIT; reason++) {
      for (int action = 0; action < Action_LIMIT; action++) {
        juint* cases = Deoptimization::_deoptimization_hist[lvl][reason][1+action];
        for (int bc_case = 0; bc_case < BC_CASE_LIMIT; bc_case++) {
          juint counter = cases[bc_case];
          if (counter != 0) {
            Bytecodes::Code bc = (Bytecodes::Code)(counter & LSB_MASK);
            const char* bc_name = "other";
            if (bc_case == (BC_CASE_LIMIT-1) && bc == Bytecodes::_nop) {
              // overwritten
            } else if (Bytecodes::is_defined(bc)) {
              bc_name = Bytecodes::name(bc);
            }
            juint r = counter >> LSB_BITS;
            st->print_cr("    %-34s %16s %16s: " UINT32_FORMAT_W(5) " (%4.1f%%)",
                         trap_reason_name(reason), trap_action_name(action), bc_name,
                         r, (r * 100.0) / total);
            account -= r;
          }
        }
      }
    }
    if (account != 0) {
      PRINT_STAT_LINE("unaccounted", account);
    }
#undef PRINT_STAT_LINE
  }
}

void Deoptimization::print_statistics_on(outputStream* st) {
//  print_statistics_on("Total", 0, st);
  print_statistics_on("Tier1", 1, st);
  print_statistics_on("Tier2", 2, st);
  print_statistics_on("Tier3", 3, st);
  print_statistics_on("Tier4", 4, st);

  print_statistics_on("SC Tier1", 5, st);
  print_statistics_on("SC Tier2", 6, st);
  print_statistics_on("SC Tier4", 8, st);
  print_statistics_on("SC Tier5 (preloaded)", 9, st);
}

#else // COMPILER2_OR_JVMCI


// Stubs for C1 only system.
bool Deoptimization::trap_state_is_recompiled(int trap_state) {
  return false;
}

const char* Deoptimization::trap_reason_name(int reason) {
  return "unknown";
}

jint Deoptimization::total_deoptimization_count() {
  return 0;
}

jint Deoptimization::deoptimization_count(const char *reason_str, const char *action_str) {
  return 0;
}

void Deoptimization::print_statistics() {
  // no output
}

void
Deoptimization::update_method_data_from_interpreter(MethodData* trap_mdo, int trap_bci, int reason) {
  // no update
}

int Deoptimization::trap_state_has_reason(int trap_state, int reason) {
  return 0;
}

void Deoptimization::gather_statistics(DeoptReason reason, DeoptAction action,
                                       Bytecodes::Code bc) {
  // no update
}

const char* Deoptimization::format_trap_state(char* buf, size_t buflen,
                                              int trap_state) {
  jio_snprintf(buf, buflen, "#%d", trap_state);
  return buf;
}

#endif // COMPILER2_OR_JVMCI

#define DO_COUNTERS(macro) \
  macro(Deoptimization, fetch_unroll_info)   \
  macro(Deoptimization, unpack_frames) \
  macro(Deoptimization, uncommon_trap_inner) \
  macro(Deoptimization, uncommon_trap)

#define INIT_COUNTER(sub, name) \
  NEWPERFTICKCOUNTERS(_perf_##sub##_##name##_timer, SUN_RT, #sub "::" #name) \
  NEWPERFEVENTCOUNTER(_perf_##sub##_##name##_count, SUN_RT, #sub "::" #name "_count");

void Deoptimization::init_counters() {
  if (ProfileRuntimeCalls && UsePerfData) {
    EXCEPTION_MARK;

    DO_COUNTERS(INIT_COUNTER)

    if (HAS_PENDING_EXCEPTION) {
      vm_exit_during_initialization("jvm_perf_init failed unexpectedly");
    }
  }
}
#undef INIT_COUNTER

#define PRINT_COUNTER(sub, name) { \
  jlong count = _perf_##sub##_##name##_count->get_value(); \
  if (count > 0) { \
    st->print_cr("  %-50s = %4ldms (elapsed) %4ldms (thread) (%5ld events)", #sub "::" #name, \
                 _perf_##sub##_##name##_timer->elapsed_counter_value_ms(), \
                 _perf_##sub##_##name##_timer->thread_counter_value_ms(), \
                 count); \
  }}

void Deoptimization::print_counters_on(outputStream* st) {
  if (ProfileRuntimeCalls && UsePerfData) {
    DO_COUNTERS(PRINT_COUNTER)
  } else {
    st->print_cr("  Deoptimization: no info (%s is disabled)", (UsePerfData ? "ProfileRuntimeCalls" : "UsePerfData"));
  }
}

#undef PRINT_COUNTER
#undef DO_COUNTERS<|MERGE_RESOLUTION|>--- conflicted
+++ resolved
@@ -1746,7 +1746,8 @@
 void Deoptimization::deoptimize_single_frame(JavaThread* thread, frame fr, Deoptimization::DeoptReason reason) {
   assert(fr.can_be_deoptimized(), "checking frame type");
 
-  nmethod* nm = fr.cb()->as_nmethod();
+  nmethod* nm = fr.cb()->as_nmethod_or_null();
+  assert(nm != nullptr, "only compiled methods can deopt");
   DeoptAction action = (nm->is_not_entrant() ? Action_make_not_entrant : Action_none);
   ScopeDesc* cur_sd = nm->scope_desc_at(fr.pc());
   Bytecodes::Code bc = (cur_sd->bci() == -1 ? Bytecodes::_nop // deopt on method entry
@@ -1754,12 +1755,6 @@
   gather_statistics(nm, reason, action, bc);
 
   if (LogCompilation && xtty != nullptr) {
-<<<<<<< HEAD
-=======
-    nmethod* nm = fr.cb()->as_nmethod_or_null();
-    assert(nm != nullptr, "only compiled methods can deopt");
-
->>>>>>> 83eba863
     ttyLocker ttyl;
     xtty->begin_head("deoptimized thread='" UINTX_FORMAT "' reason='%s' pc='" INTPTR_FORMAT "'",(uintx)thread->osthread()->thread_id(), trap_reason_name(reason), p2i(fr.pc()));
     nm->log_identity(xtty);
@@ -2051,11 +2046,7 @@
     vframe*  vf  = vframe::new_vframe(&fr, &reg_map, current);
     compiledVFrame* cvf = compiledVFrame::cast(vf);
 
-<<<<<<< HEAD
-    nmethod* nm = cvf->code()->as_nmethod();
-=======
     nmethod* nm = cvf->code();
->>>>>>> 83eba863
 
     ScopeDesc*      trap_scope  = cvf->scope();
 
