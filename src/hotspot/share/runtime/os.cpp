/*
 * Copyright (c) 1997, 2024, Oracle and/or its affiliates. All rights reserved.
 * DO NOT ALTER OR REMOVE COPYRIGHT NOTICES OR THIS FILE HEADER.
 *
 * This code is free software; you can redistribute it and/or modify it
 * under the terms of the GNU General Public License version 2 only, as
 * published by the Free Software Foundation.
 *
 * This code is distributed in the hope that it will be useful, but WITHOUT
 * ANY WARRANTY; without even the implied warranty of MERCHANTABILITY or
 * FITNESS FOR A PARTICULAR PURPOSE.  See the GNU General Public License
 * version 2 for more details (a copy is included in the LICENSE file that
 * accompanied this code).
 *
 * You should have received a copy of the GNU General Public License version
 * 2 along with this work; if not, write to the Free Software Foundation,
 * Inc., 51 Franklin St, Fifth Floor, Boston, MA 02110-1301 USA.
 *
 * Please contact Oracle, 500 Oracle Parkway, Redwood Shores, CA 94065 USA
 * or visit www.oracle.com if you need additional information or have any
 * questions.
 *
 */

#include "precompiled.hpp"
#include "cds/cdsConfig.hpp"
#include "classfile/javaClasses.hpp"
#include "classfile/moduleEntry.hpp"
#include "classfile/systemDictionary.hpp"
#include "classfile/vmClasses.hpp"
#include "classfile/vmSymbols.hpp"
#include "code/codeCache.hpp"
#include "code/vtableStubs.hpp"
#include "gc/shared/gcVMOperations.hpp"
#include "gc/shared/oopStorageSet.hpp"
#include "interpreter/interpreter.hpp"
#include "jvm.h"
#include "logging/log.hpp"
#include "logging/logStream.hpp"
#include "memory/allocation.inline.hpp"
#include "memory/resourceArea.hpp"
#include "memory/universe.hpp"
#include "nmt/mallocHeader.inline.hpp"
#include "nmt/mallocTracker.hpp"
#include "nmt/memTracker.inline.hpp"
#include "nmt/nmtCommon.hpp"
#include "nmt/nmtPreInit.hpp"
#include "oops/compressedKlass.inline.hpp"
#include "oops/oop.inline.hpp"
#include "prims/jvm_misc.hpp"
#include "prims/jvmtiAgent.hpp"
#include "runtime/arguments.hpp"
#include "runtime/atomic.hpp"
#include "runtime/frame.inline.hpp"
#include "runtime/handles.inline.hpp"
#include "runtime/interfaceSupport.inline.hpp"
#include "runtime/java.hpp"
#include "runtime/javaCalls.hpp"
#include "runtime/javaThread.hpp"
#include "runtime/jniHandles.hpp"
#include "runtime/mutexLocker.hpp"
#include "runtime/os.inline.hpp"
#include "runtime/osThread.hpp"
#include "runtime/safefetch.hpp"
#include "runtime/sharedRuntime.hpp"
#include "runtime/threadCrashProtection.hpp"
#include "runtime/threadSMR.hpp"
#include "runtime/vmOperations.hpp"
#include "runtime/vm_version.hpp"
#include "sanitizers/address.hpp"
#include "services/attachListener.hpp"
#include "services/threadService.hpp"
#include "utilities/align.hpp"
#include "utilities/checkedCast.hpp"
#include "utilities/count_trailing_zeros.hpp"
#include "utilities/defaultStream.hpp"
#include "utilities/events.hpp"
#include "utilities/fastrand.hpp"
#include "utilities/macros.hpp"
#include "utilities/powerOfTwo.hpp"

#ifdef LINUX
#include "osContainer_linux.hpp"
#endif

#ifndef _WINDOWS
# include <poll.h>
#endif

# include <signal.h>
# include <errno.h>

OSThread*         os::_starting_thread    = nullptr;
volatile unsigned int os::_rand_seed      = 1234567;
int               os::_processor_count    = 0;
int               os::_initial_active_processor_count = 0;
os::PageSizes     os::_page_sizes;

DEBUG_ONLY(bool os::_mutex_init_done = false;)

int os::snprintf(char* buf, size_t len, const char* fmt, ...) {
  va_list args;
  va_start(args, fmt);
  int result = os::vsnprintf(buf, len, fmt, args);
  va_end(args);
  return result;
}

int os::snprintf_checked(char* buf, size_t len, const char* fmt, ...) {
  va_list args;
  va_start(args, fmt);
  int result = os::vsnprintf(buf, len, fmt, args);
  va_end(args);
  assert(result >= 0, "os::snprintf error");
  assert(static_cast<size_t>(result) < len, "os::snprintf truncated");
  return result;
}

int os::vsnprintf(char* buf, size_t len, const char* fmt, va_list args) {
  ALLOW_C_FUNCTION(::vsnprintf, int result = ::vsnprintf(buf, len, fmt, args);)
  // If an encoding error occurred (result < 0) then it's not clear
  // whether the buffer is NUL terminated, so ensure it is.
  if ((result < 0) && (len > 0)) {
    buf[len - 1] = '\0';
  }
  return result;
}

// Fill in buffer with current local time as an ISO-8601 string.
// E.g., YYYY-MM-DDThh:mm:ss.mmm+zzzz.
// Returns buffer, or null if it failed.
char* os::iso8601_time(char* buffer, size_t buffer_length, bool utc) {
  const jlong now = javaTimeMillis();
  return os::iso8601_time(now, buffer, buffer_length, utc);
}

// Fill in buffer with an ISO-8601 string corresponding to the given javaTimeMillis value
// E.g., yyyy-mm-ddThh:mm:ss-zzzz.
// Returns buffer, or null if it failed.
// This would mostly be a call to
//     strftime(...., "%Y-%m-%d" "T" "%H:%M:%S" "%z", ....)
// except that on Windows the %z behaves badly, so we do it ourselves.
// Also, people wanted milliseconds on there,
// and strftime doesn't do milliseconds.
char* os::iso8601_time(jlong milliseconds_since_19700101, char* buffer, size_t buffer_length, bool utc) {
  // Output will be of the form "YYYY-MM-DDThh:mm:ss.mmm+zzzz\0"

  // Sanity check the arguments
  if (buffer == nullptr) {
    assert(false, "null buffer");
    return nullptr;
  }
  if (buffer_length < os::iso8601_timestamp_size) {
    assert(false, "buffer_length too small");
    return nullptr;
  }
  const int milliseconds_per_second = 1000;
  const time_t seconds_since_19700101 =
    milliseconds_since_19700101 / milliseconds_per_second;
  const int milliseconds_after_second =
    checked_cast<int>(milliseconds_since_19700101 % milliseconds_per_second);
  // Convert the time value to a tm and timezone variable
  struct tm time_struct;
  if (utc) {
    if (gmtime_pd(&seconds_since_19700101, &time_struct) == nullptr) {
      assert(false, "Failed gmtime_pd");
      return nullptr;
    }
  } else {
    if (localtime_pd(&seconds_since_19700101, &time_struct) == nullptr) {
      assert(false, "Failed localtime_pd");
      return nullptr;
    }
  }

  const time_t seconds_per_minute = 60;
  const time_t minutes_per_hour = 60;
  const time_t seconds_per_hour = seconds_per_minute * minutes_per_hour;

  // No offset when dealing with UTC
  time_t UTC_to_local = 0;
  if (!utc) {
#if (defined(_ALLBSD_SOURCE) || defined(_GNU_SOURCE)) && !defined(AIX)
    UTC_to_local = -(time_struct.tm_gmtoff);
#elif defined(_WINDOWS)
    long zone;
    _get_timezone(&zone);
    UTC_to_local = static_cast<time_t>(zone);
#else
    UTC_to_local = timezone;
#endif

    // tm_gmtoff already includes adjustment for daylight saving
#if !defined(_ALLBSD_SOURCE) && !defined(_GNU_SOURCE)
    // If daylight savings time is in effect,
    // we are 1 hour East of our time zone
    if (time_struct.tm_isdst > 0) {
      UTC_to_local = UTC_to_local - seconds_per_hour;
    }
#endif
  }

  // Compute the time zone offset.
  //    localtime_pd() sets timezone to the difference (in seconds)
  //    between UTC and local time.
  //    ISO 8601 says we need the difference between local time and UTC,
  //    we change the sign of the localtime_pd() result.
  const time_t local_to_UTC = -(UTC_to_local);
  // Then we have to figure out if if we are ahead (+) or behind (-) UTC.
  char sign_local_to_UTC = '+';
  time_t abs_local_to_UTC = local_to_UTC;
  if (local_to_UTC < 0) {
    sign_local_to_UTC = '-';
    abs_local_to_UTC = -(abs_local_to_UTC);
  }
  // Convert time zone offset seconds to hours and minutes.
  const int zone_hours = static_cast<int>(abs_local_to_UTC / seconds_per_hour);
  const int zone_min =
    static_cast<int>((abs_local_to_UTC % seconds_per_hour) / seconds_per_minute);

  // Print an ISO 8601 date and time stamp into the buffer
  const int year = 1900 + time_struct.tm_year;
  const int month = 1 + time_struct.tm_mon;
  const int printed = jio_snprintf(buffer, buffer_length,
                                   "%04d-%02d-%02dT%02d:%02d:%02d.%03d%c%02d%02d",
                                   year,
                                   month,
                                   time_struct.tm_mday,
                                   time_struct.tm_hour,
                                   time_struct.tm_min,
                                   time_struct.tm_sec,
                                   milliseconds_after_second,
                                   sign_local_to_UTC,
                                   zone_hours,
                                   zone_min);
  if (printed == 0) {
    assert(false, "Failed jio_printf");
    return nullptr;
  }
  return buffer;
}

OSReturn os::set_priority(Thread* thread, ThreadPriority p) {
  debug_only(Thread::check_for_dangling_thread_pointer(thread);)

  if ((p >= MinPriority && p <= MaxPriority) ||
      (p == CriticalPriority && thread->is_ConcurrentGC_thread())) {
    int priority = java_to_os_priority[p];
    return set_native_priority(thread, priority);
  } else {
    assert(false, "Should not happen");
    return OS_ERR;
  }
}

// The mapping from OS priority back to Java priority may be inexact because
// Java priorities can map M:1 with native priorities. If you want the definite
// Java priority then use JavaThread::java_priority()
OSReturn os::get_priority(const Thread* const thread, ThreadPriority& priority) {
  int p;
  int os_prio;
  OSReturn ret = get_native_priority(thread, &os_prio);
  if (ret != OS_OK) return ret;

  if (java_to_os_priority[MaxPriority] > java_to_os_priority[MinPriority]) {
    for (p = MaxPriority; p > MinPriority && java_to_os_priority[p] > os_prio; p--) ;
  } else {
    // niceness values are in reverse order
    for (p = MaxPriority; p > MinPriority && java_to_os_priority[p] < os_prio; p--) ;
  }
  priority = (ThreadPriority)p;
  return OS_OK;
}

bool os::dll_build_name(char* buffer, size_t size, const char* fname) {
  int n = jio_snprintf(buffer, size, "%s%s%s", JNI_LIB_PREFIX, fname, JNI_LIB_SUFFIX);
  return (n != -1);
}


// Helper for dll_locate_lib.
// Pass buffer and printbuffer as we already printed the path to buffer
// when we called get_current_directory. This way we avoid another buffer
// of size MAX_PATH.
static bool conc_path_file_and_check(char *buffer, char *printbuffer, size_t printbuflen,
                                     const char* pname, char lastchar, const char* fname) {

  // Concatenate path and file name, but don't print double path separators.
  const char *filesep = (WINDOWS_ONLY(lastchar == ':' ||) lastchar == os::file_separator()[0]) ?
                        "" : os::file_separator();
  int ret = jio_snprintf(printbuffer, printbuflen, "%s%s%s", pname, filesep, fname);
  // Check whether file exists.
  if (ret != -1) {
    struct stat statbuf;
    return os::stat(buffer, &statbuf) == 0;
  }
  return false;
}

// Frees all memory allocated on the heap for the
// supplied array of arrays of chars (a), where n
// is the number of elements in the array.
static void free_array_of_char_arrays(char** a, size_t n) {
      while (n > 0) {
          n--;
          if (a[n] != nullptr) {
            FREE_C_HEAP_ARRAY(char, a[n]);
          }
      }
      FREE_C_HEAP_ARRAY(char*, a);
}

bool os::dll_locate_lib(char *buffer, size_t buflen,
                        const char* pname, const char* fname) {
  bool retval = false;

  size_t fullfnamelen = strlen(JNI_LIB_PREFIX) + strlen(fname) + strlen(JNI_LIB_SUFFIX);
  char* fullfname = NEW_C_HEAP_ARRAY(char, fullfnamelen + 1, mtInternal);
  if (dll_build_name(fullfname, fullfnamelen + 1, fname)) {
    const size_t pnamelen = pname ? strlen(pname) : 0;

    if (pnamelen == 0) {
      // If no path given, use current working directory.
      const char* p = get_current_directory(buffer, buflen);
      if (p != nullptr) {
        const size_t plen = strlen(buffer);
        const char lastchar = buffer[plen - 1];
        retval = conc_path_file_and_check(buffer, &buffer[plen], buflen - plen,
                                          "", lastchar, fullfname);
      }
    } else if (strchr(pname, *os::path_separator()) != nullptr) {
      // A list of paths. Search for the path that contains the library.
      size_t n;
      char** pelements = split_path(pname, &n, fullfnamelen);
      if (pelements != nullptr) {
        for (size_t i = 0; i < n; i++) {
          char* path = pelements[i];
          // Really shouldn't be null, but check can't hurt.
          size_t plen = (path == nullptr) ? 0 : strlen(path);
          if (plen == 0) {
            continue; // Skip the empty path values.
          }
          const char lastchar = path[plen - 1];
          retval = conc_path_file_and_check(buffer, buffer, buflen, path, lastchar, fullfname);
          if (retval) break;
        }
        // Release the storage allocated by split_path.
        free_array_of_char_arrays(pelements, n);
      }
    } else {
      // A definite path.
      const char lastchar = pname[pnamelen-1];
      retval = conc_path_file_and_check(buffer, buffer, buflen, pname, lastchar, fullfname);
    }
  }

  FREE_C_HEAP_ARRAY(char*, fullfname);
  return retval;
}

// --------------------- sun.misc.Signal (optional) ---------------------


// SIGBREAK is sent by the keyboard to query the VM state
#ifndef SIGBREAK
#define SIGBREAK SIGQUIT
#endif

// sigexitnum_pd is a platform-specific special signal used for terminating the Signal thread.


static void signal_thread_entry(JavaThread* thread, TRAPS) {
  os::set_priority(thread, NearMaxPriority);
  while (true) {
    int sig;
    {
      // FIXME : Currently we have not decided what should be the status
      //         for this java thread blocked here. Once we decide about
      //         that we should fix this.
      sig = os::signal_wait();
    }
    if (sig == os::sigexitnum_pd()) {
       // Terminate the signal thread
       return;
    }

    switch (sig) {
      case SIGBREAK: {
#if INCLUDE_SERVICES
        // Check if the signal is a trigger to start the Attach Listener - in that
        // case don't print stack traces.
        if (!DisableAttachMechanism) {
          // Attempt to transit state to AL_INITIALIZING.
          AttachListenerState cur_state = AttachListener::transit_state(AL_INITIALIZING, AL_NOT_INITIALIZED);
          if (cur_state == AL_INITIALIZING) {
            // Attach Listener has been started to initialize. Ignore this signal.
            continue;
          } else if (cur_state == AL_NOT_INITIALIZED) {
            // Start to initialize.
            if (AttachListener::is_init_trigger()) {
              // Attach Listener has been initialized.
              // Accept subsequent request.
              continue;
            } else {
              // Attach Listener could not be started.
              // So we need to transit the state to AL_NOT_INITIALIZED.
              AttachListener::set_state(AL_NOT_INITIALIZED);
            }
          } else if (AttachListener::check_socket_file()) {
            // Attach Listener has been started, but unix domain socket file
            // does not exist. So restart Attach Listener.
            continue;
          }
        }
#endif
        // Print stack traces
        // Any SIGBREAK operations added here should make sure to flush
        // the output stream (e.g. tty->flush()) after output.  See 4803766.
        // Each module also prints an extra carriage return after its output.
        VM_PrintThreads op(tty, PrintConcurrentLocks, false /* no extended info */, true /* print JNI handle info */);
        VMThread::execute(&op);
        VM_FindDeadlocks op1(tty);
        VMThread::execute(&op1);
        Universe::print_heap_at_SIGBREAK();
        if (PrintClassHistogram) {
          VM_GC_HeapInspection op1(tty, true /* force full GC before heap inspection */);
          VMThread::execute(&op1);
        }
        if (JvmtiExport::should_post_data_dump()) {
          JvmtiExport::post_data_dump();
        }
        break;
      }
      default: {
        // Dispatch the signal to java
        HandleMark hm(THREAD);
        Klass* klass = SystemDictionary::resolve_or_null(vmSymbols::jdk_internal_misc_Signal(), THREAD);
        if (klass != nullptr) {
          JavaValue result(T_VOID);
          JavaCallArguments args;
          args.push_int(sig);
          JavaCalls::call_static(
            &result,
            klass,
            vmSymbols::dispatch_name(),
            vmSymbols::int_void_signature(),
            &args,
            THREAD
          );
        }
        if (HAS_PENDING_EXCEPTION) {
          // tty is initialized early so we don't expect it to be null, but
          // if it is we can't risk doing an initialization that might
          // trigger additional out-of-memory conditions
          if (tty != nullptr) {
            char klass_name[256];
            char tmp_sig_name[16];
            const char* sig_name = "UNKNOWN";
            InstanceKlass::cast(PENDING_EXCEPTION->klass())->
              name()->as_klass_external_name(klass_name, 256);
            if (os::exception_name(sig, tmp_sig_name, 16) != nullptr)
              sig_name = tmp_sig_name;
            warning("Exception %s occurred dispatching signal %s to handler"
                    "- the VM may need to be forcibly terminated",
                    klass_name, sig_name );
          }
          CLEAR_PENDING_EXCEPTION;
        }
      }
    }
  }
}

void os::init_before_ergo() {
  initialize_initial_active_processor_count();
  // We need to initialize large page support here because ergonomics takes some
  // decisions depending on large page support and the calculated large page size.
  large_page_init();

  StackOverflow::initialize_stack_zone_sizes();

  // VM version initialization identifies some characteristics of the
  // platform that are used during ergonomic decisions.
  VM_Version::init_before_ergo();
}

void os::initialize_jdk_signal_support(TRAPS) {
  if (!ReduceSignalUsage) {
    // Setup JavaThread for processing signals
    const char* name = "Signal Dispatcher";
    Handle thread_oop = JavaThread::create_system_thread_object(name, CHECK);

    JavaThread* thread = new JavaThread(&signal_thread_entry);
    JavaThread::vm_exit_on_osthread_failure(thread);

    JavaThread::start_internal_daemon(THREAD, thread, thread_oop, NearMaxPriority);
  }
}


void os::terminate_signal_thread() {
  if (!ReduceSignalUsage)
    signal_notify(sigexitnum_pd());
}


// --------------------- loading libraries ---------------------

typedef jint (JNICALL *JNI_OnLoad_t)(JavaVM *, void *);
extern struct JavaVM_ main_vm;

static void* _native_java_library = nullptr;

void* os::native_java_library() {
  if (_native_java_library == nullptr) {
<<<<<<< HEAD
    if (JVM_IsStaticJDK()) {
=======
    if (is_vm_statically_linked()) {
>>>>>>> 1ca76445
      _native_java_library = get_default_process_handle();
      return _native_java_library;
    }

    char buffer[JVM_MAXPATHLEN];
    char ebuf[1024];

    // Load java dll
    if (dll_locate_lib(buffer, sizeof(buffer), Arguments::get_dll_dir(),
                       "java")) {
      _native_java_library = dll_load(buffer, ebuf, sizeof(ebuf));
    }
    if (_native_java_library == nullptr) {
      vm_exit_during_initialization("Unable to load native library", ebuf);
    }

#if defined(__OpenBSD__)
    // Work-around OpenBSD's lack of $ORIGIN support by pre-loading libnet.so
    // ignore errors
    if (dll_locate_lib(buffer, sizeof(buffer), Arguments::get_dll_dir(),
                       "net")) {
      dll_load(buffer, ebuf, sizeof(ebuf));
    }
#endif
  }
  return _native_java_library;
}

/*
 * Support for finding Agent_On(Un)Load/Attach<_lib_name> if it exists. JDK
 * code always uses Agent_On(Un)Load/Attach<_lib_name>.
 *
 * If check_lib == true then we are looking for an
 * Agent_OnLoad_lib_name or Agent_OnAttach_lib_name function to determine if
 * this library is statically linked into the image.
 * If check_lib == false then we will look for the appropriate symbol in the
 * executable if agent_lib->is_static_lib() == true or in the shared library
 * referenced by 'handle':
 * - If agent_lib->is_static_lib() == true, only lookup
 *   Agent_On(Un)Load/Attach<_lib_name>.
 * - If agent_lib->is_static_lib() == false, also lookup Agent_On(Un)Load/Attach
 *   when Agent_On(Un)Load/Attach<_lib_name> cannot be found.
 */
void* os::find_agent_function(JvmtiAgent *agent_lib, bool check_lib, const char *sym) {
  assert(agent_lib != nullptr, "sanity check");
  void *handle = agent_lib->os_lib();
  void *entryName = nullptr;

<<<<<<< HEAD
  // Lookup using Agent_On(Un)Load/Attach<_lib_name>.
  lib_name = agent_lib->name();
  for (i = 0; i < syms_len; i++) {
    agent_function_name = build_agent_function_name(syms[i], lib_name, agent_lib->is_absolute_path());
    if (agent_function_name == nullptr) {
      break;
    }
    entryName = dll_lookup(handle, agent_function_name);
    FREE_C_HEAP_ARRAY(char, agent_function_name);
    if (entryName == NULL && !check_lib && !agent_lib->is_static_lib()) {
      // If 'entryName' is NULL and not checking, also try lookup using
      // Agent_On(Un)Load/Attach for dynamically linked agent library.
      entryName = dll_lookup(handle, syms[i]);
    }
    if (entryName != nullptr) {
      // Found entry.
      break;
    }
=======
  // If checking then use the agent name otherwise test is_static_lib() to
  // see how to process this lookup
  const char *lib_name = ((check_lib || agent_lib->is_static_lib()) ? agent_lib->name() : nullptr);

  char* agent_function_name = build_agent_function_name(sym, lib_name, agent_lib->is_absolute_path());
  if (agent_function_name != nullptr) {
    entryName = dll_lookup(handle, agent_function_name);
    FREE_C_HEAP_ARRAY(char, agent_function_name);
>>>>>>> 1ca76445
  }
  return entryName;
}

// See if the passed in agent is statically linked into the VM image.
bool os::find_builtin_agent(JvmtiAgent* agent, const char* sym) {
  assert(agent != nullptr, "sanity check");
  if (agent->name() == nullptr) {
    return false;
  }
  void* proc_handle = get_default_process_handle();
  // Check for Agent_OnLoad/Attach_lib_name function
  void* save_handle = agent->os_lib();
  // We want to look in this process' symbol table.
  agent->set_os_lib(proc_handle);
  void* ret = find_agent_function(agent, true, sym);
  if (ret != nullptr) {
    // Found an entry point like Agent_OnLoad_lib_name so we have a static agent
    agent->set_static_lib();
    agent->set_loaded();
    return true;
  }
  agent->set_os_lib(save_handle);
  return false;
}

// --------------------- heap allocation utilities ---------------------

char *os::strdup(const char *str, MemTag mem_tag) {
  size_t size = strlen(str);
  char *dup_str = (char *)malloc(size + 1, mem_tag);
  if (dup_str == nullptr) return nullptr;
  strcpy(dup_str, str);
  return dup_str;
}

char* os::strdup_check_oom(const char* str, MemTag mem_tag) {
  char* p = os::strdup(str, mem_tag);
  if (p == nullptr) {
    vm_exit_out_of_memory(strlen(str) + 1, OOM_MALLOC_ERROR, "os::strdup_check_oom");
  }
  return p;
}

#ifdef ASSERT
static void check_crash_protection() {
  assert(!ThreadCrashProtection::is_crash_protected(Thread::current_or_null()),
         "not allowed when crash protection is set");
}
static void break_if_ptr_caught(void* ptr) {
  if (p2i(ptr) == (intptr_t)MallocCatchPtr) {
    log_warning(malloc, free)("ptr caught: " PTR_FORMAT, p2i(ptr));
    breakpoint();
  }
}
#endif // ASSERT

void* os::malloc(size_t size, MemTag mem_tag) {
  return os::malloc(size, mem_tag, CALLER_PC);
}

void* os::malloc(size_t size, MemTag mem_tag, const NativeCallStack& stack) {

  // Special handling for NMT preinit phase before arguments are parsed
  void* rc = nullptr;
  if (NMTPreInit::handle_malloc(&rc, size)) {
    // No need to fill with 0 because CDS static dumping doesn't use these
    // early allocations.
    return rc;
  }

  DEBUG_ONLY(check_crash_protection());

  // On malloc(0), implementations of malloc(3) have the choice to return either
  // null or a unique non-null pointer. To unify libc behavior across our platforms
  // we chose the latter.
  size = MAX2((size_t)1, size);

  // Observe MallocLimit
  if (MemTracker::check_exceeds_limit(size, mem_tag)) {
    return nullptr;
  }

  const size_t outer_size = size + MemTracker::overhead_per_malloc();

  // Check for overflow.
  if (outer_size < size) {
    return nullptr;
  }

  ALLOW_C_FUNCTION(::malloc, void* const outer_ptr = ::malloc(outer_size);)
  if (outer_ptr == nullptr) {
    return nullptr;
  }

  void* const inner_ptr = MemTracker::record_malloc((address)outer_ptr, size, mem_tag, stack);

  if (CDSConfig::is_dumping_static_archive()) {
    // Need to deterministically fill all the alignment gaps in C++ structures.
    ::memset(inner_ptr, 0, size);
  } else {
    DEBUG_ONLY(::memset(inner_ptr, uninitBlockPad, size);)
  }
  DEBUG_ONLY(break_if_ptr_caught(inner_ptr);)
  return inner_ptr;
}

void* os::realloc(void *memblock, size_t size, MemTag mem_tag) {
  return os::realloc(memblock, size, mem_tag, CALLER_PC);
}

void* os::realloc(void *memblock, size_t size, MemTag mem_tag, const NativeCallStack& stack) {

  // Special handling for NMT preinit phase before arguments are parsed
  void* rc = nullptr;
  if (NMTPreInit::handle_realloc(&rc, memblock, size, mem_tag)) {
    return rc;
  }

  if (memblock == nullptr) {
    return os::malloc(size, mem_tag, stack);
  }

  DEBUG_ONLY(check_crash_protection());

  // On realloc(p, 0), implementers of realloc(3) have the choice to return either
  // null or a unique non-null pointer. To unify libc behavior across our platforms
  // we chose the latter.
  size = MAX2((size_t)1, size);

  if (MemTracker::enabled()) {
    // NMT realloc handling

    const size_t new_outer_size = size + MemTracker::overhead_per_malloc();

    // Handle size overflow.
    if (new_outer_size < size) {
      return nullptr;
    }

    const size_t old_size = MallocTracker::malloc_header(memblock)->size();

    // Observe MallocLimit
    if ((size > old_size) && MemTracker::check_exceeds_limit(size - old_size, mem_tag)) {
      return nullptr;
    }

    // Perform integrity checks on and mark the old block as dead *before* calling the real realloc(3) since it
    // may invalidate the old block, including its header.
    MallocHeader* header = MallocHeader::resolve_checked(memblock);
    assert(mem_tag == header->mem_tag(), "weird NMT type mismatch (new:\"%s\" != old:\"%s\")\n",
           NMTUtil::tag_to_name(mem_tag), NMTUtil::tag_to_name(header->mem_tag()));
    const MallocHeader::FreeInfo free_info = header->free_info();

    header->mark_block_as_dead();

    // the real realloc
    ALLOW_C_FUNCTION(::realloc, void* const new_outer_ptr = ::realloc(header, new_outer_size);)

    if (new_outer_ptr == nullptr) {
      // realloc(3) failed and the block still exists.
      // We have however marked it as dead, revert this change.
      header->revive();
      return nullptr;
    }
    // realloc(3) succeeded, variable header now points to invalid memory and we need to deaccount the old block.
    MemTracker::deaccount(free_info);

    // After a successful realloc(3), we account the resized block with its new size
    // to NMT.
    void* const new_inner_ptr = MemTracker::record_malloc(new_outer_ptr, size, mem_tag, stack);

#ifdef ASSERT
    assert(old_size == free_info.size, "Sanity");
    if (old_size < size) {
      // We also zap the newly extended region.
      ::memset((char*)new_inner_ptr + old_size, uninitBlockPad, size - old_size);
    }
#endif

    rc = new_inner_ptr;

  } else {

    // NMT disabled.
    ALLOW_C_FUNCTION(::realloc, rc = ::realloc(memblock, size);)
    if (rc == nullptr) {
      return nullptr;
    }

  }

  DEBUG_ONLY(break_if_ptr_caught(rc);)

  return rc;
}

void  os::free(void *memblock) {

  // Special handling for NMT preinit phase before arguments are parsed
  if (NMTPreInit::handle_free(memblock)) {
    return;
  }

  if (memblock == nullptr) {
    return;
  }

  DEBUG_ONLY(break_if_ptr_caught(memblock);)

  // When NMT is enabled this checks for heap overwrites, then deaccounts the old block.
  void* const old_outer_ptr = MemTracker::record_free(memblock);

  ALLOW_C_FUNCTION(::free, ::free(old_outer_ptr);)
}

void os::init_random(unsigned int initval) {
  _rand_seed = initval;
}


int os::next_random(unsigned int rand_seed) {
  /* standard, well-known linear congruential random generator with
   * next_rand = (16807*seed) mod (2**31-1)
   * see
   * (1) "Random Number Generators: Good Ones Are Hard to Find",
   *      S.K. Park and K.W. Miller, Communications of the ACM 31:10 (Oct 1988),
   * (2) "Two Fast Implementations of the 'Minimal Standard' Random
   *     Number Generator", David G. Carta, Comm. ACM 33, 1 (Jan 1990), pp. 87-88.
  */
  const unsigned int a = 16807;
  const unsigned int m = 2147483647;
  const int q = m / a;        assert(q == 127773, "weird math");
  const int r = m % a;        assert(r == 2836, "weird math");

  // compute az=2^31p+q
  unsigned int lo = a * (rand_seed & 0xFFFF);
  unsigned int hi = a * (rand_seed >> 16);
  lo += (hi & 0x7FFF) << 16;

  // if q overflowed, ignore the overflow and increment q
  if (lo > m) {
    lo &= m;
    ++lo;
  }
  lo += hi >> 15;

  // if (p+q) overflowed, ignore the overflow and increment (p+q)
  if (lo > m) {
    lo &= m;
    ++lo;
  }
  return lo;
}

int os::random() {
  // Make updating the random seed thread safe.
  while (true) {
    unsigned int seed = _rand_seed;
    unsigned int rand = next_random(seed);
    if (Atomic::cmpxchg(&_rand_seed, seed, rand, memory_order_relaxed) == seed) {
      return static_cast<int>(rand);
    }
  }
}

// The INITIALIZED state is distinguished from the SUSPENDED state because the
// conditions in which a thread is first started are different from those in which
// a suspension is resumed.  These differences make it hard for us to apply the
// tougher checks when starting threads that we want to do when resuming them.
// However, when start_thread is called as a result of Thread.start, on a Java
// thread, the operation is synchronized on the Java Thread object.  So there
// cannot be a race to start the thread and hence for the thread to exit while
// we are working on it.  Non-Java threads that start Java threads either have
// to do so in a context in which races are impossible, or should do appropriate
// locking.

void os::start_thread(Thread* thread) {
  OSThread* osthread = thread->osthread();
  osthread->set_state(RUNNABLE);
  pd_start_thread(thread);
}

void os::abort(bool dump_core) {
  abort(dump_core && CreateCoredumpOnCrash, nullptr, nullptr);
}

//---------------------------------------------------------------------------
// Helper functions for fatal error handler

bool os::print_function_and_library_name(outputStream* st,
                                         address addr,
                                         char* buf, int buflen,
                                         bool shorten_paths,
                                         bool demangle,
                                         bool strip_arguments) {
  // If no scratch buffer given, allocate one here on stack.
  // (used during error handling; its a coin toss, really, if on-stack allocation
  //  is worse than (raw) C-heap allocation in that case).
  char* p = buf;
  if (p == nullptr) {
    p = (char*)::alloca(O_BUFLEN);
    buflen = O_BUFLEN;
  }
  int offset = 0;
  bool have_function_name = dll_address_to_function_name(addr, p, buflen,
                                                         &offset, demangle);
  bool is_function_descriptor = false;
#ifdef HAVE_FUNCTION_DESCRIPTORS
  // When we deal with a function descriptor instead of a real code pointer, try to
  // resolve it. There is a small chance that a random pointer given to this function
  // may just happen to look like a valid descriptor, but this is rare and worth the
  // risk to see resolved function names. But we will print a little suffix to mark
  // this as a function descriptor for the reader (see below).
  if (!have_function_name && os::is_readable_pointer(addr)) {
    address addr2 = (address)os::resolve_function_descriptor(addr);
    if ((have_function_name = is_function_descriptor =
        dll_address_to_function_name(addr2, p, buflen, &offset, demangle))) {
      addr = addr2;
    }
  }
#endif // HAVE_FUNCTION_DESCRIPTORS

  if (have_function_name) {
    // Print function name, optionally demangled
    if (demangle && strip_arguments) {
      char* args_start = strchr(p, '(');
      if (args_start != nullptr) {
        *args_start = '\0';
      }
    }
    // Print offset. Omit printing if offset is zero, which makes the output
    // more readable if we print function pointers.
    if (offset == 0) {
      st->print("%s", p);
    } else {
      st->print("%s+%d", p, offset);
    }
  } else {
    st->print(PTR_FORMAT, p2i(addr));
  }
  offset = 0;

  const bool have_library_name = dll_address_to_library_name(addr, p, buflen, &offset);
  if (have_library_name) {
    // Cut path parts
    if (shorten_paths) {
      char* p2 = strrchr(p, os::file_separator()[0]);
      if (p2 != nullptr) {
        p = p2 + 1;
      }
    }
    st->print(" in %s", p);
    if (!have_function_name) { // Omit offset if we already printed the function offset
      st->print("+%d", offset);
    }
  }

  // Write a trailing marker if this was a function descriptor
  if (have_function_name && is_function_descriptor) {
    st->print_raw(" (FD)");
  }

  return have_function_name || have_library_name;
}

ATTRIBUTE_NO_ASAN static bool read_safely_from(const uintptr_t* p, uintptr_t* result) {
  DEBUG_ONLY(*result = 0xAAAA;)
  const uintptr_t errval = 0x1717;
  uintptr_t i = (uintptr_t)SafeFetchN((intptr_t*)p, errval);
  if (i == errval) {
    i = (uintptr_t)SafeFetchN((intptr_t*)p, ~errval);
    if (i == ~errval) {
      return false;
    }
  }
  (*result) = (uintptr_t)i;
  return true;
}

// Helper for os::print_hex_dump
static void print_ascii_form(stringStream& ascii_form, uint64_t value, int unitsize) {
  union {
    uint64_t v;
    uint8_t c[sizeof(v)];
  } u = { value };
  for (int i = 0; i < unitsize; i++) {
    const int idx = LITTLE_ENDIAN_ONLY(i) BIG_ENDIAN_ONLY(sizeof(u.v) - unitsize + i);
    const uint8_t c = u.c[idx];
    ascii_form.put(isprint(c) && isascii(c) ? c : '.');
  }
}

// Helper for os::print_hex_dump
static void print_hex_location(outputStream* st, const_address p, int unitsize, stringStream& ascii_form) {
  assert(is_aligned(p, unitsize), "Unaligned");
  const uintptr_t* pa = (const uintptr_t*) align_down(p, sizeof(intptr_t));
#ifndef _LP64
  // Special handling for printing qwords on 32-bit platforms
  if (unitsize == 8) {
    uintptr_t i1 = 0, i2 = 0;
    if (read_safely_from(pa, &i1) &&
        read_safely_from(pa + 1, &i2)) {
      const uint64_t value =
        LITTLE_ENDIAN_ONLY((((uint64_t)i2) << 32) | i1)
        BIG_ENDIAN_ONLY((((uint64_t)i1) << 32) | i2);
      st->print("%016" FORMAT64_MODIFIER "x", value);
      print_ascii_form(ascii_form, value, unitsize);
    } else {
      st->print_raw("????????????????");
    }
    return;
  }
#endif // 32-bit, qwords
  uintptr_t i = 0;
  if (read_safely_from(pa, &i)) {
    // bytes:   CA FE BA BE DE AD C0 DE
    // bytoff:   0  1  2  3  4  5  6  7
    // LE bits:  0  8 16 24 32 40 48 56
    // BE bits: 56 48 40 32 24 16  8  0
    const int offset = (int)(p - (const_address)pa);
    const int bitoffset =
      LITTLE_ENDIAN_ONLY(offset * BitsPerByte)
      BIG_ENDIAN_ONLY((int)((sizeof(intptr_t) - unitsize - offset) * BitsPerByte));
    const int bitfieldsize = unitsize * BitsPerByte;
    uintptr_t value = bitfield(i, bitoffset, bitfieldsize);
    switch (unitsize) {
      case 1: st->print("%02x", (u1)value); break;
      case 2: st->print("%04x", (u2)value); break;
      case 4: st->print("%08x", (u4)value); break;
      case 8: st->print("%016" FORMAT64_MODIFIER "x", (u8)value); break;
    }
    print_ascii_form(ascii_form, value, unitsize);
  } else {
    switch (unitsize) {
      case 1: st->print_raw("??"); break;
      case 2: st->print_raw("????"); break;
      case 4: st->print_raw("????????"); break;
      case 8: st->print_raw("????????????????"); break;
    }
  }
}

void os::print_hex_dump(outputStream* st, const_address start, const_address end, int unitsize,
                        bool print_ascii, int bytes_per_line, const_address logical_start, const_address highlight_address) {
  constexpr int max_bytes_per_line = 64;
  assert(unitsize == 1 || unitsize == 2 || unitsize == 4 || unitsize == 8, "just checking");
  assert(bytes_per_line > 0 && bytes_per_line <= max_bytes_per_line &&
         is_power_of_2(bytes_per_line), "invalid bytes_per_line");
  assert(highlight_address == nullptr || (highlight_address >= start && highlight_address < end),
         "address %p to highlight not in range %p - %p", highlight_address, start, end);


  start = align_down(start, unitsize);
  logical_start = align_down(logical_start, unitsize);
  bytes_per_line = align_up(bytes_per_line, 8);

  int cols = 0;
  const int cols_per_line = bytes_per_line / unitsize;

  const_address p = start;
  const_address logical_p = logical_start;

  stringStream ascii_form;

  // Print out the addresses as if we were starting from logical_start.
  while (p < end) {
    if (cols == 0) {
      // highlight start of line if address of interest is located in the line
      const bool should_highlight = (highlight_address >= p && highlight_address < p + bytes_per_line);
      const char* const prefix =
        (highlight_address != nullptr) ? (should_highlight ? "=>" : "  ") : "";
      st->print("%s" PTR_FORMAT ":   ", prefix, p2i(logical_p));
    }
    print_hex_location(st, p, unitsize, ascii_form);
    p += unitsize;
    logical_p += unitsize;
    cols++;
    if (cols >= cols_per_line) {
       if (print_ascii && !ascii_form.is_empty()) {
         st->print("   %s", ascii_form.base());
       }
       ascii_form.reset();
       st->cr();
       cols = 0;
    } else {
       st->print(" ");
    }
  }

  if (cols > 0) { // did not print a full line
    if (print_ascii) {
      // indent last ascii part to match that of full lines
      const int size_of_printed_unit = unitsize * 2;
      const int space_left = (cols_per_line - cols) * (size_of_printed_unit + 1);
      st->sp(space_left);
      st->print("  %s", ascii_form.base());
    }
    st->cr();
  }
}

void os::print_dhm(outputStream* st, const char* startStr, long sec) {
  long days    = sec/86400;
  long hours   = (sec/3600) - (days * 24);
  long minutes = (sec/60) - (days * 1440) - (hours * 60);
  if (startStr == nullptr) startStr = "";
  st->print_cr("%s %ld days %ld:%02ld hours", startStr, days, hours, minutes);
}

void os::print_tos_pc(outputStream* st, const void* context) {
  if (context == nullptr) return;

  // First of all, carefully determine sp without inspecting memory near pc.
  // See comment below.
  intptr_t* sp = nullptr;
  fetch_frame_from_context(context, &sp, nullptr);
  print_tos(st, (address)sp);
  st->cr();

  // Note: it may be unsafe to inspect memory near pc. For example, pc may
  // point to garbage if entry point in an nmethod is corrupted. Leave
  // this at the end, and hope for the best.
  // This version of fetch_frame_from_context finds the caller pc if the actual
  // one is bad.
  address pc = fetch_frame_from_context(context).pc();
  print_instructions(st, pc);
  st->cr();
}

void os::print_tos(outputStream* st, address sp) {
  st->print_cr("Top of Stack: (sp=" PTR_FORMAT ")", p2i(sp));
  print_hex_dump(st, sp, sp + 512, sizeof(intptr_t));
}

void os::print_instructions(outputStream* st, address pc, int unitsize) {
  st->print_cr("Instructions: (pc=" PTR_FORMAT ")", p2i(pc));
  print_hex_dump(st, pc - 256, pc + 256, unitsize, /* print_ascii=*/false, pc);
}

void os::print_environment_variables(outputStream* st, const char** env_list) {
  if (env_list) {
    st->print_cr("Environment Variables:");

    for (int i = 0; env_list[i] != nullptr; i++) {
      char *envvar = ::getenv(env_list[i]);
      if (envvar != nullptr) {
        st->print("%s", env_list[i]);
        st->print("=");
        st->print("%s", envvar);
        // Use separate cr() printing to avoid unnecessary buffer operations that might cause truncation.
        st->cr();
      }
    }
  }
}

void os::print_register_info(outputStream* st, const void* context) {
  int continuation = 0;
  print_register_info(st, context, continuation);
}

void os::print_cpu_info(outputStream* st, char* buf, size_t buflen) {
  // cpu
  st->print("CPU:");
#if defined(__APPLE__) && !defined(ZERO)
   if (VM_Version::is_cpu_emulated()) {
     st->print(" (EMULATED)");
   }
#endif
  st->print(" total %d", os::processor_count());
  // It's not safe to query number of active processors after crash
  // st->print("(active %d)", os::active_processor_count()); but we can
  // print the initial number of active processors.
  // We access the raw value here because the assert in the accessor will
  // fail if the crash occurs before initialization of this value.
  st->print(" (initial active %d)", _initial_active_processor_count);
  st->print(" %s", VM_Version::features_string());
  st->cr();
  pd_print_cpu_info(st, buf, buflen);
}

// Print a one line string summarizing the cpu, number of cores, memory, and operating system version
void os::print_summary_info(outputStream* st, char* buf, size_t buflen) {
  st->print("Host: ");
#ifndef PRODUCT
  if (get_host_name(buf, buflen)) {
    st->print("%s, ", buf);
  }
#endif // PRODUCT
  get_summary_cpu_info(buf, buflen);
  st->print("%s, ", buf);
  size_t mem = physical_memory()/G;
  if (mem == 0) {  // for low memory systems
    mem = physical_memory()/M;
    st->print("%d cores, " SIZE_FORMAT "M, ", processor_count(), mem);
  } else {
    st->print("%d cores, " SIZE_FORMAT "G, ", processor_count(), mem);
  }
  get_summary_os_info(buf, buflen);
  st->print_raw(buf);
  st->cr();
}

static constexpr int secs_per_day  = 86400;
static constexpr int secs_per_hour = 3600;
static constexpr int secs_per_min  = 60;

void os::print_date_and_time(outputStream *st, char* buf, size_t buflen) {

  time_t tloc;
  (void)time(&tloc);
  char* timestring = ctime(&tloc);  // ctime adds newline.
  // edit out the newline
  char* nl = strchr(timestring, '\n');
  if (nl != nullptr) {
    *nl = '\0';
  }

  struct tm tz;
  if (localtime_pd(&tloc, &tz) != nullptr) {
    wchar_t w_buf[80];
    size_t n = ::wcsftime(w_buf, 80, L"%Z", &tz);
    if (n > 0) {
      ::wcstombs(buf, w_buf, buflen);
      st->print("Time: %s %s", timestring, buf);
    } else {
      st->print("Time: %s", timestring);
    }
  } else {
    st->print("Time: %s", timestring);
  }

  double t = os::elapsedTime();
  st->print(" elapsed time: ");
  print_elapsed_time(st, t);
  st->cr();
}

void os::print_elapsed_time(outputStream* st, double time) {
  // NOTE: a crash using printf("%f",...) on Linux was historically noted here.
  int eltime = (int)time;  // elapsed time in seconds
  int eltimeFraction = (int) ((time - eltime) * 1000000);

  // print elapsed time in a human-readable format:
  int eldays = eltime / secs_per_day;
  int day_secs = eldays * secs_per_day;
  int elhours = (eltime - day_secs) / secs_per_hour;
  int hour_secs = elhours * secs_per_hour;
  int elmins = (eltime - day_secs - hour_secs) / secs_per_min;
  int minute_secs = elmins * secs_per_min;
  int elsecs = (eltime - day_secs - hour_secs - minute_secs);
  st->print("%d.%06d seconds (%dd %dh %dm %ds)", eltime, eltimeFraction, eldays, elhours, elmins, elsecs);
}


// Check if pointer can be read from (4-byte read access).
// Helps to prove validity of a non-null pointer.
// Returns true in very early stages of VM life when stub is not yet generated.
bool os::is_readable_pointer(const void* p) {
  int* const aligned = (int*) align_down((intptr_t)p, 4);
  int cafebabe = 0xcafebabe;  // tester value 1
  int deadbeef = 0xdeadbeef;  // tester value 2
  return (SafeFetch32(aligned, cafebabe) != cafebabe) || (SafeFetch32(aligned, deadbeef) != deadbeef);
}

bool os::is_readable_range(const void* from, const void* to) {
  if ((uintptr_t)from >= (uintptr_t)to) return false;
  for (uintptr_t p = align_down((uintptr_t)from, min_page_size()); p < (uintptr_t)to; p += min_page_size()) {
    if (!is_readable_pointer((const void*)p)) {
      return false;
    }
  }
  return true;
}


// moved from debug.cpp (used to be find()) but still called from there
// The verbose parameter is only set by the debug code in one case
void os::print_location(outputStream* st, intptr_t x, bool verbose) {
  address addr = (address)x;
  // Handle null first, so later checks don't need to protect against it.
  if (addr == nullptr) {
    st->print_cr("0x0 is null");
    return;
  }

  // Check if addr points into a code blob.
  CodeBlob* b = CodeCache::find_blob(addr);
  if (b != nullptr) {
    b->dump_for_addr(addr, st, verbose);
    return;
  }

  // Check if addr points into Java heap.
  if (Universe::heap()->print_location(st, addr)) {
    return;
  }

#if !INCLUDE_ASAN

  bool accessible = is_readable_pointer(addr);

  // Check if addr is a JNI handle.
  if (align_down((intptr_t)addr, sizeof(intptr_t)) != 0 && accessible) {
    if (JNIHandles::is_global_handle((jobject) addr)) {
      st->print_cr(INTPTR_FORMAT " is a global jni handle", p2i(addr));
      return;
    }
    if (JNIHandles::is_weak_global_handle((jobject) addr)) {
      st->print_cr(INTPTR_FORMAT " is a weak global jni handle", p2i(addr));
      return;
    }
  }

  // Check if addr belongs to a Java thread.
  for (JavaThreadIteratorWithHandle jtiwh; JavaThread *thread = jtiwh.next(); ) {
    // If the addr is a java thread print information about that.
    if (addr == (address)thread) {
      if (verbose) {
        thread->print_on(st);
      } else {
        st->print_cr(INTPTR_FORMAT " is a thread", p2i(addr));
      }
      return;
    }
    // If the addr is in the stack region for this thread then report that
    // and print thread info
    if (thread->is_in_full_stack(addr)) {
      st->print_cr(INTPTR_FORMAT " is pointing into the stack for thread: "
                   INTPTR_FORMAT, p2i(addr), p2i(thread));
      if (verbose) thread->print_on(st);
      return;
    }
  }

  // Check if in metaspace and print types that have vptrs
  if (Metaspace::initialized() && Metaspace::contains(addr)) {
    if (Klass::is_valid((Klass*)addr)) {
      st->print_cr(INTPTR_FORMAT " is a pointer to class: ", p2i(addr));
      ((Klass*)addr)->print_on(st);
    } else if (Method::is_valid_method((const Method*)addr)) {
      ((Method*)addr)->print_value_on(st);
      st->cr();
    } else {
      // Use addr->print() from the debugger instead (not here)
      st->print_cr(INTPTR_FORMAT " is pointing into metadata", p2i(addr));
    }
    return;
  }

  // Compressed klass needs to be decoded first.
#ifdef _LP64
  if (UseCompressedClassPointers && ((uintptr_t)addr &~ (uintptr_t)max_juint) == 0) {
    narrowKlass narrow_klass = (narrowKlass)(uintptr_t)addr;
    Klass* k = CompressedKlassPointers::decode_without_asserts(narrow_klass);

    if (Klass::is_valid(k)) {
      st->print_cr(UINT32_FORMAT " is a compressed pointer to class: " INTPTR_FORMAT, narrow_klass, p2i((HeapWord*)k));
      k->print_on(st);
      return;
    }
  }
#endif

  // Ask if any OopStorage knows about this address.
  if (OopStorageSet::print_containing(addr, st)) {
    return;
  }

  // Still nothing? If NMT is enabled, we can ask what it thinks...
  if (MemTracker::print_containing_region(addr, st)) {
    return;
  }

  // Try an OS specific find
  if (os::find(addr, st)) {
    return;
  }

  if (accessible) {
    st->print(INTPTR_FORMAT " points into unknown readable memory:", p2i(addr));
    if (is_aligned(addr, sizeof(intptr_t))) {
      st->print(" " PTR_FORMAT " |", *(intptr_t*)addr);
    }
    for (address p = addr; p < align_up(addr + 1, sizeof(intptr_t)); ++p) {
      st->print(" %02x", *(u1*)p);
    }
    st->cr();
    return;
  }

#endif // !INCLUDE_ASAN

  st->print_cr(INTPTR_FORMAT " is an unknown value", p2i(addr));

}

static bool is_pointer_bad(intptr_t* ptr) {
  return !is_aligned(ptr, sizeof(uintptr_t)) || !os::is_readable_pointer(ptr);
}

// Looks like all platforms can use the same function to check if C
// stack is walkable beyond current frame.
// Returns true if this is not the case, i.e. the frame is possibly
// the first C frame on the stack.
bool os::is_first_C_frame(frame* fr) {

#ifdef _WINDOWS
  return true; // native stack isn't walkable on windows this way.
#endif
  // Load up sp, fp, sender sp and sender fp, check for reasonable values.
  // Check usp first, because if that's bad the other accessors may fault
  // on some architectures.  Ditto ufp second, etc.

  if (is_pointer_bad(fr->sp())) return true;

  uintptr_t ufp    = (uintptr_t)fr->fp();
  if (is_pointer_bad(fr->fp())) return true;

  uintptr_t old_sp = (uintptr_t)fr->sender_sp();
  if ((uintptr_t)fr->sender_sp() == (uintptr_t)-1 || is_pointer_bad(fr->sender_sp())) return true;

  uintptr_t old_fp = (uintptr_t)fr->link_or_null();
  if (old_fp == 0 || old_fp == (uintptr_t)-1 || old_fp == ufp ||
    is_pointer_bad(fr->link_or_null())) return true;

  // stack grows downwards; if old_fp is below current fp or if the stack
  // frame is too large, either the stack is corrupted or fp is not saved
  // on stack (i.e. on x86, ebp may be used as general register). The stack
  // is not walkable beyond current frame.
  if (old_fp < ufp) return true;
  if (old_fp - ufp > 64 * K) return true;

  return false;
}

// Set up the boot classpath.

char* os::format_boot_path(const char* format_string,
                           const char* home,
                           int home_len,
                           char fileSep,
                           char pathSep) {
    assert((fileSep == '/' && pathSep == ':') ||
           (fileSep == '\\' && pathSep == ';'), "unexpected separator chars");

    // Scan the format string to determine the length of the actual
    // boot classpath, and handle platform dependencies as well.
    int formatted_path_len = 0;
    const char* p;
    for (p = format_string; *p != 0; ++p) {
        if (*p == '%') formatted_path_len += home_len - 1;
        ++formatted_path_len;
    }

    char* formatted_path = NEW_C_HEAP_ARRAY(char, formatted_path_len + 1, mtInternal);

    // Create boot classpath from format, substituting separator chars and
    // java home directory.
    char* q = formatted_path;
    for (p = format_string; *p != 0; ++p) {
        switch (*p) {
        case '%':
            strcpy(q, home);
            q += home_len;
            break;
        case '/':
            *q++ = fileSep;
            break;
        case ':':
            *q++ = pathSep;
            break;
        default:
            *q++ = *p;
        }
    }
    *q = '\0';

    assert((q - formatted_path) == formatted_path_len, "formatted_path size botched");
    return formatted_path;
}

// This function is a proxy to fopen, it tries to add a non standard flag ('e' or 'N')
// that ensures automatic closing of the file on exec. If it can not find support in
// the underlying c library, it will make an extra system call (fcntl) to ensure automatic
// closing of the file on exec.
FILE* os::fopen(const char* path, const char* mode) {
  char modified_mode[20];
  assert(strlen(mode) + 1 < sizeof(modified_mode), "mode chars plus one extra must fit in buffer");
  os::snprintf_checked(modified_mode, sizeof(modified_mode), "%s" LINUX_ONLY("e") BSD_ONLY("e") WINDOWS_ONLY("N"), mode);
  FILE* file = ::fopen(path, modified_mode);

#if !(defined LINUX || defined BSD || defined _WINDOWS)
  // assume fcntl FD_CLOEXEC support as a backup solution when 'e' or 'N'
  // is not supported as mode in fopen
  if (file != nullptr) {
    int fd = fileno(file);
    if (fd != -1) {
      int fd_flags = fcntl(fd, F_GETFD);
      if (fd_flags != -1) {
        fcntl(fd, F_SETFD, fd_flags | FD_CLOEXEC);
      }
    }
  }
#endif

  return file;
}

bool os::set_boot_path(char fileSep, char pathSep) {
  const char* home = Arguments::get_java_home();
  int home_len = (int)strlen(home);

  struct stat st;

  // Set the modular image if a self-contained executable or "modules" jimage
  // file exists. If it is a self-contained executable, the "modules" jimage
  // is embedded within the executable. Otherwise, the "modules' jimage is
  // the <jdk>/lib/modules.
  const char* jimage = Arguments::hermetic_jdk_image_path() == NULL ?
    format_boot_path("%/lib/" MODULES_IMAGE_NAME, home, home_len, fileSep, pathSep) :
    Arguments::hermetic_jdk_image_path();
  if (jimage == nullptr) return false;
  bool has_jimage = (os::stat(jimage, &st) == 0);
  if (has_jimage) {
    Arguments::set_boot_class_path(jimage, true);
    if (jimage != Arguments::hermetic_jdk_image_path()) {
      FREE_C_HEAP_ARRAY(char, jimage);
    }
    return true;
  }
  if (jimage != Arguments::hermetic_jdk_image_path()) {
    FREE_C_HEAP_ARRAY(char, jimage);
  }

  // check if developer build with exploded modules
  char* base_classes = format_boot_path("%/modules/" JAVA_BASE_NAME, home, home_len, fileSep, pathSep);
  if (base_classes == nullptr) return false;
  if (os::stat(base_classes, &st) == 0) {
    Arguments::set_boot_class_path(base_classes, false);
    FREE_C_HEAP_ARRAY(char, base_classes);
    return true;
  }
  FREE_C_HEAP_ARRAY(char, base_classes);

  return false;
}

bool os::file_exists(const char* filename) {
  struct stat statbuf;
  if (filename == nullptr || strlen(filename) == 0) {
    return false;
  }
  return os::stat(filename, &statbuf) == 0;
}

bool os::write(int fd, const void *buf, size_t nBytes) {
  ssize_t res;

  while (nBytes > 0) {
    res = pd_write(fd, buf, nBytes);
    if (res == OS_ERR) {
      return false;
    }
    buf = (void *)((char *)buf + res);
    nBytes -= res;
  }

  return true;
}


// Splits a path, based on its separator, the number of
// elements is returned back in "elements".
// file_name_length is used as a modifier for each path's
// length when compared to JVM_MAXPATHLEN. So if you know
// each returned path will have something appended when
// in use, you can pass the length of that in
// file_name_length, to ensure we detect if any path
// exceeds the maximum path length once prepended onto
// the sub-path/file name.
// It is the callers responsibility to:
//   a> check the value of "elements", which may be 0.
//   b> ignore any empty path elements
//   c> free up the data.
char** os::split_path(const char* path, size_t* elements, size_t file_name_length) {
  *elements = (size_t)0;
  if (path == nullptr || strlen(path) == 0 || file_name_length == (size_t)nullptr) {
    return nullptr;
  }
  const char psepchar = *os::path_separator();
  char* inpath = NEW_C_HEAP_ARRAY(char, strlen(path) + 1, mtInternal);
  strcpy(inpath, path);
  size_t count = 1;
  char* p = strchr(inpath, psepchar);
  // Get a count of elements to allocate memory
  while (p != nullptr) {
    count++;
    p++;
    p = strchr(p, psepchar);
  }

  char** opath = NEW_C_HEAP_ARRAY(char*, count, mtInternal);

  // do the actual splitting
  p = inpath;
  for (size_t i = 0 ; i < count ; i++) {
    size_t len = strcspn(p, os::path_separator());
    if (len + file_name_length > JVM_MAXPATHLEN) {
      // release allocated storage before exiting the vm
      free_array_of_char_arrays(opath, i++);
      vm_exit_during_initialization("The VM tried to use a path that exceeds the maximum path length for "
                                    "this system. Review path-containing parameters and properties, such as "
                                    "sun.boot.library.path, to identify potential sources for this path.");
    }
    // allocate the string and add terminator storage
    char* s = NEW_C_HEAP_ARRAY(char, len + 1, mtInternal);
    strncpy(s, p, len);
    s[len] = '\0';
    opath[i] = s;
    p += len + 1;
  }
  FREE_C_HEAP_ARRAY(char, inpath);
  *elements = count;
  return opath;
}

// Returns true if the current stack pointer is above the stack shadow
// pages, false otherwise.
bool os::stack_shadow_pages_available(Thread *thread, const methodHandle& method, address sp) {
  if (!thread->is_Java_thread()) return false;
  // Check if we have StackShadowPages above the guard zone. This parameter
  // is dependent on the depth of the maximum VM call stack possible from
  // the handler for stack overflow.  'instanceof' in the stack overflow
  // handler or a println uses at least 8k stack of VM and native code
  // respectively.
  const int framesize_in_bytes =
    Interpreter::size_top_interpreter_activation(method()) * wordSize;

  address limit = JavaThread::cast(thread)->stack_overflow_state()->shadow_zone_safe_limit();
  return sp > (limit + framesize_in_bytes);
}

size_t os::page_size_for_region(size_t region_size, size_t min_pages, bool must_be_aligned) {
  assert(min_pages > 0, "sanity");
  if (UseLargePages) {
    const size_t max_page_size = region_size / min_pages;

    for (size_t page_size = page_sizes().largest(); page_size != 0;
         page_size = page_sizes().next_smaller(page_size)) {
      if (page_size <= max_page_size) {
        if (!must_be_aligned || is_aligned(region_size, page_size)) {
          return page_size;
        }
      }
    }
  }

  return vm_page_size();
}

size_t os::page_size_for_region_aligned(size_t region_size, size_t min_pages) {
  return page_size_for_region(region_size, min_pages, true);
}

size_t os::page_size_for_region_unaligned(size_t region_size, size_t min_pages) {
  return page_size_for_region(region_size, min_pages, false);
}

#ifndef MAX_PATH
#define MAX_PATH    (2 * K)
#endif

void os::pause() {
  char filename[MAX_PATH];
  if (PauseAtStartupFile && PauseAtStartupFile[0]) {
    jio_snprintf(filename, MAX_PATH, "%s", PauseAtStartupFile);
  } else {
    jio_snprintf(filename, MAX_PATH, "./vm.paused.%d", current_process_id());
  }

  int fd = ::open(filename, O_WRONLY | O_CREAT | O_TRUNC, 0666);
  if (fd != -1) {
    struct stat buf;
    ::close(fd);
    while (::stat(filename, &buf) == 0) {
#if defined(_WINDOWS)
      Sleep(100);
#else
      (void)::poll(nullptr, 0, 100);
#endif
    }
  } else {
    jio_fprintf(stderr,
                "Could not open pause file '%s', continuing immediately.\n", filename);
  }
}

static const char* errno_to_string (int e, bool short_text) {
  #define ALL_SHARED_ENUMS(X) \
    X(E2BIG, "Argument list too long") \
    X(EACCES, "Permission denied") \
    X(EADDRINUSE, "Address in use") \
    X(EADDRNOTAVAIL, "Address not available") \
    X(EAFNOSUPPORT, "Address family not supported") \
    X(EAGAIN, "Resource unavailable, try again") \
    X(EALREADY, "Connection already in progress") \
    X(EBADF, "Bad file descriptor") \
    X(EBADMSG, "Bad message") \
    X(EBUSY, "Device or resource busy") \
    X(ECANCELED, "Operation canceled") \
    X(ECHILD, "No child processes") \
    X(ECONNABORTED, "Connection aborted") \
    X(ECONNREFUSED, "Connection refused") \
    X(ECONNRESET, "Connection reset") \
    X(EDEADLK, "Resource deadlock would occur") \
    X(EDESTADDRREQ, "Destination address required") \
    X(EDOM, "Mathematics argument out of domain of function") \
    X(EEXIST, "File exists") \
    X(EFAULT, "Bad address") \
    X(EFBIG, "File too large") \
    X(EHOSTUNREACH, "Host is unreachable") \
    X(EIDRM, "Identifier removed") \
    X(EILSEQ, "Illegal byte sequence") \
    X(EINPROGRESS, "Operation in progress") \
    X(EINTR, "Interrupted function") \
    X(EINVAL, "Invalid argument") \
    X(EIO, "I/O error") \
    X(EISCONN, "Socket is connected") \
    X(EISDIR, "Is a directory") \
    X(ELOOP, "Too many levels of symbolic links") \
    X(EMFILE, "Too many open files") \
    X(EMLINK, "Too many links") \
    X(EMSGSIZE, "Message too large") \
    X(ENAMETOOLONG, "Filename too long") \
    X(ENETDOWN, "Network is down") \
    X(ENETRESET, "Connection aborted by network") \
    X(ENETUNREACH, "Network unreachable") \
    X(ENFILE, "Too many files open in system") \
    X(ENOBUFS, "No buffer space available") \
    X(ENODATA, "No message is available on the STREAM head read queue") \
    X(ENODEV, "No such device") \
    X(ENOENT, "No such file or directory") \
    X(ENOEXEC, "Executable file format error") \
    X(ENOLCK, "No locks available") \
    X(ENOLINK, "Reserved") \
    X(ENOMEM, "Not enough space") \
    X(ENOMSG, "No message of the desired type") \
    X(ENOPROTOOPT, "Protocol not available") \
    X(ENOSPC, "No space left on device") \
    X(ENOSR, "No STREAM resources") \
    X(ENOSTR, "Not a STREAM") \
    X(ENOSYS, "Function not supported") \
    X(ENOTCONN, "The socket is not connected") \
    X(ENOTDIR, "Not a directory") \
    X(ENOTEMPTY, "Directory not empty") \
    X(ENOTSOCK, "Not a socket") \
    X(ENOTSUP, "Not supported") \
    X(ENOTTY, "Inappropriate I/O control operation") \
    X(ENXIO, "No such device or address") \
    X(EOPNOTSUPP, "Operation not supported on socket") \
    X(EOVERFLOW, "Value too large to be stored in data type") \
    X(EPERM, "Operation not permitted") \
    X(EPIPE, "Broken pipe") \
    X(EPROTO, "Protocol error") \
    X(EPROTONOSUPPORT, "Protocol not supported") \
    X(EPROTOTYPE, "Protocol wrong type for socket") \
    X(ERANGE, "Result too large") \
    X(EROFS, "Read-only file system") \
    X(ESPIPE, "Invalid seek") \
    X(ESRCH, "No such process") \
    X(ETIME, "Stream ioctl() timeout") \
    X(ETIMEDOUT, "Connection timed out") \
    X(ETXTBSY, "Text file busy") \
    X(EWOULDBLOCK, "Operation would block") \
    X(EXDEV, "Cross-device link")

  #define DEFINE_ENTRY(e, text) { e, #e, text },

  static const struct {
    int v;
    const char* short_text;
    const char* long_text;
  } table [] = {

    ALL_SHARED_ENUMS(DEFINE_ENTRY)

    // The following enums are not defined on all platforms.
    #ifdef ESTALE
    DEFINE_ENTRY(ESTALE, "Reserved")
    #endif
    #ifdef EDQUOT
    DEFINE_ENTRY(EDQUOT, "Reserved")
    #endif
    #ifdef EMULTIHOP
    DEFINE_ENTRY(EMULTIHOP, "Reserved")
    #endif

    // End marker.
    { -1, "Unknown errno", "Unknown error" }

  };

  #undef DEFINE_ENTRY
  #undef ALL_FLAGS

  int i = 0;
  while (table[i].v != -1 && table[i].v != e) {
    i ++;
  }

  return short_text ? table[i].short_text : table[i].long_text;

}

const char* os::strerror(int e) {
  return errno_to_string(e, false);
}

const char* os::errno_name(int e) {
  return errno_to_string(e, true);
}

// create binary file, rewriting existing file if required
int os::create_binary_file(const char* path, bool rewrite_existing) {
  int oflags = O_WRONLY | O_CREAT WINDOWS_ONLY(| O_BINARY);
  oflags |= rewrite_existing ? O_TRUNC : O_EXCL;
  return ::open(path, oflags, S_IREAD | S_IWRITE);
}

#define trace_page_size_params(size) byte_size_in_exact_unit(size), exact_unit_for_byte_size(size)

void os::trace_page_sizes(const char* str,
                          const size_t region_min_size,
                          const size_t region_max_size,
                          const char* base,
                          const size_t size,
                          const size_t page_size) {

  log_info(pagesize)("%s: "
                     " min=" SIZE_FORMAT "%s"
                     " max=" SIZE_FORMAT "%s"
                     " base=" PTR_FORMAT
                     " size=" SIZE_FORMAT "%s"
                     " page_size=" SIZE_FORMAT "%s",
                     str,
                     trace_page_size_params(region_min_size),
                     trace_page_size_params(region_max_size),
                     p2i(base),
                     trace_page_size_params(size),
                     trace_page_size_params(page_size));
}

void os::trace_page_sizes_for_requested_size(const char* str,
                                             const size_t requested_size,
                                             const size_t requested_page_size,
                                             const char* base,
                                             const size_t size,
                                             const size_t page_size) {

  log_info(pagesize)("%s:"
                     " req_size=" SIZE_FORMAT "%s"
                     " req_page_size=" SIZE_FORMAT "%s"
                     " base=" PTR_FORMAT
                     " size=" SIZE_FORMAT "%s"
                     " page_size=" SIZE_FORMAT "%s",
                     str,
                     trace_page_size_params(requested_size),
                     trace_page_size_params(requested_page_size),
                     p2i(base),
                     trace_page_size_params(size),
                     trace_page_size_params(page_size));
}


// This is the working definition of a server class machine:
// >= 2 physical CPU's and >=2GB of memory, with some fuzz
// because the graphics memory (?) sometimes masks physical memory.
// If you want to change the definition of a server class machine
// on some OS or platform, e.g., >=4GB on Windows platforms,
// then you'll have to parameterize this method based on that state,
// as was done for logical processors here, or replicate and
// specialize this method for each platform.  (Or fix os to have
// some inheritance structure and use subclassing.  Sigh.)
// If you want some platform to always or never behave as a server
// class machine, change the setting of AlwaysActAsServerClassMachine
// and NeverActAsServerClassMachine in globals*.hpp.
bool os::is_server_class_machine() {
  // First check for the early returns
  if (NeverActAsServerClassMachine) {
    return false;
  }
  if (AlwaysActAsServerClassMachine) {
    return true;
  }
  // Then actually look at the machine
  bool         result            = false;
  const unsigned int    server_processors = 2;
  const julong server_memory     = 2UL * G;
  // We seem not to get our full complement of memory.
  //     We allow some part (1/8?) of the memory to be "missing",
  //     based on the sizes of DIMMs, and maybe graphics cards.
  const julong missing_memory   = 256UL * M;

  /* Is this a server class machine? */
  if ((os::active_processor_count() >= (int)server_processors) &&
      (os::physical_memory() >= (server_memory - missing_memory))) {
    const unsigned int logical_processors =
      VM_Version::logical_processors_per_package();
    if (logical_processors > 1) {
      const unsigned int physical_packages =
        os::active_processor_count() / logical_processors;
      if (physical_packages >= server_processors) {
        result = true;
      }
    } else {
      result = true;
    }
  }
  return result;
}

void os::initialize_initial_active_processor_count() {
  assert(_initial_active_processor_count == 0, "Initial active processor count already set.");
  _initial_active_processor_count = active_processor_count();
  log_debug(os)("Initial active processor count set to %d" , _initial_active_processor_count);
}

bool os::create_stack_guard_pages(char* addr, size_t bytes) {
  return os::pd_create_stack_guard_pages(addr, bytes);
}

char* os::reserve_memory(size_t bytes, bool executable, MemTag mem_tag) {
  char* result = pd_reserve_memory(bytes, executable);
  if (result != nullptr) {
    MemTracker::record_virtual_memory_reserve(result, bytes, CALLER_PC, mem_tag);
    log_debug(os, map)("Reserved " RANGEFMT, RANGEFMTARGS(result, bytes));
  } else {
    log_info(os, map)("Reserve failed (%zu bytes)", bytes);
  }
  return result;
}

char* os::attempt_reserve_memory_at(char* addr, size_t bytes, bool executable, MemTag mem_tag) {
  char* result = SimulateFullAddressSpace ? nullptr : pd_attempt_reserve_memory_at(addr, bytes, executable);
  if (result != nullptr) {
    MemTracker::record_virtual_memory_reserve((address)result, bytes, CALLER_PC, mem_tag);
    log_debug(os, map)("Reserved " RANGEFMT, RANGEFMTARGS(result, bytes));
  } else {
    log_info(os, map)("Attempt to reserve " RANGEFMT " failed",
                      RANGEFMTARGS(addr, bytes));
  }
  return result;
}

#ifdef ASSERT
static void print_points(const char* s, unsigned* points, unsigned num) {
  stringStream ss;
  for (unsigned i = 0; i < num; i ++) {
    ss.print("%u ", points[i]);
  }
  log_trace(os, map)("%s, %u Points: %s", s, num, ss.base());
}
#endif

// Helper for os::attempt_reserve_memory_between
// Given an array of things, shuffle them (Fisher-Yates)
template <typename T>
static void shuffle_fisher_yates(T* arr, unsigned num, FastRandom& frand) {
  for (unsigned i = num - 1; i >= 1; i--) {
    unsigned j = frand.next() % i;
    swap(arr[i], arr[j]);
  }
}

// Helper for os::attempt_reserve_memory_between
// Given an array of things, do a hemisphere split such that the resulting
// order is: [first, last, first + 1, last - 1, ...]
template <typename T>
static void hemi_split(T* arr, unsigned num) {
  T* tmp = (T*)::alloca(sizeof(T) * num);
  for (unsigned i = 0; i < num; i++) {
    tmp[i] = arr[i];
  }
  for (unsigned i = 0; i < num; i++) {
    arr[i] = is_even(i) ? tmp[i / 2] : tmp[num - (i / 2) - 1];
  }
}

// Given an address range [min, max), attempts to reserve memory within this area, with the given alignment.
// If randomize is true, the location will be randomized.
char* os::attempt_reserve_memory_between(char* min, char* max, size_t bytes, size_t alignment, bool randomize) {

  // Please keep the following constants in sync with the companion gtests:

  // Number of mmap attemts we will undertake.
  constexpr unsigned max_attempts = 32;

  // In randomization mode: We require a minimum number of possible attach points for
  // randomness. Below that we refuse to reserve anything.
  constexpr unsigned min_random_value_range = 16;

  // In randomization mode: If the possible value range is below this threshold, we
  // use a total shuffle without regard for address space fragmentation, otherwise
  // we attempt to minimize fragmentation.
  constexpr unsigned total_shuffle_threshold = 1024;

#define ARGSFMT "range [" PTR_FORMAT "-" PTR_FORMAT "), size " SIZE_FORMAT_X ", alignment " SIZE_FORMAT_X ", randomize: %d"
#define ARGSFMTARGS p2i(min), p2i(max), bytes, alignment, randomize

  log_debug(os, map) ("reserve_between (" ARGSFMT ")", ARGSFMTARGS);

  assert(is_power_of_2(alignment), "alignment invalid (" ARGSFMT ")", ARGSFMTARGS);
  assert(alignment < SIZE_MAX / 2, "alignment too large (" ARGSFMT ")", ARGSFMTARGS);
  assert(is_aligned(bytes, os::vm_page_size()), "size not page aligned (" ARGSFMT ")", ARGSFMTARGS);
  assert(max >= min, "invalid range (" ARGSFMT ")", ARGSFMTARGS);

  char* const absolute_max = (char*)(NOT_LP64(G * 3) LP64_ONLY(G * 128 * 1024));
  char* const absolute_min = (char*) os::vm_min_address();

  // AIX is the only platform that uses System V shm for reserving virtual memory.
  // In this case, the required alignment of the allocated size (64K) and the alignment
  // of possible start points of the memory region (256M) differ.
  // This is not reflected by os_allocation_granularity().
  // The logic here is dual to the one in pd_reserve_memory in os_aix.cpp
  const size_t system_allocation_granularity =
    AIX_ONLY((!os::Aix::supports_64K_mmap_pages() && os::vm_page_size() == 64*K) ? 256*M : ) os::vm_allocation_granularity();

  const size_t alignment_adjusted = MAX2(alignment, system_allocation_granularity);

  // Calculate first and last possible attach points:
  char* const lo_att = align_up(MAX2(absolute_min, min), alignment_adjusted);
  if (lo_att == nullptr) {
    return nullptr; // overflow
  }

  char* const hi_end = MIN2(max, absolute_max);
  if ((uintptr_t)hi_end < bytes) {
    return nullptr; // no need to go on
  }
  char* const hi_att = align_down(hi_end - bytes, alignment_adjusted);
  if (hi_att > max) {
    return nullptr; // overflow
  }

  // no possible attach points
  if (hi_att < lo_att) {
    return nullptr;
  }

  char* result = nullptr;

  const size_t num_attach_points = (size_t)((hi_att - lo_att) / alignment_adjusted) + 1;
  assert(num_attach_points > 0, "Sanity");

  // If this fires, the input range is too large for the given alignment (we work
  // with int below to keep things simple). Since alignment is bound to page size,
  // and the lowest page size is 4K, this gives us a minimum of 4K*4G=8TB address
  // range.
  assert(num_attach_points <= UINT_MAX,
         "Too many possible attach points - range too large or alignment too small (" ARGSFMT ")", ARGSFMTARGS);

  const unsigned num_attempts = MIN2((unsigned)num_attach_points, max_attempts);
  unsigned points[max_attempts];

  if (randomize) {
    FastRandom frand;

    if (num_attach_points < min_random_value_range) {
      return nullptr;
    }

    // We pre-calc the attach points:
    // 1 We divide the attach range into equidistant sections and calculate an attach
    //   point within each section.
    // 2 We wiggle those attach points around within their section (depends on attach
    //   point granularity)
    // 3 Should that not be enough to get effective randomization, shuffle all
    //   attach points
    // 4 Otherwise, re-order them to get an optimized probing sequence.
    const unsigned stepsize = (unsigned)num_attach_points / num_attempts;
    const unsigned half = num_attempts / 2;

    // 1+2: pre-calc points
    for (unsigned i = 0; i < num_attempts; i++) {
      const unsigned deviation = stepsize > 1 ? (frand.next() % stepsize) : 0;
      points[i] = (i * stepsize) + deviation;
    }

    if (num_attach_points < total_shuffle_threshold) {
      // 3:
      // The numeber of possible attach points is too low for the "wiggle" from
      // point 2 to be enough to provide randomization. In that case, shuffle
      // all attach points at the cost of possible fragmentation (e.g. if we
      // end up mapping into the middle of the range).
      shuffle_fisher_yates(points, num_attempts, frand);
    } else {
      // 4
      // We have a large enough number of attach points to satisfy the randomness
      // goal without. In that case, we optimize probing by sorting the attach
      // points: We attempt outermost points first, then work ourselves up to
      // the middle. That reduces address space fragmentation. We also alternate
      // hemispheres, which increases the chance of successfull mappings if the
      // previous mapping had been blocked by large maps.
      hemi_split(points, num_attempts);
    }
  } // end: randomized
  else
  {
    // Non-randomized. We just attempt to reserve by probing sequentially. We
    // alternate between hemispheres, working ourselves up to the middle.
    const int stepsize = (unsigned)num_attach_points / num_attempts;
    for (unsigned i = 0; i < num_attempts; i++) {
      points[i] = (i * stepsize);
    }
    hemi_split(points, num_attempts);
  }

#ifdef ASSERT
  // Print + check all pre-calculated attach points
  print_points("before reserve", points, num_attempts);
  for (unsigned i = 0; i < num_attempts; i++) {
    assert(points[i] < num_attach_points, "Candidate attach point %d out of range (%u, num_attach_points: %zu) " ARGSFMT,
           i, points[i], num_attach_points, ARGSFMTARGS);
  }
#endif

  // Now reserve
  for (unsigned i = 0; result == nullptr && i < num_attempts; i++) {
    const unsigned candidate_offset = points[i];
    char* const candidate = lo_att + candidate_offset * alignment_adjusted;
    assert(candidate <= hi_att, "Invalid offset %u (" ARGSFMT ")", candidate_offset, ARGSFMTARGS);
    result = SimulateFullAddressSpace ? nullptr : os::pd_attempt_reserve_memory_at(candidate, bytes, false);
    if (!result) {
      log_trace(os, map)("Failed to attach at " PTR_FORMAT, p2i(candidate));
    }
  }

  // Sanity checks, logging, NMT stuff:
  if (result != nullptr) {
#define ERRFMT "result: " PTR_FORMAT " " ARGSFMT
#define ERRFMTARGS p2i(result), ARGSFMTARGS
    assert(result >= min, "OOB min (" ERRFMT ")", ERRFMTARGS);
    assert((result + bytes) <= max, "OOB max (" ERRFMT ")", ERRFMTARGS);
    assert(result >= (char*)os::vm_min_address(), "OOB vm.map min (" ERRFMT ")", ERRFMTARGS);
    assert((result + bytes) <= absolute_max, "OOB vm.map max (" ERRFMT ")", ERRFMTARGS);
    assert(is_aligned(result, alignment), "alignment invalid (" ERRFMT ")", ERRFMTARGS);
    log_trace(os, map)(ERRFMT, ERRFMTARGS);
    log_debug(os, map)("successfully attached at " PTR_FORMAT, p2i(result));
    MemTracker::record_virtual_memory_reserve((address)result, bytes, CALLER_PC);
  } else {
    log_debug(os, map)("failed to attach anywhere in [" PTR_FORMAT "-" PTR_FORMAT ")", p2i(min), p2i(max));
  }
  return result;
#undef ARGSFMT
#undef ERRFMT
#undef ARGSFMTARGS
#undef ERRFMTARGS
}

static void assert_nonempty_range(const char* addr, size_t bytes) {
  assert(addr != nullptr && bytes > 0, "invalid range [" PTR_FORMAT ", " PTR_FORMAT ")",
         p2i(addr), p2i(addr) + bytes);
}

julong os::used_memory() {
#ifdef LINUX
  if (OSContainer::is_containerized()) {
    jlong mem_usage = OSContainer::memory_usage_in_bytes();
    if (mem_usage > 0) {
      return mem_usage;
    }
  }
#endif
  return os::physical_memory() - os::available_memory();
}


bool os::commit_memory(char* addr, size_t bytes, bool executable) {
  assert_nonempty_range(addr, bytes);
  bool res = pd_commit_memory(addr, bytes, executable);
  if (res) {
    MemTracker::record_virtual_memory_commit((address)addr, bytes, CALLER_PC);
    log_debug(os, map)("Committed " RANGEFMT, RANGEFMTARGS(addr, bytes));
  } else {
    log_info(os, map)("Failed to commit " RANGEFMT, RANGEFMTARGS(addr, bytes));
  }
  return res;
}

bool os::commit_memory(char* addr, size_t size, size_t alignment_hint,
                              bool executable) {
  assert_nonempty_range(addr, size);
  bool res = os::pd_commit_memory(addr, size, alignment_hint, executable);
  if (res) {
    MemTracker::record_virtual_memory_commit((address)addr, size, CALLER_PC);
    log_debug(os, map)("Committed " RANGEFMT, RANGEFMTARGS(addr, size));
  } else {
    log_info(os, map)("Failed to commit " RANGEFMT, RANGEFMTARGS(addr, size));
  }
  return res;
}

void os::commit_memory_or_exit(char* addr, size_t bytes, bool executable,
                               const char* mesg) {
  assert_nonempty_range(addr, bytes);
  pd_commit_memory_or_exit(addr, bytes, executable, mesg);
  MemTracker::record_virtual_memory_commit((address)addr, bytes, CALLER_PC);
}

void os::commit_memory_or_exit(char* addr, size_t size, size_t alignment_hint,
                               bool executable, const char* mesg) {
  assert_nonempty_range(addr, size);
  os::pd_commit_memory_or_exit(addr, size, alignment_hint, executable, mesg);
  MemTracker::record_virtual_memory_commit((address)addr, size, CALLER_PC);
}

bool os::uncommit_memory(char* addr, size_t bytes, bool executable) {
  assert_nonempty_range(addr, bytes);
  bool res;
  if (MemTracker::enabled()) {
    ThreadCritical tc;
    res = pd_uncommit_memory(addr, bytes, executable);
    if (res) {
      MemTracker::record_virtual_memory_uncommit((address)addr, bytes);
    }
  } else {
    res = pd_uncommit_memory(addr, bytes, executable);
  }

  if (res) {
    log_debug(os, map)("Uncommitted " RANGEFMT, RANGEFMTARGS(addr, bytes));
  } else {
    log_info(os, map)("Failed to uncommit " RANGEFMT, RANGEFMTARGS(addr, bytes));
  }

  return res;
}

bool os::release_memory(char* addr, size_t bytes) {
  assert_nonempty_range(addr, bytes);
  bool res;
  if (MemTracker::enabled()) {
    ThreadCritical tc;
    res = pd_release_memory(addr, bytes);
    if (res) {
      MemTracker::record_virtual_memory_release((address)addr, bytes);
    }
  } else {
    res = pd_release_memory(addr, bytes);
  }
  if (!res) {
    log_info(os, map)("Failed to release " RANGEFMT, RANGEFMTARGS(addr, bytes));
  } else {
    log_debug(os, map)("Released " RANGEFMT, RANGEFMTARGS(addr, bytes));
  }
  return res;
}

// Prints all mappings
void os::print_memory_mappings(outputStream* st) {
  os::print_memory_mappings(nullptr, SIZE_MAX, st);
}

// Pretouching must use a store, not just a load.  On many OSes loads from
// fresh memory would be satisfied from a single mapped page containing all
// zeros.  We need to store something to each page to get them backed by
// their own memory, which is the effect we want here.  An atomic add of
// zero is used instead of a simple store, allowing the memory to be used
// while pretouch is in progress, rather than requiring users of the memory
// to wait until the entire range has been touched.  This is technically
// a UB data race, but doesn't cause any problems for us.
void os::pretouch_memory(void* start, void* end, size_t page_size) {
  assert(start <= end, "invalid range: " PTR_FORMAT " -> " PTR_FORMAT, p2i(start), p2i(end));
  assert(is_power_of_2(page_size), "page size misaligned: %zu", page_size);
  assert(page_size >= sizeof(int), "page size too small: %zu", page_size);
  if (start < end) {
    // We're doing concurrent-safe touch and memory state has page
    // granularity, so we can touch anywhere in a page.  Touch at the
    // beginning of each page to simplify iteration.
    void* first = align_down(start, page_size);
    void* last = align_down(static_cast<char*>(end) - 1, page_size);
    assert(first <= last, "invariant");
    const size_t pd_page_size = pd_pretouch_memory(first, last, page_size);
    if (pd_page_size > 0) {
      // Iterate from first page through last (inclusive), being careful to
      // avoid overflow if the last page abuts the end of the address range.
      last = align_down(static_cast<char*>(end) - 1, pd_page_size);
      for (char* cur = static_cast<char*>(first); /* break */; cur += pd_page_size) {
        Atomic::add(reinterpret_cast<int*>(cur), 0, memory_order_relaxed);
        if (cur >= last) break;
      }
    }
  }
}

char* os::map_memory_to_file(size_t bytes, int file_desc, MemTag mem_tag) {
  // Could have called pd_reserve_memory() followed by replace_existing_mapping_with_file_mapping(),
  // but AIX may use SHM in which case its more trouble to detach the segment and remap memory to the file.
  // On all current implementations null is interpreted as any available address.
  char* result = os::map_memory_to_file(nullptr /* addr */, bytes, file_desc);
  if (result != nullptr) {
    MemTracker::record_virtual_memory_reserve_and_commit(result, bytes, CALLER_PC, mem_tag);
  }
  return result;
}

char* os::attempt_map_memory_to_file_at(char* addr, size_t bytes, int file_desc, MemTag mem_tag) {
  char* result = pd_attempt_map_memory_to_file_at(addr, bytes, file_desc);
  if (result != nullptr) {
    MemTracker::record_virtual_memory_reserve_and_commit((address)result, bytes, CALLER_PC, mem_tag);
  }
  return result;
}

char* os::map_memory(int fd, const char* file_name, size_t file_offset,
                           char *addr, size_t bytes, bool read_only,
                           bool allow_exec, MemTag mem_tag) {
  char* result = pd_map_memory(fd, file_name, file_offset, addr, bytes, read_only, allow_exec);
  if (result != nullptr) {
    MemTracker::record_virtual_memory_reserve_and_commit((address)result, bytes, CALLER_PC, mem_tag);
  }
  return result;
}

bool os::unmap_memory(char *addr, size_t bytes) {
  bool result;
  if (MemTracker::enabled()) {
    ThreadCritical tc;
    result = pd_unmap_memory(addr, bytes);
    if (result) {
      MemTracker::record_virtual_memory_release((address)addr, bytes);
    }
  } else {
    result = pd_unmap_memory(addr, bytes);
  }
  return result;
}

void os::disclaim_memory(char *addr, size_t bytes) {
  pd_disclaim_memory(addr, bytes);
}

void os::realign_memory(char *addr, size_t bytes, size_t alignment_hint) {
  pd_realign_memory(addr, bytes, alignment_hint);
}

char* os::reserve_memory_special(size_t size, size_t alignment, size_t page_size,
                                 char* addr, bool executable) {

  assert(is_aligned(addr, alignment), "Unaligned request address");

  char* result = pd_reserve_memory_special(size, alignment, page_size, addr, executable);
  if (result != nullptr) {
    // The memory is committed
    MemTracker::record_virtual_memory_reserve_and_commit((address)result, size, CALLER_PC);
    log_debug(os, map)("Reserved and committed " RANGEFMT, RANGEFMTARGS(result, size));
  } else {
    log_info(os, map)("Reserve and commit failed (%zu bytes)", size);
  }

  return result;
}

bool os::release_memory_special(char* addr, size_t bytes) {
  bool res;
  if (MemTracker::enabled()) {
    ThreadCritical tc;
    res = pd_release_memory_special(addr, bytes);
    if (res) {
      MemTracker::record_virtual_memory_release((address)addr, bytes);
    }
  } else {
    res = pd_release_memory_special(addr, bytes);
  }
  return res;
}

// Convenience wrapper around naked_short_sleep to allow for longer sleep
// times. Only for use by non-JavaThreads.
void os::naked_sleep(jlong millis) {
  assert(!Thread::current()->is_Java_thread(), "not for use by JavaThreads");
  const jlong limit = 999;
  while (millis > limit) {
    naked_short_sleep(limit);
    millis -= limit;
  }
  naked_short_sleep(millis);
}


////// Implementation of PageSizes

void os::PageSizes::add(size_t page_size) {
  assert(is_power_of_2(page_size), "page_size must be a power of 2: " SIZE_FORMAT_X, page_size);
  _v |= page_size;
}

bool os::PageSizes::contains(size_t page_size) const {
  assert(is_power_of_2(page_size), "page_size must be a power of 2: " SIZE_FORMAT_X, page_size);
  return (_v & page_size) != 0;
}

size_t os::PageSizes::next_smaller(size_t page_size) const {
  assert(is_power_of_2(page_size), "page_size must be a power of 2: " SIZE_FORMAT_X, page_size);
  size_t v2 = _v & (page_size - 1);
  if (v2 == 0) {
    return 0;
  }
  return round_down_power_of_2(v2);
}

size_t os::PageSizes::next_larger(size_t page_size) const {
  assert(is_power_of_2(page_size), "page_size must be a power of 2: " SIZE_FORMAT_X, page_size);
  if (page_size == max_power_of_2<size_t>()) { // Shift by 32/64 would be UB
    return 0;
  }
  // Remove current and smaller page sizes
  size_t v2 = _v & ~(page_size + (page_size - 1));
  if (v2 == 0) {
    return 0;
  }
  return (size_t)1 << count_trailing_zeros(v2);
}

size_t os::PageSizes::largest() const {
  const size_t max = max_power_of_2<size_t>();
  if (contains(max)) {
    return max;
  }
  return next_smaller(max);
}

size_t os::PageSizes::smallest() const {
  // Strictly speaking the set should not contain sizes < os::vm_page_size().
  // But this is not enforced.
  return next_larger(1);
}

void os::PageSizes::print_on(outputStream* st) const {
  bool first = true;
  for (size_t sz = smallest(); sz != 0; sz = next_larger(sz)) {
    if (first) {
      first = false;
    } else {
      st->print_raw(", ");
    }
    if (sz < M) {
      st->print(SIZE_FORMAT "k", sz / K);
    } else if (sz < G) {
      st->print(SIZE_FORMAT "M", sz / M);
    } else {
      st->print(SIZE_FORMAT "G", sz / G);
    }
  }
  if (first) {
    st->print("empty");
  }
}

// Check minimum allowable stack sizes for thread creation and to initialize
// the java system classes, including StackOverflowError - depends on page
// size.
// The space needed for frames during startup is platform dependent. It
// depends on word size, platform calling conventions, C frame layout and
// interpreter/C1/C2 design decisions. Therefore this is given in a
// platform (os/cpu) dependent constant.
// To this, space for guard mechanisms is added, which depends on the
// page size which again depends on the concrete system the VM is running
// on. Space for libc guard pages is not included in this size.
jint os::set_minimum_stack_sizes() {

  _java_thread_min_stack_allowed = _java_thread_min_stack_allowed +
                                   StackOverflow::stack_guard_zone_size() +
                                   StackOverflow::stack_shadow_zone_size();

  _java_thread_min_stack_allowed = align_up(_java_thread_min_stack_allowed, vm_page_size());
  _java_thread_min_stack_allowed = MAX2(_java_thread_min_stack_allowed, _os_min_stack_allowed);

  size_t stack_size_in_bytes = ThreadStackSize * K;
  if (stack_size_in_bytes != 0 &&
      stack_size_in_bytes < _java_thread_min_stack_allowed) {
    // The '-Xss' and '-XX:ThreadStackSize=N' options both set
    // ThreadStackSize so we go with "Java thread stack size" instead
    // of "ThreadStackSize" to be more friendly.
    tty->print_cr("\nThe Java thread stack size specified is too small. "
                  "Specify at least " SIZE_FORMAT "k",
                  _java_thread_min_stack_allowed / K);
    return JNI_ERR;
  }

  // Make the stack size a multiple of the page size so that
  // the yellow/red zones can be guarded.
  JavaThread::set_stack_size_at_create(align_up(stack_size_in_bytes, vm_page_size()));

  // Reminder: a compiler thread is a Java thread.
  _compiler_thread_min_stack_allowed = _compiler_thread_min_stack_allowed +
                                       StackOverflow::stack_guard_zone_size() +
                                       StackOverflow::stack_shadow_zone_size();

  _compiler_thread_min_stack_allowed = align_up(_compiler_thread_min_stack_allowed, vm_page_size());
  _compiler_thread_min_stack_allowed = MAX2(_compiler_thread_min_stack_allowed, _os_min_stack_allowed);

  stack_size_in_bytes = CompilerThreadStackSize * K;
  if (stack_size_in_bytes != 0 &&
      stack_size_in_bytes < _compiler_thread_min_stack_allowed) {
    tty->print_cr("\nThe CompilerThreadStackSize specified is too small. "
                  "Specify at least " SIZE_FORMAT "k",
                  _compiler_thread_min_stack_allowed / K);
    return JNI_ERR;
  }

  _vm_internal_thread_min_stack_allowed = align_up(_vm_internal_thread_min_stack_allowed, vm_page_size());
  _vm_internal_thread_min_stack_allowed = MAX2(_vm_internal_thread_min_stack_allowed, _os_min_stack_allowed);

  stack_size_in_bytes = VMThreadStackSize * K;
  if (stack_size_in_bytes != 0 &&
      stack_size_in_bytes < _vm_internal_thread_min_stack_allowed) {
    tty->print_cr("\nThe VMThreadStackSize specified is too small. "
                  "Specify at least " SIZE_FORMAT "k",
                  _vm_internal_thread_min_stack_allowed / K);
    return JNI_ERR;
  }
  return JNI_OK;
}<|MERGE_RESOLUTION|>--- conflicted
+++ resolved
@@ -513,11 +513,7 @@
 
 void* os::native_java_library() {
   if (_native_java_library == nullptr) {
-<<<<<<< HEAD
-    if (JVM_IsStaticJDK()) {
-=======
     if (is_vm_statically_linked()) {
->>>>>>> 1ca76445
       _native_java_library = get_default_process_handle();
       return _native_java_library;
     }
@@ -566,26 +562,6 @@
   void *handle = agent_lib->os_lib();
   void *entryName = nullptr;
 
-<<<<<<< HEAD
-  // Lookup using Agent_On(Un)Load/Attach<_lib_name>.
-  lib_name = agent_lib->name();
-  for (i = 0; i < syms_len; i++) {
-    agent_function_name = build_agent_function_name(syms[i], lib_name, agent_lib->is_absolute_path());
-    if (agent_function_name == nullptr) {
-      break;
-    }
-    entryName = dll_lookup(handle, agent_function_name);
-    FREE_C_HEAP_ARRAY(char, agent_function_name);
-    if (entryName == NULL && !check_lib && !agent_lib->is_static_lib()) {
-      // If 'entryName' is NULL and not checking, also try lookup using
-      // Agent_On(Un)Load/Attach for dynamically linked agent library.
-      entryName = dll_lookup(handle, syms[i]);
-    }
-    if (entryName != nullptr) {
-      // Found entry.
-      break;
-    }
-=======
   // If checking then use the agent name otherwise test is_static_lib() to
   // see how to process this lookup
   const char *lib_name = ((check_lib || agent_lib->is_static_lib()) ? agent_lib->name() : nullptr);
@@ -594,7 +570,11 @@
   if (agent_function_name != nullptr) {
     entryName = dll_lookup(handle, agent_function_name);
     FREE_C_HEAP_ARRAY(char, agent_function_name);
->>>>>>> 1ca76445
+  }
+  if (entryName == NULL && !check_lib && !agent_lib->is_static_lib()) {
+    // If 'entryName' is NULL and not checking, also try lookup using
+    // Agent_On(Un)Load/Attach for dynamically linked agent library.
+    entryName = dll_lookup(handle, sym);
   }
   return entryName;
 }
