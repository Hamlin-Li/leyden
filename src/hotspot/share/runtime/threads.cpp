--- conflicted
+++ resolved
@@ -932,15 +932,16 @@
     // Classic -Xshare:dump, aka "old workflow"
     MetaspaceShared::preload_and_dump(CHECK_JNI_ERR);
   } else if (CDSConfig::is_dumping_final_static_archive()) {
-<<<<<<< HEAD
-    // TODO: copy the verification and loader constraints from preimage to final image
-    // TODO: load archived classes for custom loaders as well.
-    log_info(cds)("Dumping final image of CacheDataStore %s", CacheDataStore);
-=======
-    tty->print_cr("Reading AOTConfiguration %s and writing AOTCache %s", AOTConfiguration, AOTCache);
->>>>>>> c8a521fd
-    MetaspaceShared::preload_and_dump(CHECK_JNI_ERR);
-    vm_direct_exit(0, "CacheDataStore dumping is complete");
+    if (CDSConfig::is_leyden_workflow()) {
+      // TODO: copy the verification and loader constraints from preimage to final image
+      // TODO: load archived classes for custom loaders as well.
+      log_info(cds)("Dumping final image of CacheDataStore %s", CacheDataStore);
+      MetaspaceShared::preload_and_dump(CHECK_JNI_ERR);
+      vm_direct_exit(0, "CacheDataStore dumping is complete");
+    } else {
+      tty->print_cr("Reading AOTConfiguration %s and writing AOTCache %s", AOTConfiguration, AOTCache);
+      MetaspaceShared::preload_and_dump(CHECK_JNI_ERR);
+    }
   }
 
   log_info(init)("At VM initialization completion:");
