
/*
 * Copyright (c) 1997, 2025, Oracle and/or its affiliates. All rights reserved.
 * Copyright (c) 2021, Azul Systems, Inc. All rights reserved.
 * DO NOT ALTER OR REMOVE COPYRIGHT NOTICES OR THIS FILE HEADER.
 *
 * This code is free software; you can redistribute it and/or modify it
 * under the terms of the GNU General Public License version 2 only, as
 * published by the Free Software Foundation.
 *
 * This code is distributed in the hope that it will be useful, but WITHOUT
 * ANY WARRANTY; without even the implied warranty of MERCHANTABILITY or
 * FITNESS FOR A PARTICULAR PURPOSE.  See the GNU General Public License
 * version 2 for more details (a copy is included in the LICENSE file that
 * accompanied this code).
 *
 * You should have received a copy of the GNU General Public License version
 * 2 along with this work; if not, write to the Free Software Foundation,
 * Inc., 51 Franklin St, Fifth Floor, Boston, MA 02110-1301 USA.
 *
 * Please contact Oracle, 500 Oracle Parkway, Redwood Shores, CA 94065 USA
 * or visit www.oracle.com if you need additional information or have any
 * questions.
 *
 */

#include "cds/aotLinkedClassBulkLoader.hpp"
#include "cds/cds_globals.hpp"
#include "cds/cdsConfig.hpp"
#include "cds/heapShared.hpp"
#include "cds/metaspaceShared.hpp"
#include "cds/methodProfiler.hpp"
#include "classfile/classLoader.hpp"
#include "classfile/javaClasses.hpp"
#include "classfile/javaThreadStatus.hpp"
#include "classfile/symbolTable.hpp"
#include "classfile/systemDictionary.hpp"
#include "classfile/systemDictionaryShared.hpp"
#include "classfile/vmClasses.hpp"
#include "classfile/vmSymbols.hpp"
#include "code/SCCache.hpp"
#include "compiler/compilationPolicy.hpp"
#include "compiler/compileBroker.hpp"
#include "compiler/compileTask.hpp"
#include "compiler/compilerThread.hpp"
#include "compiler/precompiler.hpp"
#include "gc/shared/barrierSet.hpp"
#include "gc/shared/barrierSetNMethod.hpp"
#include "gc/shared/gcVMOperations.hpp"
#include "gc/shared/oopStorage.hpp"
#include "gc/shared/oopStorageSet.hpp"
#include "gc/shared/stringdedup/stringDedup.hpp"
#include "interpreter/interpreterRuntime.hpp"
#include "jfr/jfrEvents.hpp"
#include "jvm.h"
#include "jvmtifiles/jvmtiEnv.hpp"
#include "logging/log.hpp"
#include "logging/logAsyncWriter.hpp"
#include "logging/logConfiguration.hpp"
#include "memory/allocation.inline.hpp"
#include "memory/iterator.hpp"
#include "memory/oopFactory.hpp"
#include "memory/resourceArea.hpp"
#include "memory/universe.hpp"
#include "nmt/memTracker.hpp"
#include "oops/instanceKlass.hpp"
#include "oops/klass.inline.hpp"
#include "oops/oop.inline.hpp"
#include "oops/symbol.hpp"
#include "prims/jvm_misc.hpp"
#include "prims/jvmtiAgentList.hpp"
#include "prims/jvmtiEnvBase.hpp"
#include "runtime/arguments.hpp"
#include "runtime/fieldDescriptor.inline.hpp"
#include "runtime/flags/jvmFlagLimit.hpp"
#include "runtime/globals.hpp"
#include "runtime/globals_extension.hpp"
#include "runtime/handles.inline.hpp"
#include "runtime/interfaceSupport.inline.hpp"
#include "runtime/java.hpp"
#include "runtime/javaCalls.hpp"
#include "runtime/javaThread.inline.hpp"
#include "runtime/jniHandles.inline.hpp"
#include "runtime/jniPeriodicChecker.hpp"
#include "runtime/lockStack.inline.hpp"
#include "runtime/monitorDeflationThread.hpp"
#include "runtime/mutexLocker.hpp"
#include "runtime/nonJavaThread.hpp"
#include "runtime/objectMonitor.inline.hpp"
#include "runtime/osThread.hpp"
#include "runtime/safepoint.hpp"
#include "runtime/safepointMechanism.inline.hpp"
#include "runtime/safepointVerifiers.hpp"
#include "runtime/serviceThread.hpp"
#include "runtime/sharedRuntime.hpp"
#include "runtime/stackWatermarkSet.inline.hpp"
#include "runtime/statSampler.hpp"
#include "runtime/stubCodeGenerator.hpp"
#include "runtime/thread.inline.hpp"
#include "runtime/threadSMR.inline.hpp"
#include "runtime/threads.hpp"
#include "runtime/timer.hpp"
#include "runtime/timerTrace.hpp"
#include "runtime/trimNativeHeap.hpp"
#include "runtime/vmOperations.hpp"
#include "runtime/vm_version.hpp"
#include "services/attachListener.hpp"
#include "services/management.hpp"
#include "services/threadIdTable.hpp"
#include "services/threadService.hpp"
#include "utilities/dtrace.hpp"
#include "utilities/events.hpp"
#include "utilities/macros.hpp"
#include "utilities/vmError.hpp"
#if INCLUDE_JVMCI
#include "jvmci/jvmci.hpp"
#include "jvmci/jvmciEnv.hpp"
#endif
#ifdef COMPILER1
#include "c1/c1_Runtime1.hpp"
#endif
#ifdef COMPILER2
#include "opto/idealGraphPrinter.hpp"
#include "opto/runtime.hpp"
#endif
#if INCLUDE_JFR
#include "jfr/jfr.hpp"
#endif

// Initialization after module runtime initialization
void universe_post_module_init();  // must happen after call_initPhase2


static void initialize_class(Symbol* class_name, TRAPS) {
  Klass* klass = SystemDictionary::resolve_or_fail(class_name, true, CHECK);
  InstanceKlass::cast(klass)->initialize(CHECK);
}


// Creates the initial ThreadGroup
static Handle create_initial_thread_group(TRAPS) {
  Handle system_instance = JavaCalls::construct_new_instance(
                            vmClasses::ThreadGroup_klass(),
                            vmSymbols::void_method_signature(),
                            CHECK_NH);
  Universe::set_system_thread_group(system_instance());

  Handle string = java_lang_String::create_from_str("main", CHECK_NH);
  Handle main_instance = JavaCalls::construct_new_instance(
                            vmClasses::ThreadGroup_klass(),
                            vmSymbols::threadgroup_string_void_signature(),
                            system_instance,
                            string,
                            CHECK_NH);
  return main_instance;
}

// Creates the initial Thread, and sets it to running.
static void create_initial_thread(Handle thread_group, JavaThread* thread,
                                 TRAPS) {
  InstanceKlass* ik = vmClasses::Thread_klass();
  assert(ik->is_initialized(), "must be");
  instanceHandle thread_oop = ik->allocate_instance_handle(CHECK);

  // Cannot use JavaCalls::construct_new_instance because the java.lang.Thread
  // constructor calls Thread.current(), which must be set here for the
  // initial thread.
  java_lang_Thread::set_thread(thread_oop(), thread);
  thread->set_threadOopHandles(thread_oop());

  Handle string = java_lang_String::create_from_str("main", CHECK);

  JavaValue result(T_VOID);
  JavaCalls::call_special(&result, thread_oop,
                          ik,
                          vmSymbols::object_initializer_name(),
                          vmSymbols::threadgroup_string_void_signature(),
                          thread_group,
                          string,
                          CHECK);

  DEBUG_ONLY(int64_t main_thread_tid = java_lang_Thread::thread_id(thread_oop());)
  assert(main_thread_tid == ThreadIdentifier::initial(), "");
  assert(main_thread_tid == thread->monitor_owner_id(), "");
  JFR_ONLY(assert(JFR_JVM_THREAD_ID(thread) == static_cast<traceid>(main_thread_tid), "initial tid mismatch");)

  // Set thread status to running since main thread has
  // been started and running.
  java_lang_Thread::set_thread_status(thread_oop(),
                                      JavaThreadStatus::RUNNABLE);
}

// Extract version and vendor specific information from
// java.lang.VersionProps fields.
// Returned char* is allocated in the thread's resource area
// so must be copied for permanency.
static const char* get_java_version_info(InstanceKlass* ik,
                                         Symbol* field_name) {
  fieldDescriptor fd;
  bool found = ik != nullptr &&
               ik->find_local_field(field_name,
                                    vmSymbols::string_signature(), &fd);
  if (found) {
    oop name_oop = ik->java_mirror()->obj_field(fd.offset());
    if (name_oop == nullptr) {
      return nullptr;
    }
    const char* name = java_lang_String::as_utf8_string(name_oop);
    return name;
  } else {
    return nullptr;
  }
}

// ======= Threads ========

// The Threads class links together all active threads, and provides
// operations over all threads. It is protected by the Threads_lock,
// which is also used in other global contexts like safepointing.
// ThreadsListHandles are used to safely perform operations on one
// or more threads without the risk of the thread exiting during the
// operation.
//
// Note: The Threads_lock is currently more widely used than we
// would like. We are actively migrating Threads_lock uses to other
// mechanisms in order to reduce Threads_lock contention.

int         Threads::_number_of_threads = 0;
int         Threads::_number_of_non_daemon_threads = 0;
int         Threads::_return_code = 0;
uintx       Threads::_thread_claim_token = 1; // Never zero.

#ifdef ASSERT
bool        Threads::_vm_complete = false;
#endif

// General purpose hook into Java code, run once when the VM is initialized.
// The Java library method itself may be changed independently from the VM.
static void call_postVMInitHook(TRAPS) {
  Klass* klass = SystemDictionary::resolve_or_null(vmSymbols::jdk_internal_vm_PostVMInitHook(), THREAD);
  if (klass != nullptr) {
    JavaValue result(T_VOID);
    JavaCalls::call_static(&result, klass, vmSymbols::run_method_name(),
                           vmSymbols::void_method_signature(),
                           CHECK);
  }
}

// All NonJavaThreads (i.e., every non-JavaThread in the system).
void Threads::non_java_threads_do(ThreadClosure* tc) {
  NoSafepointVerifier nsv;
  for (NonJavaThread::Iterator njti; !njti.end(); njti.step()) {
    tc->do_thread(njti.current());
  }
}

// All JavaThreads
#define ALL_JAVA_THREADS(X) \
  for (JavaThread* X : *ThreadsSMRSupport::get_java_thread_list())

// All JavaThreads
void Threads::java_threads_do(ThreadClosure* tc) {
  assert_locked_or_safepoint(Threads_lock);
  // ALL_JAVA_THREADS iterates through all JavaThreads.
  ALL_JAVA_THREADS(p) {
    tc->do_thread(p);
  }
}

// All JavaThreads + all non-JavaThreads (i.e., every thread in the system).
void Threads::threads_do(ThreadClosure* tc) {
  assert_locked_or_safepoint(Threads_lock);
  java_threads_do(tc);
  non_java_threads_do(tc);
}

void Threads::possibly_parallel_threads_do(bool is_par, ThreadClosure* tc) {
  assert_at_safepoint();

  uintx claim_token = Threads::thread_claim_token();
  ALL_JAVA_THREADS(p) {
    if (p->claim_threads_do(is_par, claim_token)) {
      tc->do_thread(p);
    }
  }
  for (NonJavaThread::Iterator njti; !njti.end(); njti.step()) {
    Thread* current = njti.current();
    if (current->claim_threads_do(is_par, claim_token)) {
      tc->do_thread(current);
    }
  }
}

// The system initialization in the library has three phases.
//
// Phase 1: java.lang.System class initialization
//     java.lang.System is a primordial class loaded and initialized
//     by the VM early during startup.  java.lang.System.<clinit>
//     only does registerNatives and keeps the rest of the class
//     initialization work later until thread initialization completes.
//
//     System.initPhase1 initializes the system properties, the static
//     fields in, out, and err. Set up java signal handlers, OS-specific
//     system settings, and thread group of the main thread.
static void call_initPhase1(TRAPS) {
  Klass* klass = vmClasses::System_klass();
  JavaValue result(T_VOID);
  JavaCalls::call_static(&result, klass, vmSymbols::initPhase1_name(),
                                         vmSymbols::void_method_signature(), CHECK);
}

// Phase 2. Module system initialization
//     This will initialize the module system.  Only java.base classes
//     can be loaded until phase 2 completes.
//
//     Call System.initPhase2 after the compiler initialization and jsr292
//     classes get initialized because module initialization runs a lot of java
//     code, that for performance reasons, should be compiled.  Also, this will
//     enable the startup code to use lambda and other language features in this
//     phase and onward.
//
//     After phase 2, The VM will begin search classes from -Xbootclasspath/a.
static void call_initPhase2(TRAPS) {
  TraceTime timer("Initialize module system", TRACETIME_LOG(Info, startuptime));

  Klass* klass = vmClasses::System_klass();

  JavaValue result(T_INT);
  JavaCallArguments args;
  args.push_int(DisplayVMOutputToStderr);
  args.push_int(log_is_enabled(Debug, init)); // print stack trace if exception thrown
  JavaCalls::call_static(&result, klass, vmSymbols::initPhase2_name(),
                                         vmSymbols::boolean_boolean_int_signature(), &args, CHECK);
  if (result.get_jint() != JNI_OK) {
    vm_exit_during_initialization(); // no message or exception
  }

  universe_post_module_init();

#if 0
  if (CDSConfig::is_using_aot_linked_classes()) {
    AOTLinkedClassBulkLoader::load_non_javabase_boot_classes(THREAD); 
    if (CDSConfig::is_using_full_module_graph()) {
      assert(SystemDictionary::java_platform_loader() != nullptr, "must be");
      assert(SystemDictionary::java_system_loader() != nullptr,   "must be");
      AOTLinkedClassBulkLoader::load_platform_classes(THREAD);
      AOTLinkedClassBulkLoader::load_app_classes(THREAD);
    } else {
      // Special case -- we assume that the final archive has the same module graph
      // as the training run.
      // AOTLinkedClassBulkLoader will be called for the platform/system loaders
      // inside SystemDictionary::compute_java_loaders().
      assert(CDSConfig::is_dumping_final_static_archive(), "must be");
      assert(SystemDictionary::java_platform_loader() == nullptr, "must be");
      assert(SystemDictionary::java_system_loader() == nullptr,   "must be");
    }
  }

#ifndef PRODUCT
  HeapShared::initialize_test_class_from_archive(THREAD);
#endif
#endif
}

// Phase 3. final setup - set security manager, system class loader and TCCL
//
//     This will instantiate and set the security manager, set the system class
//     loader as well as the thread context class loader.  The security manager
//     and system class loader may be a custom class loaded from -Xbootclasspath/a,
//     other modules or the application's classpath.
static void call_initPhase3(TRAPS) {
  Klass* klass = vmClasses::System_klass();
  JavaValue result(T_VOID);
  JavaCalls::call_static(&result, klass, vmSymbols::initPhase3_name(),
                                         vmSymbols::void_method_signature(), CHECK);
}

void Threads::initialize_java_lang_classes(JavaThread* main_thread, TRAPS) {
  TraceTime timer("Initialize java.lang classes", TRACETIME_LOG(Info, startuptime));

  initialize_class(vmSymbols::java_lang_String(), CHECK);

  // Inject CompactStrings value after the static initializers for String ran.
  java_lang_String::set_compact_strings(CompactStrings);

  // Initialize java_lang.System (needed before creating the thread)
  initialize_class(vmSymbols::java_lang_System(), CHECK);
  // The VM creates & returns objects of this class. Make sure it's initialized.
  initialize_class(vmSymbols::java_lang_Class(), CHECK);

  initialize_class(vmSymbols::java_lang_ThreadGroup(), CHECK);
  Handle thread_group = create_initial_thread_group(CHECK);
  Universe::set_main_thread_group(thread_group());
  initialize_class(vmSymbols::java_lang_Thread(), CHECK);
  create_initial_thread(thread_group, main_thread, CHECK);

  HeapShared::init_box_classes(CHECK);

  // The VM creates objects of this class.
  initialize_class(vmSymbols::java_lang_Module(), CHECK);

#ifdef ASSERT
  InstanceKlass *k = vmClasses::UnsafeConstants_klass();
  assert(k->is_not_initialized(), "UnsafeConstants should not already be initialized");
#endif

  // initialize the hardware-specific constants needed by Unsafe
  initialize_class(vmSymbols::jdk_internal_misc_UnsafeConstants(), CHECK);
  jdk_internal_misc_UnsafeConstants::set_unsafe_constants();

  // The VM preresolves methods to these classes. Make sure that they get initialized
  initialize_class(vmSymbols::java_lang_reflect_Method(), CHECK);
  initialize_class(vmSymbols::java_lang_ref_Finalizer(), CHECK);

  // Phase 1 of the system initialization in the library, java.lang.System class initialization
  call_initPhase1(CHECK);

  // Get the Java runtime name, version, and vendor info after java.lang.System is initialized.
  // Some values are actually configure-time constants but some can be set via the jlink tool and
  // so must be read dynamically. We treat them all the same.
  InstanceKlass* ik = SystemDictionary::find_instance_klass(THREAD, vmSymbols::java_lang_VersionProps(),
                                                            Handle());
  {
    ResourceMark rm(main_thread);
    JDK_Version::set_java_version(get_java_version_info(ik, vmSymbols::java_version_name()));

    JDK_Version::set_runtime_name(get_java_version_info(ik, vmSymbols::java_runtime_name_name()));

    JDK_Version::set_runtime_version(get_java_version_info(ik, vmSymbols::java_runtime_version_name()));

    JDK_Version::set_runtime_vendor_version(get_java_version_info(ik, vmSymbols::java_runtime_vendor_version_name()));

    JDK_Version::set_runtime_vendor_vm_bug_url(get_java_version_info(ik, vmSymbols::java_runtime_vendor_vm_bug_url_name()));
  }

  // an instance of OutOfMemory exception has been allocated earlier
  initialize_class(vmSymbols::java_lang_OutOfMemoryError(), CHECK);
  initialize_class(vmSymbols::java_lang_NullPointerException(), CHECK);
  initialize_class(vmSymbols::java_lang_ClassCastException(), CHECK);
  initialize_class(vmSymbols::java_lang_ArrayStoreException(), CHECK);
  initialize_class(vmSymbols::java_lang_ArithmeticException(), CHECK);
  initialize_class(vmSymbols::java_lang_ArrayIndexOutOfBoundsException(), CHECK);
  initialize_class(vmSymbols::java_lang_StackOverflowError(), CHECK);
  initialize_class(vmSymbols::java_lang_IllegalMonitorStateException(), CHECK);
  initialize_class(vmSymbols::java_lang_IllegalArgumentException(), CHECK);
  initialize_class(vmSymbols::java_lang_InternalError(), CHECK);
}

bool Threads::initialize_compilation(TRAPS) {
  // initialize compiler(s)
  bool force_JVMCI_initialization = false;

#if defined(COMPILER1) || COMPILER2_OR_JVMCI
  bool init_compilation = true;
#if INCLUDE_JVMCI
  if (EnableJVMCI) {
    // Initialize JVMCI eagerly when it is explicitly requested.
    // Or when JVMCILibDumpJNIConfig or JVMCIPrintProperties is enabled.
    force_JVMCI_initialization = EagerJVMCI || JVMCIPrintProperties || JVMCILibDumpJNIConfig;
    if (!force_JVMCI_initialization && UseJVMCICompiler && !UseJVMCINativeLibrary && (!UseInterpreter || !BackgroundCompilation)) {
      // Force initialization of jarjvmci otherwise requests for blocking
      // compilations will not actually block until jarjvmci is initialized.
      force_JVMCI_initialization = true;
    }
    if (JVMCIPrintProperties || JVMCILibDumpJNIConfig) {
      // Both JVMCILibDumpJNIConfig and JVMCIPrintProperties exit the VM
      // so compilation should be disabled. This prevents dumping or
      // printing from happening more than once.
      init_compilation = false;
    }
  }
#endif
  if (init_compilation) {
    CompileBroker::compilation_init(CHECK_false);
  }
#endif

  return force_JVMCI_initialization;
}

void Threads::initialize_jsr292_core_classes(TRAPS) {
  TraceTime timer("Initialize java.lang.invoke classes", TRACETIME_LOG(Info, startuptime));

  initialize_class(vmSymbols::java_lang_invoke_MethodHandle(), CHECK);
  initialize_class(vmSymbols::java_lang_invoke_ResolvedMethodName(), CHECK);
  initialize_class(vmSymbols::java_lang_invoke_MemberName(), CHECK);
  initialize_class(vmSymbols::java_lang_invoke_MethodHandleNatives(), CHECK);

  if (UseSharedSpaces) {
    HeapShared::initialize_java_lang_invoke(CHECK);
  }
}

jint Threads::create_vm(JavaVMInitArgs* args, bool* canTryAgain) {
  extern void JDK_Version_init();

  // Preinitialize version info.
  VM_Version::early_initialize();

  // Check version
  if (!is_supported_jni_version(args->version)) return JNI_EVERSION;

  // Initialize library-based TLS
  ThreadLocalStorage::init();

  // Initialize the output stream module
  ostream_init();

  // Process java launcher properties.
  Arguments::process_sun_java_launcher_properties(args);

  // Initialize the os module
  os::init();

  MACOS_AARCH64_ONLY(os::current_thread_enable_wx(WXWrite));

  // Record VM creation timing statistics
  TraceVmCreationTime create_vm_timer;
  create_vm_timer.start();

  // Initialize system properties.
  Arguments::init_system_properties();

  // So that JDK version can be used as a discriminator when parsing arguments
  JDK_Version_init();

  // Update/Initialize System properties after JDK version number is known
  Arguments::init_version_specific_system_properties();

  // Make sure to initialize log configuration *before* parsing arguments
  LogConfiguration::initialize(create_vm_timer.begin_time());

  // Parse arguments
  // Note: this internally calls os::init_container_support()
  jint parse_result = Arguments::parse(args);
  if (parse_result != JNI_OK) return parse_result;

  // Initialize NMT right after argument parsing to keep the pre-NMT-init window small.
  MemTracker::initialize();

  os::init_before_ergo();

  jint ergo_result = Arguments::apply_ergo();
  if (ergo_result != JNI_OK) return ergo_result;

  // Final check of all ranges after ergonomics which may change values.
  if (!JVMFlagLimit::check_all_ranges()) {
    return JNI_EINVAL;
  }

  // Final check of all 'AfterErgo' constraints after ergonomics which may change values.
  bool constraint_result = JVMFlagLimit::check_all_constraints(JVMFlagConstraintPhase::AfterErgo);
  if (!constraint_result) {
    return JNI_EINVAL;
  }

  if (PauseAtStartup) {
    os::pause();
  }

  HOTSPOT_VM_INIT_BEGIN();

  // Timing (must come after argument parsing)
  TraceTime timer("Create VM", TRACETIME_LOG(Info, startuptime));

  // Initialize the os module after parsing the args
  jint os_init_2_result = os::init_2();
  if (os_init_2_result != JNI_OK) return os_init_2_result;

#ifdef CAN_SHOW_REGISTERS_ON_ASSERT
  // Initialize assert poison page mechanism.
  if (ShowRegistersOnAssert) {
    initialize_assert_poison();
  }
#endif // CAN_SHOW_REGISTERS_ON_ASSERT

  SafepointMechanism::initialize();

  jint adjust_after_os_result = Arguments::adjust_after_os();
  if (adjust_after_os_result != JNI_OK) return adjust_after_os_result;

  // Initialize output stream logging
  ostream_init_log();

  // Launch -agentlib/-agentpath and converted -Xrun agents
  JvmtiAgentList::load_agents();

  // Initialize Threads state
  _number_of_threads = 0;
  _number_of_non_daemon_threads = 0;

  // Initialize global data structures and create system classes in heap
  vm_init_globals();

#if INCLUDE_JVMCI
  if (JVMCICounterSize > 0) {
    JavaThread::_jvmci_old_thread_counters = NEW_C_HEAP_ARRAY(jlong, JVMCICounterSize, mtJVMCI);
    memset(JavaThread::_jvmci_old_thread_counters, 0, sizeof(jlong) * JVMCICounterSize);
  } else {
    JavaThread::_jvmci_old_thread_counters = nullptr;
  }
#endif // INCLUDE_JVMCI

  // Initialize OopStorage for threadObj
  JavaThread::_thread_oop_storage = OopStorageSet::create_strong("Thread OopStorage", mtThread);

  // Attach the main thread to this os thread
  JavaThread* main_thread = new JavaThread();
  main_thread->set_thread_state(_thread_in_vm);
  main_thread->initialize_thread_current();
  // Once mutexes and main_thread are ready, we can use NmtVirtualMemoryLocker.
  MemTracker::NmtVirtualMemoryLocker::set_safe_to_use();
  // must do this before set_active_handles
  main_thread->record_stack_base_and_size();
  main_thread->register_thread_stack_with_NMT();
  main_thread->set_active_handles(JNIHandleBlock::allocate_block());
  MACOS_AARCH64_ONLY(main_thread->init_wx());

  MutexLockerImpl::init_counters(); // depends on mutex_init(), perfMemory_init(), and Thread::initialize_thread_current().

  // Set the _monitor_owner_id now since we will run Java code before the Thread instance
  // is even created. The same value will be assigned to the Thread instance on init.
  main_thread->set_monitor_owner_id(ThreadIdentifier::next());

  if (!Thread::set_as_starting_thread(main_thread)) {
    vm_shutdown_during_initialization(
                                      "Failed necessary internal allocation. Out of swap space");
    main_thread->smr_delete();
    *canTryAgain = false; // don't let caller call JNI_CreateJavaVM again
    return JNI_ENOMEM;
  }

  JFR_ONLY(Jfr::initialize_main_thread(main_thread);)

  // Enable guard page *after* os::create_main_thread(), otherwise it would
  // crash Linux VM, see notes in os_linux.cpp.
  main_thread->stack_overflow_state()->create_stack_guard_pages();

  // Initialize Java-Level synchronization subsystem
  ObjectMonitor::Initialize();
  ObjectSynchronizer::initialize();

  Deoptimization::init_counters();
  VMThread::init_counters();

  // Initialize global modules
  jint status = init_globals();
  if (status != JNI_OK) {
    main_thread->smr_delete();
    *canTryAgain = false; // don't let caller call JNI_CreateJavaVM again
    return status;
  }
  if (xtty != nullptr)
    xtty->elem("vm_main_thread thread='%zu'",
               (uintx) main_thread->osthread()->thread_id());

  // Create WatcherThread as soon as we can since we need it in case
  // of hangs during error reporting.
  WatcherThread::start();

  // Add main_thread to threads list to finish barrier setup with
  // on_thread_attach.  Should be before starting to build Java objects in
  // init_globals2, which invokes barriers.
  {
    MutexLocker mu(Threads_lock);
    Threads::add(main_thread);
  }

  status = init_globals2();
  if (status != JNI_OK) {
    Threads::remove(main_thread, false);
    // It is possible that we managed to fully initialize Universe but have then
    // failed by throwing an exception. In that case our caller JNI_CreateJavaVM
    // will want to report it, so we can't delete the main thread.
    if (!main_thread->has_pending_exception()) {
      main_thread->smr_delete();
    }
    *canTryAgain = false; // don't let caller call JNI_CreateJavaVM again
    return status;
  }

  ObjectMonitor::Initialize2();

  JFR_ONLY(Jfr::on_create_vm_1();)

  // Should be done after the heap is fully created
  main_thread->cache_global_variables();

  // Any JVMTI raw monitors entered in onload will transition into
  // real raw monitor. VM is setup enough here for raw monitor enter.
  JvmtiExport::transition_pending_onload_raw_monitors();

  // Create the VMThread
  { TraceTime timer("Start VMThread", TRACETIME_LOG(Info, startuptime));

    VMThread::create();
    VMThread* vmthread = VMThread::vm_thread();

    if (!os::create_thread(vmthread, os::vm_thread)) {
      vm_exit_during_initialization("Cannot create VM thread. "
                                    "Out of system resources.");
    }

    // Wait for the VM thread to become ready, and VMThread::run to initialize
    // Monitors can have spurious returns, must always check another state flag
    {
      MonitorLocker ml(Notify_lock);
      os::start_thread(vmthread);
      while (!vmthread->is_running()) {
        ml.wait();
      }
    }
  }

  assert(Universe::is_fully_initialized(), "not initialized");
  if (VerifyDuringStartup) {
    // Make sure we're starting with a clean slate.
    VM_Verify verify_op;
    VMThread::execute(&verify_op);
  }

  // We need this to update the java.vm.info property in case any flags used
  // to initially define it have been changed. This is needed for both CDS
  // since UseSharedSpaces may be changed after java.vm.info
  // is initially computed. See Abstract_VM_Version::vm_info_string().
  // This update must happen before we initialize the java classes, but
  // after any initialization logic that might modify the flags.
  Arguments::update_vm_info_property(VM_Version::vm_info_string());

  JavaThread* THREAD = JavaThread::current(); // For exception macros.
  HandleMark hm(THREAD);

  // Always call even when there are not JVMTI environments yet, since environments
  // may be attached late and JVMTI must track phases of VM execution
  JvmtiExport::enter_early_start_phase();

  // Notify JVMTI agents that VM has started (JNI is up) - nop if no agents.
  JvmtiExport::post_early_vm_start();

  // Launch -Xrun agents early if EagerXrunInit is set
  if (EagerXrunInit) {
    JvmtiAgentList::load_xrun_agents();
  }

  initialize_java_lang_classes(main_thread, CHECK_JNI_ERR);

  quicken_jni_functions();

  // No more stub generation allowed after that point.
  StubCodeDesc::freeze();

  // Set flag that basic initialization has completed. Used by exceptions and various
  // debug stuff, that does not work until all basic classes have been initialized.
  set_init_completed();

  LogConfiguration::post_initialize();
  Metaspace::post_initialize();
  MutexLockerImpl::post_initialize();

  HOTSPOT_VM_INIT_END();

  // record VM initialization completion time
#if INCLUDE_MANAGEMENT
  Management::record_vm_init_completed();
#endif // INCLUDE_MANAGEMENT

  log_info(os)("Initialized VM with process ID %d", os::current_process_id());

  if (!FLAG_IS_DEFAULT(CreateCoredumpOnCrash) && CreateCoredumpOnCrash) {
    char buffer[2*JVM_MAXPATHLEN];
    os::check_core_dump_prerequisites(buffer, sizeof(buffer), true);
  }

  // Signal Dispatcher needs to be started before VMInit event is posted
  os::initialize_jdk_signal_support(CHECK_JNI_ERR);

  // Start Attach Listener if +StartAttachListener or it can't be started lazily
  if (!DisableAttachMechanism) {
    AttachListener::vm_start();
    if (StartAttachListener || AttachListener::init_at_startup()) {
      AttachListener::init();
    }
  }

  // Launch -Xrun agents if EagerXrunInit is not set.
  if (!EagerXrunInit) {
    JvmtiAgentList::load_xrun_agents();
  }

  Arena::start_chunk_pool_cleaner_task();

  // Start the service thread
  // The service thread enqueues JVMTI deferred events and does various hashtable
  // and other cleanups.  Needs to start before the compilers start posting events.
  ServiceThread::initialize();

  // Start the monitor deflation thread:
  MonitorDeflationThread::initialize();

#if INCLUDE_CDS
  // Start the method sampler
  MethodProfiler::initialize();
#endif

  bool force_JVMCI_initialization = initialize_compilation(CHECK_JNI_ERR);

  if (CDSConfig::is_using_aot_linked_classes()) {
    AOTLinkedClassBulkLoader::finish_loading_javabase_classes(CHECK_JNI_ERR);
    SystemDictionary::restore_archived_method_handle_intrinsics();
  }

  // Start string deduplication thread if requested.
  if (StringDedup::is_enabled()) {
    StringDedup::start();
  }

  // Pre-initialize some JSR292 core classes to avoid deadlock during class loading.
  // It is done after compilers are initialized, because otherwise compilations of
  // signature polymorphic MH intrinsics can be missed
  // (see SystemDictionary::find_method_handle_intrinsic).
  initialize_jsr292_core_classes(CHECK_JNI_ERR);

  // This will initialize the module system.  Only java.base classes can be
  // loaded until phase 2 completes
  call_initPhase2(CHECK_JNI_ERR);

  if (CDSConfig::is_using_aot_linked_classes() && !CDSConfig::is_dumping_final_static_archive()) {
    AOTLinkedClassBulkLoader::load_non_javabase_classes(THREAD);
  }
#ifndef PRODUCT
  HeapShared::initialize_test_class_from_archive(THREAD);
#endif

  JFR_ONLY(Jfr::on_create_vm_2();)

  // Always call even when there are not JVMTI environments yet, since environments
  // may be attached late and JVMTI must track phases of VM execution
  JvmtiExport::enter_start_phase();

  // Notify JVMTI agents that VM has started (JNI is up) - nop if no agents.
  JvmtiExport::post_vm_start();

  // Final system initialization including security manager and system class loader
  call_initPhase3(CHECK_JNI_ERR);

  // cache the system and platform class loaders
  SystemDictionary::compute_java_loaders(CHECK_JNI_ERR);

  // Initiate replay training processing once preloading is over.
  CompileBroker::init_training_replay();

  AOTLinkedClassBulkLoader::replay_training_at_init_for_preloaded_classes(CHECK_JNI_ERR);

  if (Continuations::enabled()) {
    // Initialize Continuation class now so that failure to create enterSpecial/doYield
    // special nmethods due to limited CodeCache size can be treated as a fatal error at
    // startup with the proper message that CodeCache size is too small.
    initialize_class(vmSymbols::jdk_internal_vm_Continuation(), CHECK_JNI_ERR);
  }

<<<<<<< HEAD
#if INCLUDE_CDS
  // capture the module path info from the ModuleEntryTable
  ClassLoader::initialize_module_path(THREAD);
  if (HAS_PENDING_EXCEPTION) {
    java_lang_Throwable::print(PENDING_EXCEPTION, tty);
    vm_exit_during_initialization("ClassLoader::initialize_module_path() failed unexpectedly");
  }

  if (PrecompileCode) {
    Precompiler::compile_cached_code(CHECK_JNI_ERR);
    if (PrecompileOnlyAndExit) {
      SCCache::close();
      log_vm_init_stats();
      vm_direct_exit(0, "Code precompiation is over");
    }
  }
#endif

#if defined(COMPILER2)
  // Pre-load cached compiled methods
  SCCache::preload_code(CHECK_JNI_ERR);
#endif

=======
>>>>>>> 990d40e9
  if (NativeHeapTrimmer::enabled()) {
    NativeHeapTrimmer::initialize();
  }

  // Always call even when there are not JVMTI environments yet, since environments
  // may be attached late and JVMTI must track phases of VM execution
  JvmtiExport::enter_live_phase();

  // Make perfmemory accessible
  PerfMemory::set_accessible(true);

  // Notify JVMTI agents that VM initialization is complete - nop if no agents.
  JvmtiExport::post_vm_initialized();

#if INCLUDE_JVMCI
  if (force_JVMCI_initialization) {
    JVMCI::initialize_compiler(CHECK_JNI_ERR);
  }
#endif

  JFR_ONLY(Jfr::on_create_vm_3();)

#if INCLUDE_MANAGEMENT
  Management::initialize(THREAD);

  if (HAS_PENDING_EXCEPTION) {
    // management agent fails to start possibly due to
    // configuration problem and is responsible for printing
    // stack trace if appropriate. Simply exit VM.
    vm_exit(1);
  }
#endif // INCLUDE_MANAGEMENT

  StatSampler::engage();
  if (CheckJNICalls)                  JniPeriodicChecker::engage();

  call_postVMInitHook(THREAD);
  // The Java side of PostVMInitHook.run must deal with all
  // exceptions and provide means of diagnosis.
  if (HAS_PENDING_EXCEPTION) {
    CLEAR_PENDING_EXCEPTION;
  }

  // Let WatcherThread run all registered periodic tasks now.
  // NOTE:  All PeriodicTasks should be registered by now. If they
  //   aren't, late joiners might appear to start slowly (we might
  //   take a while to process their first tick).
  WatcherThread::run_all_tasks();

  create_vm_timer.end();
#ifdef ASSERT
  _vm_complete = true;
#endif

  if (CDSConfig::is_dumping_classic_static_archive()) {
    // Classic -Xshare:dump, aka "old workflow"
    MetaspaceShared::preload_and_dump(CHECK_JNI_ERR);
  } else if (CDSConfig::is_dumping_final_static_archive()) {
    // TODO: copy the verification and loader constraints from preimage to final image
    // TODO: load archived classes for custom loaders as well.
    log_info(cds)("Dumping final image of CacheDataStore %s", CacheDataStore);
    MetaspaceShared::preload_and_dump(CHECK_JNI_ERR);
    vm_direct_exit(0, "CacheDataStore dumping is complete");
  }

  log_info(init)("At VM initialization completion:");
  log_vm_init_stats();

  if (UsePerfData) {
    if (ProfileVMLocks) {
      main_thread->set_profile_vm_locks(true);
    }
    if (ProfileVMCalls) {
      main_thread->set_profile_vm_calls(true);
    }
    if (ProfileRuntimeCalls) {
      main_thread->set_profile_rt_calls(true);
    }
    if (ProfileVMOps) {
      main_thread->set_profile_vm_ops(true);
    }
  }

  return JNI_OK;
}

// Threads::destroy_vm() is normally called from jni_DestroyJavaVM() when
// the program falls off the end of main(). Another VM exit path is through
// vm_exit(), when the program calls System.exit() to return a value, or when
// there is a serious error in VM.
// These two separate shutdown paths are not exactly the same, but they share
// Shutdown.shutdown() at Java level and before_exit() and VM_Exit op at VM level.
//
// Shutdown sequence:
//   + Shutdown native memory tracking if it is on
//   + Wait until we are the last non-daemon thread to execute
//     <-- every thing is still working at this moment -->
//   + Call java.lang.Shutdown.shutdown(), which will invoke Java level
//        shutdown hooks
//   + Call before_exit(), prepare for VM exit
//      > run VM level shutdown hooks (they are registered through JVM_OnExit(),
//        currently the only user of this mechanism is File.deleteOnExit())
//      > stop StatSampler, watcher thread,
//        post thread end and vm death events to JVMTI,
//        stop signal thread
//   + Call JavaThread::exit(), it will:
//      > release JNI handle blocks, remove stack guard pages
//      > remove this thread from Threads list
//     <-- no more Java code from this thread after this point -->
//   + Stop VM thread, it will bring the remaining VM to a safepoint and stop
//     the compiler threads at safepoint
//     <-- do not use anything that could get blocked by Safepoint -->
//   + Disable tracing at JNI/JVM barriers
//   + Set _vm_exited flag for threads that are still running native code
//   + Call exit_globals()
//      > deletes tty
//      > deletes PerfMemory resources
//   + Delete this thread
//   + Return to caller

void Threads::destroy_vm() {
  JavaThread* thread = JavaThread::current();

#ifdef ASSERT
  _vm_complete = false;
#endif
  // Wait until we are the last non-daemon thread to execute, or
  // if we are a daemon then wait until the last non-daemon thread has
  // executed.
  bool daemon = java_lang_Thread::is_daemon(thread->threadObj());
  int expected = daemon ? 0 : 1;
  {
    MonitorLocker nu(Threads_lock);
    while (Threads::number_of_non_daemon_threads() > expected)
      // This wait should make safepoint checks, wait without a timeout.
      nu.wait(0);
  }

  EventShutdown e;
  if (e.should_commit()) {
    e.set_reason("No remaining non-daemon Java threads");
    e.commit();
  }

  // Hang forever on exit if we are reporting an error.
  if (ShowMessageBoxOnError && VMError::is_error_reported()) {
    os::infinite_sleep();
  }
  os::wait_for_keypress_at_exit();

  // run Java level shutdown hooks
  thread->invoke_shutdown_hooks();

  before_exit(thread);

  thread->exit(true);

  // We are no longer on the main thread list but could still be in a
  // secondary list where another thread may try to interact with us.
  // So wait until all such interactions are complete before we bring
  // the VM to the termination safepoint. Normally this would be done
  // using thread->smr_delete() below where we delete the thread, but
  // we can't call that after the termination safepoint is active as
  // we will deadlock on the Threads_lock. Once all interactions are
  // complete it is safe to directly delete the thread at any time.
  ThreadsSMRSupport::wait_until_not_protected(thread);

  // Stop VM thread.
  {
    // 4945125 The vm thread comes to a safepoint during exit.
    // GC vm_operations can get caught at the safepoint, and the
    // heap is unparseable if they are caught. Grab the Heap_lock
    // to prevent this. The GC vm_operations will not be able to
    // queue until after the vm thread is dead. After this point,
    // we'll never emerge out of the safepoint before the VM exits.
    // Assert that the thread is terminated so that acquiring the
    // Heap_lock doesn't cause the terminated thread to participate in
    // the safepoint protocol.

    assert(thread->is_terminated(), "must be terminated here");
    MutexLocker ml(Heap_lock);

    VMThread::wait_for_vm_thread_exit();
    assert(SafepointSynchronize::is_at_safepoint(), "VM thread should exit at Safepoint");
    VMThread::destroy();
  }

  // Now, all Java threads are gone except daemon threads. Daemon threads
  // running Java code or in VM are stopped by the Safepoint. However,
  // daemon threads executing native code are still running.  But they
  // will be stopped at native=>Java/VM barriers. Note that we can't
  // simply kill or suspend them, as it is inherently deadlock-prone.

  VM_Exit::set_vm_exited();

  // Clean up ideal graph printers after the VMThread has started
  // the final safepoint which will block all the Compiler threads.
  // Note that this Thread has already logically exited so the
  // clean_up() function's use of a JavaThreadIteratorWithHandle
  // would be a problem except set_vm_exited() has remembered the
  // shutdown thread which is granted a policy exception.
#if defined(COMPILER2) && !defined(PRODUCT)
  IdealGraphPrinter::clean_up();
#endif

  notify_vm_shutdown();

  // exit_globals() will delete tty
  exit_globals();

  // Deleting the shutdown thread here is safe. See comment on
  // wait_until_not_protected() above.
  delete thread;

#if INCLUDE_JVMCI
  if (JVMCICounterSize > 0) {
    FREE_C_HEAP_ARRAY(jlong, JavaThread::_jvmci_old_thread_counters);
  }
#endif

  LogConfiguration::finalize();
}


jboolean Threads::is_supported_jni_version_including_1_1(jint version) {
  if (version == JNI_VERSION_1_1) return JNI_TRUE;
  return is_supported_jni_version(version);
}


jboolean Threads::is_supported_jni_version(jint version) {
  if (version == JNI_VERSION_1_2) return JNI_TRUE;
  if (version == JNI_VERSION_1_4) return JNI_TRUE;
  if (version == JNI_VERSION_1_6) return JNI_TRUE;
  if (version == JNI_VERSION_1_8) return JNI_TRUE;
  if (version == JNI_VERSION_9) return JNI_TRUE;
  if (version == JNI_VERSION_10) return JNI_TRUE;
  if (version == JNI_VERSION_19) return JNI_TRUE;
  if (version == JNI_VERSION_20) return JNI_TRUE;
  if (version == JNI_VERSION_21) return JNI_TRUE;
  if (version == JNI_VERSION_24) return JNI_TRUE;
  return JNI_FALSE;
}

void Threads::add(JavaThread* p, bool force_daemon) {
  // The threads lock must be owned at this point
  assert(Threads_lock->owned_by_self(), "must have threads lock");

  BarrierSet::barrier_set()->on_thread_attach(p);

  // Once a JavaThread is added to the Threads list, smr_delete() has
  // to be used to delete it. Otherwise we can just delete it directly.
  p->set_on_thread_list();

  _number_of_threads++;
  oop threadObj = p->threadObj();
  bool daemon = true;
  // Bootstrapping problem: threadObj can be null for initial
  // JavaThread (or for threads attached via JNI)
  if (!force_daemon &&
      (threadObj == nullptr || !java_lang_Thread::is_daemon(threadObj))) {
    _number_of_non_daemon_threads++;
    daemon = false;
  }

  ThreadService::add_thread(p, daemon);

  // Maintain fast thread list
  ThreadsSMRSupport::add_thread(p);

  // Increase the ObjectMonitor ceiling for the new thread.
  ObjectSynchronizer::inc_in_use_list_ceiling();

  // Possible GC point.
  Events::log(Thread::current(), "Thread added: " INTPTR_FORMAT, p2i(p));

  // Make new thread known to active EscapeBarrier
  EscapeBarrier::thread_added(p);
}

void Threads::remove(JavaThread* p, bool is_daemon) {
  // Extra scope needed for Thread_lock, so we can check
  // that we do not remove thread without safepoint code notice
  {
    ConditionalMutexLocker throttle_ml(ThreadsLockThrottle_lock, UseThreadsLockThrottleLock);
    MonitorLocker ml(Threads_lock);

    if (ThreadIdTable::is_initialized()) {
      // This cleanup must be done before the current thread's GC barrier
      // is detached since we need to touch the threadObj oop.
      jlong tid = SharedRuntime::get_java_tid(p);
      ThreadIdTable::remove_thread(tid);
    }

    // BarrierSet state must be destroyed after the last thread transition
    // before the thread terminates. Thread transitions result in calls to
    // StackWatermarkSet::on_safepoint(), which performs GC processing,
    // requiring the GC state to be alive.
    BarrierSet::barrier_set()->on_thread_detach(p);
    if (p->is_exiting()) {
      // If we got here via JavaThread::exit(), then we remember that the
      // thread's GC barrier has been detached. We don't do this when we get
      // here from another path, e.g., cleanup_failed_attach_current_thread().
      p->set_terminated(JavaThread::_thread_gc_barrier_detached);
    }

    assert(ThreadsSMRSupport::get_java_thread_list()->includes(p), "p must be present");

    // Maintain fast thread list
    ThreadsSMRSupport::remove_thread(p);

    _number_of_threads--;
    if (!is_daemon) {
      _number_of_non_daemon_threads--;

      // If this is the last non-daemon thread then we need to do
      // a notify on the Threads_lock so a thread waiting
      // on destroy_vm will wake up. But that thread could be a daemon
      // or non-daemon, so we notify for both the 0 and 1 case.
      if (number_of_non_daemon_threads() <= 1) {
        ml.notify_all();
      }
    }
    ThreadService::remove_thread(p, is_daemon);

    // Make sure that safepoint code disregard this thread. This is needed since
    // the thread might mess around with locks after this point. This can cause it
    // to do callbacks into the safepoint code. However, the safepoint code is not aware
    // of this thread since it is removed from the queue.
    p->set_terminated(JavaThread::_thread_terminated);

    // Notify threads waiting in EscapeBarriers
    EscapeBarrier::thread_removed(p);
  } // unlock Threads_lock and ThreadsLockThrottle_lock

  // Reduce the ObjectMonitor ceiling for the exiting thread.
  ObjectSynchronizer::dec_in_use_list_ceiling();

  // Since Events::log uses a lock, we grab it outside the Threads_lock
  Events::log(Thread::current(), "Thread exited: " INTPTR_FORMAT, p2i(p));
}

// Operations on the Threads list for GC.  These are not explicitly locked,
// but the garbage collector must provide a safe context for them to run.
// In particular, these things should never be called when the Threads_lock
// is held by some other thread. (Note: the Safepoint abstraction also
// uses the Threads_lock to guarantee this property. It also makes sure that
// all threads gets blocked when exiting or starting).

void Threads::oops_do(OopClosure* f, NMethodClosure* cf) {
  ALL_JAVA_THREADS(p) {
    p->oops_do(f, cf);
  }
  VMThread::vm_thread()->oops_do(f, cf);
}

void Threads::change_thread_claim_token() {
  if (++_thread_claim_token == 0) {
    // On overflow of the token counter, there is a risk of future
    // collisions between a new global token value and a stale token
    // for a thread, because not all iterations visit all threads.
    // (Though it's pretty much a theoretical concern for non-trivial
    // token counter sizes.)  To deal with the possibility, reset all
    // the thread tokens to zero on global token overflow.
    struct ResetClaims : public ThreadClosure {
      virtual void do_thread(Thread* t) {
        t->claim_threads_do(false, 0);
      }
    } reset_claims;
    Threads::threads_do(&reset_claims);
    // On overflow, update the global token to non-zero, to
    // avoid the special "never claimed" initial thread value.
    _thread_claim_token = 1;
  }
}

#ifdef ASSERT
static void assert_thread_claimed(const char* kind, Thread* t, uintx expected) {
  const uintx token = t->threads_do_token();
  assert(token == expected,
         "%s " PTR_FORMAT " has incorrect value %zu != %zu",
         kind, p2i(t), token, expected);
}

void Threads::assert_all_threads_claimed() {
  ALL_JAVA_THREADS(p) {
    assert_thread_claimed("JavaThread", p, _thread_claim_token);
  }

  struct NJTClaimedVerifierClosure : public ThreadClosure {
    uintx _thread_claim_token;

    NJTClaimedVerifierClosure(uintx thread_claim_token) : ThreadClosure(), _thread_claim_token(thread_claim_token) { }

    virtual void do_thread(Thread* thread) override {
      assert_thread_claimed("Non-JavaThread", VMThread::vm_thread(), _thread_claim_token);
    }
  } tc(_thread_claim_token);

  non_java_threads_do(&tc);
}
#endif // ASSERT

class ParallelOopsDoThreadClosure : public ThreadClosure {
private:
  OopClosure* _f;
  NMethodClosure* _cf;
public:
  ParallelOopsDoThreadClosure(OopClosure* f, NMethodClosure* cf) : _f(f), _cf(cf) {}
  void do_thread(Thread* t) {
    t->oops_do(_f, _cf);
  }
};

void Threads::possibly_parallel_oops_do(bool is_par, OopClosure* f, NMethodClosure* cf) {
  ParallelOopsDoThreadClosure tc(f, cf);
  possibly_parallel_threads_do(is_par, &tc);
}

void Threads::metadata_do(MetadataClosure* f) {
  ALL_JAVA_THREADS(p) {
    p->metadata_do(f);
  }
}

class ThreadHandlesClosure : public ThreadClosure {
  void (*_f)(Metadata*);
 public:
  ThreadHandlesClosure(void f(Metadata*)) : _f(f) {}
  virtual void do_thread(Thread* thread) {
    thread->metadata_handles_do(_f);
  }
};

void Threads::metadata_handles_do(void f(Metadata*)) {
  // Only walk the Handles in Thread.
  ThreadHandlesClosure handles_closure(f);
  threads_do(&handles_closure);
}

#if INCLUDE_JVMTI
// Get Java threads that are waiting to enter or re-enter the specified monitor.
// Java threads that are executing mounted virtual threads are not included.
GrowableArray<JavaThread*>* Threads::get_pending_threads(ThreadsList * t_list,
                                                         int count,
                                                         address monitor) {
  assert(Thread::current()->is_VM_thread(), "Must be the VM thread");
  GrowableArray<JavaThread*>* result = new GrowableArray<JavaThread*>(count);

  int i = 0;
  for (JavaThread* p : *t_list) {
    if (!p->can_call_java()) continue;

    oop thread_oop = JvmtiEnvBase::get_vthread_or_thread_oop(p);
    if (thread_oop->is_a(vmClasses::BaseVirtualThread_klass())) {
      continue;
    }
    // The first stage of async deflation does not affect any field
    // used by this comparison so the ObjectMonitor* is usable here.
    address pending = (address)p->current_pending_monitor();
    address waiting = (address)p->current_waiting_monitor();
    // do not include virtual threads to the list
    jint state = JvmtiEnvBase::get_thread_state(thread_oop, p);
    if (pending == monitor || (waiting == monitor &&
        (state & JVMTI_THREAD_STATE_BLOCKED_ON_MONITOR_ENTER))
    ) { // found a match
      if (i < count) result->append(p);   // save the first count matches
      i++;
    }
  }

  return result;
}
#endif // INCLUDE_JVMTI

JavaThread *Threads::owning_thread_from_stacklock(ThreadsList * t_list, address basicLock) {
  assert(LockingMode == LM_LEGACY, "Not with new lightweight locking");

  JavaThread* the_owner = nullptr;
  for (JavaThread* q : *t_list) {
    if (q->is_lock_owned(basicLock)) {
      the_owner = q;
      break;
    }
  }
  return the_owner;
}

JavaThread* Threads::owning_thread_from_object(ThreadsList * t_list, oop obj) {
  assert(LockingMode == LM_LIGHTWEIGHT, "Only with new lightweight locking");
  for (JavaThread* q : *t_list) {
    // Need to start processing before accessing oops in the thread.
    StackWatermark* watermark = StackWatermarkSet::get(q, StackWatermarkKind::gc);
    if (watermark != nullptr) {
      watermark->start_processing();
    }

    if (q->lock_stack().contains(obj)) {
      return q;
    }
  }
  return nullptr;
}

JavaThread* Threads::owning_thread_from_monitor(ThreadsList* t_list, ObjectMonitor* monitor) {
  if (monitor->has_anonymous_owner()) {
    if (LockingMode == LM_LIGHTWEIGHT) {
      return owning_thread_from_object(t_list, monitor->object());
    } else {
      assert(LockingMode == LM_LEGACY, "invariant");
      return owning_thread_from_stacklock(t_list, (address)monitor->stack_locker());
    }
  } else {
    JavaThread* the_owner = nullptr;
    for (JavaThread* q : *t_list) {
      if (monitor->has_owner(q)) {
        the_owner = q;
        break;
      }
    }
    return the_owner;
  }
}

class PrintOnClosure : public ThreadClosure {
private:
  outputStream* _st;

public:
  PrintOnClosure(outputStream* st) :
      _st(st) {}

  virtual void do_thread(Thread* thread) {
    if (thread != nullptr) {
      thread->print_on(_st);
      _st->cr();
    }
  }
};

// Threads::print_on() is called at safepoint by VM_PrintThreads operation.
void Threads::print_on(outputStream* st, bool print_stacks,
                       bool internal_format, bool print_concurrent_locks,
                       bool print_extended_info) {
  char buf[32];
  st->print_raw_cr(os::local_time_string(buf, sizeof(buf)));

  st->print_cr("Full thread dump %s (%s %s):",
               VM_Version::vm_name(),
               VM_Version::vm_release(),
               VM_Version::vm_info_string());
  st->cr();

#if INCLUDE_SERVICES
  // Dump concurrent locks
  ConcurrentLocksDump concurrent_locks;
  if (print_concurrent_locks) {
    concurrent_locks.dump_at_safepoint();
  }
#endif // INCLUDE_SERVICES

  ThreadsSMRSupport::print_info_on(st);
  st->cr();

  ALL_JAVA_THREADS(p) {
    ResourceMark rm;
    p->print_on(st, print_extended_info);
    if (print_stacks) {
      if (internal_format) {
        p->trace_stack();
      } else {
        p->print_stack_on(st);
        if (p->is_vthread_mounted()) {
          st->print_cr("   Mounted virtual thread #" INT64_FORMAT, java_lang_Thread::thread_id(p->vthread()));
          p->print_vthread_stack_on(st);
        }
      }
    }
    st->cr();
#if INCLUDE_SERVICES
    if (print_concurrent_locks) {
      concurrent_locks.print_locks_on(p, st);
    }
#endif // INCLUDE_SERVICES
  }

  PrintOnClosure cl(st);
  non_java_threads_do(&cl);

  st->flush();
}

void Threads::print_on_error(Thread* this_thread, outputStream* st, Thread* current, char* buf,
                             int buflen, bool* found_current) {
  if (this_thread != nullptr) {
    bool is_current = (current == this_thread);
    *found_current = *found_current || is_current;
    st->print("%s", is_current ? "=>" : "  ");

    st->print(PTR_FORMAT, p2i(this_thread));
    st->print(" ");
    this_thread->print_on_error(st, buf, buflen);
    st->cr();
  }
}

class PrintOnErrorClosure : public ThreadClosure {
  outputStream* _st;
  Thread* _current;
  char* _buf;
  int _buflen;
  bool* _found_current;
  unsigned _num_printed;
 public:
  PrintOnErrorClosure(outputStream* st, Thread* current, char* buf,
                      int buflen, bool* found_current) :
   _st(st), _current(current), _buf(buf), _buflen(buflen), _found_current(found_current),
   _num_printed(0) {}

  virtual void do_thread(Thread* thread) {
    _num_printed++;
    Threads::print_on_error(thread, _st, _current, _buf, _buflen, _found_current);
  }

  unsigned num_printed() const { return _num_printed; }
};

// Threads::print_on_error() is called by fatal error handler. It's possible
// that VM is not at safepoint and/or current thread is inside signal handler.
// Don't print stack trace, as the stack may not be walkable. Don't allocate
// memory (even in resource area), it might deadlock the error handler.
void Threads::print_on_error(outputStream* st, Thread* current, char* buf,
                             int buflen) {
  ThreadsSMRSupport::print_info_on(st);
  st->cr();

  bool found_current = false;
  st->print_cr("Java Threads: ( => current thread )");
  unsigned num_java = 0;
  ALL_JAVA_THREADS(thread) {
    print_on_error(thread, st, current, buf, buflen, &found_current);
    num_java++;
  }
  st->print_cr("Total: %u", num_java);
  st->cr();

  st->print_cr("Other Threads:");
  unsigned num_other = ((VMThread::vm_thread() != nullptr) ? 1 : 0) +
      ((WatcherThread::watcher_thread() != nullptr) ? 1 : 0) +
      ((AsyncLogWriter::instance() != nullptr)  ? 1 : 0);
  print_on_error(VMThread::vm_thread(), st, current, buf, buflen, &found_current);
  print_on_error(WatcherThread::watcher_thread(), st, current, buf, buflen, &found_current);
  print_on_error(AsyncLogWriter::instance(), st, current, buf, buflen, &found_current);

  if (Universe::heap() != nullptr) {
    PrintOnErrorClosure print_closure(st, current, buf, buflen, &found_current);
    Universe::heap()->gc_threads_do(&print_closure);
    num_other += print_closure.num_printed();
  }

  if (!found_current) {
    st->cr();
    st->print("=>" PTR_FORMAT " (exited) ", p2i(current));
    current->print_on_error(st, buf, buflen);
    num_other++;
    st->cr();
  }
  st->print_cr("Total: %u", num_other);
  st->cr();

  st->print_cr("Threads with active compile tasks:");
  unsigned num = print_threads_compiling(st, buf, buflen);
  st->print_cr("Total: %u", num);
}

unsigned Threads::print_threads_compiling(outputStream* st, char* buf, int buflen, bool short_form) {
  unsigned num = 0;
  ALL_JAVA_THREADS(thread) {
    if (thread->is_Compiler_thread()) {
      CompilerThread* ct = (CompilerThread*) thread;

      // Keep task in local variable for null check.
      // ct->_task might be set to null by concurring compiler thread
      // because it completed the compilation. The task is never freed,
      // though, just returned to a free list.
      CompileTask* task = ct->task();
      if (task != nullptr) {
        thread->print_name_on_error(st, buf, buflen);
        st->print("  ");
        task->print(st, nullptr, short_form, true);
        num++;
      }
    }
  }
  return num;
}

void Threads::verify() {
  ALL_JAVA_THREADS(p) {
    p->verify();
  }
  VMThread* thread = VMThread::vm_thread();
  if (thread != nullptr) thread->verify();
}<|MERGE_RESOLUTION|>--- conflicted
+++ resolved
@@ -858,15 +858,7 @@
     initialize_class(vmSymbols::jdk_internal_vm_Continuation(), CHECK_JNI_ERR);
   }
 
-<<<<<<< HEAD
 #if INCLUDE_CDS
-  // capture the module path info from the ModuleEntryTable
-  ClassLoader::initialize_module_path(THREAD);
-  if (HAS_PENDING_EXCEPTION) {
-    java_lang_Throwable::print(PENDING_EXCEPTION, tty);
-    vm_exit_during_initialization("ClassLoader::initialize_module_path() failed unexpectedly");
-  }
-
   if (PrecompileCode) {
     Precompiler::compile_cached_code(CHECK_JNI_ERR);
     if (PrecompileOnlyAndExit) {
@@ -882,8 +874,6 @@
   SCCache::preload_code(CHECK_JNI_ERR);
 #endif
 
-=======
->>>>>>> 990d40e9
   if (NativeHeapTrimmer::enabled()) {
     NativeHeapTrimmer::initialize();
   }
