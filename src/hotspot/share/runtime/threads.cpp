/*
 * Copyright (c) 1997, 2023, Oracle and/or its affiliates. All rights reserved.
 * Copyright (c) 2021, Azul Systems, Inc. All rights reserved.
 * DO NOT ALTER OR REMOVE COPYRIGHT NOTICES OR THIS FILE HEADER.
 *
 * This code is free software; you can redistribute it and/or modify it
 * under the terms of the GNU General Public License version 2 only, as
 * published by the Free Software Foundation.
 *
 * This code is distributed in the hope that it will be useful, but WITHOUT
 * ANY WARRANTY; without even the implied warranty of MERCHANTABILITY or
 * FITNESS FOR A PARTICULAR PURPOSE.  See the GNU General Public License
 * version 2 for more details (a copy is included in the LICENSE file that
 * accompanied this code).
 *
 * You should have received a copy of the GNU General Public License version
 * 2 along with this work; if not, write to the Free Software Foundation,
 * Inc., 51 Franklin St, Fifth Floor, Boston, MA 02110-1301 USA.
 *
 * Please contact Oracle, 500 Oracle Parkway, Redwood Shores, CA 94065 USA
 * or visit www.oracle.com if you need additional information or have any
 * questions.
 *
 */

#include "precompiled.hpp"
#include "c1/c1_Runtime1.hpp"
#include "cds/cds_globals.hpp"
#include "cds/cdsConfig.hpp"
<<<<<<< HEAD
#include "cds/classPrelinker.hpp"
#include "cds/heapShared.hpp"
=======
>>>>>>> 2c4c6c9b
#include "cds/metaspaceShared.hpp"
#include "cds/methodProfiler.hpp"
#include "classfile/classLoader.hpp"
#include "classfile/javaClasses.hpp"
#include "classfile/javaThreadStatus.hpp"
#include "classfile/systemDictionary.hpp"
#include "classfile/systemDictionaryShared.hpp"
#include "classfile/vmClasses.hpp"
#include "classfile/vmSymbols.hpp"
#include "code/SCCache.hpp"
#include "compiler/compileBroker.hpp"
#include "compiler/compileTask.hpp"
#include "compiler/compilerThread.hpp"
#include "gc/shared/barrierSet.hpp"
#include "gc/shared/barrierSetNMethod.hpp"
#include "gc/shared/gcVMOperations.hpp"
#include "gc/shared/oopStorage.hpp"
#include "gc/shared/oopStorageSet.hpp"
#include "gc/shared/stringdedup/stringDedup.hpp"
#include "interpreter/interpreterRuntime.hpp"
#include "jfr/jfrEvents.hpp"
#include "jvm.h"
#include "jvmtifiles/jvmtiEnv.hpp"
#include "logging/log.hpp"
#include "logging/logAsyncWriter.hpp"
#include "logging/logConfiguration.hpp"
#include "memory/allocation.inline.hpp"
#include "memory/iterator.hpp"
#include "memory/oopFactory.hpp"
#include "memory/resourceArea.hpp"
#include "memory/universe.hpp"
#include "nmt/memTracker.hpp"
#include "oops/instanceKlass.hpp"
#include "oops/klass.inline.hpp"
#include "oops/oop.inline.hpp"
#include "opto/runtime.hpp"
#include "oops/symbol.hpp"
#include "prims/jvm_misc.hpp"
#include "prims/jvmtiAgentList.hpp"
#include "runtime/arguments.hpp"
#include "runtime/fieldDescriptor.inline.hpp"
#include "runtime/flags/jvmFlagLimit.hpp"
#include "runtime/globals.hpp"
#include "runtime/handles.inline.hpp"
#include "runtime/interfaceSupport.inline.hpp"
#include "runtime/java.hpp"
#include "runtime/javaCalls.hpp"
#include "runtime/javaThread.inline.hpp"
#include "runtime/jniHandles.inline.hpp"
#include "runtime/jniPeriodicChecker.hpp"
#include "runtime/lockStack.inline.hpp"
#include "runtime/monitorDeflationThread.hpp"
#include "runtime/mutexLocker.hpp"
#include "runtime/nonJavaThread.hpp"
#include "runtime/objectMonitor.inline.hpp"
#include "runtime/osThread.hpp"
#include "runtime/safepoint.hpp"
#include "runtime/safepointMechanism.inline.hpp"
#include "runtime/safepointVerifiers.hpp"
#include "runtime/serviceThread.hpp"
#include "runtime/sharedRuntime.hpp"
#include "runtime/stackWatermarkSet.inline.hpp"
#include "runtime/statSampler.hpp"
#include "runtime/stubCodeGenerator.hpp"
#include "runtime/thread.inline.hpp"
#include "runtime/threadSMR.inline.hpp"
#include "runtime/threads.hpp"
#include "runtime/timer.hpp"
#include "runtime/timerTrace.hpp"
#include "runtime/trimNativeHeap.hpp"
#include "runtime/vmOperations.hpp"
#include "runtime/vm_version.hpp"
#include "services/attachListener.hpp"
#include "services/management.hpp"
#include "services/threadIdTable.hpp"
#include "services/threadService.hpp"
#include "utilities/dtrace.hpp"
#include "utilities/events.hpp"
#include "utilities/macros.hpp"
#include "utilities/vmError.hpp"
#if INCLUDE_JVMCI
#include "jvmci/jvmci.hpp"
#include "jvmci/jvmciEnv.hpp"
#endif
#ifdef COMPILER2
#include "opto/idealGraphPrinter.hpp"
#endif
#if INCLUDE_RTM_OPT
#include "runtime/rtmLocking.hpp"
#endif
#if INCLUDE_JFR
#include "jfr/jfr.hpp"
#endif

// Initialization after module runtime initialization
void universe_post_module_init();  // must happen after call_initPhase2


static void initialize_class(Symbol* class_name, TRAPS) {
  Klass* klass = SystemDictionary::resolve_or_fail(class_name, true, CHECK);
  InstanceKlass::cast(klass)->initialize(CHECK);
}


// Creates the initial ThreadGroup
static Handle create_initial_thread_group(TRAPS) {
  Handle system_instance = JavaCalls::construct_new_instance(
                            vmClasses::ThreadGroup_klass(),
                            vmSymbols::void_method_signature(),
                            CHECK_NH);
  Universe::set_system_thread_group(system_instance());

  Handle string = java_lang_String::create_from_str("main", CHECK_NH);
  Handle main_instance = JavaCalls::construct_new_instance(
                            vmClasses::ThreadGroup_klass(),
                            vmSymbols::threadgroup_string_void_signature(),
                            system_instance,
                            string,
                            CHECK_NH);
  return main_instance;
}

// Creates the initial Thread, and sets it to running.
static void create_initial_thread(Handle thread_group, JavaThread* thread,
                                 TRAPS) {
  InstanceKlass* ik = vmClasses::Thread_klass();
  assert(ik->is_initialized(), "must be");
  instanceHandle thread_oop = ik->allocate_instance_handle(CHECK);

  // Cannot use JavaCalls::construct_new_instance because the java.lang.Thread
  // constructor calls Thread.current(), which must be set here for the
  // initial thread.
  java_lang_Thread::set_thread(thread_oop(), thread);
  thread->set_threadOopHandles(thread_oop());

  Handle string = java_lang_String::create_from_str("main", CHECK);

  JavaValue result(T_VOID);
  JavaCalls::call_special(&result, thread_oop,
                          ik,
                          vmSymbols::object_initializer_name(),
                          vmSymbols::threadgroup_string_void_signature(),
                          thread_group,
                          string,
                          CHECK);

  // Set thread status to running since main thread has
  // been started and running.
  java_lang_Thread::set_thread_status(thread_oop(),
                                      JavaThreadStatus::RUNNABLE);
}

// Extract version and vendor specific information from
// java.lang.VersionProps fields.
// Returned char* is allocated in the thread's resource area
// so must be copied for permanency.
static const char* get_java_version_info(InstanceKlass* ik,
                                         Symbol* field_name) {
  fieldDescriptor fd;
  bool found = ik != nullptr &&
               ik->find_local_field(field_name,
                                    vmSymbols::string_signature(), &fd);
  if (found) {
    oop name_oop = ik->java_mirror()->obj_field(fd.offset());
    if (name_oop == nullptr) {
      return nullptr;
    }
    const char* name = java_lang_String::as_utf8_string(name_oop);
    return name;
  } else {
    return nullptr;
  }
}

// ======= Threads ========

// The Threads class links together all active threads, and provides
// operations over all threads. It is protected by the Threads_lock,
// which is also used in other global contexts like safepointing.
// ThreadsListHandles are used to safely perform operations on one
// or more threads without the risk of the thread exiting during the
// operation.
//
// Note: The Threads_lock is currently more widely used than we
// would like. We are actively migrating Threads_lock uses to other
// mechanisms in order to reduce Threads_lock contention.

int         Threads::_number_of_threads = 0;
int         Threads::_number_of_non_daemon_threads = 0;
int         Threads::_return_code = 0;
uintx       Threads::_thread_claim_token = 1; // Never zero.

#ifdef ASSERT
bool        Threads::_vm_complete = false;
#endif

// General purpose hook into Java code, run once when the VM is initialized.
// The Java library method itself may be changed independently from the VM.
static void call_postVMInitHook(TRAPS) {
  Klass* klass = SystemDictionary::resolve_or_null(vmSymbols::jdk_internal_vm_PostVMInitHook(), THREAD);
  if (klass != nullptr) {
    JavaValue result(T_VOID);
    JavaCalls::call_static(&result, klass, vmSymbols::run_method_name(),
                           vmSymbols::void_method_signature(),
                           CHECK);
  }
}

// All NonJavaThreads (i.e., every non-JavaThread in the system).
void Threads::non_java_threads_do(ThreadClosure* tc) {
  NoSafepointVerifier nsv;
  for (NonJavaThread::Iterator njti; !njti.end(); njti.step()) {
    tc->do_thread(njti.current());
  }
}

// All JavaThreads
#define ALL_JAVA_THREADS(X) \
  for (JavaThread* X : *ThreadsSMRSupport::get_java_thread_list())

// All JavaThreads
void Threads::java_threads_do(ThreadClosure* tc) {
  assert_locked_or_safepoint(Threads_lock);
  // ALL_JAVA_THREADS iterates through all JavaThreads.
  ALL_JAVA_THREADS(p) {
    tc->do_thread(p);
  }
}

// All JavaThreads + all non-JavaThreads (i.e., every thread in the system).
void Threads::threads_do(ThreadClosure* tc) {
  assert_locked_or_safepoint(Threads_lock);
  java_threads_do(tc);
  non_java_threads_do(tc);
}

void Threads::possibly_parallel_threads_do(bool is_par, ThreadClosure* tc) {
  assert_at_safepoint();

  uintx claim_token = Threads::thread_claim_token();
  ALL_JAVA_THREADS(p) {
    if (p->claim_threads_do(is_par, claim_token)) {
      tc->do_thread(p);
    }
  }
  for (NonJavaThread::Iterator njti; !njti.end(); njti.step()) {
    Thread* current = njti.current();
    if (current->claim_threads_do(is_par, claim_token)) {
      tc->do_thread(current);
    }
  }
}

// The system initialization in the library has three phases.
//
// Phase 1: java.lang.System class initialization
//     java.lang.System is a primordial class loaded and initialized
//     by the VM early during startup.  java.lang.System.<clinit>
//     only does registerNatives and keeps the rest of the class
//     initialization work later until thread initialization completes.
//
//     System.initPhase1 initializes the system properties, the static
//     fields in, out, and err. Set up java signal handlers, OS-specific
//     system settings, and thread group of the main thread.
static void call_initPhase1(TRAPS) {
  Klass* klass = vmClasses::System_klass();
  JavaValue result(T_VOID);
  JavaCalls::call_static(&result, klass, vmSymbols::initPhase1_name(),
                                         vmSymbols::void_method_signature(), CHECK);
}

// Phase 2. Module system initialization
//     This will initialize the module system.  Only java.base classes
//     can be loaded until phase 2 completes.
//
//     Call System.initPhase2 after the compiler initialization and jsr292
//     classes get initialized because module initialization runs a lot of java
//     code, that for performance reasons, should be compiled.  Also, this will
//     enable the startup code to use lambda and other language features in this
//     phase and onward.
//
//     After phase 2, The VM will begin search classes from -Xbootclasspath/a.
static void call_initPhase2(TRAPS) {
  TraceTime timer("Initialize module system", TRACETIME_LOG(Info, startuptime));

  Klass* klass = vmClasses::System_klass();

  JavaValue result(T_INT);
  JavaCallArguments args;
  args.push_int(DisplayVMOutputToStderr);
  args.push_int(log_is_enabled(Debug, init)); // print stack trace if exception thrown
  JavaCalls::call_static(&result, klass, vmSymbols::initPhase2_name(),
                                         vmSymbols::boolean_boolean_int_signature(), &args, CHECK);
  if (result.get_jint() != JNI_OK) {
    vm_exit_during_initialization(); // no message or exception
  }

  universe_post_module_init();

  // Preload all boot classes outside of java.base module
  ClassPrelinker::runtime_preload(THREAD, Handle());
  if (CDSConfig::is_loading_full_module_graph()) {
    // SystemDictionary::java_{platform,system}_loader are already assigned. We can spin
    // this up a little quicker.
    assert(SystemDictionary::java_platform_loader() != nullptr, "must be");
    assert(SystemDictionary::java_system_loader() != nullptr,   "must be");
    ClassPrelinker::runtime_preload(THREAD, Handle(THREAD, SystemDictionary::java_platform_loader()));
    ClassPrelinker::runtime_preload(THREAD, Handle(THREAD, SystemDictionary::java_system_loader()));
  }
}

// Phase 3. final setup - set security manager, system class loader and TCCL
//
//     This will instantiate and set the security manager, set the system class
//     loader as well as the thread context class loader.  The security manager
//     and system class loader may be a custom class loaded from -Xbootclasspath/a,
//     other modules or the application's classpath.
static void call_initPhase3(TRAPS) {
  Klass* klass = vmClasses::System_klass();
  JavaValue result(T_VOID);
  JavaCalls::call_static(&result, klass, vmSymbols::initPhase3_name(),
                                         vmSymbols::void_method_signature(), CHECK);
}

void Threads::initialize_java_lang_classes(JavaThread* main_thread, TRAPS) {
  TraceTime timer("Initialize java.lang classes", TRACETIME_LOG(Info, startuptime));

  initialize_class(vmSymbols::java_lang_String(), CHECK);

  // Inject CompactStrings value after the static initializers for String ran.
  java_lang_String::set_compact_strings(CompactStrings);

  // Initialize java_lang.System (needed before creating the thread)
  initialize_class(vmSymbols::java_lang_System(), CHECK);
  // The VM creates & returns objects of this class. Make sure it's initialized.
  initialize_class(vmSymbols::java_lang_Class(), CHECK);
  initialize_class(vmSymbols::java_lang_ThreadGroup(), CHECK);
  Handle thread_group = create_initial_thread_group(CHECK);
  Universe::set_main_thread_group(thread_group());
  initialize_class(vmSymbols::java_lang_Thread(), CHECK);
  create_initial_thread(thread_group, main_thread, CHECK);

  HeapShared::init_box_classes(CHECK);

  // The VM creates objects of this class.
  initialize_class(vmSymbols::java_lang_Module(), CHECK);

#ifdef ASSERT
  InstanceKlass *k = vmClasses::UnsafeConstants_klass();
  assert(k->is_not_initialized(), "UnsafeConstants should not already be initialized");
#endif

  // initialize the hardware-specific constants needed by Unsafe
  initialize_class(vmSymbols::jdk_internal_misc_UnsafeConstants(), CHECK);
  jdk_internal_misc_UnsafeConstants::set_unsafe_constants();

  // The VM preresolves methods to these classes. Make sure that they get initialized
  initialize_class(vmSymbols::java_lang_reflect_Method(), CHECK);
  initialize_class(vmSymbols::java_lang_ref_Finalizer(), CHECK);

  // Phase 1 of the system initialization in the library, java.lang.System class initialization
  call_initPhase1(CHECK);

  // Get the Java runtime name, version, and vendor info after java.lang.System is initialized.
  // Some values are actually configure-time constants but some can be set via the jlink tool and
  // so must be read dynamically. We treat them all the same.
  InstanceKlass* ik = SystemDictionary::find_instance_klass(THREAD, vmSymbols::java_lang_VersionProps(),
                                                            Handle(), Handle());
  {
    ResourceMark rm(main_thread);
    JDK_Version::set_java_version(get_java_version_info(ik, vmSymbols::java_version_name()));

    JDK_Version::set_runtime_name(get_java_version_info(ik, vmSymbols::java_runtime_name_name()));

    JDK_Version::set_runtime_version(get_java_version_info(ik, vmSymbols::java_runtime_version_name()));

    JDK_Version::set_runtime_vendor_version(get_java_version_info(ik, vmSymbols::java_runtime_vendor_version_name()));

    JDK_Version::set_runtime_vendor_vm_bug_url(get_java_version_info(ik, vmSymbols::java_runtime_vendor_vm_bug_url_name()));
  }

  // an instance of OutOfMemory exception has been allocated earlier
  initialize_class(vmSymbols::java_lang_OutOfMemoryError(), CHECK);
  initialize_class(vmSymbols::java_lang_NullPointerException(), CHECK);
  initialize_class(vmSymbols::java_lang_ClassCastException(), CHECK);
  initialize_class(vmSymbols::java_lang_ArrayStoreException(), CHECK);
  initialize_class(vmSymbols::java_lang_ArithmeticException(), CHECK);
  initialize_class(vmSymbols::java_lang_StackOverflowError(), CHECK);
  initialize_class(vmSymbols::java_lang_IllegalMonitorStateException(), CHECK);
  initialize_class(vmSymbols::java_lang_IllegalArgumentException(), CHECK);
}

bool Threads::initialize_compilation(TRAPS) {
  // initialize compiler(s)
  bool force_JVMCI_initialization = false;

#if defined(COMPILER1) || COMPILER2_OR_JVMCI
  bool init_compilation = true;
#if INCLUDE_JVMCI
  if (EnableJVMCI) {
    // Initialize JVMCI eagerly when it is explicitly requested.
    // Or when JVMCILibDumpJNIConfig or JVMCIPrintProperties is enabled.
    force_JVMCI_initialization = EagerJVMCI || JVMCIPrintProperties || JVMCILibDumpJNIConfig;
    if (!force_JVMCI_initialization && UseJVMCICompiler && !UseJVMCINativeLibrary && (!UseInterpreter || !BackgroundCompilation)) {
      // Force initialization of jarjvmci otherwise requests for blocking
      // compilations will not actually block until jarjvmci is initialized.
      force_JVMCI_initialization = true;
    }
    if (JVMCIPrintProperties || JVMCILibDumpJNIConfig) {
      // Both JVMCILibDumpJNIConfig and JVMCIPrintProperties exit the VM
      // so compilation should be disabled. This prevents dumping or
      // printing from happening more than once.
      init_compilation = false;
    }
  }
#endif
  if (init_compilation) {
    CompileBroker::compilation_init(CHECK_false);
  }
#endif

  return force_JVMCI_initialization;
}

void Threads::initialize_jsr292_core_classes(TRAPS) {
  TraceTime timer("Initialize java.lang.invoke classes", TRACETIME_LOG(Info, startuptime));

  initialize_class(vmSymbols::java_lang_invoke_MethodHandle(), CHECK);
  initialize_class(vmSymbols::java_lang_invoke_ResolvedMethodName(), CHECK);
  initialize_class(vmSymbols::java_lang_invoke_MemberName(), CHECK);
  initialize_class(vmSymbols::java_lang_invoke_MethodHandleNatives(), CHECK);

  if (UseSharedSpaces) {
    HeapShared::initialize_java_lang_invoke(CHECK);
  }
}

jint Threads::create_vm(JavaVMInitArgs* args, bool* canTryAgain) {
  extern void JDK_Version_init();

  // Preinitialize version info.
  VM_Version::early_initialize();

  // Check version
  if (!is_supported_jni_version(args->version)) return JNI_EVERSION;

  // Initialize library-based TLS
  ThreadLocalStorage::init();

  // Initialize the output stream module
  ostream_init();

  // Process java launcher properties.
  Arguments::process_sun_java_launcher_properties(args);

  // Initialize the os module
  os::init();

  MACOS_AARCH64_ONLY(os::current_thread_enable_wx(WXWrite));

  // Record VM creation timing statistics
  TraceVmCreationTime create_vm_timer;
  create_vm_timer.start();

  // Initialize system properties.
  Arguments::init_system_properties();

  // So that JDK version can be used as a discriminator when parsing arguments
  JDK_Version_init();

  // Update/Initialize System properties after JDK version number is known
  Arguments::init_version_specific_system_properties();

  // Make sure to initialize log configuration *before* parsing arguments
  LogConfiguration::initialize(create_vm_timer.begin_time());

  // Parse arguments
  // Note: this internally calls os::init_container_support()
  jint parse_result = Arguments::parse(args);
  if (parse_result != JNI_OK) return parse_result;

  // Initialize NMT right after argument parsing to keep the pre-NMT-init window small.
  MemTracker::initialize();

  os::init_before_ergo();

  jint ergo_result = Arguments::apply_ergo();
  if (ergo_result != JNI_OK) return ergo_result;

  // Final check of all ranges after ergonomics which may change values.
  if (!JVMFlagLimit::check_all_ranges()) {
    return JNI_EINVAL;
  }

  // Final check of all 'AfterErgo' constraints after ergonomics which may change values.
  bool constraint_result = JVMFlagLimit::check_all_constraints(JVMFlagConstraintPhase::AfterErgo);
  if (!constraint_result) {
    return JNI_EINVAL;
  }

  if (PauseAtStartup) {
    os::pause();
  }

  HOTSPOT_VM_INIT_BEGIN();

  // Timing (must come after argument parsing)
  TraceTime timer("Create VM", TRACETIME_LOG(Info, startuptime));

  // Initialize the os module after parsing the args
  jint os_init_2_result = os::init_2();
  if (os_init_2_result != JNI_OK) return os_init_2_result;

#ifdef CAN_SHOW_REGISTERS_ON_ASSERT
  // Initialize assert poison page mechanism.
  if (ShowRegistersOnAssert) {
    initialize_assert_poison();
  }
#endif // CAN_SHOW_REGISTERS_ON_ASSERT

  SafepointMechanism::initialize();

  jint adjust_after_os_result = Arguments::adjust_after_os();
  if (adjust_after_os_result != JNI_OK) return adjust_after_os_result;

  // Initialize output stream logging
  ostream_init_log();

  // Launch -agentlib/-agentpath and converted -Xrun agents
  JvmtiAgentList::load_agents();

  // Initialize Threads state
  _number_of_threads = 0;
  _number_of_non_daemon_threads = 0;

  // Initialize global data structures and create system classes in heap
  vm_init_globals();

#if INCLUDE_JVMCI
  if (JVMCICounterSize > 0) {
    JavaThread::_jvmci_old_thread_counters = NEW_C_HEAP_ARRAY(jlong, JVMCICounterSize, mtJVMCI);
    memset(JavaThread::_jvmci_old_thread_counters, 0, sizeof(jlong) * JVMCICounterSize);
  } else {
    JavaThread::_jvmci_old_thread_counters = nullptr;
  }
#endif // INCLUDE_JVMCI

  // Initialize OopStorage for threadObj
  JavaThread::_thread_oop_storage = OopStorageSet::create_strong("Thread OopStorage", mtThread);

  // Attach the main thread to this os thread
  JavaThread* main_thread = new JavaThread();
  main_thread->set_thread_state(_thread_in_vm);
  main_thread->initialize_thread_current();
  // must do this before set_active_handles
  main_thread->record_stack_base_and_size();
  main_thread->register_thread_stack_with_NMT();
  main_thread->set_active_handles(JNIHandleBlock::allocate_block());
  MACOS_AARCH64_ONLY(main_thread->init_wx());

  MutexLockerImpl::init(); // depends on mutex_init(), perfMemory_init(), and Thread::initialize_thread_current().

  if (!main_thread->set_as_starting_thread()) {
    vm_shutdown_during_initialization(
                                      "Failed necessary internal allocation. Out of swap space");
    main_thread->smr_delete();
    *canTryAgain = false; // don't let caller call JNI_CreateJavaVM again
    return JNI_ENOMEM;
  }

  // Enable guard page *after* os::create_main_thread(), otherwise it would
  // crash Linux VM, see notes in os_linux.cpp.
  main_thread->stack_overflow_state()->create_stack_guard_pages();

  // Initialize Java-Level synchronization subsystem
  ObjectMonitor::Initialize();
  ObjectSynchronizer::initialize();

  // Initialize global modules
  jint status = init_globals();
  if (status != JNI_OK) {
    main_thread->smr_delete();
    *canTryAgain = false; // don't let caller call JNI_CreateJavaVM again
    return status;
  }
  if (xtty != nullptr)
    xtty->elem("vm_main_thread thread='" UINTX_FORMAT "'",
               (uintx) main_thread->osthread()->thread_id());

  // Create WatcherThread as soon as we can since we need it in case
  // of hangs during error reporting.
  WatcherThread::start();

  // Add main_thread to threads list to finish barrier setup with
  // on_thread_attach.  Should be before starting to build Java objects in
  // init_globals2, which invokes barriers.
  {
    MutexLocker mu(Threads_lock);
    Threads::add(main_thread);
  }

  status = init_globals2();
  if (status != JNI_OK) {
    Threads::remove(main_thread, false);
    // It is possible that we managed to fully initialize Universe but have then
    // failed by throwing an exception. In that case our caller JNI_CreateJavaVM
    // will want to report it, so we can't delete the main thread.
    if (!main_thread->has_pending_exception()) {
      main_thread->smr_delete();
    }
    *canTryAgain = false; // don't let caller call JNI_CreateJavaVM again
    return status;
  }

  JFR_ONLY(Jfr::on_create_vm_1();)

  // Should be done after the heap is fully created
  main_thread->cache_global_variables();

  // Any JVMTI raw monitors entered in onload will transition into
  // real raw monitor. VM is setup enough here for raw monitor enter.
  JvmtiExport::transition_pending_onload_raw_monitors();

  // Create the VMThread
  { TraceTime timer("Start VMThread", TRACETIME_LOG(Info, startuptime));

    VMThread::create();
    VMThread* vmthread = VMThread::vm_thread();

    if (!os::create_thread(vmthread, os::vm_thread)) {
      vm_exit_during_initialization("Cannot create VM thread. "
                                    "Out of system resources.");
    }

    // Wait for the VM thread to become ready, and VMThread::run to initialize
    // Monitors can have spurious returns, must always check another state flag
    {
      MonitorLocker ml(Notify_lock);
      os::start_thread(vmthread);
      while (!vmthread->is_running()) {
        ml.wait();
      }
    }
  }

  assert(Universe::is_fully_initialized(), "not initialized");
  if (VerifyDuringStartup) {
    // Make sure we're starting with a clean slate.
    VM_Verify verify_op;
    VMThread::execute(&verify_op);
  }

  // We need this to update the java.vm.info property in case any flags used
  // to initially define it have been changed. This is needed for both CDS
  // since UseSharedSpaces may be changed after java.vm.info
  // is initially computed. See Abstract_VM_Version::vm_info_string().
  // This update must happen before we initialize the java classes, but
  // after any initialization logic that might modify the flags.
  Arguments::update_vm_info_property(VM_Version::vm_info_string());

  JavaThread* THREAD = JavaThread::current(); // For exception macros.
  HandleMark hm(THREAD);

  // Always call even when there are not JVMTI environments yet, since environments
  // may be attached late and JVMTI must track phases of VM execution
  JvmtiExport::enter_early_start_phase();

  // Notify JVMTI agents that VM has started (JNI is up) - nop if no agents.
  JvmtiExport::post_early_vm_start();

  // Launch -Xrun agents early if EagerXrunInit is set
  if (EagerXrunInit) {
    JvmtiAgentList::load_xrun_agents();
  }

  initialize_java_lang_classes(main_thread, CHECK_JNI_ERR);

  quicken_jni_functions();

  // No more stub generation allowed after that point.
  StubCodeDesc::freeze();

  // Set flag that basic initialization has completed. Used by exceptions and various
  // debug stuff, that does not work until all basic classes have been initialized.
  set_init_completed();

  LogConfiguration::post_initialize();
  Metaspace::post_initialize();
  MutexLockerImpl::post_initialize();

  HOTSPOT_VM_INIT_END();

  // record VM initialization completion time
#if INCLUDE_MANAGEMENT
  Management::record_vm_init_completed();
#endif // INCLUDE_MANAGEMENT

  log_info(os)("Initialized VM with process ID %d", os::current_process_id());

  // Signal Dispatcher needs to be started before VMInit event is posted
  os::initialize_jdk_signal_support(CHECK_JNI_ERR);

  // Start Attach Listener if +StartAttachListener or it can't be started lazily
  if (!DisableAttachMechanism) {
    AttachListener::vm_start();
    if (StartAttachListener || AttachListener::init_at_startup()) {
      AttachListener::init();
    }
  }

  // Launch -Xrun agents if EagerXrunInit is not set.
  if (!EagerXrunInit) {
    JvmtiAgentList::load_xrun_agents();
  }

  Arena::start_chunk_pool_cleaner_task();

  // Start the service thread
  // The service thread enqueues JVMTI deferred events and does various hashtable
  // and other cleanups.  Needs to start before the compilers start posting events.
  ServiceThread::initialize();

  // Start the monitor deflation thread:
  MonitorDeflationThread::initialize();

  // Start the method sampler
  MethodProfiler::initialize();

  bool force_JVMCI_initialization = false;
  if (!CDSConfig::has_preloaded_classes()) {
    force_JVMCI_initialization = initialize_compilation(CHECK_JNI_ERR);
  }

  ClassPrelinker::init_javabase_preloaded_classes(CHECK_JNI_ERR);

  // Start string deduplication thread if requested.
  if (StringDedup::is_enabled()) {
    StringDedup::start();
  }

  // Pre-initialize some JSR292 core classes to avoid deadlock during class loading.
  // It is done after compilers are initialized, because otherwise compilations of
  // signature polymorphic MH intrinsics can be missed
  // (see SystemDictionary::find_method_handle_intrinsic).
  initialize_jsr292_core_classes(CHECK_JNI_ERR);

  if (CDSConfig::has_preloaded_classes()) {
    force_JVMCI_initialization = initialize_compilation(CHECK_JNI_ERR);
    ClassPrelinker::replay_training_at_init_for_javabase_preloaded_classes(CHECK_JNI_ERR);
  }

  // This will initialize the module system.  Only java.base classes can be
  // loaded until phase 2 completes
  call_initPhase2(CHECK_JNI_ERR);

  JFR_ONLY(Jfr::on_create_vm_2();)

  // Always call even when there are not JVMTI environments yet, since environments
  // may be attached late and JVMTI must track phases of VM execution
  JvmtiExport::enter_start_phase();

  // Notify JVMTI agents that VM has started (JNI is up) - nop if no agents.
  JvmtiExport::post_vm_start();

  // Final system initialization including security manager and system class loader
  call_initPhase3(CHECK_JNI_ERR);

  // cache the system and platform class loaders
  SystemDictionary::compute_java_loaders(CHECK_JNI_ERR);

#if INCLUDE_CDS
  // capture the module path info from the ModuleEntryTable
  ClassLoader::initialize_module_path(THREAD);
  if (HAS_PENDING_EXCEPTION) {
    java_lang_Throwable::print(PENDING_EXCEPTION, tty);
    vm_exit_during_initialization("ClassLoader::initialize_module_path() failed unexpectedly");
  }
#endif

#if INCLUDE_JVMCI
  if (force_JVMCI_initialization) {
    JVMCI::initialize_compiler(CHECK_JNI_ERR);
  }
#endif

#if defined(COMPILER2)
  // Pre-load cached compiled methods
  SCCache::preload_code(THREAD);
#endif

  if (NativeHeapTrimmer::enabled()) {
    NativeHeapTrimmer::initialize();
  }

  // Always call even when there are not JVMTI environments yet, since environments
  // may be attached late and JVMTI must track phases of VM execution
  JvmtiExport::enter_live_phase();

  // Make perfmemory accessible
  PerfMemory::set_accessible(true);

  // Notify JVMTI agents that VM initialization is complete - nop if no agents.
  JvmtiExport::post_vm_initialized();

  JFR_ONLY(Jfr::on_create_vm_3();)

#if INCLUDE_MANAGEMENT
  Management::initialize(THREAD);

  if (HAS_PENDING_EXCEPTION) {
    // management agent fails to start possibly due to
    // configuration problem and is responsible for printing
    // stack trace if appropriate. Simply exit VM.
    vm_exit(1);
  }
#endif // INCLUDE_MANAGEMENT

  StatSampler::engage();
  if (CheckJNICalls)                  JniPeriodicChecker::engage();

#if INCLUDE_RTM_OPT
  RTMLockingCounters::init();
#endif

  call_postVMInitHook(THREAD);
  // The Java side of PostVMInitHook.run must deal with all
  // exceptions and provide means of diagnosis.
  if (HAS_PENDING_EXCEPTION) {
    CLEAR_PENDING_EXCEPTION;
  }

  // Let WatcherThread run all registered periodic tasks now.
  // NOTE:  All PeriodicTasks should be registered by now. If they
  //   aren't, late joiners might appear to start slowly (we might
  //   take a while to process their first tick).
  WatcherThread::run_all_tasks();

  create_vm_timer.end();
#ifdef ASSERT
  _vm_complete = true;
#endif

<<<<<<< HEAD
  if (DumpSharedSpaces && CacheDataStore == nullptr) {
    // Regular -Xshare:dump
=======
  if (CDSConfig::is_dumping_static_archive()) {
>>>>>>> 2c4c6c9b
    MetaspaceShared::preload_and_dump();
  }

  log_info(init)("Before main:");
  log_vm_init_stats();

  if (UsePerfData) {
    if (ProfileVMLocks) {
      main_thread->set_profile_vm_locks();
    }
    if (ProfileVMCalls) {
      main_thread->set_profile_vm_calls();
    }
    if (ProfileRuntimeCalls) {
      main_thread->set_profile_rt_calls();
    }
  }

  return JNI_OK;
}

// Threads::destroy_vm() is normally called from jni_DestroyJavaVM() when
// the program falls off the end of main(). Another VM exit path is through
// vm_exit() when the program calls System.exit() to return a value or when
// there is a serious error in VM. The two shutdown paths are not exactly
// the same, but they share Shutdown.shutdown() at Java level and before_exit()
// and VM_Exit op at VM level.
//
// Shutdown sequence:
//   + Shutdown native memory tracking if it is on
//   + Wait until we are the last non-daemon thread to execute
//     <-- every thing is still working at this moment -->
//   + Call java.lang.Shutdown.shutdown(), which will invoke Java level
//        shutdown hooks
//   + Call before_exit(), prepare for VM exit
//      > run VM level shutdown hooks (they are registered through JVM_OnExit(),
//        currently the only user of this mechanism is File.deleteOnExit())
//      > stop StatSampler, watcher thread,
//        post thread end and vm death events to JVMTI,
//        stop signal thread
//   + Call JavaThread::exit(), it will:
//      > release JNI handle blocks, remove stack guard pages
//      > remove this thread from Threads list
//     <-- no more Java code from this thread after this point -->
//   + Stop VM thread, it will bring the remaining VM to a safepoint and stop
//     the compiler threads at safepoint
//     <-- do not use anything that could get blocked by Safepoint -->
//   + Disable tracing at JNI/JVM barriers
//   + Set _vm_exited flag for threads that are still running native code
//   + Call exit_globals()
//      > deletes tty
//      > deletes PerfMemory resources
//   + Delete this thread
//   + Return to caller

void Threads::destroy_vm() {
  JavaThread* thread = JavaThread::current();

#ifdef ASSERT
  _vm_complete = false;
#endif
  // Wait until we are the last non-daemon thread to execute, or
  // if we are a daemon then wait until the last non-daemon thread has
  // executed.
  bool daemon = java_lang_Thread::is_daemon(thread->threadObj());
  int expected = daemon ? 0 : 1;
  {
    MonitorLocker nu(Threads_lock);
    while (Threads::number_of_non_daemon_threads() > expected)
      // This wait should make safepoint checks, wait without a timeout.
      nu.wait(0);
  }

  EventShutdown e;
  if (e.should_commit()) {
    e.set_reason("No remaining non-daemon Java threads");
    e.commit();
  }

  // Hang forever on exit if we are reporting an error.
  if (ShowMessageBoxOnError && VMError::is_error_reported()) {
    os::infinite_sleep();
  }
  os::wait_for_keypress_at_exit();

  // run Java level shutdown hooks
  thread->invoke_shutdown_hooks();

  before_exit(thread);

  thread->exit(true);

  // We are no longer on the main thread list but could still be in a
  // secondary list where another thread may try to interact with us.
  // So wait until all such interactions are complete before we bring
  // the VM to the termination safepoint. Normally this would be done
  // using thread->smr_delete() below where we delete the thread, but
  // we can't call that after the termination safepoint is active as
  // we will deadlock on the Threads_lock. Once all interactions are
  // complete it is safe to directly delete the thread at any time.
  ThreadsSMRSupport::wait_until_not_protected(thread);

  // Stop VM thread.
  {
    // 4945125 The vm thread comes to a safepoint during exit.
    // GC vm_operations can get caught at the safepoint, and the
    // heap is unparseable if they are caught. Grab the Heap_lock
    // to prevent this. The GC vm_operations will not be able to
    // queue until after the vm thread is dead. After this point,
    // we'll never emerge out of the safepoint before the VM exits.
    // Assert that the thread is terminated so that acquiring the
    // Heap_lock doesn't cause the terminated thread to participate in
    // the safepoint protocol.

    assert(thread->is_terminated(), "must be terminated here");
    MutexLocker ml(Heap_lock);

    VMThread::wait_for_vm_thread_exit();
    assert(SafepointSynchronize::is_at_safepoint(), "VM thread should exit at Safepoint");
    VMThread::destroy();
  }

  // Now, all Java threads are gone except daemon threads. Daemon threads
  // running Java code or in VM are stopped by the Safepoint. However,
  // daemon threads executing native code are still running.  But they
  // will be stopped at native=>Java/VM barriers. Note that we can't
  // simply kill or suspend them, as it is inherently deadlock-prone.

  VM_Exit::set_vm_exited();

  // Clean up ideal graph printers after the VMThread has started
  // the final safepoint which will block all the Compiler threads.
  // Note that this Thread has already logically exited so the
  // clean_up() function's use of a JavaThreadIteratorWithHandle
  // would be a problem except set_vm_exited() has remembered the
  // shutdown thread which is granted a policy exception.
#if defined(COMPILER2) && !defined(PRODUCT)
  IdealGraphPrinter::clean_up();
#endif

  notify_vm_shutdown();

  // exit_globals() will delete tty
  exit_globals();

  // Deleting the shutdown thread here is safe. See comment on
  // wait_until_not_protected() above.
  delete thread;

#if INCLUDE_JVMCI
  if (JVMCICounterSize > 0) {
    FREE_C_HEAP_ARRAY(jlong, JavaThread::_jvmci_old_thread_counters);
  }
#endif

  LogConfiguration::finalize();
}


jboolean Threads::is_supported_jni_version_including_1_1(jint version) {
  if (version == JNI_VERSION_1_1) return JNI_TRUE;
  return is_supported_jni_version(version);
}


jboolean Threads::is_supported_jni_version(jint version) {
  if (version == JNI_VERSION_1_2) return JNI_TRUE;
  if (version == JNI_VERSION_1_4) return JNI_TRUE;
  if (version == JNI_VERSION_1_6) return JNI_TRUE;
  if (version == JNI_VERSION_1_8) return JNI_TRUE;
  if (version == JNI_VERSION_9) return JNI_TRUE;
  if (version == JNI_VERSION_10) return JNI_TRUE;
  if (version == JNI_VERSION_19) return JNI_TRUE;
  if (version == JNI_VERSION_20) return JNI_TRUE;
  if (version == JNI_VERSION_21) return JNI_TRUE;
  return JNI_FALSE;
}

void Threads::add(JavaThread* p, bool force_daemon) {
  // The threads lock must be owned at this point
  assert(Threads_lock->owned_by_self(), "must have threads lock");

  BarrierSet::barrier_set()->on_thread_attach(p);

  // Once a JavaThread is added to the Threads list, smr_delete() has
  // to be used to delete it. Otherwise we can just delete it directly.
  p->set_on_thread_list();

  _number_of_threads++;
  oop threadObj = p->threadObj();
  bool daemon = true;
  // Bootstrapping problem: threadObj can be null for initial
  // JavaThread (or for threads attached via JNI)
  if (!force_daemon &&
      (threadObj == nullptr || !java_lang_Thread::is_daemon(threadObj))) {
    _number_of_non_daemon_threads++;
    daemon = false;
  }

  ThreadService::add_thread(p, daemon);

  // Maintain fast thread list
  ThreadsSMRSupport::add_thread(p);

  // Increase the ObjectMonitor ceiling for the new thread.
  ObjectSynchronizer::inc_in_use_list_ceiling();

  // Possible GC point.
  Events::log(p, "Thread added: " INTPTR_FORMAT, p2i(p));

  // Make new thread known to active EscapeBarrier
  EscapeBarrier::thread_added(p);
}

void Threads::remove(JavaThread* p, bool is_daemon) {
  // Extra scope needed for Thread_lock, so we can check
  // that we do not remove thread without safepoint code notice
  { MonitorLocker ml(Threads_lock);

    if (ThreadIdTable::is_initialized()) {
      // This cleanup must be done before the current thread's GC barrier
      // is detached since we need to touch the threadObj oop.
      jlong tid = SharedRuntime::get_java_tid(p);
      ThreadIdTable::remove_thread(tid);
    }

    // BarrierSet state must be destroyed after the last thread transition
    // before the thread terminates. Thread transitions result in calls to
    // StackWatermarkSet::on_safepoint(), which performs GC processing,
    // requiring the GC state to be alive.
    BarrierSet::barrier_set()->on_thread_detach(p);
    if (p->is_exiting()) {
      // If we got here via JavaThread::exit(), then we remember that the
      // thread's GC barrier has been detached. We don't do this when we get
      // here from another path, e.g., cleanup_failed_attach_current_thread().
      p->set_terminated(JavaThread::_thread_gc_barrier_detached);
    }

    assert(ThreadsSMRSupport::get_java_thread_list()->includes(p), "p must be present");

    // Maintain fast thread list
    ThreadsSMRSupport::remove_thread(p);

    _number_of_threads--;
    if (!is_daemon) {
      _number_of_non_daemon_threads--;

      // If this is the last non-daemon thread then we need to do
      // a notify on the Threads_lock so a thread waiting
      // on destroy_vm will wake up. But that thread could be a daemon
      // or non-daemon, so we notify for both the 0 and 1 case.
      if (number_of_non_daemon_threads() <= 1) {
        ml.notify_all();
      }
    }
    ThreadService::remove_thread(p, is_daemon);

    // Make sure that safepoint code disregard this thread. This is needed since
    // the thread might mess around with locks after this point. This can cause it
    // to do callbacks into the safepoint code. However, the safepoint code is not aware
    // of this thread since it is removed from the queue.
    p->set_terminated(JavaThread::_thread_terminated);

    // Notify threads waiting in EscapeBarriers
    EscapeBarrier::thread_removed(p);
  } // unlock Threads_lock

  // Reduce the ObjectMonitor ceiling for the exiting thread.
  ObjectSynchronizer::dec_in_use_list_ceiling();

  // Since Events::log uses a lock, we grab it outside the Threads_lock
  Events::log(p, "Thread exited: " INTPTR_FORMAT, p2i(p));
}

// Operations on the Threads list for GC.  These are not explicitly locked,
// but the garbage collector must provide a safe context for them to run.
// In particular, these things should never be called when the Threads_lock
// is held by some other thread. (Note: the Safepoint abstraction also
// uses the Threads_lock to guarantee this property. It also makes sure that
// all threads gets blocked when exiting or starting).

void Threads::oops_do(OopClosure* f, CodeBlobClosure* cf) {
  ALL_JAVA_THREADS(p) {
    p->oops_do(f, cf);
  }
  VMThread::vm_thread()->oops_do(f, cf);
}

void Threads::change_thread_claim_token() {
  if (++_thread_claim_token == 0) {
    // On overflow of the token counter, there is a risk of future
    // collisions between a new global token value and a stale token
    // for a thread, because not all iterations visit all threads.
    // (Though it's pretty much a theoretical concern for non-trivial
    // token counter sizes.)  To deal with the possibility, reset all
    // the thread tokens to zero on global token overflow.
    struct ResetClaims : public ThreadClosure {
      virtual void do_thread(Thread* t) {
        t->claim_threads_do(false, 0);
      }
    } reset_claims;
    Threads::threads_do(&reset_claims);
    // On overflow, update the global token to non-zero, to
    // avoid the special "never claimed" initial thread value.
    _thread_claim_token = 1;
  }
}

#ifdef ASSERT
void assert_thread_claimed(const char* kind, Thread* t, uintx expected) {
  const uintx token = t->threads_do_token();
  assert(token == expected,
         "%s " PTR_FORMAT " has incorrect value " UINTX_FORMAT " != "
         UINTX_FORMAT, kind, p2i(t), token, expected);
}

void Threads::assert_all_threads_claimed() {
  ALL_JAVA_THREADS(p) {
    assert_thread_claimed("JavaThread", p, _thread_claim_token);
  }

  struct NJTClaimedVerifierClosure : public ThreadClosure {
    uintx _thread_claim_token;

    NJTClaimedVerifierClosure(uintx thread_claim_token) : ThreadClosure(), _thread_claim_token(thread_claim_token) { }

    virtual void do_thread(Thread* thread) override {
      assert_thread_claimed("Non-JavaThread", VMThread::vm_thread(), _thread_claim_token);
    }
  } tc(_thread_claim_token);

  non_java_threads_do(&tc);
}
#endif // ASSERT

class ParallelOopsDoThreadClosure : public ThreadClosure {
private:
  OopClosure* _f;
  CodeBlobClosure* _cf;
public:
  ParallelOopsDoThreadClosure(OopClosure* f, CodeBlobClosure* cf) : _f(f), _cf(cf) {}
  void do_thread(Thread* t) {
    t->oops_do(_f, _cf);
  }
};

void Threads::possibly_parallel_oops_do(bool is_par, OopClosure* f, CodeBlobClosure* cf) {
  ParallelOopsDoThreadClosure tc(f, cf);
  possibly_parallel_threads_do(is_par, &tc);
}

void Threads::metadata_do(MetadataClosure* f) {
  ALL_JAVA_THREADS(p) {
    p->metadata_do(f);
  }
}

class ThreadHandlesClosure : public ThreadClosure {
  void (*_f)(Metadata*);
 public:
  ThreadHandlesClosure(void f(Metadata*)) : _f(f) {}
  virtual void do_thread(Thread* thread) {
    thread->metadata_handles_do(_f);
  }
};

void Threads::metadata_handles_do(void f(Metadata*)) {
  // Only walk the Handles in Thread.
  ThreadHandlesClosure handles_closure(f);
  threads_do(&handles_closure);
}

// Get count Java threads that are waiting to enter the specified monitor.
GrowableArray<JavaThread*>* Threads::get_pending_threads(ThreadsList * t_list,
                                                         int count,
                                                         address monitor) {
  GrowableArray<JavaThread*>* result = new GrowableArray<JavaThread*>(count);

  int i = 0;
  for (JavaThread* p : *t_list) {
    if (!p->can_call_java()) continue;

    // The first stage of async deflation does not affect any field
    // used by this comparison so the ObjectMonitor* is usable here.
    address pending = (address)p->current_pending_monitor();
    if (pending == monitor) {             // found a match
      if (i < count) result->append(p);   // save the first count matches
      i++;
    }
  }

  return result;
}


JavaThread *Threads::owning_thread_from_monitor_owner(ThreadsList * t_list,
                                                      address owner) {
  assert(LockingMode != LM_LIGHTWEIGHT, "Not with new lightweight locking");
  // null owner means not locked so we can skip the search
  if (owner == nullptr) return nullptr;

  for (JavaThread* p : *t_list) {
    // first, see if owner is the address of a Java thread
    if (owner == (address)p) return p;
  }

  // Cannot assert on lack of success here since this function may be
  // used by code that is trying to report useful problem information
  // like deadlock detection.
  if (LockingMode == LM_MONITOR) return nullptr;

  // If we didn't find a matching Java thread and we didn't force use of
  // heavyweight monitors, then the owner is the stack address of the
  // Lock Word in the owning Java thread's stack.
  //
  JavaThread* the_owner = nullptr;
  for (JavaThread* q : *t_list) {
    if (q->is_lock_owned(owner)) {
      the_owner = q;
      break;
    }
  }

  // cannot assert on lack of success here; see above comment
  return the_owner;
}

JavaThread* Threads::owning_thread_from_object(ThreadsList * t_list, oop obj) {
  assert(LockingMode == LM_LIGHTWEIGHT, "Only with new lightweight locking");
  for (JavaThread* q : *t_list) {
    // Need to start processing before accessing oops in the thread.
    StackWatermark* watermark = StackWatermarkSet::get(q, StackWatermarkKind::gc);
    if (watermark != nullptr) {
      watermark->start_processing();
    }

    if (q->lock_stack().contains(obj)) {
      return q;
    }
  }
  return nullptr;
}

JavaThread* Threads::owning_thread_from_monitor(ThreadsList* t_list, ObjectMonitor* monitor) {
  if (LockingMode == LM_LIGHTWEIGHT) {
    if (monitor->is_owner_anonymous()) {
      return owning_thread_from_object(t_list, monitor->object());
    } else {
      Thread* owner = reinterpret_cast<Thread*>(monitor->owner());
      assert(owner == nullptr || owner->is_Java_thread(), "only JavaThreads own monitors");
      return reinterpret_cast<JavaThread*>(owner);
    }
  } else {
    address owner = (address)monitor->owner();
    return owning_thread_from_monitor_owner(t_list, owner);
  }
}

class PrintOnClosure : public ThreadClosure {
private:
  outputStream* _st;

public:
  PrintOnClosure(outputStream* st) :
      _st(st) {}

  virtual void do_thread(Thread* thread) {
    if (thread != nullptr) {
      thread->print_on(_st);
      _st->cr();
    }
  }
};

// Threads::print_on() is called at safepoint by VM_PrintThreads operation.
void Threads::print_on(outputStream* st, bool print_stacks,
                       bool internal_format, bool print_concurrent_locks,
                       bool print_extended_info) {
  char buf[32];
  st->print_raw_cr(os::local_time_string(buf, sizeof(buf)));

  st->print_cr("Full thread dump %s (%s %s):",
               VM_Version::vm_name(),
               VM_Version::vm_release(),
               VM_Version::vm_info_string());
  st->cr();

#if INCLUDE_SERVICES
  // Dump concurrent locks
  ConcurrentLocksDump concurrent_locks;
  if (print_concurrent_locks) {
    concurrent_locks.dump_at_safepoint();
  }
#endif // INCLUDE_SERVICES

  ThreadsSMRSupport::print_info_on(st);
  st->cr();

  ALL_JAVA_THREADS(p) {
    ResourceMark rm;
    p->print_on(st, print_extended_info);
    if (print_stacks) {
      if (internal_format) {
        p->trace_stack();
      } else {
        p->print_stack_on(st);
      }
    }
    st->cr();
#if INCLUDE_SERVICES
    if (print_concurrent_locks) {
      concurrent_locks.print_locks_on(p, st);
    }
#endif // INCLUDE_SERVICES
  }

  PrintOnClosure cl(st);
  cl.do_thread(VMThread::vm_thread());
  Universe::heap()->gc_threads_do(&cl);
  cl.do_thread(WatcherThread::watcher_thread());
  cl.do_thread(AsyncLogWriter::instance());

  st->flush();
}

void Threads::print_on_error(Thread* this_thread, outputStream* st, Thread* current, char* buf,
                             int buflen, bool* found_current) {
  if (this_thread != nullptr) {
    bool is_current = (current == this_thread);
    *found_current = *found_current || is_current;
    st->print("%s", is_current ? "=>" : "  ");

    st->print(PTR_FORMAT, p2i(this_thread));
    st->print(" ");
    this_thread->print_on_error(st, buf, buflen);
    st->cr();
  }
}

class PrintOnErrorClosure : public ThreadClosure {
  outputStream* _st;
  Thread* _current;
  char* _buf;
  int _buflen;
  bool* _found_current;
  unsigned _num_printed;
 public:
  PrintOnErrorClosure(outputStream* st, Thread* current, char* buf,
                      int buflen, bool* found_current) :
   _st(st), _current(current), _buf(buf), _buflen(buflen), _found_current(found_current),
   _num_printed(0) {}

  virtual void do_thread(Thread* thread) {
    _num_printed++;
    Threads::print_on_error(thread, _st, _current, _buf, _buflen, _found_current);
  }

  unsigned num_printed() const { return _num_printed; }
};

// Threads::print_on_error() is called by fatal error handler. It's possible
// that VM is not at safepoint and/or current thread is inside signal handler.
// Don't print stack trace, as the stack may not be walkable. Don't allocate
// memory (even in resource area), it might deadlock the error handler.
void Threads::print_on_error(outputStream* st, Thread* current, char* buf,
                             int buflen) {
  ThreadsSMRSupport::print_info_on(st);
  st->cr();

  bool found_current = false;
  st->print_cr("Java Threads: ( => current thread )");
  unsigned num_java = 0;
  ALL_JAVA_THREADS(thread) {
    print_on_error(thread, st, current, buf, buflen, &found_current);
    num_java++;
  }
  st->print_cr("Total: %u", num_java);
  st->cr();

  st->print_cr("Other Threads:");
  unsigned num_other = ((VMThread::vm_thread() != nullptr) ? 1 : 0) +
      ((WatcherThread::watcher_thread() != nullptr) ? 1 : 0) +
      ((AsyncLogWriter::instance() != nullptr)  ? 1 : 0);
  print_on_error(VMThread::vm_thread(), st, current, buf, buflen, &found_current);
  print_on_error(WatcherThread::watcher_thread(), st, current, buf, buflen, &found_current);
  print_on_error(AsyncLogWriter::instance(), st, current, buf, buflen, &found_current);

  if (Universe::heap() != nullptr) {
    PrintOnErrorClosure print_closure(st, current, buf, buflen, &found_current);
    Universe::heap()->gc_threads_do(&print_closure);
    num_other += print_closure.num_printed();
  }

  if (!found_current) {
    st->cr();
    st->print("=>" PTR_FORMAT " (exited) ", p2i(current));
    current->print_on_error(st, buf, buflen);
    num_other++;
    st->cr();
  }
  st->print_cr("Total: %u", num_other);
  st->cr();

  st->print_cr("Threads with active compile tasks:");
  unsigned num = print_threads_compiling(st, buf, buflen);
  st->print_cr("Total: %u", num);
}

unsigned Threads::print_threads_compiling(outputStream* st, char* buf, int buflen, bool short_form) {
  unsigned num = 0;
  ALL_JAVA_THREADS(thread) {
    if (thread->is_Compiler_thread()) {
      CompilerThread* ct = (CompilerThread*) thread;

      // Keep task in local variable for null check.
      // ct->_task might be set to null by concurring compiler thread
      // because it completed the compilation. The task is never freed,
      // though, just returned to a free list.
      CompileTask* task = ct->task();
      if (task != nullptr) {
        thread->print_name_on_error(st, buf, buflen);
        st->print("  ");
        task->print(st, nullptr, short_form, true);
        num++;
      }
    }
  }
  return num;
}

void Threads::verify() {
  ALL_JAVA_THREADS(p) {
    p->verify();
  }
  VMThread* thread = VMThread::vm_thread();
  if (thread != nullptr) thread->verify();
}<|MERGE_RESOLUTION|>--- conflicted
+++ resolved
@@ -27,11 +27,8 @@
 #include "c1/c1_Runtime1.hpp"
 #include "cds/cds_globals.hpp"
 #include "cds/cdsConfig.hpp"
-<<<<<<< HEAD
 #include "cds/classPrelinker.hpp"
 #include "cds/heapShared.hpp"
-=======
->>>>>>> 2c4c6c9b
 #include "cds/metaspaceShared.hpp"
 #include "cds/methodProfiler.hpp"
 #include "classfile/classLoader.hpp"
@@ -874,12 +871,8 @@
   _vm_complete = true;
 #endif
 
-<<<<<<< HEAD
-  if (DumpSharedSpaces && CacheDataStore == nullptr) {
+  if (CDSConfig::is_dumping_static_archive() && CacheDataStore == nullptr) {
     // Regular -Xshare:dump
-=======
-  if (CDSConfig::is_dumping_static_archive()) {
->>>>>>> 2c4c6c9b
     MetaspaceShared::preload_and_dump();
   }
 
