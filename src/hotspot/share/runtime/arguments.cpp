--- conflicted
+++ resolved
@@ -358,14 +358,9 @@
 }
 
 // Process java launcher properties.
-<<<<<<< HEAD
 jint Arguments::process_sun_java_launcher_and_hermetic_options(
           JavaVMInitArgs* args) {
-  // See if sun.java.launcher or sun.java.launcher.is_altjvm is defined.
-=======
-void Arguments::process_sun_java_launcher_properties(JavaVMInitArgs* args) {
   // See if sun.java.launcher is defined.
->>>>>>> 1d7138fe
   // Must do this before setting up other system properties,
   // as some of them may depend on launcher type.
   for (int index = 0; index < args->nOptions; index++) {
