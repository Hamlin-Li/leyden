--- conflicted
+++ resolved
@@ -1958,16 +1958,7 @@
   return check_memory_size(*long_arg, min_size, max_size);
 }
 
-<<<<<<< HEAD
-// Parse JavaVMInitArgs (in the order of the parameters to this function)
-jint Arguments::parse_vm_init_args(const JavaVMInitArgs *vm_options_args,
-                                   const JavaVMInitArgs *java_tool_options_args,
-                                   const JavaVMInitArgs *cmd_line_args,
-                                   const JavaVMInitArgs *java_options_args,
-                                   const JavaVMInitArgs *aot_tool_options_args) {
-=======
 jint Arguments::parse_vm_init_args(GrowableArrayCHeap<VMInitArgsGroup, mtArguments>* all_args) {
->>>>>>> 0df8c968
   // Save default settings for some mode flags
   Arguments::_AlwaysCompileLoopMethods = AlwaysCompileLoopMethods;
   Arguments::_UseOnStackReplacement    = UseOnStackReplacement;
@@ -1980,55 +1971,9 @@
   // Setup flags for mixed which is the default
   set_mode_flags(_mixed);
 
-<<<<<<< HEAD
-  // Parse args generated from java.base vm options resource
-  jint result = parse_each_vm_init_arg(vm_options_args, JVMFlagOrigin::JIMAGE_RESOURCE);
-  if (result != JNI_OK) {
-    return result;
-  }
-
-  // Parse args generated from JAVA_TOOL_OPTIONS environment
-  // variable (if present).
-  result = parse_each_vm_init_arg(java_tool_options_args, JVMFlagOrigin::ENVIRON_VAR);
-  if (result != JNI_OK) {
-    return result;
-  }
-
-  // Parse args generated from the command line flags.
-  result = parse_each_vm_init_arg(cmd_line_args, JVMFlagOrigin::COMMAND_LINE);
-  if (result != JNI_OK) {
-    return result;
-  }
-
-  // Parse args generated from the _JAVA_OPTIONS environment
-  // variable (if present) (mimics classic VM)
-  result = parse_each_vm_init_arg(java_options_args, JVMFlagOrigin::ENVIRON_VAR);
-  if (result != JNI_OK) {
-    return result;
-=======
   jint result;
   for (int i = 0; i < all_args->length(); i++) {
     result = parse_each_vm_init_arg(all_args->at(i)._args, all_args->at(i)._origin);
-    if (result != JNI_OK) {
-      return result;
-    }
->>>>>>> 0df8c968
-  }
-
-  // Parse args generated from the AOT_TOOL_OPTIONS environment variable -- only if AOTMode is "create"
-  if (aot_tool_options_args->nOptions > 0) {
-    assert(AOTMode != nullptr && strcmp(AOTMode, "create") == 0, "Required for parsing AOT_TOOL_OPTIONS");
-    for (int index = 0; index < aot_tool_options_args->nOptions; index++) {
-      JavaVMOption* option = aot_tool_options_args->options + index;
-      const char* optionString = option->optionString;
-      if (strncmp(optionString, "-XX:AOTMode=", 12) == 0 &&
-          strcmp(optionString, "-XX:AOTMode=create") != 0) {
-        jio_fprintf(defaultStream::error_stream(),
-            "Option %s cannot be specified in AOT_TOOL_OPTIONS\n", optionString);
-        return JNI_ERR;
-      }
-    }
-    result = parse_each_vm_init_arg(aot_tool_options_args, JVMFlagOrigin::ENVIRON_VAR);
     if (result != JNI_OK) {
       return result;
     }
@@ -3135,11 +3080,7 @@
 static JavaVMOption* get_last_aotmode_arg(const JavaVMInitArgs* args) {
   for (int index = args->nOptions - 1; index >= 0; index--) {
     JavaVMOption* option = args->options + index;
-<<<<<<< HEAD
-    if (strncmp(option->optionString, "-XX:AOTMode=", 12) == 0) {
-=======
     if (strstr(option->optionString, "-XX:AOTMode=") == option->optionString) {
->>>>>>> 0df8c968
       return option;
     }
   }
@@ -3147,31 +3088,6 @@
   return nullptr;
 }
 
-<<<<<<< HEAD
-jint Arguments::parse_aot_tool_options_environment_variable(const JavaVMInitArgs* vm_options_args,
-                                                            const JavaVMInitArgs* java_tool_options_args,
-                                                            const JavaVMInitArgs* cmd_line_args,
-                                                            const JavaVMInitArgs* java_options_args,
-                                                            ScopedVMInitArgs* aot_tool_options_args) {
-  // Don't bother scanning all the args if this env variable is not set
-  if (::getenv("AOT_TOOL_OPTIONS") == nullptr) {
-    return JNI_OK;
-  }
-
-  // The JavaVMInitArgs will be parsed by parse_vm_init_args() in the order of the
-  // parameters to this function, so let's look backwards and find the last occurrence
-  // of -XX:AOTMode=xxx, which will decide the value of AOTMode.
-  JavaVMOption* option;
-  if ((option = get_last_aotmode_arg(java_options_args)) != nullptr ||
-      (option = get_last_aotmode_arg(cmd_line_args)) != nullptr ||
-      (option = get_last_aotmode_arg(java_tool_options_args)) != nullptr ||
-      (option = get_last_aotmode_arg(vm_options_args)) != nullptr) {
-    // We have found the last -XX:AOTMode=xxx in the above 4 set of args. At this point
-    // <option> has NOT been parsed yet, so its value is not reflected inside the global
-    // variable AOTMode.
-    if (strcmp(option->optionString, "-XX:AOTMode=create") != 0) {
-      return JNI_OK; // Do not parse AOT_TOOL_OPTIONS
-=======
 jint Arguments::parse_jdk_aot_vm_options_environment_variable(GrowableArrayCHeap<VMInitArgsGroup, mtArguments>* all_args,
                                                             ScopedVMInitArgs* jdk_aot_vm_options_args) {
   // Don't bother scanning all the args if this env variable is not set
@@ -3193,25 +3109,16 @@
     // so its value is not reflected inside the global variable AOTMode.
     if (strcmp(option->optionString, "-XX:AOTMode=create") != 0) {
       return JNI_OK; // Do not parse JDK_AOT_VM_OPTIONS
->>>>>>> 0df8c968
     }
   } else {
     // -XX:AOTMode is not specified in any of 4 options_args, let's check AOTMode,
     // which would have been set inside process_settings_file();
     if (AOTMode == nullptr || strcmp(AOTMode, "create") != 0) {
-<<<<<<< HEAD
-      return JNI_OK; // Do not parse AOT_TOOL_OPTIONS
-    }
-  }
-
-  return parse_options_environment_variable("AOT_TOOL_OPTIONS", aot_tool_options_args);
-=======
       return JNI_OK; // Do not parse JDK_AOT_VM_OPTIONS
     }
   }
 
   return parse_options_environment_variable("JDK_AOT_VM_OPTIONS", jdk_aot_vm_options_args);
->>>>>>> 0df8c968
 }
 
 jint Arguments::parse_options_environment_variable(const char* name,
@@ -3592,35 +3499,23 @@
   ScopedVMInitArgs initial_vm_options_args("");
   ScopedVMInitArgs initial_java_tool_options_args("env_var='JAVA_TOOL_OPTIONS'");
   ScopedVMInitArgs initial_java_options_args("env_var='_JAVA_OPTIONS'");
-<<<<<<< HEAD
-  ScopedVMInitArgs initial_aot_tool_options_args("env_var='AOT_TOOL_OPTIONS'");
-=======
   ScopedVMInitArgs initial_jdk_aot_vm_options_args("env_var='JDK_AOT_VM_OPTIONS'");
->>>>>>> 0df8c968
 
   // Pointers to current working set of containers
   JavaVMInitArgs* cur_cmd_args;
   JavaVMInitArgs* cur_vm_options_args;
   JavaVMInitArgs* cur_java_options_args;
   JavaVMInitArgs* cur_java_tool_options_args;
-<<<<<<< HEAD
-  JavaVMInitArgs* cur_aot_tool_options_args;
-=======
   JavaVMInitArgs* cur_jdk_aot_vm_options_args;
->>>>>>> 0df8c968
 
   // Containers for modified/expanded options
   ScopedVMInitArgs mod_cmd_args("cmd_line_args");
   ScopedVMInitArgs mod_vm_options_args("vm_options_args");
   ScopedVMInitArgs mod_java_tool_options_args("env_var='JAVA_TOOL_OPTIONS'");
   ScopedVMInitArgs mod_java_options_args("env_var='_JAVA_OPTIONS'");
-<<<<<<< HEAD
-  ScopedVMInitArgs mod_aot_tool_options_args("env_var='_AOT_TOOL_OPTIONS'");
-=======
   ScopedVMInitArgs mod_jdk_aot_vm_options_args("env_var='_JDK_AOT_VM_OPTIONS'");
 
   GrowableArrayCHeap<VMInitArgsGroup, mtArguments> all_args;
->>>>>>> 0df8c968
 
   jint code =
       parse_java_tool_options_environment_variable(&initial_java_tool_options_args);
@@ -3676,15 +3571,6 @@
   const char* flags_file = Arguments::get_jvm_flags_file();
   settings_file_specified = (flags_file != nullptr);
 
-<<<<<<< HEAD
-  if (IgnoreUnrecognizedVMOptions) {
-    cur_cmd_args->ignoreUnrecognized = true;
-    cur_java_tool_options_args->ignoreUnrecognized = true;
-    cur_java_options_args->ignoreUnrecognized = true;
-  }
-
-=======
->>>>>>> 0df8c968
   // Parse specified settings file (s) -- the effects are applied immediately into the JVM global flags.
   if (settings_file_specified) {
     if (!process_settings_file(flags_file, true,
@@ -3706,21 +3592,6 @@
 #endif
   }
 
-<<<<<<< HEAD
-  // AOT_TOOL_OPTIONS are parsed only if -XX:AOTMode=create has been detected from all
-  // the options that have been gathered above.
-  code = parse_aot_tool_options_environment_variable(cur_vm_options_args,
-                                                     cur_java_tool_options_args,
-                                                     cur_cmd_args,
-                                                     cur_java_options_args,
-                                                     &initial_aot_tool_options_args);
-  if (code != JNI_OK) {
-    return code;
-  }
-  code = expand_vm_options_as_needed(initial_aot_tool_options_args.get(),
-                                     &mod_aot_tool_options_args,
-                                     &cur_aot_tool_options_args);
-=======
   // The settings in the args are applied in this order to the the JVM global flags.
   // For historical reasons, the order is DIFFERENT than the scanning order of
   // the above expand_vm_options_as_needed() calls.
@@ -3738,13 +3609,10 @@
   code = expand_vm_options_as_needed(initial_jdk_aot_vm_options_args.get(),
                                      &mod_jdk_aot_vm_options_args,
                                      &cur_jdk_aot_vm_options_args);
->>>>>>> 0df8c968
   if (code != JNI_OK) {
     return code;
   }
 
-<<<<<<< HEAD
-=======
   for (int index = 0; index < cur_jdk_aot_vm_options_args->nOptions; index++) {
     JavaVMOption* option = cur_jdk_aot_vm_options_args->options + index;
     const char* optionString = option->optionString;
@@ -3766,31 +3634,17 @@
     cur_java_options_args->ignoreUnrecognized = true;
     cur_jdk_aot_vm_options_args->ignoreUnrecognized = true;
   }
->>>>>>> 0df8c968
 
   if (PrintVMOptions) {
     // For historical reasons, options specified in cur_vm_options_arg and -XX:Flags are not printed.
     print_options(cur_java_tool_options_args);
     print_options(cur_cmd_args);
     print_options(cur_java_options_args);
-<<<<<<< HEAD
-    print_options(cur_aot_tool_options_args);
-  }
-
-  // Apply the settings in these args into the JVM global flags, in the order
-  // of the parameters to parse_vm_init_args()
-  jint result = parse_vm_init_args(cur_vm_options_args,
-                                   cur_java_tool_options_args,
-                                   cur_cmd_args,
-                                   cur_java_options_args,
-                                   cur_aot_tool_options_args);
-=======
     print_options(cur_jdk_aot_vm_options_args);
   }
 
   // Apply the settings in these args to the JVM global flags.
   jint result = parse_vm_init_args(&all_args);
->>>>>>> 0df8c968
 
   if (result != JNI_OK) {
     return result;
