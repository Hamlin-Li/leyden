/*
 * Copyright (c) 1997, 2024, Oracle and/or its affiliates. All rights reserved.
 * DO NOT ALTER OR REMOVE COPYRIGHT NOTICES OR THIS FILE HEADER.
 *
 * This code is free software; you can redistribute it and/or modify it
 * under the terms of the GNU General Public License version 2 only, as
 * published by the Free Software Foundation.
 *
 * This code is distributed in the hope that it will be useful, but WITHOUT
 * ANY WARRANTY; without even the implied warranty of MERCHANTABILITY or
 * FITNESS FOR A PARTICULAR PURPOSE.  See the GNU General Public License
 * version 2 for more details (a copy is included in the LICENSE file that
 * accompanied this code).
 *
 * You should have received a copy of the GNU General Public License version
 * 2 along with this work; if not, write to the Free Software Foundation,
 * Inc., 51 Franklin St, Fifth Floor, Boston, MA 02110-1301 USA.
 *
 * Please contact Oracle, 500 Oracle Parkway, Redwood Shores, CA 94065 USA
 * or visit www.oracle.com if you need additional information or have any
 * questions.
 *
 */

#include "precompiled.hpp"
#include "cds/cds_globals.hpp"
#include "cds/cdsConfig.hpp"
#include "cds/filemap.hpp"
#include "cds/heapShared.hpp"
#include "classfile/classLoader.hpp"
#include "classfile/javaAssertions.hpp"
#include "classfile/moduleEntry.hpp"
#include "classfile/stringTable.hpp"
#include "classfile/symbolTable.hpp"
#include "compiler/compilerDefinitions.hpp"
#include "gc/shared/gcArguments.hpp"
#include "gc/shared/gcConfig.hpp"
#include "gc/shared/stringdedup/stringDedup.hpp"
#include "gc/shared/tlab_globals.hpp"
#include "jvm.h"
#include "logging/log.hpp"
#include "logging/logConfiguration.hpp"
#include "logging/logStream.hpp"
#include "logging/logTag.hpp"
#include "memory/allocation.inline.hpp"
#include "nmt/nmtCommon.hpp"
#include "oops/compressedKlass.hpp"
#include "oops/instanceKlass.hpp"
#include "oops/oop.inline.hpp"
#include "prims/jvmtiAgentList.hpp"
#include "prims/jvmtiExport.hpp"
#include "runtime/arguments.hpp"
#include "runtime/flags/jvmFlag.hpp"
#include "runtime/flags/jvmFlagAccess.hpp"
#include "runtime/flags/jvmFlagLimit.hpp"
#include "runtime/globals_extension.hpp"
#include "runtime/java.hpp"
#include "runtime/os.hpp"
#include "runtime/safepoint.hpp"
#include "runtime/safepointMechanism.hpp"
#include "runtime/synchronizer.hpp"
#include "runtime/vm_version.hpp"
#include "services/management.hpp"
#include "utilities/align.hpp"
#include "utilities/checkedCast.hpp"
#include "utilities/debug.hpp"
#include "utilities/defaultStream.hpp"
#include "utilities/macros.hpp"
#include "utilities/parseInteger.hpp"
#include "utilities/powerOfTwo.hpp"
#include "utilities/stringUtils.hpp"
#include "utilities/systemMemoryBarrier.hpp"
#if INCLUDE_JFR
#include "jfr/jfr.hpp"
#endif

#include <limits>

static const char _default_java_launcher[] = "generic";

#define DEFAULT_JAVA_LAUNCHER _default_java_launcher

char*  Arguments::_jvm_flags_file               = nullptr;
char** Arguments::_jvm_flags_array              = nullptr;
int    Arguments::_num_jvm_flags                = 0;
char** Arguments::_jvm_args_array               = nullptr;
int    Arguments::_num_jvm_args                 = 0;
char*  Arguments::_java_command                 = nullptr;
SystemProperty* Arguments::_system_properties   = nullptr;
size_t Arguments::_conservative_max_heap_alignment = 0;
Arguments::Mode Arguments::_mode                = _mixed;
const char*  Arguments::_java_vendor_url_bug    = nullptr;
const char*  Arguments::_sun_java_launcher      = DEFAULT_JAVA_LAUNCHER;
bool   Arguments::_sun_java_launcher_is_altjvm  = false;

// These parameters are reset in method parse_vm_init_args()
bool   Arguments::_AlwaysCompileLoopMethods     = AlwaysCompileLoopMethods;
bool   Arguments::_UseOnStackReplacement        = UseOnStackReplacement;
bool   Arguments::_BackgroundCompilation        = BackgroundCompilation;
bool   Arguments::_ClipInlining                 = ClipInlining;
size_t Arguments::_default_SharedBaseAddress    = SharedBaseAddress;

bool   Arguments::_enable_preview               = false;

LegacyGCLogging Arguments::_legacyGCLogging     = { 0, 0 };

// These are not set by the JDK's built-in launchers, but they can be set by
// programs that embed the JVM using JNI_CreateJavaVM. See comments around
// JavaVMOption in jni.h.
abort_hook_t     Arguments::_abort_hook         = nullptr;
exit_hook_t      Arguments::_exit_hook          = nullptr;
vfprintf_hook_t  Arguments::_vfprintf_hook      = nullptr;


SystemProperty *Arguments::_sun_boot_library_path = nullptr;
SystemProperty *Arguments::_java_library_path = nullptr;
SystemProperty *Arguments::_java_home = nullptr;
SystemProperty *Arguments::_java_class_path = nullptr;
SystemProperty *Arguments::_jdk_boot_class_path_append = nullptr;
SystemProperty *Arguments::_vm_info = nullptr;

GrowableArray<ModulePatchPath*> *Arguments::_patch_mod_prefix = nullptr;
PathString *Arguments::_boot_class_path = nullptr;
bool Arguments::_has_jimage = false;

char* Arguments::_ext_dirs = nullptr;

// True if -Xshare:auto option was specified.
static bool xshare_auto_cmd_line = false;

// True if -Xint/-Xmixed/-Xcomp were specified
static bool mode_flag_cmd_line = false;

bool PathString::set_value(const char *value, AllocFailType alloc_failmode) {
  char* new_value = AllocateHeap(strlen(value)+1, mtArguments, alloc_failmode);
  if (new_value == nullptr) {
    assert(alloc_failmode == AllocFailStrategy::RETURN_NULL, "must be");
    return false;
  }
  if (_value != nullptr) {
    FreeHeap(_value);
  }
  _value = new_value;
  strcpy(_value, value);
  return true;
}

void PathString::append_value(const char *value) {
  char *sp;
  size_t len = 0;
  if (value != nullptr) {
    len = strlen(value);
    if (_value != nullptr) {
      len += strlen(_value);
    }
    sp = AllocateHeap(len+2, mtArguments);
    assert(sp != nullptr, "Unable to allocate space for new append path value");
    if (sp != nullptr) {
      if (_value != nullptr) {
        strcpy(sp, _value);
        strcat(sp, os::path_separator());
        strcat(sp, value);
        FreeHeap(_value);
      } else {
        strcpy(sp, value);
      }
      _value = sp;
    }
  }
}

PathString::PathString(const char* value) {
  if (value == nullptr) {
    _value = nullptr;
  } else {
    _value = AllocateHeap(strlen(value)+1, mtArguments);
    strcpy(_value, value);
  }
}

PathString::~PathString() {
  if (_value != nullptr) {
    FreeHeap(_value);
    _value = nullptr;
  }
}

ModulePatchPath::ModulePatchPath(const char* module_name, const char* path) {
  assert(module_name != nullptr && path != nullptr, "Invalid module name or path value");
  size_t len = strlen(module_name) + 1;
  _module_name = AllocateHeap(len, mtInternal);
  strncpy(_module_name, module_name, len); // copy the trailing null
  _path =  new PathString(path);
}

ModulePatchPath::~ModulePatchPath() {
  if (_module_name != nullptr) {
    FreeHeap(_module_name);
    _module_name = nullptr;
  }
  if (_path != nullptr) {
    delete _path;
    _path = nullptr;
  }
}

SystemProperty::SystemProperty(const char* key, const char* value, bool writeable, bool internal) : PathString(value) {
  if (key == nullptr) {
    _key = nullptr;
  } else {
    _key = AllocateHeap(strlen(key)+1, mtArguments);
    strcpy(_key, key);
  }
  _next = nullptr;
  _internal = internal;
  _writeable = writeable;
}

// Check if head of 'option' matches 'name', and sets 'tail' to the remaining
// part of the option string.
static bool match_option(const JavaVMOption *option, const char* name,
                         const char** tail) {
  size_t len = strlen(name);
  if (strncmp(option->optionString, name, len) == 0) {
    *tail = option->optionString + len;
    return true;
  } else {
    return false;
  }
}

// Check if 'option' matches 'name'. No "tail" is allowed.
static bool match_option(const JavaVMOption *option, const char* name) {
  const char* tail = nullptr;
  bool result = match_option(option, name, &tail);
  if (tail != nullptr && *tail == '\0') {
    return result;
  } else {
    return false;
  }
}

// Return true if any of the strings in null-terminated array 'names' matches.
// If tail_allowed is true, then the tail must begin with a colon; otherwise,
// the option must match exactly.
static bool match_option(const JavaVMOption* option, const char** names, const char** tail,
  bool tail_allowed) {
  for (/* empty */; *names != nullptr; ++names) {
  if (match_option(option, *names, tail)) {
      if (**tail == '\0' || (tail_allowed && **tail == ':')) {
        return true;
      }
    }
  }
  return false;
}

#if INCLUDE_JFR
static bool _has_jfr_option = false;  // is using JFR

// return true on failure
static bool match_jfr_option(const JavaVMOption** option) {
  assert((*option)->optionString != nullptr, "invariant");
  char* tail = nullptr;
  if (match_option(*option, "-XX:StartFlightRecording", (const char**)&tail)) {
    _has_jfr_option = true;
    return Jfr::on_start_flight_recording_option(option, tail);
  } else if (match_option(*option, "-XX:FlightRecorderOptions", (const char**)&tail)) {
    _has_jfr_option = true;
    return Jfr::on_flight_recorder_option(option, tail);
  }
  return false;
}

bool Arguments::has_jfr_option() {
  return _has_jfr_option;
}
#endif

static void logOption(const char* opt) {
  if (PrintVMOptions) {
    jio_fprintf(defaultStream::output_stream(), "VM option '%s'\n", opt);
  }
}

bool needs_module_property_warning = false;

#define MODULE_PROPERTY_PREFIX "jdk.module."
#define MODULE_PROPERTY_PREFIX_LEN 11
#define ADDEXPORTS "addexports"
#define ADDEXPORTS_LEN 10
#define ADDREADS "addreads"
#define ADDREADS_LEN 8
#define ADDOPENS "addopens"
#define ADDOPENS_LEN 8
#define PATCH "patch"
#define PATCH_LEN 5
#define ADDMODS "addmods"
#define ADDMODS_LEN 7
#define LIMITMODS "limitmods"
#define LIMITMODS_LEN 9
#define PATH "path"
#define PATH_LEN 4
#define UPGRADE_PATH "upgrade.path"
#define UPGRADE_PATH_LEN 12
#define ENABLE_NATIVE_ACCESS "enable.native.access"
#define ENABLE_NATIVE_ACCESS_LEN 20

// Return TRUE if option matches 'property', or 'property=', or 'property.'.
static bool matches_property_suffix(const char* option, const char* property, size_t len) {
  return ((strncmp(option, property, len) == 0) &&
          (option[len] == '=' || option[len] == '.' || option[len] == '\0'));
}

// Return true if property starts with "jdk.module." and its ensuing chars match
// any of the reserved module properties.
// property should be passed without the leading "-D".
bool Arguments::is_internal_module_property(const char* property) {
  if  (strncmp(property, MODULE_PROPERTY_PREFIX, MODULE_PROPERTY_PREFIX_LEN) == 0) {
    const char* property_suffix = property + MODULE_PROPERTY_PREFIX_LEN;
    if (matches_property_suffix(property_suffix, ADDEXPORTS, ADDEXPORTS_LEN) ||
        matches_property_suffix(property_suffix, ADDREADS, ADDREADS_LEN) ||
        matches_property_suffix(property_suffix, ADDOPENS, ADDOPENS_LEN) ||
        matches_property_suffix(property_suffix, PATCH, PATCH_LEN) ||
        matches_property_suffix(property_suffix, ADDMODS, ADDMODS_LEN) ||
        matches_property_suffix(property_suffix, LIMITMODS, LIMITMODS_LEN) ||
        matches_property_suffix(property_suffix, PATH, PATH_LEN) ||
        matches_property_suffix(property_suffix, UPGRADE_PATH, UPGRADE_PATH_LEN) ||
        matches_property_suffix(property_suffix, ENABLE_NATIVE_ACCESS, ENABLE_NATIVE_ACCESS_LEN)) {
      return true;
    }
  }
  return false;
}

// Process java launcher properties.
void Arguments::process_sun_java_launcher_properties(JavaVMInitArgs* args) {
  // See if sun.java.launcher or sun.java.launcher.is_altjvm is defined.
  // Must do this before setting up other system properties,
  // as some of them may depend on launcher type.
  for (int index = 0; index < args->nOptions; index++) {
    const JavaVMOption* option = args->options + index;
    const char* tail;

    if (match_option(option, "-Dsun.java.launcher=", &tail)) {
      process_java_launcher_argument(tail, option->extraInfo);
      continue;
    }
    if (match_option(option, "-Dsun.java.launcher.is_altjvm=", &tail)) {
      if (strcmp(tail, "true") == 0) {
        _sun_java_launcher_is_altjvm = true;
      }
      continue;
    }
  }
}

// Initialize system properties key and value.
void Arguments::init_system_properties() {

  // Set up _boot_class_path which is not a property but
  // relies heavily on argument processing and the jdk.boot.class.path.append
  // property. It is used to store the underlying boot class path.
  _boot_class_path = new PathString(nullptr);

  PropertyList_add(&_system_properties, new SystemProperty("java.vm.specification.name",
                                                           "Java Virtual Machine Specification",  false));
  PropertyList_add(&_system_properties, new SystemProperty("java.vm.version", VM_Version::vm_release(),  false));
  PropertyList_add(&_system_properties, new SystemProperty("java.vm.name", VM_Version::vm_name(),  false));
  PropertyList_add(&_system_properties, new SystemProperty("jdk.debug", VM_Version::jdk_debug_level(),  false));

  // Initialize the vm.info now, but it will need updating after argument parsing.
  _vm_info = new SystemProperty("java.vm.info", VM_Version::vm_info_string(), true);

  // Following are JVMTI agent writable properties.
  // Properties values are set to nullptr and they are
  // os specific they are initialized in os::init_system_properties_values().
  _sun_boot_library_path = new SystemProperty("sun.boot.library.path", nullptr,  true);
  _java_library_path = new SystemProperty("java.library.path", nullptr,  true);
  _java_home =  new SystemProperty("java.home", nullptr,  true);
  _java_class_path = new SystemProperty("java.class.path", "",  true);
  // jdk.boot.class.path.append is a non-writeable, internal property.
  // It can only be set by either:
  //    - -Xbootclasspath/a:
  //    - AddToBootstrapClassLoaderSearch during JVMTI OnLoad phase
  _jdk_boot_class_path_append = new SystemProperty("jdk.boot.class.path.append", nullptr, false, true);

  // Add to System Property list.
  PropertyList_add(&_system_properties, _sun_boot_library_path);
  PropertyList_add(&_system_properties, _java_library_path);
  PropertyList_add(&_system_properties, _java_home);
  PropertyList_add(&_system_properties, _java_class_path);
  PropertyList_add(&_system_properties, _jdk_boot_class_path_append);
  PropertyList_add(&_system_properties, _vm_info);

  // Set OS specific system properties values
  os::init_system_properties_values();
}

// Update/Initialize System properties after JDK version number is known
void Arguments::init_version_specific_system_properties() {
  enum { bufsz = 16 };
  char buffer[bufsz];
  const char* spec_vendor = "Oracle Corporation";
  uint32_t spec_version = JDK_Version::current().major_version();

  jio_snprintf(buffer, bufsz, UINT32_FORMAT, spec_version);

  PropertyList_add(&_system_properties,
      new SystemProperty("java.vm.specification.vendor",  spec_vendor, false));
  PropertyList_add(&_system_properties,
      new SystemProperty("java.vm.specification.version", buffer, false));
  PropertyList_add(&_system_properties,
      new SystemProperty("java.vm.vendor", VM_Version::vm_vendor(),  false));
}

/*
 *  -XX argument processing:
 *
 *  -XX arguments are defined in several places, such as:
 *      globals.hpp, globals_<cpu>.hpp, globals_<os>.hpp, <compiler>_globals.hpp, or <gc>_globals.hpp.
 *  -XX arguments are parsed in parse_argument().
 *  -XX argument bounds checking is done in check_vm_args_consistency().
 *
 * Over time -XX arguments may change. There are mechanisms to handle common cases:
 *
 *      ALIASED: An option that is simply another name for another option. This is often
 *               part of the process of deprecating a flag, but not all aliases need
 *               to be deprecated.
 *
 *               Create an alias for an option by adding the old and new option names to the
 *               "aliased_jvm_flags" table. Delete the old variable from globals.hpp (etc).
 *
 *   DEPRECATED: An option that is supported, but a warning is printed to let the user know that
 *               support may be removed in the future. Both regular and aliased options may be
 *               deprecated.
 *
 *               Add a deprecation warning for an option (or alias) by adding an entry in the
 *               "special_jvm_flags" table and setting the "deprecated_in" field.
 *               Often an option "deprecated" in one major release will
 *               be made "obsolete" in the next. In this case the entry should also have its
 *               "obsolete_in" field set.
 *
 *     OBSOLETE: An option that has been removed (and deleted from globals.hpp), but is still accepted
 *               on the command line. A warning is printed to let the user know that option might not
 *               be accepted in the future.
 *
 *               Add an obsolete warning for an option by adding an entry in the "special_jvm_flags"
 *               table and setting the "obsolete_in" field.
 *
 *      EXPIRED: A deprecated or obsolete option that has an "accept_until" version less than or equal
 *               to the current JDK version. The system will flatly refuse to admit the existence of
 *               the flag. This allows a flag to die automatically over JDK releases.
 *
 *               Note that manual cleanup of expired options should be done at major JDK version upgrades:
 *                  - Newly expired options should be removed from the special_jvm_flags and aliased_jvm_flags tables.
 *                  - Newly obsolete or expired deprecated options should have their global variable
 *                    definitions removed (from globals.hpp, etc) and related implementations removed.
 *
 * Recommended approach for removing options:
 *
 * To remove options commonly used by customers (e.g. product -XX options), use
 * the 3-step model adding major release numbers to the deprecate, obsolete and expire columns.
 *
 * To remove internal options (e.g. diagnostic, experimental, develop options), use
 * a 2-step model adding major release numbers to the obsolete and expire columns.
 *
 * To change the name of an option, use the alias table as well as a 2-step
 * model adding major release numbers to the deprecate and expire columns.
 * Think twice about aliasing commonly used customer options.
 *
 * There are times when it is appropriate to leave a future release number as undefined.
 *
 * Tests:  Aliases should be tested in VMAliasOptions.java.
 *         Deprecated options should be tested in VMDeprecatedOptions.java.
 */

// The special_jvm_flags table declares options that are being deprecated and/or obsoleted. The
// "deprecated_in" or "obsolete_in" fields may be set to "undefined", but not both.
// When the JDK version reaches 'deprecated_in' limit, the JVM will process this flag on
// the command-line as usual, but will issue a warning.
// When the JDK version reaches 'obsolete_in' limit, the JVM will continue accepting this flag on
// the command-line, while issuing a warning and ignoring the flag value.
// Once the JDK version reaches 'expired_in' limit, the JVM will flatly refuse to admit the
// existence of the flag.
//
// MANUAL CLEANUP ON JDK VERSION UPDATES:
// This table ensures that the handling of options will update automatically when the JDK
// version is incremented, but the source code needs to be cleanup up manually:
// - As "deprecated" options age into "obsolete" or "expired" options, the associated "globals"
//   variable should be removed, as well as users of the variable.
// - As "deprecated" options age into "obsolete" options, move the entry into the
//   "Obsolete Flags" section of the table.
// - All expired options should be removed from the table.
static SpecialFlag const special_jvm_flags[] = {
  // -------------- Deprecated Flags --------------
  // --- Non-alias flags - sorted by obsolete_in then expired_in:
  { "AllowRedefinitionToAddDeleteMethods", JDK_Version::jdk(13), JDK_Version::undefined(), JDK_Version::undefined() },
  { "FlightRecorder",               JDK_Version::jdk(13), JDK_Version::undefined(), JDK_Version::undefined() },
  { "ZGenerational",                JDK_Version::jdk(23), JDK_Version::undefined(), JDK_Version::undefined() },
  { "DumpSharedSpaces",             JDK_Version::jdk(18), JDK_Version::jdk(19), JDK_Version::undefined() },
  { "DynamicDumpSharedSpaces",      JDK_Version::jdk(18), JDK_Version::jdk(19), JDK_Version::undefined() },
  { "RequireSharedSpaces",          JDK_Version::jdk(18), JDK_Version::jdk(19), JDK_Version::undefined() },
  { "UseSharedSpaces",              JDK_Version::jdk(18), JDK_Version::jdk(19), JDK_Version::undefined() },
  { "DontYieldALot",                JDK_Version::jdk(23), JDK_Version::jdk(24), JDK_Version::jdk(25) },
  { "OldSize",                      JDK_Version::jdk(23), JDK_Version::jdk(24), JDK_Version::jdk(25) },
  { "PreserveAllAnnotations",       JDK_Version::jdk(23), JDK_Version::jdk(24), JDK_Version::jdk(25) },
  { "UseNotificationThread",        JDK_Version::jdk(23), JDK_Version::jdk(24), JDK_Version::jdk(25) },
  { "UseEmptySlotsInSupers",        JDK_Version::jdk(23), JDK_Version::jdk(24), JDK_Version::jdk(25) },
  // --- Deprecated alias flags (see also aliased_jvm_flags) - sorted by obsolete_in then expired_in:
  { "CreateMinidumpOnCrash",        JDK_Version::jdk(9),  JDK_Version::undefined(), JDK_Version::undefined() },

  // -------------- Obsolete Flags - sorted by expired_in --------------

  { "MetaspaceReclaimPolicy",       JDK_Version::undefined(), JDK_Version::jdk(21), JDK_Version::undefined() },

#if defined(X86)
  { "UseRTMLocking",                JDK_Version::jdk(23), JDK_Version::jdk(24), JDK_Version::jdk(25) },
  { "UseRTMDeopt",                  JDK_Version::jdk(23), JDK_Version::jdk(24), JDK_Version::jdk(25) },
  { "RTMRetryCount",                JDK_Version::jdk(23), JDK_Version::jdk(24), JDK_Version::jdk(25) },
#endif // X86
#ifdef ASSERT
  { "DummyObsoleteTestFlag",        JDK_Version::undefined(), JDK_Version::jdk(18), JDK_Version::undefined() },
#endif

#ifdef TEST_VERIFY_SPECIAL_JVM_FLAGS
  // These entries will generate build errors.  Their purpose is to test the macros.
  { "dep > obs",                    JDK_Version::jdk(9), JDK_Version::jdk(8), JDK_Version::undefined() },
  { "dep > exp ",                   JDK_Version::jdk(9), JDK_Version::undefined(), JDK_Version::jdk(8) },
  { "obs > exp ",                   JDK_Version::undefined(), JDK_Version::jdk(9), JDK_Version::jdk(8) },
  { "obs > exp",                    JDK_Version::jdk(8), JDK_Version::undefined(), JDK_Version::jdk(10) },
  { "not deprecated or obsolete",   JDK_Version::undefined(), JDK_Version::undefined(), JDK_Version::jdk(9) },
  { "dup option",                   JDK_Version::jdk(9), JDK_Version::undefined(), JDK_Version::undefined() },
  { "dup option",                   JDK_Version::jdk(9), JDK_Version::undefined(), JDK_Version::undefined() },
#endif

  { nullptr, JDK_Version(0), JDK_Version(0) }
};

// Flags that are aliases for other flags.
typedef struct {
  const char* alias_name;
  const char* real_name;
} AliasedFlag;

static AliasedFlag const aliased_jvm_flags[] = {
  { "CreateMinidumpOnCrash",    "CreateCoredumpOnCrash" },
  { nullptr, nullptr}
};

// Return true if "v" is less than "other", where "other" may be "undefined".
static bool version_less_than(JDK_Version v, JDK_Version other) {
  assert(!v.is_undefined(), "must be defined");
  if (!other.is_undefined() && v.compare(other) >= 0) {
    return false;
  } else {
    return true;
  }
}

static bool lookup_special_flag(const char *flag_name, SpecialFlag& flag) {
  for (size_t i = 0; special_jvm_flags[i].name != nullptr; i++) {
    if ((strcmp(special_jvm_flags[i].name, flag_name) == 0)) {
      flag = special_jvm_flags[i];
      return true;
    }
  }
  return false;
}

bool Arguments::is_obsolete_flag(const char *flag_name, JDK_Version* version) {
  assert(version != nullptr, "Must provide a version buffer");
  SpecialFlag flag;
  if (lookup_special_flag(flag_name, flag)) {
    if (!flag.obsolete_in.is_undefined()) {
      if (!version_less_than(JDK_Version::current(), flag.obsolete_in)) {
        *version = flag.obsolete_in;
        // This flag may have been marked for obsoletion in this version, but we may not
        // have actually removed it yet. Rather than ignoring it as soon as we reach
        // this version we allow some time for the removal to happen. So if the flag
        // still actually exists we process it as normal, but issue an adjusted warning.
        const JVMFlag *real_flag = JVMFlag::find_declared_flag(flag_name);
        if (real_flag != nullptr) {
          char version_str[256];
          version->to_string(version_str, sizeof(version_str));
          warning("Temporarily processing option %s; support is scheduled for removal in %s",
                  flag_name, version_str);
          return false;
        }
        return true;
      }
    }
  }
  return false;
}

int Arguments::is_deprecated_flag(const char *flag_name, JDK_Version* version) {
  assert(version != nullptr, "Must provide a version buffer");
  SpecialFlag flag;
  if (lookup_special_flag(flag_name, flag)) {
    if (!flag.deprecated_in.is_undefined()) {
      if (version_less_than(JDK_Version::current(), flag.obsolete_in) &&
          version_less_than(JDK_Version::current(), flag.expired_in)) {
        *version = flag.deprecated_in;
        return 1;
      } else {
        return -1;
      }
    }
  }
  return 0;
}

const char* Arguments::real_flag_name(const char *flag_name) {
  for (size_t i = 0; aliased_jvm_flags[i].alias_name != nullptr; i++) {
    const AliasedFlag& flag_status = aliased_jvm_flags[i];
    if (strcmp(flag_status.alias_name, flag_name) == 0) {
        return flag_status.real_name;
    }
  }
  return flag_name;
}

#ifdef ASSERT
static bool lookup_special_flag(const char *flag_name, size_t skip_index) {
  for (size_t i = 0; special_jvm_flags[i].name != nullptr; i++) {
    if ((i != skip_index) && (strcmp(special_jvm_flags[i].name, flag_name) == 0)) {
      return true;
    }
  }
  return false;
}

// Verifies the correctness of the entries in the special_jvm_flags table.
// If there is a semantic error (i.e. a bug in the table) such as the obsoletion
// version being earlier than the deprecation version, then a warning is issued
// and verification fails - by returning false. If it is detected that the table
// is out of date, with respect to the current version, then ideally a warning is
// issued but verification does not fail. This allows the VM to operate when the
// version is first updated, without needing to update all the impacted flags at
// the same time. In practice we can't issue the warning immediately when the version
// is updated as it occurs for every test and some tests are not prepared to handle
// unexpected output - see 8196739. Instead we only check if the table is up-to-date
// if the check_globals flag is true, and in addition allow a grace period and only
// check for stale flags when we hit build 25 (which is far enough into the 6 month
// release cycle that all flag updates should have been processed, whilst still
// leaving time to make the change before RDP2).
// We use a gtest to call this, passing true, so that we can detect stale flags before
// the end of the release cycle.

static const int SPECIAL_FLAG_VALIDATION_BUILD = 25;

bool Arguments::verify_special_jvm_flags(bool check_globals) {
  bool success = true;
  for (size_t i = 0; special_jvm_flags[i].name != nullptr; i++) {
    const SpecialFlag& flag = special_jvm_flags[i];
    if (lookup_special_flag(flag.name, i)) {
      warning("Duplicate special flag declaration \"%s\"", flag.name);
      success = false;
    }
    if (flag.deprecated_in.is_undefined() &&
        flag.obsolete_in.is_undefined()) {
      warning("Special flag entry \"%s\" must declare version deprecated and/or obsoleted in.", flag.name);
      success = false;
    }

    if (!flag.deprecated_in.is_undefined()) {
      if (!version_less_than(flag.deprecated_in, flag.obsolete_in)) {
        warning("Special flag entry \"%s\" must be deprecated before obsoleted.", flag.name);
        success = false;
      }

      if (!version_less_than(flag.deprecated_in, flag.expired_in)) {
        warning("Special flag entry \"%s\" must be deprecated before expired.", flag.name);
        success = false;
      }
    }

    if (!flag.obsolete_in.is_undefined()) {
      if (!version_less_than(flag.obsolete_in, flag.expired_in)) {
        warning("Special flag entry \"%s\" must be obsoleted before expired.", flag.name);
        success = false;
      }

      // if flag has become obsolete it should not have a "globals" flag defined anymore.
      if (check_globals && VM_Version::vm_build_number() >= SPECIAL_FLAG_VALIDATION_BUILD &&
          !version_less_than(JDK_Version::current(), flag.obsolete_in)) {
        if (JVMFlag::find_declared_flag(flag.name) != nullptr) {
          warning("Global variable for obsolete special flag entry \"%s\" should be removed", flag.name);
          success = false;
        }
      }

    } else if (!flag.expired_in.is_undefined()) {
      warning("Special flag entry \"%s\" must be explicitly obsoleted before expired.", flag.name);
      success = false;
    }

    if (!flag.expired_in.is_undefined()) {
      // if flag has become expired it should not have a "globals" flag defined anymore.
      if (check_globals && VM_Version::vm_build_number() >= SPECIAL_FLAG_VALIDATION_BUILD &&
          !version_less_than(JDK_Version::current(), flag.expired_in)) {
        if (JVMFlag::find_declared_flag(flag.name) != nullptr) {
          warning("Global variable for expired flag entry \"%s\" should be removed", flag.name);
          success = false;
        }
      }
    }
  }
  return success;
}
#endif

bool Arguments::atojulong(const char *s, julong* result) {
  return parse_integer(s, result);
}

Arguments::ArgsRange Arguments::check_memory_size(julong size, julong min_size, julong max_size) {
  if (size < min_size) return arg_too_small;
  if (size > max_size) return arg_too_big;
  return arg_in_range;
}

// Describe an argument out of range error
void Arguments::describe_range_error(ArgsRange errcode) {
  switch(errcode) {
  case arg_too_big:
    jio_fprintf(defaultStream::error_stream(),
                "The specified size exceeds the maximum "
                "representable size.\n");
    break;
  case arg_too_small:
  case arg_unreadable:
  case arg_in_range:
    // do nothing for now
    break;
  default:
    ShouldNotReachHere();
  }
}

static bool set_bool_flag(JVMFlag* flag, bool value, JVMFlagOrigin origin) {
  if (JVMFlagAccess::set_bool(flag, &value, origin) == JVMFlag::SUCCESS) {
    return true;
  } else {
    return false;
  }
}

static bool set_fp_numeric_flag(JVMFlag* flag, const char* value, JVMFlagOrigin origin) {
  // strtod allows leading whitespace, but our flag format does not.
  if (*value == '\0' || isspace(*value)) {
    return false;
  }
  char* end;
  errno = 0;
  double v = strtod(value, &end);
  if ((errno != 0) || (*end != 0)) {
    return false;
  }
  if (g_isnan(v) || !g_isfinite(v)) {
    // Currently we cannot handle these special values.
    return false;
  }

  if (JVMFlagAccess::set_double(flag, &v, origin) == JVMFlag::SUCCESS) {
    return true;
  }
  return false;
}

static bool set_numeric_flag(JVMFlag* flag, const char* value, JVMFlagOrigin origin) {
  JVMFlag::Error result = JVMFlag::WRONG_FORMAT;

  if (flag->is_int()) {
    int v;
    if (parse_integer(value, &v)) {
      result = JVMFlagAccess::set_int(flag, &v, origin);
    }
  } else if (flag->is_uint()) {
    uint v;
    if (parse_integer(value, &v)) {
      result = JVMFlagAccess::set_uint(flag, &v, origin);
    }
  } else if (flag->is_intx()) {
    intx v;
    if (parse_integer(value, &v)) {
      result = JVMFlagAccess::set_intx(flag, &v, origin);
    }
  } else if (flag->is_uintx()) {
    uintx v;
    if (parse_integer(value, &v)) {
      result = JVMFlagAccess::set_uintx(flag, &v, origin);
    }
  } else if (flag->is_uint64_t()) {
    uint64_t v;
    if (parse_integer(value, &v)) {
      result = JVMFlagAccess::set_uint64_t(flag, &v, origin);
    }
  } else if (flag->is_size_t()) {
    size_t v;
    if (parse_integer(value, &v)) {
      result = JVMFlagAccess::set_size_t(flag, &v, origin);
    }
  }

  return result == JVMFlag::SUCCESS;
}

static bool set_string_flag(JVMFlag* flag, const char* value, JVMFlagOrigin origin) {
  if (value[0] == '\0') {
    value = nullptr;
  }
  if (JVMFlagAccess::set_ccstr(flag, &value, origin) != JVMFlag::SUCCESS) return false;
  // Contract:  JVMFlag always returns a pointer that needs freeing.
  FREE_C_HEAP_ARRAY(char, value);
  return true;
}

static bool append_to_string_flag(JVMFlag* flag, const char* new_value, JVMFlagOrigin origin) {
  const char* old_value = "";
  if (JVMFlagAccess::get_ccstr(flag, &old_value) != JVMFlag::SUCCESS) return false;
  size_t old_len = old_value != nullptr ? strlen(old_value) : 0;
  size_t new_len = strlen(new_value);
  const char* value;
  char* free_this_too = nullptr;
  if (old_len == 0) {
    value = new_value;
  } else if (new_len == 0) {
    value = old_value;
  } else {
     size_t length = old_len + 1 + new_len + 1;
     char* buf = NEW_C_HEAP_ARRAY(char, length, mtArguments);
    // each new setting adds another LINE to the switch:
    jio_snprintf(buf, length, "%s\n%s", old_value, new_value);
    value = buf;
    free_this_too = buf;
  }
  (void) JVMFlagAccess::set_ccstr(flag, &value, origin);
  // JVMFlag always returns a pointer that needs freeing.
  FREE_C_HEAP_ARRAY(char, value);
  // JVMFlag made its own copy, so I must delete my own temp. buffer.
  FREE_C_HEAP_ARRAY(char, free_this_too);
  return true;
}

const char* Arguments::handle_aliases_and_deprecation(const char* arg) {
  const char* real_name = real_flag_name(arg);
  JDK_Version since = JDK_Version();
  switch (is_deprecated_flag(arg, &since)) {
  case -1: {
      // Obsolete or expired, so don't process normally,
      // but allow for an obsolete flag we're still
      // temporarily allowing.
      if (!is_obsolete_flag(arg, &since)) {
        return real_name;
      }
      // Note if we're not considered obsolete then we can't be expired either
      // as obsoletion must come first.
      return nullptr;
    }
    case 0:
      return real_name;
    case 1: {
      char version[256];
      since.to_string(version, sizeof(version));
      if (real_name != arg) {
        warning("Option %s was deprecated in version %s and will likely be removed in a future release. Use option %s instead.",
                arg, version, real_name);
      } else {
        warning("Option %s was deprecated in version %s and will likely be removed in a future release.",
                arg, version);
      }
      return real_name;
    }
  }
  ShouldNotReachHere();
  return nullptr;
}

#define BUFLEN 255

JVMFlag* Arguments::find_jvm_flag(const char* name, size_t name_length) {
  char name_copied[BUFLEN+1];
  if (name[name_length] != 0) {
    if (name_length > BUFLEN) {
      return nullptr;
    } else {
      strncpy(name_copied, name, name_length);
      name_copied[name_length] = '\0';
      name = name_copied;
    }
  }

  const char* real_name = Arguments::handle_aliases_and_deprecation(name);
  if (real_name == nullptr) {
    return nullptr;
  }
  JVMFlag* flag = JVMFlag::find_flag(real_name);
  return flag;
}

bool Arguments::parse_argument(const char* arg, JVMFlagOrigin origin) {
  bool is_bool = false;
  bool bool_val = false;
  char c = *arg;
  if (c == '+' || c == '-') {
    is_bool = true;
    bool_val = (c == '+');
    arg++;
  }

  const char* name = arg;
  while (true) {
    c = *arg;
    if (isalnum(c) || (c == '_')) {
      ++arg;
    } else {
      break;
    }
  }

  size_t name_len = size_t(arg - name);
  if (name_len == 0) {
    return false;
  }

  JVMFlag* flag = find_jvm_flag(name, name_len);
  if (flag == nullptr) {
    return false;
  }

  if (is_bool) {
    if (*arg != 0) {
      // Error -- extra characters such as -XX:+BoolFlag=123
      return false;
    }
    return set_bool_flag(flag, bool_val, origin);
  }

  if (arg[0] == '=') {
    const char* value = arg + 1;
    if (flag->is_ccstr()) {
      if (flag->ccstr_accumulates()) {
        return append_to_string_flag(flag, value, origin);
      } else {
        return set_string_flag(flag, value, origin);
      }
    } else if (flag->is_double()) {
      return set_fp_numeric_flag(flag, value, origin);
    } else {
      return set_numeric_flag(flag, value, origin);
    }
  }

  if (arg[0] == ':' && arg[1] == '=') {
    // -XX:Foo:=xxx will reset the string flag to the given value.
    const char* value = arg + 2;
    return set_string_flag(flag, value, origin);
  }

  return false;
}

void Arguments::add_string(char*** bldarray, int* count, const char* arg) {
  assert(bldarray != nullptr, "illegal argument");

  if (arg == nullptr) {
    return;
  }

  int new_count = *count + 1;

  // expand the array and add arg to the last element
  if (*bldarray == nullptr) {
    *bldarray = NEW_C_HEAP_ARRAY(char*, new_count, mtArguments);
  } else {
    *bldarray = REALLOC_C_HEAP_ARRAY(char*, *bldarray, new_count, mtArguments);
  }
  (*bldarray)[*count] = os::strdup_check_oom(arg);
  *count = new_count;
}

void Arguments::build_jvm_args(const char* arg) {
  add_string(&_jvm_args_array, &_num_jvm_args, arg);
}

void Arguments::build_jvm_flags(const char* arg) {
  add_string(&_jvm_flags_array, &_num_jvm_flags, arg);
}

// utility function to return a string that concatenates all
// strings in a given char** array
const char* Arguments::build_resource_string(char** args, int count) {
  if (args == nullptr || count == 0) {
    return nullptr;
  }
  size_t length = 0;
  for (int i = 0; i < count; i++) {
    length += strlen(args[i]) + 1; // add 1 for a space or null terminating character
  }
  char* s = NEW_RESOURCE_ARRAY(char, length);
  char* dst = s;
  for (int j = 0; j < count; j++) {
    size_t offset = strlen(args[j]) + 1; // add 1 for a space or null terminating character
    jio_snprintf(dst, length, "%s ", args[j]); // jio_snprintf will replace the last space character with null character
    dst += offset;
    length -= offset;
  }
  return (const char*) s;
}

void Arguments::print_on(outputStream* st) {
  st->print_cr("VM Arguments:");
  if (num_jvm_flags() > 0) {
    st->print("jvm_flags: "); print_jvm_flags_on(st);
    st->cr();
  }
  if (num_jvm_args() > 0) {
    st->print("jvm_args: "); print_jvm_args_on(st);
    st->cr();
  }
  st->print_cr("java_command: %s", java_command() ? java_command() : "<unknown>");
  if (_java_class_path != nullptr) {
    char* path = _java_class_path->value();
    size_t len = strlen(path);
    st->print("java_class_path (initial): ");
    // Avoid using st->print_cr() because path length maybe longer than O_BUFLEN.
    if (len == 0) {
      st->print_raw_cr("<not set>");
    } else {
      st->print_raw_cr(path, len);
    }
  }
  st->print_cr("Launcher Type: %s", _sun_java_launcher);
}

void Arguments::print_summary_on(outputStream* st) {
  // Print the command line.  Environment variables that are helpful for
  // reproducing the problem are written later in the hs_err file.
  // flags are from setting file
  if (num_jvm_flags() > 0) {
    st->print_raw("Settings File: ");
    print_jvm_flags_on(st);
    st->cr();
  }
  // args are the command line and environment variable arguments.
  st->print_raw("Command Line: ");
  if (num_jvm_args() > 0) {
    print_jvm_args_on(st);
  }
  // this is the classfile and any arguments to the java program
  if (java_command() != nullptr) {
    st->print("%s", java_command());
  }
  st->cr();
}

void Arguments::print_jvm_flags_on(outputStream* st) {
  if (_num_jvm_flags > 0) {
    for (int i=0; i < _num_jvm_flags; i++) {
      st->print("%s ", _jvm_flags_array[i]);
    }
  }
}

void Arguments::print_jvm_args_on(outputStream* st) {
  if (_num_jvm_args > 0) {
    for (int i=0; i < _num_jvm_args; i++) {
      st->print("%s ", _jvm_args_array[i]);
    }
  }
}

bool Arguments::process_argument(const char* arg,
                                 jboolean ignore_unrecognized,
                                 JVMFlagOrigin origin) {
  JDK_Version since = JDK_Version();

  if (parse_argument(arg, origin)) {
    return true;
  }

  // Determine if the flag has '+', '-', or '=' characters.
  bool has_plus_minus = (*arg == '+' || *arg == '-');
  const char* const argname = has_plus_minus ? arg + 1 : arg;

  size_t arg_len;
  const char* equal_sign = strchr(argname, '=');
  if (equal_sign == nullptr) {
    arg_len = strlen(argname);
  } else {
    arg_len = equal_sign - argname;
  }

  // Only make the obsolete check for valid arguments.
  if (arg_len <= BUFLEN) {
    // Construct a string which consists only of the argument name without '+', '-', or '='.
    char stripped_argname[BUFLEN+1]; // +1 for '\0'
    jio_snprintf(stripped_argname, arg_len+1, "%s", argname); // +1 for '\0'
    if (is_obsolete_flag(stripped_argname, &since)) {
      char version[256];
      since.to_string(version, sizeof(version));
      warning("Ignoring option %s; support was removed in %s", stripped_argname, version);
      return true;
    }
  }

  // For locked flags, report a custom error message if available.
  // Otherwise, report the standard unrecognized VM option.
  const JVMFlag* found_flag = JVMFlag::find_declared_flag((const char*)argname, arg_len);
  if (found_flag != nullptr) {
    char locked_message_buf[BUFLEN];
    JVMFlag::MsgType msg_type = found_flag->get_locked_message(locked_message_buf, BUFLEN);
    if (strlen(locked_message_buf) != 0) {
#ifdef PRODUCT
      bool mismatched = msg_type == JVMFlag::DEVELOPER_FLAG_BUT_PRODUCT_BUILD;
      if (ignore_unrecognized && mismatched) {
        return true;
      }
#endif
      jio_fprintf(defaultStream::error_stream(), "%s", locked_message_buf);
    }
    if (found_flag->is_bool() && !has_plus_minus) {
      jio_fprintf(defaultStream::error_stream(),
        "Missing +/- setting for VM option '%s'\n", argname);
    } else if (!found_flag->is_bool() && has_plus_minus) {
      jio_fprintf(defaultStream::error_stream(),
        "Unexpected +/- setting in VM option '%s'\n", argname);
    } else {
      jio_fprintf(defaultStream::error_stream(),
        "Improperly specified VM option '%s'\n", argname);
    }
  } else {
    if (ignore_unrecognized) {
      return true;
    }
    jio_fprintf(defaultStream::error_stream(),
                "Unrecognized VM option '%s'\n", argname);
    JVMFlag* fuzzy_matched = JVMFlag::fuzzy_match((const char*)argname, arg_len, true);
    if (fuzzy_matched != nullptr) {
      jio_fprintf(defaultStream::error_stream(),
                  "Did you mean '%s%s%s'?\n",
                  (fuzzy_matched->is_bool()) ? "(+/-)" : "",
                  fuzzy_matched->name(),
                  (fuzzy_matched->is_bool()) ? "" : "=<value>");
    }
  }

  // allow for commandline "commenting out" options like -XX:#+Verbose
  return arg[0] == '#';
}

bool Arguments::process_settings_file(const char* file_name, bool should_exist, jboolean ignore_unrecognized) {
  FILE* stream = os::fopen(file_name, "rb");
  if (stream == nullptr) {
    if (should_exist) {
      jio_fprintf(defaultStream::error_stream(),
                  "Could not open settings file %s\n", file_name);
      return false;
    } else {
      return true;
    }
  }

  char token[1024];
  int  pos = 0;

  bool in_white_space = true;
  bool in_comment     = false;
  bool in_quote       = false;
  int  quote_c        = 0;
  bool result         = true;

  int c = getc(stream);
  while(c != EOF && pos < (int)(sizeof(token)-1)) {
    if (in_white_space) {
      if (in_comment) {
        if (c == '\n') in_comment = false;
      } else {
        if (c == '#') in_comment = true;
        else if (!isspace(c)) {
          in_white_space = false;
          token[pos++] = checked_cast<char>(c);
        }
      }
    } else {
      if (c == '\n' || (!in_quote && isspace(c))) {
        // token ends at newline, or at unquoted whitespace
        // this allows a way to include spaces in string-valued options
        token[pos] = '\0';
        logOption(token);
        result &= process_argument(token, ignore_unrecognized, JVMFlagOrigin::CONFIG_FILE);
        build_jvm_flags(token);
        pos = 0;
        in_white_space = true;
        in_quote = false;
      } else if (!in_quote && (c == '\'' || c == '"')) {
        in_quote = true;
        quote_c = c;
      } else if (in_quote && (c == quote_c)) {
        in_quote = false;
      } else {
        token[pos++] = checked_cast<char>(c);
      }
    }
    c = getc(stream);
  }
  if (pos > 0) {
    token[pos] = '\0';
    result &= process_argument(token, ignore_unrecognized, JVMFlagOrigin::CONFIG_FILE);
    build_jvm_flags(token);
  }
  fclose(stream);
  return result;
}

//=============================================================================================================
// Parsing of properties (-D)

const char* Arguments::get_property(const char* key) {
  return PropertyList_get_value(system_properties(), key);
}

bool Arguments::add_property(const char* prop, PropertyWriteable writeable, PropertyInternal internal) {
  const char* eq = strchr(prop, '=');
  const char* key;
  const char* value = "";

  if (eq == nullptr) {
    // property doesn't have a value, thus use passed string
    key = prop;
  } else {
    // property have a value, thus extract it and save to the
    // allocated string
    size_t key_len = eq - prop;
    char* tmp_key = AllocateHeap(key_len + 1, mtArguments);

    jio_snprintf(tmp_key, key_len + 1, "%s", prop);
    key = tmp_key;

    value = &prop[key_len + 1];
  }

  if (internal == ExternalProperty) {
    CDSConfig::check_incompatible_property(key, value);
  }

  if (strcmp(key, "java.compiler") == 0) {
    // we no longer support java.compiler system property, log a warning and let it get
    // passed to Java, like any other system property
    if (strlen(value) == 0 || strcasecmp(value, "NONE") == 0) {
        // for applications using NONE or empty value, log a more informative message
        warning("The java.compiler system property is obsolete and no longer supported, use -Xint");
    } else {
        warning("The java.compiler system property is obsolete and no longer supported.");
    }
  } else if (strcmp(key, "sun.java.launcher.is_altjvm") == 0) {
    // sun.java.launcher.is_altjvm property is
    // private and is processed in process_sun_java_launcher_properties();
    // the sun.java.launcher property is passed on to the java application
  } else if (strcmp(key, "sun.boot.library.path") == 0) {
    // append is true, writable is true, internal is false
    PropertyList_unique_add(&_system_properties, key, value, AppendProperty,
                            WriteableProperty, ExternalProperty);
  } else {
    if (strcmp(key, "sun.java.command") == 0) {
      char *old_java_command = _java_command;
      _java_command = os::strdup_check_oom(value, mtArguments);
      if (old_java_command != nullptr) {
        os::free(old_java_command);
      }
    } else if (strcmp(key, "java.vendor.url.bug") == 0) {
      // If this property is set on the command line then its value will be
      // displayed in VM error logs as the URL at which to submit such logs.
      // Normally the URL displayed in error logs is different from the value
      // of this system property, so a different property should have been
      // used here, but we leave this as-is in case someone depends upon it.
      const char* old_java_vendor_url_bug = _java_vendor_url_bug;
      // save it in _java_vendor_url_bug, so JVM fatal error handler can access
      // its value without going through the property list or making a Java call.
      _java_vendor_url_bug = os::strdup_check_oom(value, mtArguments);
      if (old_java_vendor_url_bug != nullptr) {
        os::free((void *)old_java_vendor_url_bug);
      }
    }

    // Create new property and add at the end of the list
    PropertyList_unique_add(&_system_properties, key, value, AddProperty, writeable, internal);
  }

  if (key != prop) {
    // SystemProperty copy passed value, thus free previously allocated
    // memory
    FreeHeap((void *)key);
  }

  return true;
}

//===========================================================================================================
// Setting int/mixed/comp mode flags

void Arguments::set_mode_flags(Mode mode) {
  // Set up default values for all flags.
  // If you add a flag to any of the branches below,
  // add a default value for it here.
  _mode                      = mode;

  // Ensure Agent_OnLoad has the correct initial values.
  // This may not be the final mode; mode may change later in onload phase.
  PropertyList_unique_add(&_system_properties, "java.vm.info",
                          VM_Version::vm_info_string(), AddProperty, UnwriteableProperty, ExternalProperty);

  UseInterpreter             = true;
  UseCompiler                = true;
  UseLoopCounter             = true;

  // Default values may be platform/compiler dependent -
  // use the saved values
  ClipInlining               = Arguments::_ClipInlining;
  AlwaysCompileLoopMethods   = Arguments::_AlwaysCompileLoopMethods;
  UseOnStackReplacement      = Arguments::_UseOnStackReplacement;
  BackgroundCompilation      = Arguments::_BackgroundCompilation;

  // Change from defaults based on mode
  switch (mode) {
  default:
    ShouldNotReachHere();
    break;
  case _int:
    UseCompiler              = false;
    UseLoopCounter           = false;
    AlwaysCompileLoopMethods = false;
    UseOnStackReplacement    = false;
    break;
  case _mixed:
    // same as default
    break;
  case _comp:
    UseInterpreter           = false;
    BackgroundCompilation    = false;
    ClipInlining             = false;
    break;
  }
}

// Conflict: required to use shared spaces (-Xshare:on), but
// incompatible command line options were chosen.
void Arguments::no_shared_spaces(const char* message) {
  if (RequireSharedSpaces) {
    jio_fprintf(defaultStream::error_stream(),
      "Class data sharing is inconsistent with other specified options.\n");
    vm_exit_during_initialization("Unable to use shared archive", message);
  } else {
    log_info(cds)("Unable to use shared archive: %s", message);
    UseSharedSpaces = false;
  }
}

static void set_object_alignment() {
  // Object alignment.
  assert(is_power_of_2(ObjectAlignmentInBytes), "ObjectAlignmentInBytes must be power of 2");
  MinObjAlignmentInBytes     = ObjectAlignmentInBytes;
  assert(MinObjAlignmentInBytes >= HeapWordsPerLong * HeapWordSize, "ObjectAlignmentInBytes value is too small");
  MinObjAlignment            = MinObjAlignmentInBytes / HeapWordSize;
  assert(MinObjAlignmentInBytes == MinObjAlignment * HeapWordSize, "ObjectAlignmentInBytes value is incorrect");
  MinObjAlignmentInBytesMask = MinObjAlignmentInBytes - 1;

  LogMinObjAlignmentInBytes  = exact_log2(ObjectAlignmentInBytes);
  LogMinObjAlignment         = LogMinObjAlignmentInBytes - LogHeapWordSize;

  // Oop encoding heap max
  OopEncodingHeapMax = (uint64_t(max_juint) + 1) << LogMinObjAlignmentInBytes;
}

size_t Arguments::max_heap_for_compressed_oops() {
  // Avoid sign flip.
  assert(OopEncodingHeapMax > (uint64_t)os::vm_page_size(), "Unusual page size");
  // We need to fit both the null page and the heap into the memory budget, while
  // keeping alignment constraints of the heap. To guarantee the latter, as the
  // null page is located before the heap, we pad the null page to the conservative
  // maximum alignment that the GC may ever impose upon the heap.
  size_t displacement_due_to_null_page = align_up(os::vm_page_size(),
                                                  _conservative_max_heap_alignment);

  LP64_ONLY(return OopEncodingHeapMax - displacement_due_to_null_page);
  NOT_LP64(ShouldNotReachHere(); return 0);
}

void Arguments::set_use_compressed_oops() {
#ifdef _LP64
  // MaxHeapSize is not set up properly at this point, but
  // the only value that can override MaxHeapSize if we are
  // to use UseCompressedOops are InitialHeapSize and MinHeapSize.
  size_t max_heap_size = MAX3(MaxHeapSize, InitialHeapSize, MinHeapSize);

  if (max_heap_size <= max_heap_for_compressed_oops()) {
    if (FLAG_IS_DEFAULT(UseCompressedOops)) {
      FLAG_SET_ERGO(UseCompressedOops, true);
    }
  } else {
    if (UseCompressedOops && !FLAG_IS_DEFAULT(UseCompressedOops)) {
      warning("Max heap size too large for Compressed Oops");
      FLAG_SET_DEFAULT(UseCompressedOops, false);
    }
  }
#endif // _LP64
}

void Arguments::set_use_compressed_klass_ptrs() {
#ifdef _LP64
  assert(!UseCompressedClassPointers || CompressedClassSpaceSize <= KlassEncodingMetaspaceMax,
         "CompressedClassSpaceSize is too large for UseCompressedClassPointers");
#endif // _LP64
}

void Arguments::set_conservative_max_heap_alignment() {
  // The conservative maximum required alignment for the heap is the maximum of
  // the alignments imposed by several sources: any requirements from the heap
  // itself and the maximum page size we may run the VM with.
  size_t heap_alignment = GCConfig::arguments()->conservative_max_heap_alignment();
  _conservative_max_heap_alignment = MAX4(heap_alignment,
                                          os::vm_allocation_granularity(),
                                          os::max_page_size(),
                                          GCArguments::compute_heap_alignment());
}

jint Arguments::set_ergonomics_flags() {
  GCConfig::initialize();

  set_conservative_max_heap_alignment();

#ifdef _LP64
  set_use_compressed_oops();
  set_use_compressed_klass_ptrs();

  // Also checks that certain machines are slower with compressed oops
  // in vm_version initialization code.
#endif // _LP64

  return JNI_OK;
}

size_t Arguments::limit_heap_by_allocatable_memory(size_t limit) {
  size_t max_allocatable;
  size_t result = limit;
  if (os::has_allocatable_memory_limit(&max_allocatable)) {
    // The AggressiveHeap check is a temporary workaround to avoid calling
    // GCarguments::heap_virtual_to_physical_ratio() before a GC has been
    // selected. This works because AggressiveHeap implies UseParallelGC
    // where we know the ratio will be 1. Once the AggressiveHeap option is
    // removed, this can be cleaned up.
    size_t heap_virtual_to_physical_ratio = (AggressiveHeap ? 1 : GCConfig::arguments()->heap_virtual_to_physical_ratio());
    size_t fraction = MaxVirtMemFraction * heap_virtual_to_physical_ratio;
    result = MIN2(result, max_allocatable / fraction);
  }
  return result;
}

// Use static initialization to get the default before parsing
static const size_t DefaultHeapBaseMinAddress = HeapBaseMinAddress;

void Arguments::set_heap_size() {
  julong phys_mem;

  // If the user specified one of these options, they
  // want specific memory sizing so do not limit memory
  // based on compressed oops addressability.
  // Also, memory limits will be calculated based on
  // available os physical memory, not our MaxRAM limit,
  // unless MaxRAM is also specified.
  bool override_coop_limit = (!FLAG_IS_DEFAULT(MaxRAMPercentage) ||
                           !FLAG_IS_DEFAULT(MinRAMPercentage) ||
                           !FLAG_IS_DEFAULT(InitialRAMPercentage) ||
                           !FLAG_IS_DEFAULT(MaxRAM));
  if (override_coop_limit) {
    if (FLAG_IS_DEFAULT(MaxRAM)) {
      phys_mem = os::physical_memory();
      FLAG_SET_ERGO(MaxRAM, (uint64_t)phys_mem);
    } else {
      phys_mem = (julong)MaxRAM;
    }
  } else {
    phys_mem = FLAG_IS_DEFAULT(MaxRAM) ? MIN2(os::physical_memory(), (julong)MaxRAM)
                                       : (julong)MaxRAM;
  }

  // If the maximum heap size has not been set with -Xmx,
  // then set it as fraction of the size of physical memory,
  // respecting the maximum and minimum sizes of the heap.
  if (FLAG_IS_DEFAULT(MaxHeapSize)) {
    julong reasonable_max = (julong)(((double)phys_mem * MaxRAMPercentage) / 100);
    const julong reasonable_min = (julong)(((double)phys_mem * MinRAMPercentage) / 100);
    if (reasonable_min < MaxHeapSize) {
      // Small physical memory, so use a minimum fraction of it for the heap
      reasonable_max = reasonable_min;
    } else {
      // Not-small physical memory, so require a heap at least
      // as large as MaxHeapSize
      reasonable_max = MAX2(reasonable_max, (julong)MaxHeapSize);
    }

    if (!FLAG_IS_DEFAULT(ErgoHeapSizeLimit) && ErgoHeapSizeLimit != 0) {
      // Limit the heap size to ErgoHeapSizeLimit
      reasonable_max = MIN2(reasonable_max, (julong)ErgoHeapSizeLimit);
    }

    reasonable_max = limit_heap_by_allocatable_memory(reasonable_max);

    if (!FLAG_IS_DEFAULT(InitialHeapSize)) {
      // An initial heap size was specified on the command line,
      // so be sure that the maximum size is consistent.  Done
      // after call to limit_heap_by_allocatable_memory because that
      // method might reduce the allocation size.
      reasonable_max = MAX2(reasonable_max, (julong)InitialHeapSize);
    } else if (!FLAG_IS_DEFAULT(MinHeapSize)) {
      reasonable_max = MAX2(reasonable_max, (julong)MinHeapSize);
    }

#ifdef _LP64
    if (UseCompressedOops || UseCompressedClassPointers) {
      // HeapBaseMinAddress can be greater than default but not less than.
      if (!FLAG_IS_DEFAULT(HeapBaseMinAddress)) {
        if (HeapBaseMinAddress < DefaultHeapBaseMinAddress) {
          // matches compressed oops printing flags
          log_debug(gc, heap, coops)("HeapBaseMinAddress must be at least " SIZE_FORMAT
                                     " (" SIZE_FORMAT "G) which is greater than value given " SIZE_FORMAT,
                                     DefaultHeapBaseMinAddress,
                                     DefaultHeapBaseMinAddress/G,
                                     HeapBaseMinAddress);
          FLAG_SET_ERGO(HeapBaseMinAddress, DefaultHeapBaseMinAddress);
        }
      }
    }
    if (UseCompressedOops) {
      // Limit the heap size to the maximum possible when using compressed oops
      julong max_coop_heap = (julong)max_heap_for_compressed_oops();

      if (HeapBaseMinAddress + MaxHeapSize < max_coop_heap) {
        // Heap should be above HeapBaseMinAddress to get zero based compressed oops
        // but it should be not less than default MaxHeapSize.
        max_coop_heap -= HeapBaseMinAddress;
      }

      // If user specified flags prioritizing os physical
      // memory limits, then disable compressed oops if
      // limits exceed max_coop_heap and UseCompressedOops
      // was not specified.
      if (reasonable_max > max_coop_heap) {
        if (FLAG_IS_ERGO(UseCompressedOops) && override_coop_limit) {
          log_info(cds)("UseCompressedOops and UseCompressedClassPointers have been disabled due to"
            " max heap " SIZE_FORMAT " > compressed oop heap " SIZE_FORMAT ". "
            "Please check the setting of MaxRAMPercentage %5.2f."
            ,(size_t)reasonable_max, (size_t)max_coop_heap, MaxRAMPercentage);
          FLAG_SET_ERGO(UseCompressedOops, false);
        } else {
          reasonable_max = MIN2(reasonable_max, max_coop_heap);
        }
      }
    }
#endif // _LP64

    log_trace(gc, heap)("  Maximum heap size " SIZE_FORMAT, (size_t) reasonable_max);
    FLAG_SET_ERGO(MaxHeapSize, (size_t)reasonable_max);
  }

  // If the minimum or initial heap_size have not been set or requested to be set
  // ergonomically, set them accordingly.
  if (InitialHeapSize == 0 || MinHeapSize == 0) {
    julong reasonable_minimum = (julong)(OldSize + NewSize);

    reasonable_minimum = MIN2(reasonable_minimum, (julong)MaxHeapSize);

    reasonable_minimum = limit_heap_by_allocatable_memory(reasonable_minimum);

    if (InitialHeapSize == 0) {
      julong reasonable_initial = (julong)(((double)phys_mem * InitialRAMPercentage) / 100);
      reasonable_initial = limit_heap_by_allocatable_memory(reasonable_initial);

      reasonable_initial = MAX3(reasonable_initial, reasonable_minimum, (julong)MinHeapSize);
      reasonable_initial = MIN2(reasonable_initial, (julong)MaxHeapSize);

      FLAG_SET_ERGO(InitialHeapSize, (size_t)reasonable_initial);
      log_trace(gc, heap)("  Initial heap size " SIZE_FORMAT, InitialHeapSize);
    }
    // If the minimum heap size has not been set (via -Xms or -XX:MinHeapSize),
    // synchronize with InitialHeapSize to avoid errors with the default value.
    if (MinHeapSize == 0) {
      FLAG_SET_ERGO(MinHeapSize, MIN2((size_t)reasonable_minimum, InitialHeapSize));
      log_trace(gc, heap)("  Minimum heap size " SIZE_FORMAT, MinHeapSize);
    }
  }
}

// This option inspects the machine and attempts to set various
// parameters to be optimal for long-running, memory allocation
// intensive jobs.  It is intended for machines with large
// amounts of cpu and memory.
jint Arguments::set_aggressive_heap_flags() {
  // initHeapSize is needed since _initial_heap_size is 4 bytes on a 32 bit
  // VM, but we may not be able to represent the total physical memory
  // available (like having 8gb of memory on a box but using a 32bit VM).
  // Thus, we need to make sure we're using a julong for intermediate
  // calculations.
  julong initHeapSize;
  julong total_memory = os::physical_memory();

  if (total_memory < (julong) 256 * M) {
    jio_fprintf(defaultStream::error_stream(),
            "You need at least 256mb of memory to use -XX:+AggressiveHeap\n");
    vm_exit(1);
  }

  // The heap size is half of available memory, or (at most)
  // all of possible memory less 160mb (leaving room for the OS
  // when using ISM).  This is the maximum; because adaptive sizing
  // is turned on below, the actual space used may be smaller.

  initHeapSize = MIN2(total_memory / (julong) 2,
          total_memory - (julong) 160 * M);

  initHeapSize = limit_heap_by_allocatable_memory(initHeapSize);

  if (FLAG_IS_DEFAULT(MaxHeapSize)) {
    if (FLAG_SET_CMDLINE(MaxHeapSize, initHeapSize) != JVMFlag::SUCCESS) {
      return JNI_EINVAL;
    }
    if (FLAG_SET_CMDLINE(InitialHeapSize, initHeapSize) != JVMFlag::SUCCESS) {
      return JNI_EINVAL;
    }
    if (FLAG_SET_CMDLINE(MinHeapSize, initHeapSize) != JVMFlag::SUCCESS) {
      return JNI_EINVAL;
    }
  }
  if (FLAG_IS_DEFAULT(NewSize)) {
    // Make the young generation 3/8ths of the total heap.
    if (FLAG_SET_CMDLINE(NewSize,
            ((julong) MaxHeapSize / (julong) 8) * (julong) 3) != JVMFlag::SUCCESS) {
      return JNI_EINVAL;
    }
    if (FLAG_SET_CMDLINE(MaxNewSize, NewSize) != JVMFlag::SUCCESS) {
      return JNI_EINVAL;
    }
  }

#if !defined(_ALLBSD_SOURCE) && !defined(AIX)  // UseLargePages is not yet supported on BSD and AIX.
  FLAG_SET_DEFAULT(UseLargePages, true);
#endif

  // Increase some data structure sizes for efficiency
  if (FLAG_SET_CMDLINE(BaseFootPrintEstimate, MaxHeapSize) != JVMFlag::SUCCESS) {
    return JNI_EINVAL;
  }
  if (FLAG_SET_CMDLINE(ResizeTLAB, false) != JVMFlag::SUCCESS) {
    return JNI_EINVAL;
  }
  if (FLAG_SET_CMDLINE(TLABSize, 256 * K) != JVMFlag::SUCCESS) {
    return JNI_EINVAL;
  }

  // See the OldPLABSize comment below, but replace 'after promotion'
  // with 'after copying'.  YoungPLABSize is the size of the survivor
  // space per-gc-thread buffers.  The default is 4kw.
  if (FLAG_SET_CMDLINE(YoungPLABSize, 256 * K) != JVMFlag::SUCCESS) { // Note: this is in words
    return JNI_EINVAL;
  }

  // OldPLABSize is the size of the buffers in the old gen that
  // UseParallelGC uses to promote live data that doesn't fit in the
  // survivor spaces.  At any given time, there's one for each gc thread.
  // The default size is 1kw. These buffers are rarely used, since the
  // survivor spaces are usually big enough.  For specjbb, however, there
  // are occasions when there's lots of live data in the young gen
  // and we end up promoting some of it.  We don't have a definite
  // explanation for why bumping OldPLABSize helps, but the theory
  // is that a bigger PLAB results in retaining something like the
  // original allocation order after promotion, which improves mutator
  // locality.  A minor effect may be that larger PLABs reduce the
  // number of PLAB allocation events during gc.  The value of 8kw
  // was arrived at by experimenting with specjbb.
  if (FLAG_SET_CMDLINE(OldPLABSize, 8 * K) != JVMFlag::SUCCESS) { // Note: this is in words
    return JNI_EINVAL;
  }

  // Enable parallel GC and adaptive generation sizing
  if (FLAG_SET_CMDLINE(UseParallelGC, true) != JVMFlag::SUCCESS) {
    return JNI_EINVAL;
  }

  // Encourage steady state memory management
  if (FLAG_SET_CMDLINE(ThresholdTolerance, 100) != JVMFlag::SUCCESS) {
    return JNI_EINVAL;
  }

  return JNI_OK;
}

// This must be called after ergonomics.
void Arguments::set_bytecode_flags() {
  if (!RewriteBytecodes) {
    FLAG_SET_DEFAULT(RewriteFrequentPairs, false);
  }
}

// Aggressive optimization flags
jint Arguments::set_aggressive_opts_flags() {
#ifdef COMPILER2
  if (AggressiveUnboxing) {
    if (FLAG_IS_DEFAULT(EliminateAutoBox)) {
      FLAG_SET_DEFAULT(EliminateAutoBox, true);
    } else if (!EliminateAutoBox) {
      // warning("AggressiveUnboxing is disabled because EliminateAutoBox is disabled");
      AggressiveUnboxing = false;
    }
    if (FLAG_IS_DEFAULT(DoEscapeAnalysis)) {
      FLAG_SET_DEFAULT(DoEscapeAnalysis, true);
    } else if (!DoEscapeAnalysis) {
      // warning("AggressiveUnboxing is disabled because DoEscapeAnalysis is disabled");
      AggressiveUnboxing = false;
    }
  }
  if (!FLAG_IS_DEFAULT(AutoBoxCacheMax)) {
    if (FLAG_IS_DEFAULT(EliminateAutoBox)) {
      FLAG_SET_DEFAULT(EliminateAutoBox, true);
    }
    // Feed the cache size setting into the JDK
    char buffer[1024];
    jio_snprintf(buffer, 1024, "java.lang.Integer.IntegerCache.high=" INTX_FORMAT, AutoBoxCacheMax);
    if (!add_property(buffer)) {
      return JNI_ENOMEM;
    }
  }
#endif

  return JNI_OK;
}

//===========================================================================================================

void Arguments::process_java_launcher_argument(const char* launcher, void* extra_info) {
  if (_sun_java_launcher != _default_java_launcher) {
    os::free(const_cast<char*>(_sun_java_launcher));
  }
  _sun_java_launcher = os::strdup_check_oom(launcher);
}

bool Arguments::created_by_java_launcher() {
  assert(_sun_java_launcher != nullptr, "property must have value");
  return strcmp(DEFAULT_JAVA_LAUNCHER, _sun_java_launcher) != 0;
}

bool Arguments::sun_java_launcher_is_altjvm() {
  return _sun_java_launcher_is_altjvm;
}

//===========================================================================================================
// Parsing of main arguments

unsigned int addreads_count = 0;
unsigned int addexports_count = 0;
unsigned int addopens_count = 0;
unsigned int addmods_count = 0;
unsigned int patch_mod_count = 0;
unsigned int enable_native_access_count = 0;

// Check the consistency of vm_init_args
bool Arguments::check_vm_args_consistency() {
  // Method for adding checks for flag consistency.
  // The intent is to warn the user of all possible conflicts,
  // before returning an error.
  // Note: Needs platform-dependent factoring.
  bool status = true;

  if (TLABRefillWasteFraction == 0) {
    jio_fprintf(defaultStream::error_stream(),
                "TLABRefillWasteFraction should be a denominator, "
                "not " SIZE_FORMAT "\n",
                TLABRefillWasteFraction);
    status = false;
  }

  status = CompilerConfig::check_args_consistency(status);
#if INCLUDE_JVMCI
  if (status && EnableJVMCI) {
    PropertyList_unique_add(&_system_properties, "jdk.internal.vm.ci.enabled", "true",
        AddProperty, UnwriteableProperty, InternalProperty);
    /*
     * Ioi - 2023/05/19. There's no need for this with my patch-jdk.sh script, which adds
     * jdk.internal.vm.ci as one of the default modules. Using -Djdk.module.addmods will
     * cause the full module graph to be disabled and slow down performance.
     */
    if (!TempDisableAddJVMCIModule && ClassLoader::is_module_observable("jdk.internal.vm.ci")) {
      if (!create_numbered_module_property("jdk.module.addmods", "jdk.internal.vm.ci", addmods_count++)) {
        return false;
      }
    }
  }
#endif

#if INCLUDE_JFR
  if (status && (FlightRecorderOptions || StartFlightRecording)) {
    if (!create_numbered_module_property("jdk.module.addmods", "jdk.jfr", addmods_count++)) {
      return false;
    }
  }
#endif

#ifndef SUPPORT_RESERVED_STACK_AREA
  if (StackReservedPages != 0) {
    FLAG_SET_CMDLINE(StackReservedPages, 0);
    warning("Reserved Stack Area not supported on this platform");
  }
#endif

#if !defined(X86) && !defined(AARCH64) && !defined(RISCV64) && !defined(ARM) && !defined(PPC64) && !defined(S390)
  if (LockingMode == LM_LIGHTWEIGHT) {
    FLAG_SET_CMDLINE(LockingMode, LM_LEGACY);
    warning("New lightweight locking not supported on this platform");
  }
#endif

#if !defined(X86) && !defined(AARCH64) && !defined(PPC64) && !defined(RISCV64) && !defined(S390)
  if (LockingMode == LM_MONITOR) {
    jio_fprintf(defaultStream::error_stream(),
                "LockingMode == 0 (LM_MONITOR) is not fully implemented on this architecture\n");
    return false;
  }
#endif
  if (VerifyHeavyMonitors && LockingMode != LM_MONITOR) {
    jio_fprintf(defaultStream::error_stream(),
                "-XX:+VerifyHeavyMonitors requires LockingMode == 0 (LM_MONITOR)\n");
    return false;
  }
  return status;
}

bool Arguments::is_bad_option(const JavaVMOption* option, jboolean ignore,
  const char* option_type) {
  if (ignore) return false;

  const char* spacer = " ";
  if (option_type == nullptr) {
    option_type = ++spacer; // Set both to the empty string.
  }

  jio_fprintf(defaultStream::error_stream(),
              "Unrecognized %s%soption: %s\n", option_type, spacer,
              option->optionString);
  return true;
}

static const char* user_assertion_options[] = {
  "-da", "-ea", "-disableassertions", "-enableassertions", 0
};

static const char* system_assertion_options[] = {
  "-dsa", "-esa", "-disablesystemassertions", "-enablesystemassertions", 0
};

bool Arguments::parse_uint(const char* value,
                           uint* uint_arg,
                           uint min_size) {
  uint n;
  if (!parse_integer(value, &n)) {
    return false;
  }
  if (n >= min_size) {
    *uint_arg = n;
    return true;
  } else {
    return false;
  }
}

bool Arguments::create_module_property(const char* prop_name, const char* prop_value, PropertyInternal internal) {
  assert(is_internal_module_property(prop_name), "unknown module property: '%s'", prop_name);
  CDSConfig::check_internal_module_property(prop_name, prop_value);
  size_t prop_len = strlen(prop_name) + strlen(prop_value) + 2;
  char* property = AllocateHeap(prop_len, mtArguments);
  int ret = jio_snprintf(property, prop_len, "%s=%s", prop_name, prop_value);
  if (ret < 0 || ret >= (int)prop_len) {
    FreeHeap(property);
    return false;
  }
  // These are not strictly writeable properties as they cannot be set via -Dprop=val. But that
  // is enforced by checking is_internal_module_property(). We need the property to be writeable so
  // that multiple occurrences of the associated flag just causes the existing property value to be
  // replaced ("last option wins"). Otherwise we would need to keep track of the flags and only convert
  // to a property after we have finished flag processing.
  bool added = add_property(property, WriteableProperty, internal);
  FreeHeap(property);
  return added;
}

bool Arguments::create_numbered_module_property(const char* prop_base_name, const char* prop_value, unsigned int count) {
  assert(is_internal_module_property(prop_base_name), "unknown module property: '%s'", prop_base_name);
  CDSConfig::check_internal_module_property(prop_base_name, prop_value);
  const unsigned int props_count_limit = 1000;
  const int max_digits = 3;
  const int extra_symbols_count = 3; // includes '.', '=', '\0'

  // Make sure count is < props_count_limit. Otherwise, memory allocation will be too small.
  if (count < props_count_limit) {
    size_t prop_len = strlen(prop_base_name) + strlen(prop_value) + max_digits + extra_symbols_count;
    char* property = AllocateHeap(prop_len, mtArguments);
    int ret = jio_snprintf(property, prop_len, "%s.%d=%s", prop_base_name, count, prop_value);
    if (ret < 0 || ret >= (int)prop_len) {
      FreeHeap(property);
      jio_fprintf(defaultStream::error_stream(), "Failed to create property %s.%d=%s\n", prop_base_name, count, prop_value);
      return false;
    }
    bool added = add_property(property, UnwriteableProperty, InternalProperty);
    FreeHeap(property);
    return added;
  }

  jio_fprintf(defaultStream::error_stream(), "Property count limit exceeded: %s, limit=%d\n", prop_base_name, props_count_limit);
  return false;
}

Arguments::ArgsRange Arguments::parse_memory_size(const char* s,
                                                  julong* long_arg,
                                                  julong min_size,
                                                  julong max_size) {
  if (!parse_integer(s, long_arg)) return arg_unreadable;
  return check_memory_size(*long_arg, min_size, max_size);
}

// Parse JavaVMInitArgs structure

jint Arguments::parse_vm_init_args(const JavaVMInitArgs *vm_options_args,
                                   const JavaVMInitArgs *java_tool_options_args,
                                   const JavaVMInitArgs *java_options_args,
                                   const JavaVMInitArgs *cmd_line_args) {
  bool patch_mod_javabase = false;

  // Save default settings for some mode flags
  Arguments::_AlwaysCompileLoopMethods = AlwaysCompileLoopMethods;
  Arguments::_UseOnStackReplacement    = UseOnStackReplacement;
  Arguments::_ClipInlining             = ClipInlining;
  Arguments::_BackgroundCompilation    = BackgroundCompilation;

  // Remember the default value of SharedBaseAddress.
  Arguments::_default_SharedBaseAddress = SharedBaseAddress;

  // Setup flags for mixed which is the default
  set_mode_flags(_mixed);

  // Parse args structure generated from java.base vm options resource
  jint result = parse_each_vm_init_arg(vm_options_args, &patch_mod_javabase, JVMFlagOrigin::JIMAGE_RESOURCE);
  if (result != JNI_OK) {
    return result;
  }

  // Parse args structure generated from JAVA_TOOL_OPTIONS environment
  // variable (if present).
  result = parse_each_vm_init_arg(java_tool_options_args, &patch_mod_javabase, JVMFlagOrigin::ENVIRON_VAR);
  if (result != JNI_OK) {
    return result;
  }

  // Parse args structure generated from the command line flags.
  result = parse_each_vm_init_arg(cmd_line_args, &patch_mod_javabase, JVMFlagOrigin::COMMAND_LINE);
  if (result != JNI_OK) {
    return result;
  }

  // Parse args structure generated from the _JAVA_OPTIONS environment
  // variable (if present) (mimics classic VM)
  result = parse_each_vm_init_arg(java_options_args, &patch_mod_javabase, JVMFlagOrigin::ENVIRON_VAR);
  if (result != JNI_OK) {
    return result;
  }

  // Disable CDS for exploded image
  if (!has_jimage()) {
    no_shared_spaces("CDS disabled on exploded JDK");
  }

  // We need to ensure processor and memory resources have been properly
  // configured - which may rely on arguments we just processed - before
  // doing the final argument processing. Any argument processing that
  // needs to know about processor and memory resources must occur after
  // this point.

  os::init_container_support();

  SystemMemoryBarrier::initialize();

  // Do final processing now that all arguments have been parsed
  result = finalize_vm_init_args(patch_mod_javabase);
  if (result != JNI_OK) {
    return result;
  }

  return JNI_OK;
}

#if !INCLUDE_JVMTI
// Checks if name in command-line argument -agent{lib,path}:name[=options]
// represents a valid JDWP agent.  is_path==true denotes that we
// are dealing with -agentpath (case where name is a path), otherwise with
// -agentlib
static bool valid_jdwp_agent(char *name, bool is_path) {
  char *_name;
  const char *_jdwp = "jdwp";
  size_t _len_jdwp, _len_prefix;

  if (is_path) {
    if ((_name = strrchr(name, (int) *os::file_separator())) == nullptr) {
      return false;
    }

    _name++;  // skip past last path separator
    _len_prefix = strlen(JNI_LIB_PREFIX);

    if (strncmp(_name, JNI_LIB_PREFIX, _len_prefix) != 0) {
      return false;
    }

    _name += _len_prefix;
    _len_jdwp = strlen(_jdwp);

    if (strncmp(_name, _jdwp, _len_jdwp) == 0) {
      _name += _len_jdwp;
    }
    else {
      return false;
    }

    if (strcmp(_name, JNI_LIB_SUFFIX) != 0) {
      return false;
    }

    return true;
  }

  if (strcmp(name, _jdwp) == 0) {
    return true;
  }

  return false;
}
#endif

int Arguments::process_patch_mod_option(const char* patch_mod_tail, bool* patch_mod_javabase) {
  // --patch-module=<module>=<file>(<pathsep><file>)*
  assert(patch_mod_tail != nullptr, "Unexpected null patch-module value");
  // Find the equal sign between the module name and the path specification
  const char* module_equal = strchr(patch_mod_tail, '=');
  if (module_equal == nullptr) {
    jio_fprintf(defaultStream::output_stream(), "Missing '=' in --patch-module specification\n");
    return JNI_ERR;
  } else {
    // Pick out the module name
    size_t module_len = module_equal - patch_mod_tail;
    char* module_name = NEW_C_HEAP_ARRAY_RETURN_NULL(char, module_len+1, mtArguments);
    if (module_name != nullptr) {
      memcpy(module_name, patch_mod_tail, module_len);
      *(module_name + module_len) = '\0';
      // The path piece begins one past the module_equal sign
      add_patch_mod_prefix(module_name, module_equal + 1, patch_mod_javabase);
      FREE_C_HEAP_ARRAY(char, module_name);
      if (!create_numbered_module_property("jdk.module.patch", patch_mod_tail, patch_mod_count++)) {
        return JNI_ENOMEM;
      }
    } else {
      return JNI_ENOMEM;
    }
  }
  return JNI_OK;
}

// Parse -Xss memory string parameter and convert to ThreadStackSize in K.
jint Arguments::parse_xss(const JavaVMOption* option, const char* tail, intx* out_ThreadStackSize) {
  // The min and max sizes match the values in globals.hpp, but scaled
  // with K. The values have been chosen so that alignment with page
  // size doesn't change the max value, which makes the conversions
  // back and forth between Xss value and ThreadStackSize value easier.
  // The values have also been chosen to fit inside a 32-bit signed type.
  const julong min_ThreadStackSize = 0;
  const julong max_ThreadStackSize = 1 * M;

  // Make sure the above values match the range set in globals.hpp
  const JVMTypedFlagLimit<intx>* limit = JVMFlagLimit::get_range_at(FLAG_MEMBER_ENUM(ThreadStackSize))->cast<intx>();
  assert(min_ThreadStackSize == static_cast<julong>(limit->min()), "must be");
  assert(max_ThreadStackSize == static_cast<julong>(limit->max()), "must be");

  const julong min_size = min_ThreadStackSize * K;
  const julong max_size = max_ThreadStackSize * K;

  assert(is_aligned(max_size, os::vm_page_size()), "Implementation assumption");

  julong size = 0;
  ArgsRange errcode = parse_memory_size(tail, &size, min_size, max_size);
  if (errcode != arg_in_range) {
    bool silent = (option == nullptr); // Allow testing to silence error messages
    if (!silent) {
      jio_fprintf(defaultStream::error_stream(),
                  "Invalid thread stack size: %s\n", option->optionString);
      describe_range_error(errcode);
    }
    return JNI_EINVAL;
  }

  // Internally track ThreadStackSize in units of 1024 bytes.
  const julong size_aligned = align_up(size, K);
  assert(size <= size_aligned,
         "Overflow: " JULONG_FORMAT " " JULONG_FORMAT,
         size, size_aligned);

  const julong size_in_K = size_aligned / K;
  assert(size_in_K < (julong)max_intx,
         "size_in_K doesn't fit in the type of ThreadStackSize: " JULONG_FORMAT,
         size_in_K);

  // Check that code expanding ThreadStackSize to a page aligned number of bytes won't overflow.
  const julong max_expanded = align_up(size_in_K * K, os::vm_page_size());
  assert(max_expanded < max_uintx && max_expanded >= size_in_K,
         "Expansion overflowed: " JULONG_FORMAT " " JULONG_FORMAT,
         max_expanded, size_in_K);

  *out_ThreadStackSize = (intx)size_in_K;

  return JNI_OK;
}

jint Arguments::parse_each_vm_init_arg(const JavaVMInitArgs* args, bool* patch_mod_javabase, JVMFlagOrigin origin) {
  // For match_option to return remaining or value part of option string
  const char* tail;

  // iterate over arguments
  for (int index = 0; index < args->nOptions; index++) {
    bool is_absolute_path = false;  // for -agentpath vs -agentlib

    const JavaVMOption* option = args->options + index;

    if (!match_option(option, "-Djava.class.path", &tail) &&
        !match_option(option, "-Dsun.java.command", &tail) &&
        !match_option(option, "-Dsun.java.launcher", &tail)) {

        // add all jvm options to the jvm_args string. This string
        // is used later to set the java.vm.args PerfData string constant.
        // the -Djava.class.path and the -Dsun.java.command options are
        // omitted from jvm_args string as each have their own PerfData
        // string constant object.
        build_jvm_args(option->optionString);
    }

    // -verbose:[class/module/gc/jni]
    if (match_option(option, "-verbose", &tail)) {
      if (!strcmp(tail, ":class") || !strcmp(tail, "")) {
        LogConfiguration::configure_stdout(LogLevel::Info, true, LOG_TAGS(class, load));
        LogConfiguration::configure_stdout(LogLevel::Info, true, LOG_TAGS(class, unload));
      } else if (!strcmp(tail, ":module")) {
        LogConfiguration::configure_stdout(LogLevel::Info, true, LOG_TAGS(module, load));
        LogConfiguration::configure_stdout(LogLevel::Info, true, LOG_TAGS(module, unload));
      } else if (!strcmp(tail, ":gc")) {
        if (_legacyGCLogging.lastFlag == 0) {
          _legacyGCLogging.lastFlag = 1;
        }
      } else if (!strcmp(tail, ":jni")) {
        LogConfiguration::configure_stdout(LogLevel::Debug, true, LOG_TAGS(jni, resolve));
      }
    // -da / -ea / -disableassertions / -enableassertions
    // These accept an optional class/package name separated by a colon, e.g.,
    // -da:java.lang.Thread.
    } else if (match_option(option, user_assertion_options, &tail, true)) {
      bool enable = option->optionString[1] == 'e';     // char after '-' is 'e'
      if (*tail == '\0') {
        JavaAssertions::setUserClassDefault(enable);
      } else {
        assert(*tail == ':', "bogus match by match_option()");
        JavaAssertions::addOption(tail + 1, enable);
      }
    // -dsa / -esa / -disablesystemassertions / -enablesystemassertions
    } else if (match_option(option, system_assertion_options, &tail, false)) {
      bool enable = option->optionString[1] == 'e';     // char after '-' is 'e'
      JavaAssertions::setSystemClassDefault(enable);
    // -bootclasspath:
    } else if (match_option(option, "-Xbootclasspath:", &tail)) {
        jio_fprintf(defaultStream::output_stream(),
          "-Xbootclasspath is no longer a supported option.\n");
        return JNI_EINVAL;
    // -bootclasspath/a:
    } else if (match_option(option, "-Xbootclasspath/a:", &tail)) {
      Arguments::append_sysclasspath(tail);
    // -bootclasspath/p:
    } else if (match_option(option, "-Xbootclasspath/p:", &tail)) {
        jio_fprintf(defaultStream::output_stream(),
          "-Xbootclasspath/p is no longer a supported option.\n");
        return JNI_EINVAL;
    // -Xrun
    } else if (match_option(option, "-Xrun", &tail)) {
      if (tail != nullptr) {
        const char* pos = strchr(tail, ':');
        size_t len = (pos == nullptr) ? strlen(tail) : pos - tail;
        char* name = NEW_C_HEAP_ARRAY(char, len + 1, mtArguments);
        jio_snprintf(name, len + 1, "%s", tail);

        char *options = nullptr;
        if(pos != nullptr) {
          size_t len2 = strlen(pos+1) + 1; // options start after ':'.  Final zero must be copied.
          options = (char*)memcpy(NEW_C_HEAP_ARRAY(char, len2, mtArguments), pos+1, len2);
        }
#if !INCLUDE_JVMTI
        if (strcmp(name, "jdwp") == 0) {
          jio_fprintf(defaultStream::error_stream(),
            "Debugging agents are not supported in this VM\n");
          return JNI_ERR;
        }
#endif // !INCLUDE_JVMTI
        JvmtiAgentList::add_xrun(name, options, false);
        FREE_C_HEAP_ARRAY(char, name);
        FREE_C_HEAP_ARRAY(char, options);
      }
    } else if (match_option(option, "--add-reads=", &tail)) {
      if (!create_numbered_module_property("jdk.module.addreads", tail, addreads_count++)) {
        return JNI_ENOMEM;
      }
    } else if (match_option(option, "--add-exports=", &tail)) {
      if (!create_numbered_module_property("jdk.module.addexports", tail, addexports_count++)) {
        return JNI_ENOMEM;
      }
    } else if (match_option(option, "--add-opens=", &tail)) {
      if (!create_numbered_module_property("jdk.module.addopens", tail, addopens_count++)) {
        return JNI_ENOMEM;
      }
    } else if (match_option(option, "--add-modules=", &tail)) {
      if (!create_numbered_module_property("jdk.module.addmods", tail, addmods_count++)) {
        return JNI_ENOMEM;
      }
    } else if (match_option(option, "--enable-native-access=", &tail)) {
      if (!create_numbered_module_property("jdk.module.enable.native.access", tail, enable_native_access_count++)) {
        return JNI_ENOMEM;
      }
    } else if (match_option(option, "--limit-modules=", &tail)) {
      if (!create_module_property("jdk.module.limitmods", tail, InternalProperty)) {
        return JNI_ENOMEM;
      }
    } else if (match_option(option, "--module-path=", &tail)) {
      if (!create_module_property("jdk.module.path", tail, ExternalProperty)) {
        return JNI_ENOMEM;
      }
    } else if (match_option(option, "--upgrade-module-path=", &tail)) {
      if (!create_module_property("jdk.module.upgrade.path", tail, ExternalProperty)) {
        return JNI_ENOMEM;
      }
    } else if (match_option(option, "--patch-module=", &tail)) {
      // --patch-module=<module>=<file>(<pathsep><file>)*
      int res = process_patch_mod_option(tail, patch_mod_javabase);
      if (res != JNI_OK) {
        return res;
      }
    } else if (match_option(option, "--sun-misc-unsafe-memory-access=", &tail)) {
      if (strcmp(tail, "allow") == 0 || strcmp(tail, "warn") == 0 || strcmp(tail, "debug") == 0 || strcmp(tail, "deny") == 0) {
        PropertyList_unique_add(&_system_properties, "sun.misc.unsafe.memory.access", tail,
                                AddProperty, WriteableProperty, InternalProperty);
      } else {
        jio_fprintf(defaultStream::error_stream(),
                    "Value specified to --sun-misc-unsafe-memory-access not recognized: '%s'\n", tail);
        return JNI_ERR;
      }
    } else if (match_option(option, "--illegal-access=", &tail)) {
      char version[256];
      JDK_Version::jdk(17).to_string(version, sizeof(version));
      warning("Ignoring option %s; support was removed in %s", option->optionString, version);
    // -agentlib and -agentpath
    } else if (match_option(option, "-agentlib:", &tail) ||
          (is_absolute_path = match_option(option, "-agentpath:", &tail))) {
      if(tail != nullptr) {
        const char* pos = strchr(tail, '=');
        char* name;
        if (pos == nullptr) {
          name = os::strdup_check_oom(tail, mtArguments);
        } else {
          size_t len = pos - tail;
          name = NEW_C_HEAP_ARRAY(char, len + 1, mtArguments);
          memcpy(name, tail, len);
          name[len] = '\0';
        }

        char *options = nullptr;
        if(pos != nullptr) {
          options = os::strdup_check_oom(pos + 1, mtArguments);
        }
#if !INCLUDE_JVMTI
        if (valid_jdwp_agent(name, is_absolute_path)) {
          jio_fprintf(defaultStream::error_stream(),
            "Debugging agents are not supported in this VM\n");
          return JNI_ERR;
        }
#endif // !INCLUDE_JVMTI
        JvmtiAgentList::add(name, options, is_absolute_path);
        os::free(name);
        os::free(options);
      }
    // -javaagent
    } else if (match_option(option, "-javaagent:", &tail)) {
#if !INCLUDE_JVMTI
      jio_fprintf(defaultStream::error_stream(),
        "Instrumentation agents are not supported in this VM\n");
      return JNI_ERR;
#else
      if (tail != nullptr) {
        size_t length = strlen(tail) + 1;
        char *options = NEW_C_HEAP_ARRAY(char, length, mtArguments);
        jio_snprintf(options, length, "%s", tail);
        JvmtiAgentList::add("instrument", options, false);
        FREE_C_HEAP_ARRAY(char, options);

        // java agents need module java.instrument
        if (!create_numbered_module_property("jdk.module.addmods", "java.instrument", addmods_count++)) {
          return JNI_ENOMEM;
        }
      }
#endif // !INCLUDE_JVMTI
    // --enable_preview
    } else if (match_option(option, "--enable-preview")) {
      set_enable_preview();
    // -Xnoclassgc
    } else if (match_option(option, "-Xnoclassgc")) {
      if (FLAG_SET_CMDLINE(ClassUnloading, false) != JVMFlag::SUCCESS) {
        return JNI_EINVAL;
      }
    // -Xbatch
    } else if (match_option(option, "-Xbatch")) {
      if (FLAG_SET_CMDLINE(BackgroundCompilation, false) != JVMFlag::SUCCESS) {
        return JNI_EINVAL;
      }
    // -Xmn for compatibility with other JVM vendors
    } else if (match_option(option, "-Xmn", &tail)) {
      julong long_initial_young_size = 0;
      ArgsRange errcode = parse_memory_size(tail, &long_initial_young_size, 1);
      if (errcode != arg_in_range) {
        jio_fprintf(defaultStream::error_stream(),
                    "Invalid initial young generation size: %s\n", option->optionString);
        describe_range_error(errcode);
        return JNI_EINVAL;
      }
      if (FLAG_SET_CMDLINE(MaxNewSize, (size_t)long_initial_young_size) != JVMFlag::SUCCESS) {
        return JNI_EINVAL;
      }
      if (FLAG_SET_CMDLINE(NewSize, (size_t)long_initial_young_size) != JVMFlag::SUCCESS) {
        return JNI_EINVAL;
      }
    // -Xms
    } else if (match_option(option, "-Xms", &tail)) {
      julong size = 0;
      // an initial heap size of 0 means automatically determine
      ArgsRange errcode = parse_memory_size(tail, &size, 0);
      if (errcode != arg_in_range) {
        jio_fprintf(defaultStream::error_stream(),
                    "Invalid initial heap size: %s\n", option->optionString);
        describe_range_error(errcode);
        return JNI_EINVAL;
      }
      if (FLAG_SET_CMDLINE(MinHeapSize, (size_t)size) != JVMFlag::SUCCESS) {
        return JNI_EINVAL;
      }
      if (FLAG_SET_CMDLINE(InitialHeapSize, (size_t)size) != JVMFlag::SUCCESS) {
        return JNI_EINVAL;
      }
    // -Xmx
    } else if (match_option(option, "-Xmx", &tail) || match_option(option, "-XX:MaxHeapSize=", &tail)) {
      julong long_max_heap_size = 0;
      ArgsRange errcode = parse_memory_size(tail, &long_max_heap_size, 1);
      if (errcode != arg_in_range) {
        jio_fprintf(defaultStream::error_stream(),
                    "Invalid maximum heap size: %s\n", option->optionString);
        describe_range_error(errcode);
        return JNI_EINVAL;
      }
      if (FLAG_SET_CMDLINE(MaxHeapSize, (size_t)long_max_heap_size) != JVMFlag::SUCCESS) {
        return JNI_EINVAL;
      }
    // Xmaxf
    } else if (match_option(option, "-Xmaxf", &tail)) {
      char* err;
      int maxf = (int)(strtod(tail, &err) * 100);
      if (*err != '\0' || *tail == '\0') {
        jio_fprintf(defaultStream::error_stream(),
                    "Bad max heap free percentage size: %s\n",
                    option->optionString);
        return JNI_EINVAL;
      } else {
        if (FLAG_SET_CMDLINE(MaxHeapFreeRatio, maxf) != JVMFlag::SUCCESS) {
            return JNI_EINVAL;
        }
      }
    // Xminf
    } else if (match_option(option, "-Xminf", &tail)) {
      char* err;
      int minf = (int)(strtod(tail, &err) * 100);
      if (*err != '\0' || *tail == '\0') {
        jio_fprintf(defaultStream::error_stream(),
                    "Bad min heap free percentage size: %s\n",
                    option->optionString);
        return JNI_EINVAL;
      } else {
        if (FLAG_SET_CMDLINE(MinHeapFreeRatio, minf) != JVMFlag::SUCCESS) {
          return JNI_EINVAL;
        }
      }
    // -Xss
    } else if (match_option(option, "-Xss", &tail)) {
      intx value = 0;
      jint err = parse_xss(option, tail, &value);
      if (err != JNI_OK) {
        return err;
      }
      if (FLAG_SET_CMDLINE(ThreadStackSize, value) != JVMFlag::SUCCESS) {
        return JNI_EINVAL;
      }
    } else if (match_option(option, "-Xmaxjitcodesize", &tail) ||
               match_option(option, "-XX:ReservedCodeCacheSize=", &tail)) {
      julong long_ReservedCodeCacheSize = 0;

      ArgsRange errcode = parse_memory_size(tail, &long_ReservedCodeCacheSize, 1);
      if (errcode != arg_in_range) {
        jio_fprintf(defaultStream::error_stream(),
                    "Invalid maximum code cache size: %s.\n", option->optionString);
        return JNI_EINVAL;
      }
      if (FLAG_SET_CMDLINE(ReservedCodeCacheSize, (uintx)long_ReservedCodeCacheSize) != JVMFlag::SUCCESS) {
        return JNI_EINVAL;
      }
    // -green
    } else if (match_option(option, "-green")) {
      jio_fprintf(defaultStream::error_stream(),
                  "Green threads support not available\n");
          return JNI_EINVAL;
    // -native
    } else if (match_option(option, "-native")) {
          // HotSpot always uses native threads, ignore silently for compatibility
    // -Xrs
    } else if (match_option(option, "-Xrs")) {
          // Classic/EVM option, new functionality
      if (FLAG_SET_CMDLINE(ReduceSignalUsage, true) != JVMFlag::SUCCESS) {
        return JNI_EINVAL;
      }
      // -Xprof
    } else if (match_option(option, "-Xprof")) {
      char version[256];
      // Obsolete in JDK 10
      JDK_Version::jdk(10).to_string(version, sizeof(version));
      warning("Ignoring option %s; support was removed in %s", option->optionString, version);
    // -Xinternalversion
    } else if (match_option(option, "-Xinternalversion")) {
      jio_fprintf(defaultStream::output_stream(), "%s\n",
                  VM_Version::internal_vm_info_string());
      vm_exit(0);
#ifndef PRODUCT
    // -Xprintflags
    } else if (match_option(option, "-Xprintflags")) {
      JVMFlag::printFlags(tty, false);
      vm_exit(0);
#endif
    // -D
    } else if (match_option(option, "-D", &tail)) {
      const char* value;
      if (match_option(option, "-Djava.endorsed.dirs=", &value) &&
            *value!= '\0' && strcmp(value, "\"\"") != 0) {
        // abort if -Djava.endorsed.dirs is set
        jio_fprintf(defaultStream::output_stream(),
          "-Djava.endorsed.dirs=%s is not supported. Endorsed standards and standalone APIs\n"
          "in modular form will be supported via the concept of upgradeable modules.\n", value);
        return JNI_EINVAL;
      }
      if (match_option(option, "-Djava.ext.dirs=", &value) &&
            *value != '\0' && strcmp(value, "\"\"") != 0) {
        // abort if -Djava.ext.dirs is set
        jio_fprintf(defaultStream::output_stream(),
          "-Djava.ext.dirs=%s is not supported.  Use -classpath instead.\n", value);
        return JNI_EINVAL;
      }
      // Check for module related properties.  They must be set using the modules
      // options. For example: use "--add-modules=java.sql", not
      // "-Djdk.module.addmods=java.sql"
      if (is_internal_module_property(option->optionString + 2)) {
        needs_module_property_warning = true;
        continue;
      }
      if (!add_property(tail)) {
        return JNI_ENOMEM;
      }
      // Out of the box management support
      if (match_option(option, "-Dcom.sun.management", &tail)) {
#if INCLUDE_MANAGEMENT
        if (FLAG_SET_CMDLINE(ManagementServer, true) != JVMFlag::SUCCESS) {
          return JNI_EINVAL;
        }
        // management agent in module jdk.management.agent
        if (!create_numbered_module_property("jdk.module.addmods", "jdk.management.agent", addmods_count++)) {
          return JNI_ENOMEM;
        }
#else
        jio_fprintf(defaultStream::output_stream(),
          "-Dcom.sun.management is not supported in this VM.\n");
        return JNI_ERR;
#endif
      }
    // -Xint
    } else if (match_option(option, "-Xint")) {
          set_mode_flags(_int);
          mode_flag_cmd_line = true;
    // -Xmixed
    } else if (match_option(option, "-Xmixed")) {
          set_mode_flags(_mixed);
          mode_flag_cmd_line = true;
    // -Xcomp
    } else if (match_option(option, "-Xcomp")) {
      // for testing the compiler; turn off all flags that inhibit compilation
          set_mode_flags(_comp);
          mode_flag_cmd_line = true;
    // -Xshare:dump
    } else if (match_option(option, "-Xshare:dump")) {
      CDSConfig::enable_dumping_static_archive();
    // -Xshare:on
    } else if (match_option(option, "-Xshare:on")) {
      UseSharedSpaces = true;
      RequireSharedSpaces = true;
    // -Xshare:auto || -XX:ArchiveClassesAtExit=<archive file>
    } else if (match_option(option, "-Xshare:auto")) {
      UseSharedSpaces = true;
      RequireSharedSpaces = false;
      xshare_auto_cmd_line = true;
    // -Xshare:off
    } else if (match_option(option, "-Xshare:off")) {
      UseSharedSpaces = false;
      RequireSharedSpaces = false;
    // -Xverify
    } else if (match_option(option, "-Xverify", &tail)) {
      if (strcmp(tail, ":all") == 0 || strcmp(tail, "") == 0) {
        if (FLAG_SET_CMDLINE(BytecodeVerificationLocal, true) != JVMFlag::SUCCESS) {
          return JNI_EINVAL;
        }
        if (FLAG_SET_CMDLINE(BytecodeVerificationRemote, true) != JVMFlag::SUCCESS) {
          return JNI_EINVAL;
        }
      } else if (strcmp(tail, ":remote") == 0) {
        if (FLAG_SET_CMDLINE(BytecodeVerificationLocal, false) != JVMFlag::SUCCESS) {
          return JNI_EINVAL;
        }
        if (FLAG_SET_CMDLINE(BytecodeVerificationRemote, true) != JVMFlag::SUCCESS) {
          return JNI_EINVAL;
        }
      } else if (strcmp(tail, ":none") == 0) {
        if (FLAG_SET_CMDLINE(BytecodeVerificationLocal, false) != JVMFlag::SUCCESS) {
          return JNI_EINVAL;
        }
        if (FLAG_SET_CMDLINE(BytecodeVerificationRemote, false) != JVMFlag::SUCCESS) {
          return JNI_EINVAL;
        }
        warning("Options -Xverify:none and -noverify were deprecated in JDK 13 and will likely be removed in a future release.");
      } else if (is_bad_option(option, args->ignoreUnrecognized, "verification")) {
        return JNI_EINVAL;
      }
    // -Xdebug
    } else if (match_option(option, "-Xdebug")) {
      warning("Option -Xdebug was deprecated in JDK 22 and will likely be removed in a future release.");
    } else if (match_option(option, "-Xloggc:", &tail)) {
      // Deprecated flag to redirect GC output to a file. -Xloggc:<filename>
      log_warning(gc)("-Xloggc is deprecated. Will use -Xlog:gc:%s instead.", tail);
      _legacyGCLogging.lastFlag = 2;
      _legacyGCLogging.file = os::strdup_check_oom(tail);
    } else if (match_option(option, "-Xlog", &tail)) {
      bool ret = false;
      if (strcmp(tail, ":help") == 0) {
        fileStream stream(defaultStream::output_stream());
        LogConfiguration::print_command_line_help(&stream);
        vm_exit(0);
      } else if (strcmp(tail, ":disable") == 0) {
        LogConfiguration::disable_logging();
        ret = true;
      } else if (strcmp(tail, ":async") == 0) {
        LogConfiguration::set_async_mode(true);
        ret = true;
      } else if (*tail == '\0') {
        ret = LogConfiguration::parse_command_line_arguments();
        assert(ret, "-Xlog without arguments should never fail to parse");
      } else if (*tail == ':') {
        ret = LogConfiguration::parse_command_line_arguments(tail + 1);
      }
      if (ret == false) {
        jio_fprintf(defaultStream::error_stream(),
                    "Invalid -Xlog option '-Xlog%s', see error log for details.\n",
                    tail);
        return JNI_EINVAL;
      }
    // JNI hooks
    } else if (match_option(option, "-Xcheck", &tail)) {
      if (!strcmp(tail, ":jni")) {
#if !INCLUDE_JNI_CHECK
        warning("JNI CHECKING is not supported in this VM");
#else
        CheckJNICalls = true;
#endif // INCLUDE_JNI_CHECK
      } else if (is_bad_option(option, args->ignoreUnrecognized,
                                     "check")) {
        return JNI_EINVAL;
      }
    } else if (match_option(option, "vfprintf")) {
      _vfprintf_hook = CAST_TO_FN_PTR(vfprintf_hook_t, option->extraInfo);
    } else if (match_option(option, "exit")) {
      _exit_hook = CAST_TO_FN_PTR(exit_hook_t, option->extraInfo);
    } else if (match_option(option, "abort")) {
      _abort_hook = CAST_TO_FN_PTR(abort_hook_t, option->extraInfo);
    // Need to keep consistency of MaxTenuringThreshold and AlwaysTenure/NeverTenure;
    // and the last option wins.
    } else if (match_option(option, "-XX:+NeverTenure")) {
      if (FLAG_SET_CMDLINE(NeverTenure, true) != JVMFlag::SUCCESS) {
        return JNI_EINVAL;
      }
      if (FLAG_SET_CMDLINE(AlwaysTenure, false) != JVMFlag::SUCCESS) {
        return JNI_EINVAL;
      }
      if (FLAG_SET_CMDLINE(MaxTenuringThreshold, markWord::max_age + 1) != JVMFlag::SUCCESS) {
        return JNI_EINVAL;
      }
    } else if (match_option(option, "-XX:+AlwaysTenure")) {
      if (FLAG_SET_CMDLINE(NeverTenure, false) != JVMFlag::SUCCESS) {
        return JNI_EINVAL;
      }
      if (FLAG_SET_CMDLINE(AlwaysTenure, true) != JVMFlag::SUCCESS) {
        return JNI_EINVAL;
      }
      if (FLAG_SET_CMDLINE(MaxTenuringThreshold, 0) != JVMFlag::SUCCESS) {
        return JNI_EINVAL;
      }
    } else if (match_option(option, "-XX:MaxTenuringThreshold=", &tail)) {
      uint max_tenuring_thresh = 0;
      if (!parse_uint(tail, &max_tenuring_thresh, 0)) {
        jio_fprintf(defaultStream::error_stream(),
                    "Improperly specified VM option \'MaxTenuringThreshold=%s\'\n", tail);
        return JNI_EINVAL;
      }

      if (FLAG_SET_CMDLINE(MaxTenuringThreshold, max_tenuring_thresh) != JVMFlag::SUCCESS) {
        return JNI_EINVAL;
      }

      if (MaxTenuringThreshold == 0) {
        if (FLAG_SET_CMDLINE(NeverTenure, false) != JVMFlag::SUCCESS) {
          return JNI_EINVAL;
        }
        if (FLAG_SET_CMDLINE(AlwaysTenure, true) != JVMFlag::SUCCESS) {
          return JNI_EINVAL;
        }
      } else {
        if (FLAG_SET_CMDLINE(NeverTenure, false) != JVMFlag::SUCCESS) {
          return JNI_EINVAL;
        }
        if (FLAG_SET_CMDLINE(AlwaysTenure, false) != JVMFlag::SUCCESS) {
          return JNI_EINVAL;
        }
      }
    } else if (match_option(option, "-XX:+DisplayVMOutputToStderr")) {
      if (FLAG_SET_CMDLINE(DisplayVMOutputToStdout, false) != JVMFlag::SUCCESS) {
        return JNI_EINVAL;
      }
      if (FLAG_SET_CMDLINE(DisplayVMOutputToStderr, true) != JVMFlag::SUCCESS) {
        return JNI_EINVAL;
      }
    } else if (match_option(option, "-XX:+DisplayVMOutputToStdout")) {
      if (FLAG_SET_CMDLINE(DisplayVMOutputToStderr, false) != JVMFlag::SUCCESS) {
        return JNI_EINVAL;
      }
      if (FLAG_SET_CMDLINE(DisplayVMOutputToStdout, true) != JVMFlag::SUCCESS) {
        return JNI_EINVAL;
      }
    } else if (match_option(option, "-XX:+ErrorFileToStderr")) {
      if (FLAG_SET_CMDLINE(ErrorFileToStdout, false) != JVMFlag::SUCCESS) {
        return JNI_EINVAL;
      }
      if (FLAG_SET_CMDLINE(ErrorFileToStderr, true) != JVMFlag::SUCCESS) {
        return JNI_EINVAL;
      }
    } else if (match_option(option, "-XX:+ErrorFileToStdout")) {
      if (FLAG_SET_CMDLINE(ErrorFileToStderr, false) != JVMFlag::SUCCESS) {
        return JNI_EINVAL;
      }
      if (FLAG_SET_CMDLINE(ErrorFileToStdout, true) != JVMFlag::SUCCESS) {
        return JNI_EINVAL;
      }
    } else if (match_option(option, "--finalization=", &tail)) {
      if (strcmp(tail, "enabled") == 0) {
        InstanceKlass::set_finalization_enabled(true);
      } else if (strcmp(tail, "disabled") == 0) {
        InstanceKlass::set_finalization_enabled(false);
      } else {
        jio_fprintf(defaultStream::error_stream(),
                    "Invalid finalization value '%s', must be 'disabled' or 'enabled'.\n",
                    tail);
        return JNI_EINVAL;
      }
#if !defined(DTRACE_ENABLED)
    } else if (match_option(option, "-XX:+DTraceMethodProbes")) {
      jio_fprintf(defaultStream::error_stream(),
                  "DTraceMethodProbes flag is not applicable for this configuration\n");
      return JNI_EINVAL;
    } else if (match_option(option, "-XX:+DTraceAllocProbes")) {
      jio_fprintf(defaultStream::error_stream(),
                  "DTraceAllocProbes flag is not applicable for this configuration\n");
      return JNI_EINVAL;
    } else if (match_option(option, "-XX:+DTraceMonitorProbes")) {
      jio_fprintf(defaultStream::error_stream(),
                  "DTraceMonitorProbes flag is not applicable for this configuration\n");
      return JNI_EINVAL;
#endif // !defined(DTRACE_ENABLED)
#ifdef ASSERT
    } else if (match_option(option, "-XX:+FullGCALot")) {
      if (FLAG_SET_CMDLINE(FullGCALot, true) != JVMFlag::SUCCESS) {
        return JNI_EINVAL;
      }
#endif
#if !INCLUDE_MANAGEMENT
    } else if (match_option(option, "-XX:+ManagementServer")) {
        jio_fprintf(defaultStream::error_stream(),
          "ManagementServer is not supported in this VM.\n");
        return JNI_ERR;
#endif // INCLUDE_MANAGEMENT
#if INCLUDE_JVMCI
    } else if (match_option(option, "-XX:-EnableJVMCIProduct") || match_option(option, "-XX:-UseGraalJIT")) {
      if (EnableJVMCIProduct) {
        jio_fprintf(defaultStream::error_stream(),
                  "-XX:-EnableJVMCIProduct or -XX:-UseGraalJIT cannot come after -XX:+EnableJVMCIProduct or -XX:+UseGraalJIT\n");
        return JNI_EINVAL;
      }
    } else if (match_option(option, "-XX:+EnableJVMCIProduct") || match_option(option, "-XX:+UseGraalJIT")) {
      bool use_graal_jit = match_option(option, "-XX:+UseGraalJIT");
      if (use_graal_jit) {
        const char* jvmci_compiler = get_property("jvmci.Compiler");
        if (jvmci_compiler != nullptr) {
          if (strncmp(jvmci_compiler, "graal", strlen("graal")) != 0) {
            jio_fprintf(defaultStream::error_stream(),
              "Value of jvmci.Compiler incompatible with +UseGraalJIT: %s\n", jvmci_compiler);
            return JNI_ERR;
          }
        } else if (!add_property("jvmci.Compiler=graal")) {
            return JNI_ENOMEM;
        }
      }

      // Just continue, since "-XX:+EnableJVMCIProduct" or "-XX:+UseGraalJIT" has been specified before
      if (EnableJVMCIProduct) {
        continue;
      }
      JVMFlag *jvmciFlag = JVMFlag::find_flag("EnableJVMCIProduct");
      // Allow this flag if it has been unlocked.
      if (jvmciFlag != nullptr && jvmciFlag->is_unlocked()) {
        if (!JVMCIGlobals::enable_jvmci_product_mode(origin, use_graal_jit)) {
          jio_fprintf(defaultStream::error_stream(),
            "Unable to enable JVMCI in product mode\n");
          return JNI_ERR;
        }
      }
      // The flag was locked so process normally to report that error
      else if (!process_argument(use_graal_jit ? "UseGraalJIT" : "EnableJVMCIProduct", args->ignoreUnrecognized, origin)) {
        return JNI_EINVAL;
      }
#endif // INCLUDE_JVMCI
#if INCLUDE_JFR
    } else if (match_jfr_option(&option)) {
      return JNI_EINVAL;
#endif
    } else if (match_option(option, "-XX:", &tail)) { // -XX:xxxx
      // Skip -XX:Flags= and -XX:VMOptionsFile= since those cases have
      // already been handled
      if ((strncmp(tail, "Flags=", strlen("Flags=")) != 0) &&
          (strncmp(tail, "VMOptionsFile=", strlen("VMOptionsFile=")) != 0)) {
        if (!process_argument(tail, args->ignoreUnrecognized, origin)) {
          return JNI_EINVAL;
        }
      }
    // Unknown option
    } else if (is_bad_option(option, args->ignoreUnrecognized)) {
      return JNI_ERR;
    }
  }

  // PrintSharedArchiveAndExit will turn on
  //   -Xshare:on
  //   -Xlog:class+path=info
  if (PrintSharedArchiveAndExit) {
    UseSharedSpaces = true;
    RequireSharedSpaces = true;
    LogConfiguration::configure_stdout(LogLevel::Info, true, LOG_TAGS(class, path));
  }

  fix_appclasspath();

  return JNI_OK;
}

void Arguments::add_patch_mod_prefix(const char* module_name, const char* path, bool* patch_mod_javabase) {
  // For java.base check for duplicate --patch-module options being specified on the command line.
  // This check is only required for java.base, all other duplicate module specifications
  // will be checked during module system initialization.  The module system initialization
  // will throw an ExceptionInInitializerError if this situation occurs.
  if (strcmp(module_name, JAVA_BASE_NAME) == 0) {
    if (*patch_mod_javabase) {
      vm_exit_during_initialization("Cannot specify " JAVA_BASE_NAME " more than once to --patch-module");
    } else {
      *patch_mod_javabase = true;
    }
  }

  // Create GrowableArray lazily, only if --patch-module has been specified
  if (_patch_mod_prefix == nullptr) {
    _patch_mod_prefix = new (mtArguments) GrowableArray<ModulePatchPath*>(10, mtArguments);
  }

  _patch_mod_prefix->push(new ModulePatchPath(module_name, path));
}

// Remove all empty paths from the app classpath (if IgnoreEmptyClassPaths is enabled)
//
// This is necessary because some apps like to specify classpath like -cp foo.jar:${XYZ}:bar.jar
// in their start-up scripts. If XYZ is empty, the classpath will look like "-cp foo.jar::bar.jar".
// Java treats such empty paths as if the user specified "-cp foo.jar:.:bar.jar". I.e., an empty
// path is treated as the current directory.
//
// This causes problems with CDS, which requires that all directories specified in the classpath
// must be empty. In most cases, applications do NOT want to load classes from the current
// directory anyway. Adding -XX:+IgnoreEmptyClassPaths will make these applications' start-up
// scripts compatible with CDS.
void Arguments::fix_appclasspath() {
  if (IgnoreEmptyClassPaths) {
    const char separator = *os::path_separator();
    const char* src = _java_class_path->value();

    // skip over all the leading empty paths
    while (*src == separator) {
      src ++;
    }

    char* copy = os::strdup_check_oom(src, mtArguments);

    // trim all trailing empty paths
    for (char* tail = copy + strlen(copy) - 1; tail >= copy && *tail == separator; tail--) {
      *tail = '\0';
    }

    char from[3] = {separator, separator, '\0'};
    char to  [2] = {separator, '\0'};
    while (StringUtils::replace_no_expand(copy, from, to) > 0) {
      // Keep replacing "::" -> ":" until we have no more "::" (non-windows)
      // Keep replacing ";;" -> ";" until we have no more ";;" (windows)
    }

    _java_class_path->set_writeable_value(copy);
    FreeHeap(copy); // a copy was made by set_value, so don't need this anymore
  }
}

jint Arguments::finalize_vm_init_args(bool patch_mod_javabase) {
  // check if the default lib/endorsed directory exists; if so, error
  char path[JVM_MAXPATHLEN];
  const char* fileSep = os::file_separator();
  jio_snprintf(path, JVM_MAXPATHLEN, "%s%slib%sendorsed", Arguments::get_java_home(), fileSep, fileSep);

  DIR* dir = os::opendir(path);
  if (dir != nullptr) {
    jio_fprintf(defaultStream::output_stream(),
      "<JAVA_HOME>/lib/endorsed is not supported. Endorsed standards and standalone APIs\n"
      "in modular form will be supported via the concept of upgradeable modules.\n");
    os::closedir(dir);
    return JNI_ERR;
  }

  jio_snprintf(path, JVM_MAXPATHLEN, "%s%slib%sext", Arguments::get_java_home(), fileSep, fileSep);
  dir = os::opendir(path);
  if (dir != nullptr) {
    jio_fprintf(defaultStream::output_stream(),
      "<JAVA_HOME>/lib/ext exists, extensions mechanism no longer supported; "
      "Use -classpath instead.\n.");
    os::closedir(dir);
    return JNI_ERR;
  }

  // This must be done after all arguments have been processed
  // and the container support has been initialized since AggressiveHeap
  // relies on the amount of total memory available.
  if (AggressiveHeap) {
    jint result = set_aggressive_heap_flags();
    if (result != JNI_OK) {
      return result;
    }
  }

  // CompileThresholdScaling == 0.0 is same as -Xint: Disable compilation (enable interpreter-only mode),
  // but like -Xint, leave compilation thresholds unaffected.
  // With tiered compilation disabled, setting CompileThreshold to 0 disables compilation as well.
  if ((CompileThresholdScaling == 0.0) || (!TieredCompilation && CompileThreshold == 0)) {
    set_mode_flags(_int);
  }

#ifdef ZERO
  // Zero always runs in interpreted mode
  set_mode_flags(_int);
#endif

  // eventually fix up InitialTenuringThreshold if only MaxTenuringThreshold is set
  if (FLAG_IS_DEFAULT(InitialTenuringThreshold) && (InitialTenuringThreshold > MaxTenuringThreshold)) {
    FLAG_SET_ERGO(InitialTenuringThreshold, MaxTenuringThreshold);
  }

#if !COMPILER2_OR_JVMCI
  // Don't degrade server performance for footprint
  if (FLAG_IS_DEFAULT(UseLargePages) &&
      MaxHeapSize < LargePageHeapSizeThreshold) {
    // No need for large granularity pages w/small heaps.
    // Note that large pages are enabled/disabled for both the
    // Java heap and the code cache.
    FLAG_SET_DEFAULT(UseLargePages, false);
  }

  UNSUPPORTED_OPTION(ProfileInterpreter);
#endif

  // Parse the CompilationMode flag
  if (!CompilationModeFlag::initialize()) {
    return JNI_ERR;
  }

  if (!check_vm_args_consistency()) {
    return JNI_ERR;
  }

  if (!CDSConfig::check_vm_args_consistency(patch_mod_javabase, mode_flag_cmd_line, xshare_auto_cmd_line)) {
    return JNI_ERR;
  }

  if (StoreCachedCode) {
    FLAG_SET_ERGO_IF_DEFAULT(CachedCodeMaxSize, 512*M);
  }

#ifndef CAN_SHOW_REGISTERS_ON_ASSERT
  UNSUPPORTED_OPTION(ShowRegistersOnAssert);
#endif // CAN_SHOW_REGISTERS_ON_ASSERT

  return JNI_OK;
}

// Helper class for controlling the lifetime of JavaVMInitArgs
// objects.  The contents of the JavaVMInitArgs are guaranteed to be
// deleted on the destruction of the ScopedVMInitArgs object.
class ScopedVMInitArgs : public StackObj {
 private:
  JavaVMInitArgs _args;
  char*          _container_name;
  bool           _is_set;
  char*          _vm_options_file_arg;

 public:
  ScopedVMInitArgs(const char *container_name) {
    _args.version = JNI_VERSION_1_2;
    _args.nOptions = 0;
    _args.options = nullptr;
    _args.ignoreUnrecognized = false;
    _container_name = (char *)container_name;
    _is_set = false;
    _vm_options_file_arg = nullptr;
  }

  // Populates the JavaVMInitArgs object represented by this
  // ScopedVMInitArgs object with the arguments in options.  The
  // allocated memory is deleted by the destructor.  If this method
  // returns anything other than JNI_OK, then this object is in a
  // partially constructed state, and should be abandoned.
  jint set_args(const GrowableArrayView<JavaVMOption>* options) {
    _is_set = true;
    JavaVMOption* options_arr = NEW_C_HEAP_ARRAY_RETURN_NULL(
        JavaVMOption, options->length(), mtArguments);
    if (options_arr == nullptr) {
      return JNI_ENOMEM;
    }
    _args.options = options_arr;

    for (int i = 0; i < options->length(); i++) {
      options_arr[i] = options->at(i);
      options_arr[i].optionString = os::strdup(options_arr[i].optionString);
      if (options_arr[i].optionString == nullptr) {
        // Rely on the destructor to do cleanup.
        _args.nOptions = i;
        return JNI_ENOMEM;
      }
    }

    _args.nOptions = options->length();
    _args.ignoreUnrecognized = IgnoreUnrecognizedVMOptions;
    return JNI_OK;
  }

  JavaVMInitArgs* get()             { return &_args; }
  char* container_name()            { return _container_name; }
  bool  is_set()                    { return _is_set; }
  bool  found_vm_options_file_arg() { return _vm_options_file_arg != nullptr; }
  char* vm_options_file_arg()       { return _vm_options_file_arg; }

  void set_vm_options_file_arg(const char *vm_options_file_arg) {
    if (_vm_options_file_arg != nullptr) {
      os::free(_vm_options_file_arg);
    }
    _vm_options_file_arg = os::strdup_check_oom(vm_options_file_arg);
  }

  ~ScopedVMInitArgs() {
    if (_vm_options_file_arg != nullptr) {
      os::free(_vm_options_file_arg);
    }
    if (_args.options == nullptr) return;
    for (int i = 0; i < _args.nOptions; i++) {
      os::free(_args.options[i].optionString);
    }
    FREE_C_HEAP_ARRAY(JavaVMOption, _args.options);
  }

  // Insert options into this option list, to replace option at
  // vm_options_file_pos (-XX:VMOptionsFile)
  jint insert(const JavaVMInitArgs* args,
              const JavaVMInitArgs* args_to_insert,
              const int vm_options_file_pos) {
    assert(_args.options == nullptr, "shouldn't be set yet");
    assert(args_to_insert->nOptions != 0, "there should be args to insert");
    assert(vm_options_file_pos != -1, "vm_options_file_pos should be set");

    int length = args->nOptions + args_to_insert->nOptions - 1;
    // Construct new option array
    GrowableArrayCHeap<JavaVMOption, mtArguments> options(length);
    for (int i = 0; i < args->nOptions; i++) {
      if (i == vm_options_file_pos) {
        // insert the new options starting at the same place as the
        // -XX:VMOptionsFile option
        for (int j = 0; j < args_to_insert->nOptions; j++) {
          options.push(args_to_insert->options[j]);
        }
      } else {
        options.push(args->options[i]);
      }
    }
    // make into options array
    return set_args(&options);
  }
};

jint Arguments::parse_java_options_environment_variable(ScopedVMInitArgs* args) {
  return parse_options_environment_variable("_JAVA_OPTIONS", args);
}

jint Arguments::parse_java_tool_options_environment_variable(ScopedVMInitArgs* args) {
  return parse_options_environment_variable("JAVA_TOOL_OPTIONS", args);
}

jint Arguments::parse_options_environment_variable(const char* name,
                                                   ScopedVMInitArgs* vm_args) {
  char *buffer = ::getenv(name);

  // Don't check this environment variable if user has special privileges
  // (e.g. unix su command).
  if (buffer == nullptr || os::have_special_privileges()) {
    return JNI_OK;
  }

  if ((buffer = os::strdup(buffer)) == nullptr) {
    return JNI_ENOMEM;
  }

  jio_fprintf(defaultStream::error_stream(),
              "Picked up %s: %s\n", name, buffer);

  int retcode = parse_options_buffer(name, buffer, strlen(buffer), vm_args);

  os::free(buffer);
  return retcode;
}

jint Arguments::parse_vm_options_file(const char* file_name, ScopedVMInitArgs* vm_args) {
  // read file into buffer
  int fd = ::open(file_name, O_RDONLY);
  if (fd < 0) {
    jio_fprintf(defaultStream::error_stream(),
                "Could not open options file '%s'\n",
                file_name);
    return JNI_ERR;
  }

  struct stat stbuf;
  int retcode = os::stat(file_name, &stbuf);
  if (retcode != 0) {
    jio_fprintf(defaultStream::error_stream(),
                "Could not stat options file '%s'\n",
                file_name);
    ::close(fd);
    return JNI_ERR;
  }

  if (stbuf.st_size == 0) {
    // tell caller there is no option data and that is ok
    ::close(fd);
    return JNI_OK;
  }

  // '+ 1' for null termination even with max bytes
  size_t bytes_alloc = stbuf.st_size + 1;

  char *buf = NEW_C_HEAP_ARRAY_RETURN_NULL(char, bytes_alloc, mtArguments);
  if (nullptr == buf) {
    jio_fprintf(defaultStream::error_stream(),
                "Could not allocate read buffer for options file parse\n");
    ::close(fd);
    return JNI_ENOMEM;
  }

  memset(buf, 0, bytes_alloc);

  // Fill buffer
  ssize_t bytes_read = ::read(fd, (void *)buf, (unsigned)bytes_alloc);
  ::close(fd);
  if (bytes_read < 0) {
    FREE_C_HEAP_ARRAY(char, buf);
    jio_fprintf(defaultStream::error_stream(),
                "Could not read options file '%s'\n", file_name);
    return JNI_ERR;
  }

  if (bytes_read == 0) {
    // tell caller there is no option data and that is ok
    FREE_C_HEAP_ARRAY(char, buf);
    return JNI_OK;
  }

  retcode = parse_options_buffer(file_name, buf, bytes_read, vm_args);

  FREE_C_HEAP_ARRAY(char, buf);
  return retcode;
}

jint Arguments::parse_options_buffer(const char* name, char* buffer, const size_t buf_len, ScopedVMInitArgs* vm_args) {
  // Construct option array
  GrowableArrayCHeap<JavaVMOption, mtArguments> options(2);

  // some pointers to help with parsing
  char *buffer_end = buffer + buf_len;
  char *opt_hd = buffer;
  char *wrt = buffer;
  char *rd = buffer;

  // parse all options
  while (rd < buffer_end) {
    // skip leading white space from the input string
    while (rd < buffer_end && isspace(*rd)) {
      rd++;
    }

    if (rd >= buffer_end) {
      break;
    }

    // Remember this is where we found the head of the token.
    opt_hd = wrt;

    // Tokens are strings of non white space characters separated
    // by one or more white spaces.
    while (rd < buffer_end && !isspace(*rd)) {
      if (*rd == '\'' || *rd == '"') {      // handle a quoted string
        int quote = *rd;                    // matching quote to look for
        rd++;                               // don't copy open quote
        while (rd < buffer_end && *rd != quote) {
                                            // include everything (even spaces)
                                            // up until the close quote
          *wrt++ = *rd++;                   // copy to option string
        }

        if (rd < buffer_end) {
          rd++;                             // don't copy close quote
        } else {
                                            // did not see closing quote
          jio_fprintf(defaultStream::error_stream(),
                      "Unmatched quote in %s\n", name);
          return JNI_ERR;
        }
      } else {
        *wrt++ = *rd++;                     // copy to option string
      }
    }

    // steal a white space character and set it to null
    *wrt++ = '\0';
    // We now have a complete token

    JavaVMOption option;
    option.optionString = opt_hd;
    option.extraInfo = nullptr;

    options.append(option);                // Fill in option

    rd++;  // Advance to next character
  }

  // Fill out JavaVMInitArgs structure.
  return vm_args->set_args(&options);
}

#ifndef PRODUCT
// Determine whether LogVMOutput should be implicitly turned on.
static bool use_vm_log() {
  if (LogCompilation || !FLAG_IS_DEFAULT(LogFile) ||
      PrintCompilation || PrintInlining || PrintDependencies || PrintNativeNMethods ||
      PrintDebugInfo || PrintRelocations || PrintNMethods || PrintExceptionHandlers ||
      PrintAssembly || TraceDeoptimization ||
      (VerifyDependencies && FLAG_IS_CMDLINE(VerifyDependencies))) {
    return true;
  }

#ifdef COMPILER1
  if (PrintC1Statistics) {
    return true;
  }
#endif // COMPILER1

#ifdef COMPILER2
  if (PrintOptoAssembly || PrintOptoStatistics) {
    return true;
  }
#endif // COMPILER2

  return false;
}

#endif // PRODUCT

bool Arguments::args_contains_vm_options_file_arg(const JavaVMInitArgs* args) {
  for (int index = 0; index < args->nOptions; index++) {
    const JavaVMOption* option = args->options + index;
    const char* tail;
    if (match_option(option, "-XX:VMOptionsFile=", &tail)) {
      return true;
    }
  }
  return false;
}

jint Arguments::insert_vm_options_file(const JavaVMInitArgs* args,
                                       const char* vm_options_file,
                                       const int vm_options_file_pos,
                                       ScopedVMInitArgs* vm_options_file_args,
                                       ScopedVMInitArgs* args_out) {
  jint code = parse_vm_options_file(vm_options_file, vm_options_file_args);
  if (code != JNI_OK) {
    return code;
  }

  if (vm_options_file_args->get()->nOptions < 1) {
    return JNI_OK;
  }

  if (args_contains_vm_options_file_arg(vm_options_file_args->get())) {
    jio_fprintf(defaultStream::error_stream(),
                "A VM options file may not refer to a VM options file. "
                "Specification of '-XX:VMOptionsFile=<file-name>' in the "
                "options file '%s' in options container '%s' is an error.\n",
                vm_options_file_args->vm_options_file_arg(),
                vm_options_file_args->container_name());
    return JNI_EINVAL;
  }

  return args_out->insert(args, vm_options_file_args->get(),
                          vm_options_file_pos);
}

// Expand -XX:VMOptionsFile found in args_in as needed.
// mod_args and args_out parameters may return values as needed.
jint Arguments::expand_vm_options_as_needed(const JavaVMInitArgs* args_in,
                                            ScopedVMInitArgs* mod_args,
                                            JavaVMInitArgs** args_out) {
  jint code = match_special_option_and_act(args_in, mod_args);
  if (code != JNI_OK) {
    return code;
  }

  if (mod_args->is_set()) {
    // args_in contains -XX:VMOptionsFile and mod_args contains the
    // original options from args_in along with the options expanded
    // from the VMOptionsFile. Return a short-hand to the caller.
    *args_out = mod_args->get();
  } else {
    *args_out = (JavaVMInitArgs *)args_in;  // no changes so use args_in
  }
  return JNI_OK;
}

jint Arguments::match_special_option_and_act(const JavaVMInitArgs* args,
                                             ScopedVMInitArgs* args_out) {
  // Remaining part of option string
  const char* tail;
  ScopedVMInitArgs vm_options_file_args(args_out->container_name());

  for (int index = 0; index < args->nOptions; index++) {
    const JavaVMOption* option = args->options + index;
    if (match_option(option, "-XX:Flags=", &tail)) {
      Arguments::set_jvm_flags_file(tail);
      continue;
    }
    if (match_option(option, "-XX:VMOptionsFile=", &tail)) {
      if (vm_options_file_args.found_vm_options_file_arg()) {
        jio_fprintf(defaultStream::error_stream(),
                    "The option '%s' is already specified in the options "
                    "container '%s' so the specification of '%s' in the "
                    "same options container is an error.\n",
                    vm_options_file_args.vm_options_file_arg(),
                    vm_options_file_args.container_name(),
                    option->optionString);
        return JNI_EINVAL;
      }
      vm_options_file_args.set_vm_options_file_arg(option->optionString);
      // If there's a VMOptionsFile, parse that
      jint code = insert_vm_options_file(args, tail, index,
                                         &vm_options_file_args, args_out);
      if (code != JNI_OK) {
        return code;
      }
      args_out->set_vm_options_file_arg(vm_options_file_args.vm_options_file_arg());
      if (args_out->is_set()) {
        // The VMOptions file inserted some options so switch 'args'
        // to the new set of options, and continue processing which
        // preserves "last option wins" semantics.
        args = args_out->get();
        // The first option from the VMOptionsFile replaces the
        // current option.  So we back track to process the
        // replacement option.
        index--;
      }
      continue;
    }
    if (match_option(option, "-XX:+PrintVMOptions")) {
      PrintVMOptions = true;
      continue;
    }
    if (match_option(option, "-XX:-PrintVMOptions")) {
      PrintVMOptions = false;
      continue;
    }
    if (match_option(option, "-XX:+IgnoreUnrecognizedVMOptions")) {
      IgnoreUnrecognizedVMOptions = true;
      continue;
    }
    if (match_option(option, "-XX:-IgnoreUnrecognizedVMOptions")) {
      IgnoreUnrecognizedVMOptions = false;
      continue;
    }
    if (match_option(option, "-XX:+PrintFlagsInitial")) {
      JVMFlag::printFlags(tty, false);
      vm_exit(0);
    }

#ifndef PRODUCT
    if (match_option(option, "-XX:+PrintFlagsWithComments")) {
      JVMFlag::printFlags(tty, true);
      vm_exit(0);
    }
#endif
  }
  return JNI_OK;
}

static void print_options(const JavaVMInitArgs *args) {
  const char* tail;
  for (int index = 0; index < args->nOptions; index++) {
    const JavaVMOption *option = args->options + index;
    if (match_option(option, "-XX:", &tail)) {
      logOption(tail);
    }
  }
}

bool Arguments::handle_deprecated_print_gc_flags() {
  if (PrintGC) {
    log_warning(gc)("-XX:+PrintGC is deprecated. Will use -Xlog:gc instead.");
  }
  if (PrintGCDetails) {
    log_warning(gc)("-XX:+PrintGCDetails is deprecated. Will use -Xlog:gc* instead.");
  }

  if (_legacyGCLogging.lastFlag == 2) {
    // -Xloggc was used to specify a filename
    const char* gc_conf = PrintGCDetails ? "gc*" : "gc";

    LogTarget(Error, logging) target;
    LogStream errstream(target);
    return LogConfiguration::parse_log_arguments(_legacyGCLogging.file, gc_conf, nullptr, nullptr, &errstream);
  } else if (PrintGC || PrintGCDetails || (_legacyGCLogging.lastFlag == 1)) {
    LogConfiguration::configure_stdout(LogLevel::Info, !PrintGCDetails, LOG_TAGS(gc));
  }
  return true;
}

static void apply_debugger_ergo() {
#ifdef ASSERT
  if (ReplayCompiles) {
    FLAG_SET_ERGO_IF_DEFAULT(UseDebuggerErgo, true);
  }

  if (UseDebuggerErgo) {
    // Turn on sub-flags
    FLAG_SET_ERGO_IF_DEFAULT(UseDebuggerErgo1, true);
    FLAG_SET_ERGO_IF_DEFAULT(UseDebuggerErgo2, true);
  }

  if (UseDebuggerErgo2) {
    // Debugging with limited number of CPUs
    FLAG_SET_ERGO_IF_DEFAULT(UseNUMA, false);
    FLAG_SET_ERGO_IF_DEFAULT(ConcGCThreads, 1);
    FLAG_SET_ERGO_IF_DEFAULT(ParallelGCThreads, 1);
    FLAG_SET_ERGO_IF_DEFAULT(CICompilerCount, 2);
  }
#endif // ASSERT
}

// Parse entry point called from JNI_CreateJavaVM

jint Arguments::parse(const JavaVMInitArgs* initial_cmd_args) {
  assert(verify_special_jvm_flags(false), "deprecated and obsolete flag table inconsistent");
  JVMFlag::check_all_flag_declarations();

  // If flag "-XX:Flags=flags-file" is used it will be the first option to be processed.
  const char* hotspotrc = ".hotspotrc";
  bool settings_file_specified = false;
  bool needs_hotspotrc_warning = false;
  ScopedVMInitArgs initial_vm_options_args("");
  ScopedVMInitArgs initial_java_tool_options_args("env_var='JAVA_TOOL_OPTIONS'");
  ScopedVMInitArgs initial_java_options_args("env_var='_JAVA_OPTIONS'");

  // Pointers to current working set of containers
  JavaVMInitArgs* cur_cmd_args;
  JavaVMInitArgs* cur_vm_options_args;
  JavaVMInitArgs* cur_java_options_args;
  JavaVMInitArgs* cur_java_tool_options_args;

  // Containers for modified/expanded options
  ScopedVMInitArgs mod_cmd_args("cmd_line_args");
  ScopedVMInitArgs mod_vm_options_args("vm_options_args");
  ScopedVMInitArgs mod_java_tool_options_args("env_var='JAVA_TOOL_OPTIONS'");
  ScopedVMInitArgs mod_java_options_args("env_var='_JAVA_OPTIONS'");


  jint code =
      parse_java_tool_options_environment_variable(&initial_java_tool_options_args);
  if (code != JNI_OK) {
    return code;
  }

  code = parse_java_options_environment_variable(&initial_java_options_args);
  if (code != JNI_OK) {
    return code;
  }

  // Parse the options in the /java.base/jdk/internal/vm/options resource, if present
  char *vmoptions = ClassLoader::lookup_vm_options();
  if (vmoptions != nullptr) {
    code = parse_options_buffer("vm options resource", vmoptions, strlen(vmoptions), &initial_vm_options_args);
    FREE_C_HEAP_ARRAY(char, vmoptions);
    if (code != JNI_OK) {
      return code;
    }
  }

  code = expand_vm_options_as_needed(initial_java_tool_options_args.get(),
                                     &mod_java_tool_options_args,
                                     &cur_java_tool_options_args);
  if (code != JNI_OK) {
    return code;
  }

  code = expand_vm_options_as_needed(initial_cmd_args,
                                     &mod_cmd_args,
                                     &cur_cmd_args);
  if (code != JNI_OK) {
    return code;
  }

  code = expand_vm_options_as_needed(initial_java_options_args.get(),
                                     &mod_java_options_args,
                                     &cur_java_options_args);
  if (code != JNI_OK) {
    return code;
  }

  code = expand_vm_options_as_needed(initial_vm_options_args.get(),
                                     &mod_vm_options_args,
                                     &cur_vm_options_args);
  if (code != JNI_OK) {
    return code;
  }

  const char* flags_file = Arguments::get_jvm_flags_file();
  settings_file_specified = (flags_file != nullptr);

  if (IgnoreUnrecognizedVMOptions) {
    cur_cmd_args->ignoreUnrecognized = true;
    cur_java_tool_options_args->ignoreUnrecognized = true;
    cur_java_options_args->ignoreUnrecognized = true;
  }

  // Parse specified settings file
  if (settings_file_specified) {
    if (!process_settings_file(flags_file, true,
                               cur_cmd_args->ignoreUnrecognized)) {
      return JNI_EINVAL;
    }
  } else {
#ifdef ASSERT
    // Parse default .hotspotrc settings file
    if (!process_settings_file(".hotspotrc", false,
                               cur_cmd_args->ignoreUnrecognized)) {
      return JNI_EINVAL;
    }
#else
    struct stat buf;
    if (os::stat(hotspotrc, &buf) == 0) {
      needs_hotspotrc_warning = true;
    }
#endif
  }

  if (PrintVMOptions) {
    print_options(cur_java_tool_options_args);
    print_options(cur_cmd_args);
    print_options(cur_java_options_args);
  }

  // Parse JavaVMInitArgs structure passed in, as well as JAVA_TOOL_OPTIONS and _JAVA_OPTIONS
  jint result = parse_vm_init_args(cur_vm_options_args,
                                   cur_java_tool_options_args,
                                   cur_java_options_args,
                                   cur_cmd_args);

  if (result != JNI_OK) {
    return result;
  }

  // Delay warning until here so that we've had a chance to process
  // the -XX:-PrintWarnings flag
  if (needs_hotspotrc_warning) {
    warning("%s file is present but has been ignored.  "
            "Run with -XX:Flags=%s to load the file.",
            hotspotrc, hotspotrc);
  }

  if (needs_module_property_warning) {
    warning("Ignoring system property options whose names match the '-Djdk.module.*'."
            " names that are reserved for internal use.");
  }

#if defined(_ALLBSD_SOURCE) || defined(AIX)  // UseLargePages is not yet supported on BSD and AIX.
  UNSUPPORTED_OPTION(UseLargePages);
#endif

#if defined(AIX)
  UNSUPPORTED_OPTION_NULL(AllocateHeapAt);
#endif

#ifndef PRODUCT
  if (TraceBytecodesAt != 0) {
    TraceBytecodes = true;
  }
#endif // PRODUCT

  if (ScavengeRootsInCode == 0) {
    if (!FLAG_IS_DEFAULT(ScavengeRootsInCode)) {
      warning("Forcing ScavengeRootsInCode non-zero");
    }
    ScavengeRootsInCode = 1;
  }

  if (!handle_deprecated_print_gc_flags()) {
    return JNI_EINVAL;
  }

  // Set object alignment values.
  set_object_alignment();

#if !INCLUDE_CDS
  if (CDSConfig::is_dumping_static_archive() || RequireSharedSpaces) {
    jio_fprintf(defaultStream::error_stream(),
      "Shared spaces are not supported in this VM\n");
    return JNI_ERR;
  }
  if (DumpLoadedClassList != nullptr) {
    jio_fprintf(defaultStream::error_stream(),
      "DumpLoadedClassList is not supported in this VM\n");
    return JNI_ERR;
  }
  if ((CDSConfig::is_using_archive() && xshare_auto_cmd_line) ||
      log_is_enabled(Info, cds)) {
    warning("Shared spaces are not supported in this VM");
    UseSharedSpaces = false;
    LogConfiguration::configure_stdout(LogLevel::Off, true, LOG_TAGS(cds));
  }
  no_shared_spaces("CDS Disabled");
#endif // INCLUDE_CDS

  // Verify NMT arguments
  const NMT_TrackingLevel lvl = NMTUtil::parse_tracking_level(NativeMemoryTracking);
  if (lvl == NMT_unknown) {
    jio_fprintf(defaultStream::error_stream(),
                "Syntax error, expecting -XX:NativeMemoryTracking=[off|summary|detail]\n");
    return JNI_ERR;
  }
  if (PrintNMTStatistics && lvl == NMT_off) {
    warning("PrintNMTStatistics is disabled, because native memory tracking is not enabled");
    FLAG_SET_DEFAULT(PrintNMTStatistics, false);
  }

  bool trace_dependencies = log_is_enabled(Debug, dependencies);
  if (trace_dependencies && VerifyDependencies) {
    warning("dependency logging results may be inflated by VerifyDependencies");
  }

  bool log_class_load_cause = log_is_enabled(Info, class, load, cause, native) ||
                              log_is_enabled(Info, class, load, cause);
  if (log_class_load_cause && LogClassLoadingCauseFor == nullptr) {
    warning("class load cause logging will not produce output without LogClassLoadingCauseFor");
  }

  apply_debugger_ergo();

  // The VMThread needs to stop now and then to execute these debug options.
  if ((HandshakeALot || SafepointALot) && FLAG_IS_DEFAULT(GuaranteedSafepointInterval)) {
    FLAG_SET_DEFAULT(GuaranteedSafepointInterval, 1000);
  }

  if (log_is_enabled(Info, arguments)) {
    LogStream st(Log(arguments)::info());
    Arguments::print_on(&st);
  }

  return JNI_OK;
}

jint Arguments::apply_ergo() {
  // Set flags based on ergonomics.
  jint result = set_ergonomics_flags();
  if (result != JNI_OK) return result;

  // Set heap size based on available physical memory
  set_heap_size();

  GCConfig::arguments()->initialize();

  CDSConfig::initialize();

  // Initialize Metaspace flags and alignments
  Metaspace::ergo_initialize();

  if (!StringDedup::ergo_initialize()) {
    return JNI_EINVAL;
  }

  // Set compiler flags after GC is selected and GC specific
  // flags (LoopStripMiningIter) are set.
  CompilerConfig::ergo_initialize();

  // Set bytecode rewriting flags
  set_bytecode_flags();

  // Set flags if aggressive optimization flags are enabled
  jint code = set_aggressive_opts_flags();
  if (code != JNI_OK) {
    return code;
  }

  if (FLAG_IS_DEFAULT(UseSecondarySupersTable)) {
    FLAG_SET_DEFAULT(UseSecondarySupersTable, VM_Version::supports_secondary_supers_table());
  } else if (UseSecondarySupersTable && !VM_Version::supports_secondary_supers_table()) {
    warning("UseSecondarySupersTable is not supported");
    FLAG_SET_DEFAULT(UseSecondarySupersTable, false);
  }
  UseSecondarySupersTable = false; // FIXME: Disabled for Leyden. Neet to fix SCAddressTable::id_for_address()
  if (!UseSecondarySupersTable) {
    FLAG_SET_DEFAULT(StressSecondarySupers, false);
    FLAG_SET_DEFAULT(VerifySecondarySupers, false);
  }

#ifdef ZERO
  // Clear flags not supported on zero.
  FLAG_SET_DEFAULT(ProfileInterpreter, false);
#endif // ZERO

  if (PrintAssembly && FLAG_IS_DEFAULT(DebugNonSafepoints)) {
    warning("PrintAssembly is enabled; turning on DebugNonSafepoints to gain additional output");
    DebugNonSafepoints = true;
  }

  if (FLAG_IS_CMDLINE(CompressedClassSpaceSize) && !UseCompressedClassPointers) {
    warning("Setting CompressedClassSpaceSize has no effect when compressed class pointers are not used");
  }

  // Treat the odd case where local verification is enabled but remote
  // verification is not as if both were enabled.
  if (BytecodeVerificationLocal && !BytecodeVerificationRemote) {
    log_info(verification)("Turning on remote verification because local verification is on");
    FLAG_SET_DEFAULT(BytecodeVerificationRemote, true);
  }

#ifndef PRODUCT
  if (!LogVMOutput && FLAG_IS_DEFAULT(LogVMOutput)) {
    if (use_vm_log()) {
      LogVMOutput = true;
    }
  }
#endif // PRODUCT

  if (PrintCommandLineFlags) {
    JVMFlag::printSetFlags(tty);
  }

#if COMPILER2_OR_JVMCI
  if (!FLAG_IS_DEFAULT(EnableVectorSupport) && !EnableVectorSupport) {
    if (!FLAG_IS_DEFAULT(EnableVectorReboxing) && EnableVectorReboxing) {
      warning("Disabling EnableVectorReboxing since EnableVectorSupport is turned off.");
    }
    FLAG_SET_DEFAULT(EnableVectorReboxing, false);

    if (!FLAG_IS_DEFAULT(EnableVectorAggressiveReboxing) && EnableVectorAggressiveReboxing) {
      if (!EnableVectorReboxing) {
        warning("Disabling EnableVectorAggressiveReboxing since EnableVectorReboxing is turned off.");
      } else {
        warning("Disabling EnableVectorAggressiveReboxing since EnableVectorSupport is turned off.");
      }
    }
    FLAG_SET_DEFAULT(EnableVectorAggressiveReboxing, false);

    if (!FLAG_IS_DEFAULT(UseVectorStubs) && UseVectorStubs) {
      warning("Disabling UseVectorStubs since EnableVectorSupport is turned off.");
    }
    FLAG_SET_DEFAULT(UseVectorStubs, false);
  }
#endif // COMPILER2_OR_JVMCI

<<<<<<< HEAD
  if (log_is_enabled(Info, init)) {
    if (FLAG_IS_DEFAULT(ProfileVMLocks)) {
      FLAG_SET_DEFAULT(ProfileVMLocks, true);
    }
    // Don't turn on ProfileVMCalls and ProfileRuntimeCalls by default.
  } else {
    if (!FLAG_IS_DEFAULT(ProfileVMLocks) && ProfileVMLocks) {
      warning("Disabling ProfileVMLocks since logging is turned off.");
      FLAG_SET_DEFAULT(ProfileVMLocks, false);
    }
    if (!FLAG_IS_DEFAULT(ProfileVMCalls) && ProfileVMCalls) {
      warning("Disabling ProfileVMCalls since logging is turned off.");
      FLAG_SET_DEFAULT(ProfileVMCalls, false);
    }
    if (!FLAG_IS_DEFAULT(ProfileRuntimeCalls) && ProfileRuntimeCalls) {
      warning("Disabling ProfileRuntimeCalls since logging is turned off.");
      FLAG_SET_DEFAULT(ProfileRuntimeCalls, false);
    }
  }
  if (FLAG_IS_DEFAULT(PerfDataMemorySize)) {
    if (ProfileVMLocks || ProfileVMCalls || ProfileRuntimeCalls) {
      FLAG_SET_DEFAULT(PerfDataMemorySize, 128*K); // reserve more space for extra perf counters
=======
  if (log_is_enabled(Info, perf, class, link)) {
    if (!UsePerfData) {
      warning("Disabling -Xlog:perf+class+link since UsePerfData is turned off.");
      LogConfiguration::configure_stdout(LogLevel::Off, false, LOG_TAGS(perf, class, link));
>>>>>>> eb2488fd
    }
  }

  if (FLAG_IS_CMDLINE(DiagnoseSyncOnValueBasedClasses)) {
    if (DiagnoseSyncOnValueBasedClasses == ObjectSynchronizer::LOG_WARNING && !log_is_enabled(Info, valuebasedclasses)) {
      LogConfiguration::configure_stdout(LogLevel::Info, true, LOG_TAGS(valuebasedclasses));
    }
  }
  return JNI_OK;
}

jint Arguments::adjust_after_os() {
  if (UseNUMA) {
    if (UseParallelGC) {
      if (FLAG_IS_DEFAULT(MinHeapDeltaBytes)) {
         FLAG_SET_DEFAULT(MinHeapDeltaBytes, 64*M);
      }
    }
  }
  return JNI_OK;
}

int Arguments::PropertyList_count(SystemProperty* pl) {
  int count = 0;
  while(pl != nullptr) {
    count++;
    pl = pl->next();
  }
  return count;
}

// Return the number of readable properties.
int Arguments::PropertyList_readable_count(SystemProperty* pl) {
  int count = 0;
  while(pl != nullptr) {
    if (pl->readable()) {
      count++;
    }
    pl = pl->next();
  }
  return count;
}

const char* Arguments::PropertyList_get_value(SystemProperty *pl, const char* key) {
  assert(key != nullptr, "just checking");
  SystemProperty* prop;
  for (prop = pl; prop != nullptr; prop = prop->next()) {
    if (strcmp(key, prop->key()) == 0) return prop->value();
  }
  return nullptr;
}

// Return the value of the requested property provided that it is a readable property.
const char* Arguments::PropertyList_get_readable_value(SystemProperty *pl, const char* key) {
  assert(key != nullptr, "just checking");
  SystemProperty* prop;
  // Return the property value if the keys match and the property is not internal or
  // it's the special internal property "jdk.boot.class.path.append".
  for (prop = pl; prop != nullptr; prop = prop->next()) {
    if (strcmp(key, prop->key()) == 0) {
      if (!prop->internal()) {
        return prop->value();
      } else if (strcmp(key, "jdk.boot.class.path.append") == 0) {
        return prop->value();
      } else {
        // Property is internal and not jdk.boot.class.path.append so return null.
        return nullptr;
      }
    }
  }
  return nullptr;
}

void Arguments::PropertyList_add(SystemProperty** plist, SystemProperty *new_p) {
  SystemProperty* p = *plist;
  if (p == nullptr) {
    *plist = new_p;
  } else {
    while (p->next() != nullptr) {
      p = p->next();
    }
    p->set_next(new_p);
  }
}

void Arguments::PropertyList_add(SystemProperty** plist, const char* k, const char* v,
                                 bool writeable, bool internal) {
  if (plist == nullptr)
    return;

  SystemProperty* new_p = new SystemProperty(k, v, writeable, internal);
  PropertyList_add(plist, new_p);
}

void Arguments::PropertyList_add(SystemProperty *element) {
  PropertyList_add(&_system_properties, element);
}

// This add maintains unique property key in the list.
void Arguments::PropertyList_unique_add(SystemProperty** plist, const char* k, const char* v,
                                        PropertyAppendable append, PropertyWriteable writeable,
                                        PropertyInternal internal) {
  if (plist == nullptr)
    return;

  // If property key exists and is writeable, then update with new value.
  // Trying to update a non-writeable property is silently ignored.
  SystemProperty* prop;
  for (prop = *plist; prop != nullptr; prop = prop->next()) {
    if (strcmp(k, prop->key()) == 0) {
      if (append == AppendProperty) {
        prop->append_writeable_value(v);
      } else {
        prop->set_writeable_value(v);
      }
      return;
    }
  }

  PropertyList_add(plist, k, v, writeable == WriteableProperty, internal == InternalProperty);
}

// Copies src into buf, replacing "%%" with "%" and "%p" with pid
// Returns true if all of the source pointed by src has been copied over to
// the destination buffer pointed by buf. Otherwise, returns false.
// Notes:
// 1. If the length (buflen) of the destination buffer excluding the
// null terminator character is not long enough for holding the expanded
// pid characters, it also returns false instead of returning the partially
// expanded one.
// 2. The passed in "buflen" should be large enough to hold the null terminator.
bool Arguments::copy_expand_pid(const char* src, size_t srclen,
                                char* buf, size_t buflen) {
  const char* p = src;
  char* b = buf;
  const char* src_end = &src[srclen];
  char* buf_end = &buf[buflen - 1];

  while (p < src_end && b < buf_end) {
    if (*p == '%') {
      switch (*(++p)) {
      case '%':         // "%%" ==> "%"
        *b++ = *p++;
        break;
      case 'p':  {       //  "%p" ==> current process id
        // buf_end points to the character before the last character so
        // that we could write '\0' to the end of the buffer.
        size_t buf_sz = buf_end - b + 1;
        int ret = jio_snprintf(b, buf_sz, "%d", os::current_process_id());

        // if jio_snprintf fails or the buffer is not long enough to hold
        // the expanded pid, returns false.
        if (ret < 0 || ret >= (int)buf_sz) {
          return false;
        } else {
          b += ret;
          assert(*b == '\0', "fail in copy_expand_pid");
          if (p == src_end && b == buf_end + 1) {
            // reach the end of the buffer.
            return true;
          }
        }
        p++;
        break;
      }
      default :
        *b++ = '%';
      }
    } else {
      *b++ = *p++;
    }
  }
  *b = '\0';
  return (p == src_end); // return false if not all of the source was copied
}<|MERGE_RESOLUTION|>--- conflicted
+++ resolved
@@ -3740,10 +3740,13 @@
   }
 #endif // COMPILER2_OR_JVMCI
 
-<<<<<<< HEAD
   if (log_is_enabled(Info, init)) {
     if (FLAG_IS_DEFAULT(ProfileVMLocks)) {
       FLAG_SET_DEFAULT(ProfileVMLocks, true);
+    }
+    if (UsePerfData && !log_is_enabled(Info, perf, class, link)) {
+      // automatically enable -Xlog:perf+class+link
+      LogConfiguration::configure_stdout(LogLevel::Info, true, LOG_TAGS(perf, class, link));
     }
     // Don't turn on ProfileVMCalls and ProfileRuntimeCalls by default.
   } else {
@@ -3759,16 +3762,14 @@
       warning("Disabling ProfileRuntimeCalls since logging is turned off.");
       FLAG_SET_DEFAULT(ProfileRuntimeCalls, false);
     }
+    if (log_is_enabled(Info, perf, class, link)) {
+      warning("Disabling -Xlog:perf+class+link since logging is turned off.");
+      LogConfiguration::configure_stdout(LogLevel::Off, false, LOG_TAGS(perf, class, link));
+    }
   }
   if (FLAG_IS_DEFAULT(PerfDataMemorySize)) {
     if (ProfileVMLocks || ProfileVMCalls || ProfileRuntimeCalls) {
       FLAG_SET_DEFAULT(PerfDataMemorySize, 128*K); // reserve more space for extra perf counters
-=======
-  if (log_is_enabled(Info, perf, class, link)) {
-    if (!UsePerfData) {
-      warning("Disabling -Xlog:perf+class+link since UsePerfData is turned off.");
-      LogConfiguration::configure_stdout(LogLevel::Off, false, LOG_TAGS(perf, class, link));
->>>>>>> eb2488fd
     }
   }
 
