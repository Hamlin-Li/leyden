/*
 * Copyright (c) 1997, 2024, Oracle and/or its affiliates. All rights reserved.
 * DO NOT ALTER OR REMOVE COPYRIGHT NOTICES OR THIS FILE HEADER.
 *
 * This code is free software; you can redistribute it and/or modify it
 * under the terms of the GNU General Public License version 2 only, as
 * published by the Free Software Foundation.
 *
 * This code is distributed in the hope that it will be useful, but WITHOUT
 * ANY WARRANTY; without even the implied warranty of MERCHANTABILITY or
 * FITNESS FOR A PARTICULAR PURPOSE.  See the GNU General Public License
 * version 2 for more details (a copy is included in the LICENSE file that
 * accompanied this code).
 *
 * You should have received a copy of the GNU General Public License version
 * 2 along with this work; if not, write to the Free Software Foundation,
 * Inc., 51 Franklin St, Fifth Floor, Boston, MA 02110-1301 USA.
 *
 * Please contact Oracle, 500 Oracle Parkway, Redwood Shores, CA 94065 USA
 * or visit www.oracle.com if you need additional information or have any
 * questions.
 *
 */

#include "precompiled.hpp"
#include "classfile/classLoader.hpp"
#include "classfile/javaClasses.inline.hpp"
#include "classfile/stringTable.hpp"
#include "classfile/vmClasses.hpp"
#include "classfile/vmSymbols.hpp"
#include "code/codeCache.hpp"
#include "code/compiledIC.hpp"
#include "code/nmethod.inline.hpp"
#include "code/scopeDesc.hpp"
#include "code/vtableStubs.hpp"
#include "compiler/abstractCompiler.hpp"
#include "compiler/compileBroker.hpp"
#include "compiler/disassembler.hpp"
#include "gc/shared/barrierSet.hpp"
#include "gc/shared/collectedHeap.hpp"
#include "gc/shared/gcLocker.inline.hpp"
#include "interpreter/interpreter.hpp"
#include "interpreter/interpreterRuntime.hpp"
#include "jvm.h"
#include "jfr/jfrEvents.hpp"
#include "logging/log.hpp"
#include "memory/resourceArea.hpp"
#include "memory/universe.hpp"
#include "metaprogramming/primitiveConversions.hpp"
#include "oops/klass.hpp"
#include "oops/method.inline.hpp"
#include "oops/objArrayKlass.hpp"
#include "oops/oop.inline.hpp"
#include "prims/forte.hpp"
#include "prims/jvmtiExport.hpp"
#include "prims/jvmtiThreadState.hpp"
#include "prims/methodHandles.hpp"
#include "prims/nativeLookup.hpp"
#include "runtime/arguments.hpp"
#include "runtime/atomic.hpp"
#include "runtime/basicLock.inline.hpp"
#include "runtime/frame.inline.hpp"
#include "runtime/handles.inline.hpp"
#include "runtime/init.hpp"
#include "runtime/interfaceSupport.inline.hpp"
#include "runtime/java.hpp"
#include "runtime/javaCalls.hpp"
#include "runtime/jniHandles.inline.hpp"
#include "runtime/perfData.inline.hpp"
#include "runtime/sharedRuntime.hpp"
#include "runtime/stackWatermarkSet.hpp"
#include "runtime/stubRoutines.hpp"
#include "runtime/synchronizer.inline.hpp"
#include "runtime/timerTrace.hpp"
#include "runtime/vframe.inline.hpp"
#include "runtime/vframeArray.hpp"
#include "runtime/vm_version.hpp"
#include "services/management.hpp"
#include "utilities/copy.hpp"
#include "utilities/dtrace.hpp"
#include "utilities/events.hpp"
#include "utilities/globalDefinitions.hpp"
#include "utilities/resourceHash.hpp"
#include "utilities/macros.hpp"
#include "utilities/xmlstream.hpp"
#ifdef COMPILER1
#include "c1/c1_Runtime1.hpp"
#endif
#if INCLUDE_JFR
#include "jfr/jfr.hpp"
#endif

// Shared runtime stub routines reside in their own unique blob with a
// single entry point


#define SHARED_STUB_FIELD_DEFINE(name, type) \
  type        SharedRuntime::BLOB_FIELD_NAME(name);
  SHARED_STUBS_DO(SHARED_STUB_FIELD_DEFINE)
#undef SHARED_STUB_FIELD_DEFINE

nmethod*            SharedRuntime::_cont_doYield_stub;

<<<<<<< HEAD
PerfTickCounters* SharedRuntime::_perf_resolve_opt_virtual_total_time = nullptr;
PerfTickCounters* SharedRuntime::_perf_resolve_virtual_total_time     = nullptr;
PerfTickCounters* SharedRuntime::_perf_resolve_static_total_time      = nullptr;
PerfTickCounters* SharedRuntime::_perf_handle_wrong_method_total_time = nullptr;
PerfTickCounters* SharedRuntime::_perf_ic_miss_total_time             = nullptr;
=======
#define SHARED_STUB_NAME_DECLARE(name, type) "Shared Runtime " # name "_blob",
const char *SharedRuntime::_stub_names[] = {
  SHARED_STUBS_DO(SHARED_STUB_NAME_DECLARE)
};
>>>>>>> b88ff9c9

//----------------------------generate_stubs-----------------------------------
void SharedRuntime::generate_initial_stubs() {
  // Build this early so it's available for the interpreter.
  _throw_StackOverflowError_blob =
    generate_throw_exception(SharedStubId::throw_StackOverflowError_id,
                             CAST_FROM_FN_PTR(address, SharedRuntime::throw_StackOverflowError));
}

void SharedRuntime::generate_stubs() {
  _wrong_method_blob =
    generate_resolve_blob(SharedStubId::wrong_method_id,
                          CAST_FROM_FN_PTR(address, SharedRuntime::handle_wrong_method));
  _wrong_method_abstract_blob =
    generate_resolve_blob(SharedStubId::wrong_method_abstract_id,
                          CAST_FROM_FN_PTR(address, SharedRuntime::handle_wrong_method_abstract));
  _ic_miss_blob =
    generate_resolve_blob(SharedStubId::ic_miss_id,
                          CAST_FROM_FN_PTR(address, SharedRuntime::handle_wrong_method_ic_miss));
  _resolve_opt_virtual_call_blob =
    generate_resolve_blob(SharedStubId::resolve_opt_virtual_call_id,
                          CAST_FROM_FN_PTR(address, SharedRuntime::resolve_opt_virtual_call_C));
  _resolve_virtual_call_blob =
    generate_resolve_blob(SharedStubId::resolve_virtual_call_id,
                          CAST_FROM_FN_PTR(address, SharedRuntime::resolve_virtual_call_C));
  _resolve_static_call_blob =
    generate_resolve_blob(SharedStubId::resolve_static_call_id,
                          CAST_FROM_FN_PTR(address, SharedRuntime::resolve_static_call_C));

  _throw_delayed_StackOverflowError_blob =
    generate_throw_exception(SharedStubId::throw_delayed_StackOverflowError_id,
                             CAST_FROM_FN_PTR(address, SharedRuntime::throw_delayed_StackOverflowError));

  _throw_AbstractMethodError_blob =
    generate_throw_exception(SharedStubId::throw_AbstractMethodError_id,
                             CAST_FROM_FN_PTR(address, SharedRuntime::throw_AbstractMethodError));

  _throw_IncompatibleClassChangeError_blob =
    generate_throw_exception(SharedStubId::throw_IncompatibleClassChangeError_id,
                             CAST_FROM_FN_PTR(address, SharedRuntime::throw_IncompatibleClassChangeError));

  _throw_NullPointerException_at_call_blob =
    generate_throw_exception(SharedStubId::throw_NullPointerException_at_call_id,
                             CAST_FROM_FN_PTR(address, SharedRuntime::throw_NullPointerException_at_call));

  AdapterHandlerLibrary::initialize();

#if COMPILER2_OR_JVMCI
  // Vectors are generated only by C2 and JVMCI.
  bool support_wide = is_wide_vector(MaxVectorSize);
  if (support_wide) {
    _polling_page_vectors_safepoint_handler_blob =
      generate_handler_blob(SharedStubId::polling_page_vectors_safepoint_handler_id,
                            CAST_FROM_FN_PTR(address, SafepointSynchronize::handle_polling_page_exception));
  }
#endif // COMPILER2_OR_JVMCI
  _polling_page_safepoint_handler_blob =
    generate_handler_blob(SharedStubId::polling_page_safepoint_handler_id,
                          CAST_FROM_FN_PTR(address, SafepointSynchronize::handle_polling_page_exception));
  _polling_page_return_handler_blob =
    generate_handler_blob(SharedStubId::polling_page_return_handler_id,
                          CAST_FROM_FN_PTR(address, SafepointSynchronize::handle_polling_page_exception));

  generate_deopt_blob();

  if (UsePerfData) {
    EXCEPTION_MARK;
    NEWPERFTICKCOUNTERS(_perf_resolve_opt_virtual_total_time, SUN_CI, "resovle_opt_virtual_call");
    NEWPERFTICKCOUNTERS(_perf_resolve_virtual_total_time,     SUN_CI, "resovle_virtual_call");
    NEWPERFTICKCOUNTERS(_perf_resolve_static_total_time,      SUN_CI, "resovle_static_call");
    NEWPERFTICKCOUNTERS(_perf_handle_wrong_method_total_time, SUN_CI, "handle_wrong_method");
    NEWPERFTICKCOUNTERS(_perf_ic_miss_total_time ,            SUN_CI, "ic_miss");
    if (HAS_PENDING_EXCEPTION) {
      vm_exit_during_initialization("SharedRuntime::generate_stubs() failed unexpectedly");
    }
  }
}

void SharedRuntime::print_counters_on(outputStream* st) {
  st->print_cr("SharedRuntime:");
  if (UsePerfData) {
    st->print_cr("  resolve_opt_virtual_call: " JLONG_FORMAT_W(6) "us (elapsed) " JLONG_FORMAT_W(6) "us (thread) / %5d events",
                 _perf_resolve_opt_virtual_total_time->elapsed_counter_value_us(),
                 _perf_resolve_opt_virtual_total_time->thread_counter_value_us(),
                 _resolve_opt_virtual_ctr);
    st->print_cr("  resolve_virtual_call:     " JLONG_FORMAT_W(6) "us (elapsed) " JLONG_FORMAT_W(6) "us (thread) / %5d events",
                 _perf_resolve_virtual_total_time->elapsed_counter_value_us(),
                 _perf_resolve_virtual_total_time->thread_counter_value_us(),
                 _resolve_virtual_ctr);
    st->print_cr("  resolve_static_call:      " JLONG_FORMAT_W(6) "us (elapsed) " JLONG_FORMAT_W(6) "us (thread) / %5d events",
                 _perf_resolve_static_total_time->elapsed_counter_value_us(),
                 _perf_resolve_static_total_time->thread_counter_value_us(),
                 _resolve_static_ctr);
    st->print_cr("  handle_wrong_method:      " JLONG_FORMAT_W(6) "us (elapsed) " JLONG_FORMAT_W(6) "us (thread) / %5d events",
                 _perf_handle_wrong_method_total_time->elapsed_counter_value_us(),
                 _perf_handle_wrong_method_total_time->thread_counter_value_us(),
                 _wrong_method_ctr);
    st->print_cr("  ic_miss:                  " JLONG_FORMAT_W(6) "us (elapsed) " JLONG_FORMAT_W(6) "us (thread) / %5d events",
                 _perf_ic_miss_total_time->elapsed_counter_value_us(),
                 _perf_ic_miss_total_time->thread_counter_value_us(),
                 _ic_miss_ctr);

    jlong total_elapsed_time_us = Management::ticks_to_us(_perf_resolve_opt_virtual_total_time->elapsed_counter_value() +
                                                          _perf_resolve_virtual_total_time->elapsed_counter_value() +
                                                          _perf_resolve_static_total_time->elapsed_counter_value() +
                                                          _perf_handle_wrong_method_total_time->elapsed_counter_value() +
                                                          _perf_ic_miss_total_time->elapsed_counter_value());
    jlong total_thread_time_us = Management::ticks_to_us(_perf_resolve_opt_virtual_total_time->thread_counter_value() +
                                                          _perf_resolve_virtual_total_time->thread_counter_value() +
                                                          _perf_resolve_static_total_time->thread_counter_value() +
                                                          _perf_handle_wrong_method_total_time->thread_counter_value() +
                                                          _perf_ic_miss_total_time->thread_counter_value());
    st->print_cr("Total:                      " JLONG_FORMAT_W(5) "us (elapsed) " JLONG_FORMAT_W(5) "us (thread)", total_elapsed_time_us, total_thread_time_us);
  } else {
    st->print_cr("  no data (UsePerfData is turned off)");
  }
}

#if INCLUDE_JFR
//------------------------------generate jfr runtime stubs ------
void SharedRuntime::generate_jfr_stubs() {
  ResourceMark rm;
  const char* timer_msg = "SharedRuntime generate_jfr_stubs";
  TraceTime timer(timer_msg, TRACETIME_LOG(Info, startuptime));

  _jfr_write_checkpoint_blob = generate_jfr_write_checkpoint();
  _jfr_return_lease_blob = generate_jfr_return_lease();
}

#endif // INCLUDE_JFR

#include <math.h>

// Implementation of SharedRuntime

// For statistics
uint SharedRuntime::_ic_miss_ctr = 0;
uint SharedRuntime::_wrong_method_ctr = 0;
uint SharedRuntime::_resolve_static_ctr = 0;
uint SharedRuntime::_resolve_virtual_ctr = 0;
uint SharedRuntime::_resolve_opt_virtual_ctr = 0;

#ifndef PRODUCT
uint SharedRuntime::_implicit_null_throws = 0;
uint SharedRuntime::_implicit_div0_throws = 0;

int64_t SharedRuntime::_nof_normal_calls = 0;
int64_t SharedRuntime::_nof_inlined_calls = 0;
int64_t SharedRuntime::_nof_megamorphic_calls = 0;
int64_t SharedRuntime::_nof_static_calls = 0;
int64_t SharedRuntime::_nof_inlined_static_calls = 0;
int64_t SharedRuntime::_nof_interface_calls = 0;
int64_t SharedRuntime::_nof_inlined_interface_calls = 0;

uint SharedRuntime::_new_instance_ctr=0;
uint SharedRuntime::_new_array_ctr=0;
uint SharedRuntime::_multi2_ctr=0;
uint SharedRuntime::_multi3_ctr=0;
uint SharedRuntime::_multi4_ctr=0;
uint SharedRuntime::_multi5_ctr=0;
uint SharedRuntime::_mon_enter_stub_ctr=0;
uint SharedRuntime::_mon_exit_stub_ctr=0;
uint SharedRuntime::_mon_enter_ctr=0;
uint SharedRuntime::_mon_exit_ctr=0;
uint SharedRuntime::_partial_subtype_ctr=0;
uint SharedRuntime::_jbyte_array_copy_ctr=0;
uint SharedRuntime::_jshort_array_copy_ctr=0;
uint SharedRuntime::_jint_array_copy_ctr=0;
uint SharedRuntime::_jlong_array_copy_ctr=0;
uint SharedRuntime::_oop_array_copy_ctr=0;
uint SharedRuntime::_checkcast_array_copy_ctr=0;
uint SharedRuntime::_unsafe_array_copy_ctr=0;
uint SharedRuntime::_generic_array_copy_ctr=0;
uint SharedRuntime::_slow_array_copy_ctr=0;
uint SharedRuntime::_find_handler_ctr=0;
uint SharedRuntime::_rethrow_ctr=0;
uint SharedRuntime::_unsafe_set_memory_ctr=0;

int     SharedRuntime::_ICmiss_index                    = 0;
int     SharedRuntime::_ICmiss_count[SharedRuntime::maxICmiss_count];
address SharedRuntime::_ICmiss_at[SharedRuntime::maxICmiss_count];


void SharedRuntime::trace_ic_miss(address at) {
  for (int i = 0; i < _ICmiss_index; i++) {
    if (_ICmiss_at[i] == at) {
      _ICmiss_count[i]++;
      return;
    }
  }
  int index = _ICmiss_index++;
  if (_ICmiss_index >= maxICmiss_count) _ICmiss_index = maxICmiss_count - 1;
  _ICmiss_at[index] = at;
  _ICmiss_count[index] = 1;
}

void SharedRuntime::print_ic_miss_histogram_on(outputStream* st) {
  if (ICMissHistogram) {
    st->print_cr("IC Miss Histogram:");
    int tot_misses = 0;
    for (int i = 0; i < _ICmiss_index; i++) {
      st->print_cr("  at: " INTPTR_FORMAT "  nof: %d", p2i(_ICmiss_at[i]), _ICmiss_count[i]);
      tot_misses += _ICmiss_count[i];
    }
    st->print_cr("Total IC misses: %7d", tot_misses);
  }
}
#endif // !PRODUCT


JRT_LEAF(jlong, SharedRuntime::lmul(jlong y, jlong x))
  return x * y;
JRT_END


JRT_LEAF(jlong, SharedRuntime::ldiv(jlong y, jlong x))
  if (x == min_jlong && y == CONST64(-1)) {
    return x;
  } else {
    return x / y;
  }
JRT_END


JRT_LEAF(jlong, SharedRuntime::lrem(jlong y, jlong x))
  if (x == min_jlong && y == CONST64(-1)) {
    return 0;
  } else {
    return x % y;
  }
JRT_END


#ifdef _WIN64
const juint  float_sign_mask  = 0x7FFFFFFF;
const juint  float_infinity   = 0x7F800000;
const julong double_sign_mask = CONST64(0x7FFFFFFFFFFFFFFF);
const julong double_infinity  = CONST64(0x7FF0000000000000);
#endif

#if !defined(X86)
JRT_LEAF(jfloat, SharedRuntime::frem(jfloat x, jfloat y))
#ifdef _WIN64
  // 64-bit Windows on amd64 returns the wrong values for
  // infinity operands.
  juint xbits = PrimitiveConversions::cast<juint>(x);
  juint ybits = PrimitiveConversions::cast<juint>(y);
  // x Mod Infinity == x unless x is infinity
  if (((xbits & float_sign_mask) != float_infinity) &&
       ((ybits & float_sign_mask) == float_infinity) ) {
    return x;
  }
  return ((jfloat)fmod_winx64((double)x, (double)y));
#else
  return ((jfloat)fmod((double)x,(double)y));
#endif
JRT_END

JRT_LEAF(jdouble, SharedRuntime::drem(jdouble x, jdouble y))
#ifdef _WIN64
  julong xbits = PrimitiveConversions::cast<julong>(x);
  julong ybits = PrimitiveConversions::cast<julong>(y);
  // x Mod Infinity == x unless x is infinity
  if (((xbits & double_sign_mask) != double_infinity) &&
       ((ybits & double_sign_mask) == double_infinity) ) {
    return x;
  }
  return ((jdouble)fmod_winx64((double)x, (double)y));
#else
  return ((jdouble)fmod((double)x,(double)y));
#endif
JRT_END
#endif // !X86

JRT_LEAF(jfloat, SharedRuntime::i2f(jint x))
  return (jfloat)x;
JRT_END

#ifdef __SOFTFP__
JRT_LEAF(jfloat, SharedRuntime::fadd(jfloat x, jfloat y))
  return x + y;
JRT_END

JRT_LEAF(jfloat, SharedRuntime::fsub(jfloat x, jfloat y))
  return x - y;
JRT_END

JRT_LEAF(jfloat, SharedRuntime::fmul(jfloat x, jfloat y))
  return x * y;
JRT_END

JRT_LEAF(jfloat, SharedRuntime::fdiv(jfloat x, jfloat y))
  return x / y;
JRT_END

JRT_LEAF(jdouble, SharedRuntime::dadd(jdouble x, jdouble y))
  return x + y;
JRT_END

JRT_LEAF(jdouble, SharedRuntime::dsub(jdouble x, jdouble y))
  return x - y;
JRT_END

JRT_LEAF(jdouble, SharedRuntime::dmul(jdouble x, jdouble y))
  return x * y;
JRT_END

JRT_LEAF(jdouble, SharedRuntime::ddiv(jdouble x, jdouble y))
  return x / y;
JRT_END

JRT_LEAF(jdouble, SharedRuntime::i2d(jint x))
  return (jdouble)x;
JRT_END

JRT_LEAF(jdouble, SharedRuntime::f2d(jfloat x))
  return (jdouble)x;
JRT_END

JRT_LEAF(int,  SharedRuntime::fcmpl(float x, float y))
  return x>y ? 1 : (x==y ? 0 : -1);  /* x<y or is_nan*/
JRT_END

JRT_LEAF(int,  SharedRuntime::fcmpg(float x, float y))
  return x<y ? -1 : (x==y ? 0 : 1);  /* x>y or is_nan */
JRT_END

JRT_LEAF(int,  SharedRuntime::dcmpl(double x, double y))
  return x>y ? 1 : (x==y ? 0 : -1); /* x<y or is_nan */
JRT_END

JRT_LEAF(int,  SharedRuntime::dcmpg(double x, double y))
  return x<y ? -1 : (x==y ? 0 : 1);  /* x>y or is_nan */
JRT_END

// Functions to return the opposite of the aeabi functions for nan.
JRT_LEAF(int, SharedRuntime::unordered_fcmplt(float x, float y))
  return (x < y) ? 1 : ((g_isnan(x) || g_isnan(y)) ? 1 : 0);
JRT_END

JRT_LEAF(int, SharedRuntime::unordered_dcmplt(double x, double y))
  return (x < y) ? 1 : ((g_isnan(x) || g_isnan(y)) ? 1 : 0);
JRT_END

JRT_LEAF(int, SharedRuntime::unordered_fcmple(float x, float y))
  return (x <= y) ? 1 : ((g_isnan(x) || g_isnan(y)) ? 1 : 0);
JRT_END

JRT_LEAF(int, SharedRuntime::unordered_dcmple(double x, double y))
  return (x <= y) ? 1 : ((g_isnan(x) || g_isnan(y)) ? 1 : 0);
JRT_END

JRT_LEAF(int, SharedRuntime::unordered_fcmpge(float x, float y))
  return (x >= y) ? 1 : ((g_isnan(x) || g_isnan(y)) ? 1 : 0);
JRT_END

JRT_LEAF(int, SharedRuntime::unordered_dcmpge(double x, double y))
  return (x >= y) ? 1 : ((g_isnan(x) || g_isnan(y)) ? 1 : 0);
JRT_END

JRT_LEAF(int, SharedRuntime::unordered_fcmpgt(float x, float y))
  return (x > y) ? 1 : ((g_isnan(x) || g_isnan(y)) ? 1 : 0);
JRT_END

JRT_LEAF(int, SharedRuntime::unordered_dcmpgt(double x, double y))
  return (x > y) ? 1 : ((g_isnan(x) || g_isnan(y)) ? 1 : 0);
JRT_END

// Intrinsics make gcc generate code for these.
float  SharedRuntime::fneg(float f)   {
  return -f;
}

double SharedRuntime::dneg(double f)  {
  return -f;
}

#endif // __SOFTFP__

#if defined(__SOFTFP__) || defined(E500V2)
// Intrinsics make gcc generate code for these.
double SharedRuntime::dabs(double f)  {
  return (f <= (double)0.0) ? (double)0.0 - f : f;
}

#endif

#if defined(__SOFTFP__) || defined(PPC)
double SharedRuntime::dsqrt(double f) {
  return sqrt(f);
}
#endif

JRT_LEAF(jint, SharedRuntime::f2i(jfloat  x))
  if (g_isnan(x))
    return 0;
  if (x >= (jfloat) max_jint)
    return max_jint;
  if (x <= (jfloat) min_jint)
    return min_jint;
  return (jint) x;
JRT_END


JRT_LEAF(jlong, SharedRuntime::f2l(jfloat  x))
  if (g_isnan(x))
    return 0;
  if (x >= (jfloat) max_jlong)
    return max_jlong;
  if (x <= (jfloat) min_jlong)
    return min_jlong;
  return (jlong) x;
JRT_END


JRT_LEAF(jint, SharedRuntime::d2i(jdouble x))
  if (g_isnan(x))
    return 0;
  if (x >= (jdouble) max_jint)
    return max_jint;
  if (x <= (jdouble) min_jint)
    return min_jint;
  return (jint) x;
JRT_END


JRT_LEAF(jlong, SharedRuntime::d2l(jdouble x))
  if (g_isnan(x))
    return 0;
  if (x >= (jdouble) max_jlong)
    return max_jlong;
  if (x <= (jdouble) min_jlong)
    return min_jlong;
  return (jlong) x;
JRT_END


JRT_LEAF(jfloat, SharedRuntime::d2f(jdouble x))
  return (jfloat)x;
JRT_END


JRT_LEAF(jfloat, SharedRuntime::l2f(jlong x))
  return (jfloat)x;
JRT_END


JRT_LEAF(jdouble, SharedRuntime::l2d(jlong x))
  return (jdouble)x;
JRT_END


// Exception handling across interpreter/compiler boundaries
//
// exception_handler_for_return_address(...) returns the continuation address.
// The continuation address is the entry point of the exception handler of the
// previous frame depending on the return address.

address SharedRuntime::raw_exception_handler_for_return_address(JavaThread* current, address return_address) {
  // Note: This is called when we have unwound the frame of the callee that did
  // throw an exception. So far, no check has been performed by the StackWatermarkSet.
  // Notably, the stack is not walkable at this point, and hence the check must
  // be deferred until later. Specifically, any of the handlers returned here in
  // this function, will get dispatched to, and call deferred checks to
  // StackWatermarkSet::after_unwind at a point where the stack is walkable.
  assert(frame::verify_return_pc(return_address), "must be a return address: " INTPTR_FORMAT, p2i(return_address));
  assert(current->frames_to_pop_failed_realloc() == 0 || Interpreter::contains(return_address), "missed frames to pop?");

  // Reset method handle flag.
  current->set_is_method_handle_return(false);

#if INCLUDE_JVMCI
  // JVMCI's ExceptionHandlerStub expects the thread local exception PC to be clear
  // and other exception handler continuations do not read it
  current->set_exception_pc(nullptr);
#endif // INCLUDE_JVMCI

  if (Continuation::is_return_barrier_entry(return_address)) {
    return StubRoutines::cont_returnBarrierExc();
  }

  // The fastest case first
  CodeBlob* blob = CodeCache::find_blob(return_address);
  nmethod* nm = (blob != nullptr) ? blob->as_nmethod_or_null() : nullptr;
  if (nm != nullptr) {
    // Set flag if return address is a method handle call site.
    current->set_is_method_handle_return(nm->is_method_handle_return(return_address));
    // native nmethods don't have exception handlers
    assert(!nm->is_native_method() || nm->method()->is_continuation_enter_intrinsic(), "no exception handler");
    assert(nm->header_begin() != nm->exception_begin(), "no exception handler");
    if (nm->is_deopt_pc(return_address)) {
      // If we come here because of a stack overflow, the stack may be
      // unguarded. Reguard the stack otherwise if we return to the
      // deopt blob and the stack bang causes a stack overflow we
      // crash.
      StackOverflow* overflow_state = current->stack_overflow_state();
      bool guard_pages_enabled = overflow_state->reguard_stack_if_needed();
      if (overflow_state->reserved_stack_activation() != current->stack_base()) {
        overflow_state->set_reserved_stack_activation(current->stack_base());
      }
      assert(guard_pages_enabled, "stack banging in deopt blob may cause crash");
      // The deferred StackWatermarkSet::after_unwind check will be performed in
      // Deoptimization::fetch_unroll_info (with exec_mode == Unpack_exception)
      return SharedRuntime::deopt_blob()->unpack_with_exception();
    } else {
      // The deferred StackWatermarkSet::after_unwind check will be performed in
      // * OptoRuntime::handle_exception_C_helper for C2 code
      // * exception_handler_for_pc_helper via Runtime1::handle_exception_from_callee_id for C1 code
      return nm->exception_begin();
    }
  }

  // Entry code
  if (StubRoutines::returns_to_call_stub(return_address)) {
    // The deferred StackWatermarkSet::after_unwind check will be performed in
    // JavaCallWrapper::~JavaCallWrapper
    return StubRoutines::catch_exception_entry();
  }
  if (blob != nullptr && blob->is_upcall_stub()) {
    return StubRoutines::upcall_stub_exception_handler();
  }
  // Interpreted code
  if (Interpreter::contains(return_address)) {
    // The deferred StackWatermarkSet::after_unwind check will be performed in
    // InterpreterRuntime::exception_handler_for_exception
    return Interpreter::rethrow_exception_entry();
  }

  guarantee(blob == nullptr || !blob->is_runtime_stub(), "caller should have skipped stub");
  guarantee(!VtableStubs::contains(return_address), "null exceptions in vtables should have been handled already!");

#ifndef PRODUCT
  { ResourceMark rm;
    tty->print_cr("No exception handler found for exception at " INTPTR_FORMAT " - potential problems:", p2i(return_address));
    os::print_location(tty, (intptr_t)return_address);
    tty->print_cr("a) exception happened in (new?) code stubs/buffers that is not handled here");
    tty->print_cr("b) other problem");
  }
#endif // PRODUCT
  ShouldNotReachHere();
  return nullptr;
}


JRT_LEAF(address, SharedRuntime::exception_handler_for_return_address(JavaThread* current, address return_address))
  return raw_exception_handler_for_return_address(current, return_address);
JRT_END


address SharedRuntime::get_poll_stub(address pc) {
  address stub;
  // Look up the code blob
  CodeBlob *cb = CodeCache::find_blob(pc);

  // Should be an nmethod
  guarantee(cb != nullptr && cb->is_nmethod(), "safepoint polling: pc must refer to an nmethod");

  // Look up the relocation information
  assert(cb->as_nmethod()->is_at_poll_or_poll_return(pc),
      "safepoint polling: type must be poll at pc " INTPTR_FORMAT, p2i(pc));

#ifdef ASSERT
  if (!((NativeInstruction*)pc)->is_safepoint_poll()) {
    tty->print_cr("bad pc: " PTR_FORMAT, p2i(pc));
    Disassembler::decode(cb);
    fatal("Only polling locations are used for safepoint");
  }
#endif

  bool at_poll_return = cb->as_nmethod()->is_at_poll_return(pc);
  bool has_wide_vectors = cb->as_nmethod()->has_wide_vectors();
  if (at_poll_return) {
    assert(SharedRuntime::polling_page_return_handler_blob() != nullptr,
           "polling page return stub not created yet");
    stub = SharedRuntime::polling_page_return_handler_blob()->entry_point();
  } else if (has_wide_vectors) {
    assert(SharedRuntime::polling_page_vectors_safepoint_handler_blob() != nullptr,
           "polling page vectors safepoint stub not created yet");
    stub = SharedRuntime::polling_page_vectors_safepoint_handler_blob()->entry_point();
  } else {
    assert(SharedRuntime::polling_page_safepoint_handler_blob() != nullptr,
           "polling page safepoint stub not created yet");
    stub = SharedRuntime::polling_page_safepoint_handler_blob()->entry_point();
  }
  log_debug(safepoint)("... found polling page %s exception at pc = "
                       INTPTR_FORMAT ", stub =" INTPTR_FORMAT,
                       at_poll_return ? "return" : "loop",
                       (intptr_t)pc, (intptr_t)stub);
  return stub;
}

void SharedRuntime::throw_and_post_jvmti_exception(JavaThread* current, Handle h_exception) {
  if (JvmtiExport::can_post_on_exceptions()) {
    vframeStream vfst(current, true);
    methodHandle method = methodHandle(current, vfst.method());
    address bcp = method()->bcp_from(vfst.bci());
    JvmtiExport::post_exception_throw(current, method(), bcp, h_exception());
  }

#if INCLUDE_JVMCI
  if (EnableJVMCI && UseJVMCICompiler) {
    vframeStream vfst(current, true);
    methodHandle method = methodHandle(current, vfst.method());
    int bci = vfst.bci();
    MethodData* trap_mdo = method->method_data();
    if (trap_mdo != nullptr) {
      // Set exception_seen if the exceptional bytecode is an invoke
      Bytecode_invoke call = Bytecode_invoke_check(method, bci);
      if (call.is_valid()) {
        ResourceMark rm(current);

        // Lock to read ProfileData, and ensure lock is not broken by a safepoint
        MutexLocker ml(trap_mdo->extra_data_lock(), Mutex::_no_safepoint_check_flag);

        ProfileData* pdata = trap_mdo->allocate_bci_to_data(bci, nullptr);
        if (pdata != nullptr && pdata->is_BitData()) {
          BitData* bit_data = (BitData*) pdata;
          bit_data->set_exception_seen();
        }
      }
    }
  }
#endif

  Exceptions::_throw(current, __FILE__, __LINE__, h_exception);
}

void SharedRuntime::throw_and_post_jvmti_exception(JavaThread* current, Symbol* name, const char *message) {
  Handle h_exception = Exceptions::new_exception(current, name, message);
  throw_and_post_jvmti_exception(current, h_exception);
}

#if INCLUDE_JVMTI
JRT_ENTRY(void, SharedRuntime::notify_jvmti_vthread_start(oopDesc* vt, jboolean hide, JavaThread* current))
  assert(hide == JNI_FALSE, "must be VTMS transition finish");
  jobject vthread = JNIHandles::make_local(const_cast<oopDesc*>(vt));
  JvmtiVTMSTransitionDisabler::VTMS_vthread_start(vthread);
  JNIHandles::destroy_local(vthread);
JRT_END

JRT_ENTRY(void, SharedRuntime::notify_jvmti_vthread_end(oopDesc* vt, jboolean hide, JavaThread* current))
  assert(hide == JNI_TRUE, "must be VTMS transition start");
  jobject vthread = JNIHandles::make_local(const_cast<oopDesc*>(vt));
  JvmtiVTMSTransitionDisabler::VTMS_vthread_end(vthread);
  JNIHandles::destroy_local(vthread);
JRT_END

JRT_ENTRY(void, SharedRuntime::notify_jvmti_vthread_mount(oopDesc* vt, jboolean hide, JavaThread* current))
  jobject vthread = JNIHandles::make_local(const_cast<oopDesc*>(vt));
  JvmtiVTMSTransitionDisabler::VTMS_vthread_mount(vthread, hide);
  JNIHandles::destroy_local(vthread);
JRT_END

JRT_ENTRY(void, SharedRuntime::notify_jvmti_vthread_unmount(oopDesc* vt, jboolean hide, JavaThread* current))
  jobject vthread = JNIHandles::make_local(const_cast<oopDesc*>(vt));
  JvmtiVTMSTransitionDisabler::VTMS_vthread_unmount(vthread, hide);
  JNIHandles::destroy_local(vthread);
JRT_END
#endif // INCLUDE_JVMTI

// The interpreter code to call this tracing function is only
// called/generated when UL is on for redefine, class and has the right level
// and tags. Since obsolete methods are never compiled, we don't have
// to modify the compilers to generate calls to this function.
//
JRT_LEAF(int, SharedRuntime::rc_trace_method_entry(
    JavaThread* thread, Method* method))
  if (method->is_obsolete()) {
    // We are calling an obsolete method, but this is not necessarily
    // an error. Our method could have been redefined just after we
    // fetched the Method* from the constant pool.
    ResourceMark rm;
    log_trace(redefine, class, obsolete)("calling obsolete method '%s'", method->name_and_sig_as_C_string());
  }

  LogStreamHandle(Trace, interpreter, bytecode) log;
  if (log.is_enabled()) {
    ResourceMark rm;
    log.print("method entry: " INTPTR_FORMAT " %s %s%s%s%s",
              p2i(thread),
              (method->is_static() ? "static" : "virtual"),
              method->name_and_sig_as_C_string(),
              (method->is_native() ? " native" : ""),
              (thread->class_being_initialized() != nullptr ? " clinit" : ""),
              (method->method_holder()->is_initialized() ? "" : " being_initialized"));
  }
  return 0;
JRT_END

// ret_pc points into caller; we are returning caller's exception handler
// for given exception
// Note that the implementation of this method assumes it's only called when an exception has actually occured
address SharedRuntime::compute_compiled_exc_handler(nmethod* nm, address ret_pc, Handle& exception,
                                                    bool force_unwind, bool top_frame_only, bool& recursive_exception_occurred) {
  assert(nm != nullptr, "must exist");
  ResourceMark rm;

#if INCLUDE_JVMCI
  if (nm->is_compiled_by_jvmci()) {
    // lookup exception handler for this pc
    int catch_pco = pointer_delta_as_int(ret_pc, nm->code_begin());
    ExceptionHandlerTable table(nm);
    HandlerTableEntry *t = table.entry_for(catch_pco, -1, 0);
    if (t != nullptr) {
      return nm->code_begin() + t->pco();
    } else {
      return Deoptimization::deoptimize_for_missing_exception_handler(nm);
    }
  }
#endif // INCLUDE_JVMCI

  ScopeDesc* sd = nm->scope_desc_at(ret_pc);
  // determine handler bci, if any
  EXCEPTION_MARK;

  int handler_bci = -1;
  int scope_depth = 0;
  if (!force_unwind) {
    int bci = sd->bci();
    bool recursive_exception = false;
    do {
      bool skip_scope_increment = false;
      // exception handler lookup
      Klass* ek = exception->klass();
      methodHandle mh(THREAD, sd->method());
      handler_bci = Method::fast_exception_handler_bci_for(mh, ek, bci, THREAD);
      if (HAS_PENDING_EXCEPTION) {
        recursive_exception = true;
        // We threw an exception while trying to find the exception handler.
        // Transfer the new exception to the exception handle which will
        // be set into thread local storage, and do another lookup for an
        // exception handler for this exception, this time starting at the
        // BCI of the exception handler which caused the exception to be
        // thrown (bugs 4307310 and 4546590). Set "exception" reference
        // argument to ensure that the correct exception is thrown (4870175).
        recursive_exception_occurred = true;
        exception = Handle(THREAD, PENDING_EXCEPTION);
        CLEAR_PENDING_EXCEPTION;
        if (handler_bci >= 0) {
          bci = handler_bci;
          handler_bci = -1;
          skip_scope_increment = true;
        }
      }
      else {
        recursive_exception = false;
      }
      if (!top_frame_only && handler_bci < 0 && !skip_scope_increment) {
        sd = sd->sender();
        if (sd != nullptr) {
          bci = sd->bci();
        }
        ++scope_depth;
      }
    } while (recursive_exception || (!top_frame_only && handler_bci < 0 && sd != nullptr));
  }

  // found handling method => lookup exception handler
  int catch_pco = pointer_delta_as_int(ret_pc, nm->code_begin());

  ExceptionHandlerTable table(nm);
  HandlerTableEntry *t = table.entry_for(catch_pco, handler_bci, scope_depth);
  if (t == nullptr && (nm->is_compiled_by_c1() || handler_bci != -1)) {
    // Allow abbreviated catch tables.  The idea is to allow a method
    // to materialize its exceptions without committing to the exact
    // routing of exceptions.  In particular this is needed for adding
    // a synthetic handler to unlock monitors when inlining
    // synchronized methods since the unlock path isn't represented in
    // the bytecodes.
    t = table.entry_for(catch_pco, -1, 0);
  }

#ifdef COMPILER1
  if (t == nullptr && nm->is_compiled_by_c1()) {
    assert(nm->unwind_handler_begin() != nullptr, "");
    return nm->unwind_handler_begin();
  }
#endif

  if (t == nullptr) {
    ttyLocker ttyl;
    tty->print_cr("MISSING EXCEPTION HANDLER for pc " INTPTR_FORMAT " and handler bci %d, catch_pco: %d", p2i(ret_pc), handler_bci, catch_pco);
    tty->print_cr("   Exception:");
    exception->print();
    tty->cr();
    tty->print_cr(" Compiled exception table :");
    table.print();
    nm->print();
    nm->print_code();
    guarantee(false, "missing exception handler");
    return nullptr;
  }

  if (handler_bci != -1) { // did we find a handler in this method?
    sd->method()->set_exception_handler_entered(handler_bci); // profile
  }
  return nm->code_begin() + t->pco();
}

JRT_ENTRY(void, SharedRuntime::throw_AbstractMethodError(JavaThread* current))
  // These errors occur only at call sites
  throw_and_post_jvmti_exception(current, vmSymbols::java_lang_AbstractMethodError());
JRT_END

JRT_ENTRY(void, SharedRuntime::throw_IncompatibleClassChangeError(JavaThread* current))
  // These errors occur only at call sites
  throw_and_post_jvmti_exception(current, vmSymbols::java_lang_IncompatibleClassChangeError(), "vtable stub");
JRT_END

JRT_ENTRY(void, SharedRuntime::throw_ArithmeticException(JavaThread* current))
  throw_and_post_jvmti_exception(current, vmSymbols::java_lang_ArithmeticException(), "/ by zero");
JRT_END

JRT_ENTRY(void, SharedRuntime::throw_NullPointerException(JavaThread* current))
  throw_and_post_jvmti_exception(current, vmSymbols::java_lang_NullPointerException(), nullptr);
JRT_END

JRT_ENTRY(void, SharedRuntime::throw_NullPointerException_at_call(JavaThread* current))
  // This entry point is effectively only used for NullPointerExceptions which occur at inline
  // cache sites (when the callee activation is not yet set up) so we are at a call site
  throw_and_post_jvmti_exception(current, vmSymbols::java_lang_NullPointerException(), nullptr);
JRT_END

JRT_ENTRY(void, SharedRuntime::throw_StackOverflowError(JavaThread* current))
  throw_StackOverflowError_common(current, false);
JRT_END

JRT_ENTRY(void, SharedRuntime::throw_delayed_StackOverflowError(JavaThread* current))
  throw_StackOverflowError_common(current, true);
JRT_END

void SharedRuntime::throw_StackOverflowError_common(JavaThread* current, bool delayed) {
  // We avoid using the normal exception construction in this case because
  // it performs an upcall to Java, and we're already out of stack space.
  JavaThread* THREAD = current; // For exception macros.
  Klass* k = vmClasses::StackOverflowError_klass();
  oop exception_oop = InstanceKlass::cast(k)->allocate_instance(CHECK);
  if (delayed) {
    java_lang_Throwable::set_message(exception_oop,
                                     Universe::delayed_stack_overflow_error_message());
  }
  Handle exception (current, exception_oop);
  if (StackTraceInThrowable) {
    java_lang_Throwable::fill_in_stack_trace(exception);
  }
  // Remove the ScopedValue bindings in case we got a
  // StackOverflowError while we were trying to remove ScopedValue
  // bindings.
  current->clear_scopedValueBindings();
  // Increment counter for hs_err file reporting
  Atomic::inc(&Exceptions::_stack_overflow_errors);
  throw_and_post_jvmti_exception(current, exception);
}

address SharedRuntime::continuation_for_implicit_exception(JavaThread* current,
                                                           address pc,
                                                           ImplicitExceptionKind exception_kind)
{
  address target_pc = nullptr;

  if (Interpreter::contains(pc)) {
    switch (exception_kind) {
      case IMPLICIT_NULL:           return Interpreter::throw_NullPointerException_entry();
      case IMPLICIT_DIVIDE_BY_ZERO: return Interpreter::throw_ArithmeticException_entry();
      case STACK_OVERFLOW:          return Interpreter::throw_StackOverflowError_entry();
      default:                      ShouldNotReachHere();
    }
  } else {
    switch (exception_kind) {
      case STACK_OVERFLOW: {
        // Stack overflow only occurs upon frame setup; the callee is
        // going to be unwound. Dispatch to a shared runtime stub
        // which will cause the StackOverflowError to be fabricated
        // and processed.
        // Stack overflow should never occur during deoptimization:
        // the compiled method bangs the stack by as much as the
        // interpreter would need in case of a deoptimization. The
        // deoptimization blob and uncommon trap blob bang the stack
        // in a debug VM to verify the correctness of the compiled
        // method stack banging.
        assert(current->deopt_mark() == nullptr, "no stack overflow from deopt blob/uncommon trap");
        Events::log_exception(current, "StackOverflowError at " INTPTR_FORMAT, p2i(pc));
        return SharedRuntime::throw_StackOverflowError_entry();
      }

      case IMPLICIT_NULL: {
        if (VtableStubs::contains(pc)) {
          // We haven't yet entered the callee frame. Fabricate an
          // exception and begin dispatching it in the caller. Since
          // the caller was at a call site, it's safe to destroy all
          // caller-saved registers, as these entry points do.
          VtableStub* vt_stub = VtableStubs::stub_containing(pc);

          // If vt_stub is null, then return null to signal handler to report the SEGV error.
          if (vt_stub == nullptr) return nullptr;

          if (vt_stub->is_abstract_method_error(pc)) {
            assert(!vt_stub->is_vtable_stub(), "should never see AbstractMethodErrors from vtable-type VtableStubs");
            Events::log_exception(current, "AbstractMethodError at " INTPTR_FORMAT, p2i(pc));
            // Instead of throwing the abstract method error here directly, we re-resolve
            // and will throw the AbstractMethodError during resolve. As a result, we'll
            // get a more detailed error message.
            return SharedRuntime::get_handle_wrong_method_stub();
          } else {
            Events::log_exception(current, "NullPointerException at vtable entry " INTPTR_FORMAT, p2i(pc));
            // Assert that the signal comes from the expected location in stub code.
            assert(vt_stub->is_null_pointer_exception(pc),
                   "obtained signal from unexpected location in stub code");
            return SharedRuntime::throw_NullPointerException_at_call_entry();
          }
        } else {
          CodeBlob* cb = CodeCache::find_blob(pc);

          // If code blob is null, then return null to signal handler to report the SEGV error.
          if (cb == nullptr) return nullptr;

          // Exception happened in CodeCache. Must be either:
          // 1. Inline-cache check in C2I handler blob,
          // 2. Inline-cache check in nmethod, or
          // 3. Implicit null exception in nmethod

          if (!cb->is_nmethod()) {
            bool is_in_blob = cb->is_adapter_blob() || cb->is_method_handles_adapter_blob();
            if (!is_in_blob) {
              // Allow normal crash reporting to handle this
              return nullptr;
            }
            Events::log_exception(current, "NullPointerException in code blob at " INTPTR_FORMAT, p2i(pc));
            // There is no handler here, so we will simply unwind.
            return SharedRuntime::throw_NullPointerException_at_call_entry();
          }

          // Otherwise, it's a compiled method.  Consult its exception handlers.
          nmethod* nm = cb->as_nmethod();
          if (nm->inlinecache_check_contains(pc)) {
            // exception happened inside inline-cache check code
            // => the nmethod is not yet active (i.e., the frame
            // is not set up yet) => use return address pushed by
            // caller => don't push another return address
            Events::log_exception(current, "NullPointerException in IC check " INTPTR_FORMAT, p2i(pc));
            return SharedRuntime::throw_NullPointerException_at_call_entry();
          }

          if (nm->method()->is_method_handle_intrinsic()) {
            // exception happened inside MH dispatch code, similar to a vtable stub
            Events::log_exception(current, "NullPointerException in MH adapter " INTPTR_FORMAT, p2i(pc));
            return SharedRuntime::throw_NullPointerException_at_call_entry();
          }

#ifndef PRODUCT
          _implicit_null_throws++;
#endif
          target_pc = nm->continuation_for_implicit_null_exception(pc);
          // If there's an unexpected fault, target_pc might be null,
          // in which case we want to fall through into the normal
          // error handling code.
        }

        break; // fall through
      }


      case IMPLICIT_DIVIDE_BY_ZERO: {
        nmethod* nm = CodeCache::find_nmethod(pc);
        guarantee(nm != nullptr, "must have containing compiled method for implicit division-by-zero exceptions");
#ifndef PRODUCT
        _implicit_div0_throws++;
#endif
        target_pc = nm->continuation_for_implicit_div0_exception(pc);
        // If there's an unexpected fault, target_pc might be null,
        // in which case we want to fall through into the normal
        // error handling code.
        break; // fall through
      }

      default: ShouldNotReachHere();
    }

    assert(exception_kind == IMPLICIT_NULL || exception_kind == IMPLICIT_DIVIDE_BY_ZERO, "wrong implicit exception kind");

    if (exception_kind == IMPLICIT_NULL) {
#ifndef PRODUCT
      // for AbortVMOnException flag
      Exceptions::debug_check_abort("java.lang.NullPointerException");
#endif //PRODUCT
      Events::log_exception(current, "Implicit null exception at " INTPTR_FORMAT " to " INTPTR_FORMAT, p2i(pc), p2i(target_pc));
    } else {
#ifndef PRODUCT
      // for AbortVMOnException flag
      Exceptions::debug_check_abort("java.lang.ArithmeticException");
#endif //PRODUCT
      Events::log_exception(current, "Implicit division by zero exception at " INTPTR_FORMAT " to " INTPTR_FORMAT, p2i(pc), p2i(target_pc));
    }
    return target_pc;
  }

  ShouldNotReachHere();
  return nullptr;
}


/**
 * Throws an java/lang/UnsatisfiedLinkError.  The address of this method is
 * installed in the native function entry of all native Java methods before
 * they get linked to their actual native methods.
 *
 * \note
 * This method actually never gets called!  The reason is because
 * the interpreter's native entries call NativeLookup::lookup() which
 * throws the exception when the lookup fails.  The exception is then
 * caught and forwarded on the return from NativeLookup::lookup() call
 * before the call to the native function.  This might change in the future.
 */
JNI_ENTRY(void*, throw_unsatisfied_link_error(JNIEnv* env, ...))
{
  // We return a bad value here to make sure that the exception is
  // forwarded before we look at the return value.
  THROW_(vmSymbols::java_lang_UnsatisfiedLinkError(), (void*)badAddress);
}
JNI_END

address SharedRuntime::native_method_throw_unsatisfied_link_error_entry() {
  return CAST_FROM_FN_PTR(address, &throw_unsatisfied_link_error);
}

JRT_ENTRY_NO_ASYNC(void, SharedRuntime::register_finalizer(JavaThread* current, oopDesc* obj))
#if INCLUDE_JVMCI
  if (!obj->klass()->has_finalizer()) {
    return;
  }
#endif // INCLUDE_JVMCI
  assert(oopDesc::is_oop(obj), "must be a valid oop");
  assert(obj->klass()->has_finalizer(), "shouldn't be here otherwise");
  InstanceKlass::register_finalizer(instanceOop(obj), CHECK);
JRT_END

jlong SharedRuntime::get_java_tid(JavaThread* thread) {
  assert(thread != nullptr, "No thread");
  if (thread == nullptr) {
    return 0;
  }
  guarantee(Thread::current() != thread || thread->is_oop_safe(),
            "current cannot touch oops after its GC barrier is detached.");
  oop obj = thread->threadObj();
  return (obj == nullptr) ? 0 : java_lang_Thread::thread_id(obj);
}

/**
 * This function ought to be a void function, but cannot be because
 * it gets turned into a tail-call on sparc, which runs into dtrace bug
 * 6254741.  Once that is fixed we can remove the dummy return value.
 */
int SharedRuntime::dtrace_object_alloc(oopDesc* o) {
  return dtrace_object_alloc(JavaThread::current(), o, o->size());
}

int SharedRuntime::dtrace_object_alloc(JavaThread* thread, oopDesc* o) {
  return dtrace_object_alloc(thread, o, o->size());
}

int SharedRuntime::dtrace_object_alloc(JavaThread* thread, oopDesc* o, size_t size) {
  assert(DTraceAllocProbes, "wrong call");
  Klass* klass = o->klass();
  Symbol* name = klass->name();
  HOTSPOT_OBJECT_ALLOC(
                   get_java_tid(thread),
                   (char *) name->bytes(), name->utf8_length(), size * HeapWordSize);
  return 0;
}

JRT_LEAF(int, SharedRuntime::dtrace_method_entry(
    JavaThread* current, Method* method))
  assert(current == JavaThread::current(), "pre-condition");

  assert(DTraceMethodProbes, "wrong call");
  Symbol* kname = method->klass_name();
  Symbol* name = method->name();
  Symbol* sig = method->signature();
  HOTSPOT_METHOD_ENTRY(
      get_java_tid(current),
      (char *) kname->bytes(), kname->utf8_length(),
      (char *) name->bytes(), name->utf8_length(),
      (char *) sig->bytes(), sig->utf8_length());
  return 0;
JRT_END

JRT_LEAF(int, SharedRuntime::dtrace_method_exit(
    JavaThread* current, Method* method))
  assert(current == JavaThread::current(), "pre-condition");
  assert(DTraceMethodProbes, "wrong call");
  Symbol* kname = method->klass_name();
  Symbol* name = method->name();
  Symbol* sig = method->signature();
  HOTSPOT_METHOD_RETURN(
      get_java_tid(current),
      (char *) kname->bytes(), kname->utf8_length(),
      (char *) name->bytes(), name->utf8_length(),
      (char *) sig->bytes(), sig->utf8_length());
  return 0;
JRT_END


// Finds receiver, CallInfo (i.e. receiver method), and calling bytecode)
// for a call current in progress, i.e., arguments has been pushed on stack
// put callee has not been invoked yet.  Used by: resolve virtual/static,
// vtable updates, etc.  Caller frame must be compiled.
Handle SharedRuntime::find_callee_info(Bytecodes::Code& bc, CallInfo& callinfo, TRAPS) {
  JavaThread* current = THREAD;
  ResourceMark rm(current);

  // last java frame on stack (which includes native call frames)
  vframeStream vfst(current, true);  // Do not skip and javaCalls

  return find_callee_info_helper(vfst, bc, callinfo, THREAD);
}

Method* SharedRuntime::extract_attached_method(vframeStream& vfst) {
  nmethod* caller = vfst.nm();

  address pc = vfst.frame_pc();
  { // Get call instruction under lock because another thread may be busy patching it.
    CompiledICLocker ic_locker(caller);
    return caller->attached_method_before_pc(pc);
  }
  return nullptr;
}

// Finds receiver, CallInfo (i.e. receiver method), and calling bytecode
// for a call current in progress, i.e., arguments has been pushed on stack
// but callee has not been invoked yet.  Caller frame must be compiled.
Handle SharedRuntime::find_callee_info_helper(vframeStream& vfst, Bytecodes::Code& bc,
                                              CallInfo& callinfo, TRAPS) {
  Handle receiver;
  Handle nullHandle;  // create a handy null handle for exception returns
  JavaThread* current = THREAD;

  assert(!vfst.at_end(), "Java frame must exist");

  // Find caller and bci from vframe
  methodHandle caller(current, vfst.method());
  int          bci   = vfst.bci();

  if (caller->is_continuation_enter_intrinsic()) {
    bc = Bytecodes::_invokestatic;
    LinkResolver::resolve_continuation_enter(callinfo, CHECK_NH);
    return receiver;
  }

  Bytecode_invoke bytecode(caller, bci);
  int bytecode_index = bytecode.index();
  bc = bytecode.invoke_code();

  methodHandle attached_method(current, extract_attached_method(vfst));
  if (attached_method.not_null()) {
    Method* callee = bytecode.static_target(CHECK_NH);
    vmIntrinsics::ID id = callee->intrinsic_id();
    // When VM replaces MH.invokeBasic/linkTo* call with a direct/virtual call,
    // it attaches statically resolved method to the call site.
    if (MethodHandles::is_signature_polymorphic(id) &&
        MethodHandles::is_signature_polymorphic_intrinsic(id)) {
      bc = MethodHandles::signature_polymorphic_intrinsic_bytecode(id);

      // Adjust invocation mode according to the attached method.
      switch (bc) {
        case Bytecodes::_invokevirtual:
          if (attached_method->method_holder()->is_interface()) {
            bc = Bytecodes::_invokeinterface;
          }
          break;
        case Bytecodes::_invokeinterface:
          if (!attached_method->method_holder()->is_interface()) {
            bc = Bytecodes::_invokevirtual;
          }
          break;
        case Bytecodes::_invokehandle:
          if (!MethodHandles::is_signature_polymorphic_method(attached_method())) {
            bc = attached_method->is_static() ? Bytecodes::_invokestatic
                                              : Bytecodes::_invokevirtual;
          }
          break;
        default:
          break;
      }
    }
  }

  assert(bc != Bytecodes::_illegal, "not initialized");

  bool has_receiver = bc != Bytecodes::_invokestatic &&
                      bc != Bytecodes::_invokedynamic &&
                      bc != Bytecodes::_invokehandle;

  // Find receiver for non-static call
  if (has_receiver) {
    // This register map must be update since we need to find the receiver for
    // compiled frames. The receiver might be in a register.
    RegisterMap reg_map2(current,
                         RegisterMap::UpdateMap::include,
                         RegisterMap::ProcessFrames::include,
                         RegisterMap::WalkContinuation::skip);
    frame stubFrame   = current->last_frame();
    // Caller-frame is a compiled frame
    frame callerFrame = stubFrame.sender(&reg_map2);

    if (attached_method.is_null()) {
      Method* callee = bytecode.static_target(CHECK_NH);
      if (callee == nullptr) {
        THROW_(vmSymbols::java_lang_NoSuchMethodException(), nullHandle);
      }
    }

    // Retrieve from a compiled argument list
    receiver = Handle(current, callerFrame.retrieve_receiver(&reg_map2));
    assert(oopDesc::is_oop_or_null(receiver()), "");

    if (receiver.is_null()) {
      THROW_(vmSymbols::java_lang_NullPointerException(), nullHandle);
    }
  }

  // Resolve method
  if (attached_method.not_null()) {
    // Parameterized by attached method.
    LinkResolver::resolve_invoke(callinfo, receiver, attached_method, bc, CHECK_NH);
  } else {
    // Parameterized by bytecode.
    constantPoolHandle constants(current, caller->constants());
    LinkResolver::resolve_invoke(callinfo, receiver, constants, bytecode_index, bc, CHECK_NH);
  }

#ifdef ASSERT
  // Check that the receiver klass is of the right subtype and that it is initialized for virtual calls
  if (has_receiver) {
    assert(receiver.not_null(), "should have thrown exception");
    Klass* receiver_klass = receiver->klass();
    Klass* rk = nullptr;
    if (attached_method.not_null()) {
      // In case there's resolved method attached, use its holder during the check.
      rk = attached_method->method_holder();
    } else {
      // Klass is already loaded.
      constantPoolHandle constants(current, caller->constants());
      rk = constants->klass_ref_at(bytecode_index, bc, CHECK_NH);
    }
    Klass* static_receiver_klass = rk;
    assert(receiver_klass->is_subtype_of(static_receiver_klass),
           "actual receiver must be subclass of static receiver klass");
    if (receiver_klass->is_instance_klass()) {
      if (InstanceKlass::cast(receiver_klass)->is_not_initialized()) {
        tty->print_cr("ERROR: Klass not yet initialized!!");
        receiver_klass->print();
      }
      assert(!InstanceKlass::cast(receiver_klass)->is_not_initialized(), "receiver_klass must be initialized");
    }
  }
#endif

  return receiver;
}

methodHandle SharedRuntime::find_callee_method(TRAPS) {
  JavaThread* current = THREAD;
  ResourceMark rm(current);
  // We need first to check if any Java activations (compiled, interpreted)
  // exist on the stack since last JavaCall.  If not, we need
  // to get the target method from the JavaCall wrapper.
  vframeStream vfst(current, true);  // Do not skip any javaCalls
  methodHandle callee_method;
  if (vfst.at_end()) {
    // No Java frames were found on stack since we did the JavaCall.
    // Hence the stack can only contain an entry_frame.  We need to
    // find the target method from the stub frame.
    RegisterMap reg_map(current,
                        RegisterMap::UpdateMap::skip,
                        RegisterMap::ProcessFrames::include,
                        RegisterMap::WalkContinuation::skip);
    frame fr = current->last_frame();
    assert(fr.is_runtime_frame(), "must be a runtimeStub");
    fr = fr.sender(&reg_map);
    assert(fr.is_entry_frame(), "must be");
    // fr is now pointing to the entry frame.
    callee_method = methodHandle(current, fr.entry_frame_call_wrapper()->callee_method());
  } else {
    Bytecodes::Code bc;
    CallInfo callinfo;
    find_callee_info_helper(vfst, bc, callinfo, CHECK_(methodHandle()));
    callee_method = methodHandle(current, callinfo.selected_method());
  }
  assert(callee_method()->is_method(), "must be");
  return callee_method;
}

// Resolves a call.
methodHandle SharedRuntime::resolve_helper(bool is_virtual, bool is_optimized, TRAPS) {
  JavaThread* current = THREAD;
  ResourceMark rm(current);
  RegisterMap cbl_map(current,
                      RegisterMap::UpdateMap::skip,
                      RegisterMap::ProcessFrames::include,
                      RegisterMap::WalkContinuation::skip);
  frame caller_frame = current->last_frame().sender(&cbl_map);

  CodeBlob* caller_cb = caller_frame.cb();
  guarantee(caller_cb != nullptr && caller_cb->is_nmethod(), "must be called from compiled method");
  nmethod* caller_nm = caller_cb->as_nmethod();

  // determine call info & receiver
  // note: a) receiver is null for static calls
  //       b) an exception is thrown if receiver is null for non-static calls
  CallInfo call_info;
  Bytecodes::Code invoke_code = Bytecodes::_illegal;
  Handle receiver = find_callee_info(invoke_code, call_info, CHECK_(methodHandle()));

  NoSafepointVerifier nsv;

  methodHandle callee_method(current, call_info.selected_method());

  assert((!is_virtual && invoke_code == Bytecodes::_invokestatic ) ||
         (!is_virtual && invoke_code == Bytecodes::_invokespecial) ||
         (!is_virtual && invoke_code == Bytecodes::_invokehandle ) ||
         (!is_virtual && invoke_code == Bytecodes::_invokedynamic) ||
         ( is_virtual && invoke_code != Bytecodes::_invokestatic ), "inconsistent bytecode");

  assert(!caller_nm->is_unloading(), "It should not be unloading");

  // tracing/debugging/statistics
  uint *addr = (is_optimized) ? (&_resolve_opt_virtual_ctr) :
                 (is_virtual) ? (&_resolve_virtual_ctr) :
                                (&_resolve_static_ctr);
  Atomic::inc(addr);

#ifndef PRODUCT
  if (TraceCallFixup) {
    ResourceMark rm(current);
    tty->print("resolving %s%s (%s) call to",
               (is_optimized) ? "optimized " : "", (is_virtual) ? "virtual" : "static",
               Bytecodes::name(invoke_code));
    callee_method->print_short_name(tty);
    tty->print_cr(" at pc: " INTPTR_FORMAT " to code: " INTPTR_FORMAT,
                  p2i(caller_frame.pc()), p2i(callee_method->code()));
  }
#endif

  if (invoke_code == Bytecodes::_invokestatic) {
    assert(callee_method->method_holder()->is_initialized() ||
           callee_method->method_holder()->is_reentrant_initialization(current),
           "invalid class initialization state for invoke_static");
    if (!VM_Version::supports_fast_class_init_checks() && callee_method->needs_clinit_barrier()) {
      // In order to keep class initialization check, do not patch call
      // site for static call when the class is not fully initialized.
      // Proper check is enforced by call site re-resolution on every invocation.
      //
      // When fast class initialization checks are supported (VM_Version::supports_fast_class_init_checks() == true),
      // explicit class initialization check is put in nmethod entry (VEP).
      assert(callee_method->method_holder()->is_linked(), "must be");
      return callee_method;
    }
  }


  // JSR 292 key invariant:
  // If the resolved method is a MethodHandle invoke target, the call
  // site must be a MethodHandle call site, because the lambda form might tail-call
  // leaving the stack in a state unknown to either caller or callee

  // Compute entry points. The computation of the entry points is independent of
  // patching the call.

  // Make sure the callee nmethod does not get deoptimized and removed before
  // we are done patching the code.


  CompiledICLocker ml(caller_nm);
  if (is_virtual && !is_optimized) {
    CompiledIC* inline_cache = CompiledIC_before(caller_nm, caller_frame.pc());
    inline_cache->update(&call_info, receiver->klass());
  } else {
    // Callsite is a direct call - set it to the destination method
    CompiledDirectCall* callsite = CompiledDirectCall::before(caller_frame.pc());
    callsite->set(callee_method);
  }

  return callee_method;
}

// Inline caches exist only in compiled code
JRT_BLOCK_ENTRY(address, SharedRuntime::handle_wrong_method_ic_miss(JavaThread* current))
  PerfTraceTime timer(_perf_ic_miss_total_time);

#ifdef ASSERT
  RegisterMap reg_map(current,
                      RegisterMap::UpdateMap::skip,
                      RegisterMap::ProcessFrames::include,
                      RegisterMap::WalkContinuation::skip);
  frame stub_frame = current->last_frame();
  assert(stub_frame.is_runtime_frame(), "sanity check");
  frame caller_frame = stub_frame.sender(&reg_map);
  assert(!caller_frame.is_interpreted_frame() && !caller_frame.is_entry_frame() && !caller_frame.is_upcall_stub_frame(), "unexpected frame");
#endif /* ASSERT */

  methodHandle callee_method;
  JRT_BLOCK
    callee_method = SharedRuntime::handle_ic_miss_helper(CHECK_NULL);
    // Return Method* through TLS
    current->set_vm_result_2(callee_method());
  JRT_BLOCK_END
  // return compiled code entry point after potential safepoints
  return get_resolved_entry(current, callee_method);
JRT_END


// Handle call site that has been made non-entrant
JRT_BLOCK_ENTRY(address, SharedRuntime::handle_wrong_method(JavaThread* current))
  PerfTraceTime timer(_perf_handle_wrong_method_total_time);

  // 6243940 We might end up in here if the callee is deoptimized
  // as we race to call it.  We don't want to take a safepoint if
  // the caller was interpreted because the caller frame will look
  // interpreted to the stack walkers and arguments are now
  // "compiled" so it is much better to make this transition
  // invisible to the stack walking code. The i2c path will
  // place the callee method in the callee_target. It is stashed
  // there because if we try and find the callee by normal means a
  // safepoint is possible and have trouble gc'ing the compiled args.
  RegisterMap reg_map(current,
                      RegisterMap::UpdateMap::skip,
                      RegisterMap::ProcessFrames::include,
                      RegisterMap::WalkContinuation::skip);
  frame stub_frame = current->last_frame();
  assert(stub_frame.is_runtime_frame(), "sanity check");
  frame caller_frame = stub_frame.sender(&reg_map);

  if (caller_frame.is_interpreted_frame() ||
      caller_frame.is_entry_frame() ||
      caller_frame.is_upcall_stub_frame()) {
    Method* callee = current->callee_target();
    guarantee(callee != nullptr && callee->is_method(), "bad handshake");
    current->set_vm_result_2(callee);
    current->set_callee_target(nullptr);
    if (caller_frame.is_entry_frame() && VM_Version::supports_fast_class_init_checks()) {
      // Bypass class initialization checks in c2i when caller is in native.
      // JNI calls to static methods don't have class initialization checks.
      // Fast class initialization checks are present in c2i adapters and call into
      // SharedRuntime::handle_wrong_method() on the slow path.
      //
      // JVM upcalls may land here as well, but there's a proper check present in
      // LinkResolver::resolve_static_call (called from JavaCalls::call_static),
      // so bypassing it in c2i adapter is benign.
      return callee->get_c2i_no_clinit_check_entry();
    } else {
      return callee->get_c2i_entry();
    }
  }

  // Must be compiled to compiled path which is safe to stackwalk
  methodHandle callee_method;
  JRT_BLOCK
    // Force resolving of caller (if we called from compiled frame)
    callee_method = SharedRuntime::reresolve_call_site(CHECK_NULL);
    current->set_vm_result_2(callee_method());
  JRT_BLOCK_END
  // return compiled code entry point after potential safepoints
  return get_resolved_entry(current, callee_method);
JRT_END

// Handle abstract method call
JRT_BLOCK_ENTRY(address, SharedRuntime::handle_wrong_method_abstract(JavaThread* current))
  PerfTraceTime timer(_perf_handle_wrong_method_total_time);

  // Verbose error message for AbstractMethodError.
  // Get the called method from the invoke bytecode.
  vframeStream vfst(current, true);
  assert(!vfst.at_end(), "Java frame must exist");
  methodHandle caller(current, vfst.method());
  Bytecode_invoke invoke(caller, vfst.bci());
  DEBUG_ONLY( invoke.verify(); )

  // Find the compiled caller frame.
  RegisterMap reg_map(current,
                      RegisterMap::UpdateMap::include,
                      RegisterMap::ProcessFrames::include,
                      RegisterMap::WalkContinuation::skip);
  frame stubFrame = current->last_frame();
  assert(stubFrame.is_runtime_frame(), "must be");
  frame callerFrame = stubFrame.sender(&reg_map);
  assert(callerFrame.is_compiled_frame(), "must be");

  // Install exception and return forward entry.
  address res = SharedRuntime::throw_AbstractMethodError_entry();
  JRT_BLOCK
    methodHandle callee(current, invoke.static_target(current));
    if (!callee.is_null()) {
      oop recv = callerFrame.retrieve_receiver(&reg_map);
      Klass *recv_klass = (recv != nullptr) ? recv->klass() : nullptr;
      res = StubRoutines::forward_exception_entry();
      LinkResolver::throw_abstract_method_error(callee, recv_klass, CHECK_(res));
    }
  JRT_BLOCK_END
  return res;
JRT_END

// return verified_code_entry if interp_only_mode is not set for the current thread;
// otherwise return c2i entry.
address SharedRuntime::get_resolved_entry(JavaThread* current, methodHandle callee_method) {
  if (current->is_interp_only_mode() && !callee_method->is_special_native_intrinsic()) {
    // In interp_only_mode we need to go to the interpreted entry
    // The c2i won't patch in this mode -- see fixup_callers_callsite
    return callee_method->get_c2i_entry();
  }
  assert(callee_method->verified_code_entry() != nullptr, " Jump to zero!");
  return callee_method->verified_code_entry();
}

// resolve a static call and patch code
JRT_BLOCK_ENTRY(address, SharedRuntime::resolve_static_call_C(JavaThread* current ))
  PerfTraceTime timer(_perf_resolve_static_total_time);

  methodHandle callee_method;
  bool enter_special = false;
  JRT_BLOCK
    callee_method = SharedRuntime::resolve_helper(false, false, CHECK_NULL);
    current->set_vm_result_2(callee_method());
  JRT_BLOCK_END
  // return compiled code entry point after potential safepoints
  return get_resolved_entry(current, callee_method);
JRT_END

// resolve virtual call and update inline cache to monomorphic
JRT_BLOCK_ENTRY(address, SharedRuntime::resolve_virtual_call_C(JavaThread* current))
  PerfTraceTime timer(_perf_resolve_virtual_total_time);

  methodHandle callee_method;
  JRT_BLOCK
    callee_method = SharedRuntime::resolve_helper(true, false, CHECK_NULL);
    current->set_vm_result_2(callee_method());
  JRT_BLOCK_END
  // return compiled code entry point after potential safepoints
  return get_resolved_entry(current, callee_method);
JRT_END


// Resolve a virtual call that can be statically bound (e.g., always
// monomorphic, so it has no inline cache).  Patch code to resolved target.
JRT_BLOCK_ENTRY(address, SharedRuntime::resolve_opt_virtual_call_C(JavaThread* current))
  PerfTraceTime timer(_perf_resolve_opt_virtual_total_time);

  methodHandle callee_method;
  JRT_BLOCK
    callee_method = SharedRuntime::resolve_helper(true, true, CHECK_NULL);
    current->set_vm_result_2(callee_method());
  JRT_BLOCK_END
  // return compiled code entry point after potential safepoints
  return get_resolved_entry(current, callee_method);
JRT_END

methodHandle SharedRuntime::handle_ic_miss_helper(TRAPS) {
  JavaThread* current = THREAD;
  ResourceMark rm(current);
  CallInfo call_info;
  Bytecodes::Code bc;

  // receiver is null for static calls. An exception is thrown for null
  // receivers for non-static calls
  Handle receiver = find_callee_info(bc, call_info, CHECK_(methodHandle()));

  methodHandle callee_method(current, call_info.selected_method());

  Atomic::inc(&_ic_miss_ctr);

#ifndef PRODUCT
  // Statistics & Tracing
  if (TraceCallFixup) {
    ResourceMark rm(current);
    tty->print("IC miss (%s) call to", Bytecodes::name(bc));
    callee_method->print_short_name(tty);
    tty->print_cr(" code: " INTPTR_FORMAT, p2i(callee_method->code()));
  }

  if (ICMissHistogram) {
    MutexLocker m(VMStatistic_lock);
    RegisterMap reg_map(current,
                        RegisterMap::UpdateMap::skip,
                        RegisterMap::ProcessFrames::include,
                        RegisterMap::WalkContinuation::skip);
    frame f = current->last_frame().real_sender(&reg_map);// skip runtime stub
    // produce statistics under the lock
    trace_ic_miss(f.pc());
  }
#endif

  // install an event collector so that when a vtable stub is created the
  // profiler can be notified via a DYNAMIC_CODE_GENERATED event. The
  // event can't be posted when the stub is created as locks are held
  // - instead the event will be deferred until the event collector goes
  // out of scope.
  JvmtiDynamicCodeEventCollector event_collector;

  // Update inline cache to megamorphic. Skip update if we are called from interpreted.
  RegisterMap reg_map(current,
                      RegisterMap::UpdateMap::skip,
                      RegisterMap::ProcessFrames::include,
                      RegisterMap::WalkContinuation::skip);
  frame caller_frame = current->last_frame().sender(&reg_map);
  CodeBlob* cb = caller_frame.cb();
  nmethod* caller_nm = cb->as_nmethod();

  CompiledICLocker ml(caller_nm);
  CompiledIC* inline_cache = CompiledIC_before(caller_nm, caller_frame.pc());
  inline_cache->update(&call_info, receiver()->klass());

  return callee_method;
}

//
// Resets a call-site in compiled code so it will get resolved again.
// This routines handles both virtual call sites, optimized virtual call
// sites, and static call sites. Typically used to change a call sites
// destination from compiled to interpreted.
//
methodHandle SharedRuntime::reresolve_call_site(TRAPS) {
  JavaThread* current = THREAD;
  ResourceMark rm(current);
  RegisterMap reg_map(current,
                      RegisterMap::UpdateMap::skip,
                      RegisterMap::ProcessFrames::include,
                      RegisterMap::WalkContinuation::skip);
  frame stub_frame = current->last_frame();
  assert(stub_frame.is_runtime_frame(), "must be a runtimeStub");
  frame caller = stub_frame.sender(&reg_map);

  // Do nothing if the frame isn't a live compiled frame.
  // nmethod could be deoptimized by the time we get here
  // so no update to the caller is needed.

  if ((caller.is_compiled_frame() && !caller.is_deoptimized_frame()) ||
      (caller.is_native_frame() && caller.cb()->as_nmethod()->method()->is_continuation_enter_intrinsic())) {

    address pc = caller.pc();

    nmethod* caller_nm = CodeCache::find_nmethod(pc);
    assert(caller_nm != nullptr, "did not find caller nmethod");

    // Default call_addr is the location of the "basic" call.
    // Determine the address of the call we a reresolving. With
    // Inline Caches we will always find a recognizable call.
    // With Inline Caches disabled we may or may not find a
    // recognizable call. We will always find a call for static
    // calls and for optimized virtual calls. For vanilla virtual
    // calls it depends on the state of the UseInlineCaches switch.
    //
    // With Inline Caches disabled we can get here for a virtual call
    // for two reasons:
    //   1 - calling an abstract method. The vtable for abstract methods
    //       will run us thru handle_wrong_method and we will eventually
    //       end up in the interpreter to throw the ame.
    //   2 - a racing deoptimization. We could be doing a vanilla vtable
    //       call and between the time we fetch the entry address and
    //       we jump to it the target gets deoptimized. Similar to 1
    //       we will wind up in the interprter (thru a c2i with c2).
    //
    CompiledICLocker ml(caller_nm);
    address call_addr = caller_nm->call_instruction_address(pc);

    if (call_addr != nullptr) {
      // On x86 the logic for finding a call instruction is blindly checking for a call opcode 5
      // bytes back in the instruction stream so we must also check for reloc info.
      RelocIterator iter(caller_nm, call_addr, call_addr+1);
      bool ret = iter.next(); // Get item
      if (ret) {
        switch (iter.type()) {
          case relocInfo::static_call_type:
          case relocInfo::opt_virtual_call_type: {
            CompiledDirectCall* cdc = CompiledDirectCall::at(call_addr);
            cdc->set_to_clean();
            break;
          }

          case relocInfo::virtual_call_type: {
            // compiled, dispatched call (which used to call an interpreted method)
            CompiledIC* inline_cache = CompiledIC_at(caller_nm, call_addr);
            inline_cache->set_to_clean();
            break;
          }
          default:
            break;
        }
      }
    }
  }

  methodHandle callee_method = find_callee_method(CHECK_(methodHandle()));

  Atomic::inc(&_wrong_method_ctr);

#ifndef PRODUCT
  if (TraceCallFixup) {
    ResourceMark rm(current);
    tty->print("handle_wrong_method reresolving call to");
    callee_method->print_short_name(tty);
    tty->print_cr(" code: " INTPTR_FORMAT, p2i(callee_method->code()));
  }
#endif

  return callee_method;
}

address SharedRuntime::handle_unsafe_access(JavaThread* thread, address next_pc) {
  // The faulting unsafe accesses should be changed to throw the error
  // synchronously instead. Meanwhile the faulting instruction will be
  // skipped over (effectively turning it into a no-op) and an
  // asynchronous exception will be raised which the thread will
  // handle at a later point. If the instruction is a load it will
  // return garbage.

  // Request an async exception.
  thread->set_pending_unsafe_access_error();

  // Return address of next instruction to execute.
  return next_pc;
}

#ifdef ASSERT
void SharedRuntime::check_member_name_argument_is_last_argument(const methodHandle& method,
                                                                const BasicType* sig_bt,
                                                                const VMRegPair* regs) {
  ResourceMark rm;
  const int total_args_passed = method->size_of_parameters();
  const VMRegPair*    regs_with_member_name = regs;
        VMRegPair* regs_without_member_name = NEW_RESOURCE_ARRAY(VMRegPair, total_args_passed - 1);

  const int member_arg_pos = total_args_passed - 1;
  assert(member_arg_pos >= 0 && member_arg_pos < total_args_passed, "oob");
  assert(sig_bt[member_arg_pos] == T_OBJECT, "dispatch argument must be an object");

  java_calling_convention(sig_bt, regs_without_member_name, total_args_passed - 1);

  for (int i = 0; i < member_arg_pos; i++) {
    VMReg a =    regs_with_member_name[i].first();
    VMReg b = regs_without_member_name[i].first();
    assert(a->value() == b->value(), "register allocation mismatch: a= %d, b= %d", a->value(), b->value());
  }
  assert(regs_with_member_name[member_arg_pos].first()->is_valid(), "bad member arg");
}
#endif

// ---------------------------------------------------------------------------
// We are calling the interpreter via a c2i. Normally this would mean that
// we were called by a compiled method. However we could have lost a race
// where we went int -> i2c -> c2i and so the caller could in fact be
// interpreted. If the caller is compiled we attempt to patch the caller
// so he no longer calls into the interpreter.
JRT_LEAF(void, SharedRuntime::fixup_callers_callsite(Method* method, address caller_pc))
  AARCH64_PORT_ONLY(assert(pauth_ptr_is_raw(caller_pc), "should be raw"));

  // It's possible that deoptimization can occur at a call site which hasn't
  // been resolved yet, in which case this function will be called from
  // an nmethod that has been patched for deopt and we can ignore the
  // request for a fixup.
  // Also it is possible that we lost a race in that from_compiled_entry
  // is now back to the i2c in that case we don't need to patch and if
  // we did we'd leap into space because the callsite needs to use
  // "to interpreter" stub in order to load up the Method*. Don't
  // ask me how I know this...

  // Result from nmethod::is_unloading is not stable across safepoints.
  NoSafepointVerifier nsv;

  nmethod* callee = method->code();
  if (callee == nullptr) {
    return;
  }

  // write lock needed because we might patch call site by set_to_clean()
  // and is_unloading() can modify nmethod's state
  MACOS_AARCH64_ONLY(ThreadWXEnable __wx(WXWrite, JavaThread::current()));

  CodeBlob* cb = CodeCache::find_blob(caller_pc);
  if (cb == nullptr || !cb->is_nmethod() || !callee->is_in_use() || callee->is_unloading()) {
    return;
  }

  // The check above makes sure this is an nmethod.
  nmethod* caller = cb->as_nmethod();

  // Get the return PC for the passed caller PC.
  address return_pc = caller_pc + frame::pc_return_offset;

  if (!caller->is_in_use() || !NativeCall::is_call_before(return_pc)) {
    return;
  }

  // Expect to find a native call there (unless it was no-inline cache vtable dispatch)
  CompiledICLocker ic_locker(caller);
  ResourceMark rm;

  // If we got here through a static call or opt_virtual call, then we know where the
  // call address would be; let's peek at it
  address callsite_addr = (address)nativeCall_before(return_pc);
  RelocIterator iter(caller, callsite_addr, callsite_addr + 1);
  if (!iter.next()) {
    // No reloc entry found; not a static or optimized virtual call
    return;
  }

  relocInfo::relocType type = iter.reloc()->type();
  if (type != relocInfo::static_call_type &&
      type != relocInfo::opt_virtual_call_type) {
    return;
  }

  CompiledDirectCall* callsite = CompiledDirectCall::before(return_pc);
  callsite->set_to_clean();
JRT_END


// same as JVM_Arraycopy, but called directly from compiled code
JRT_ENTRY(void, SharedRuntime::slow_arraycopy_C(oopDesc* src,  jint src_pos,
                                                oopDesc* dest, jint dest_pos,
                                                jint length,
                                                JavaThread* current)) {
#ifndef PRODUCT
  _slow_array_copy_ctr++;
#endif
  // Check if we have null pointers
  if (src == nullptr || dest == nullptr) {
    THROW(vmSymbols::java_lang_NullPointerException());
  }
  // Do the copy.  The casts to arrayOop are necessary to the copy_array API,
  // even though the copy_array API also performs dynamic checks to ensure
  // that src and dest are truly arrays (and are conformable).
  // The copy_array mechanism is awkward and could be removed, but
  // the compilers don't call this function except as a last resort,
  // so it probably doesn't matter.
  src->klass()->copy_array((arrayOopDesc*)src, src_pos,
                                        (arrayOopDesc*)dest, dest_pos,
                                        length, current);
}
JRT_END

// The caller of generate_class_cast_message() (or one of its callers)
// must use a ResourceMark in order to correctly free the result.
char* SharedRuntime::generate_class_cast_message(
    JavaThread* thread, Klass* caster_klass) {

  // Get target class name from the checkcast instruction
  vframeStream vfst(thread, true);
  assert(!vfst.at_end(), "Java frame must exist");
  Bytecode_checkcast cc(vfst.method(), vfst.method()->bcp_from(vfst.bci()));
  constantPoolHandle cpool(thread, vfst.method()->constants());
  Klass* target_klass = ConstantPool::klass_at_if_loaded(cpool, cc.index());
  Symbol* target_klass_name = nullptr;
  if (target_klass == nullptr) {
    // This klass should be resolved, but just in case, get the name in the klass slot.
    target_klass_name = cpool->klass_name_at(cc.index());
  }
  return generate_class_cast_message(caster_klass, target_klass, target_klass_name);
}


// The caller of generate_class_cast_message() (or one of its callers)
// must use a ResourceMark in order to correctly free the result.
char* SharedRuntime::generate_class_cast_message(
    Klass* caster_klass, Klass* target_klass, Symbol* target_klass_name) {
  const char* caster_name = caster_klass->external_name();

  assert(target_klass != nullptr || target_klass_name != nullptr, "one must be provided");
  const char* target_name = target_klass == nullptr ? target_klass_name->as_klass_external_name() :
                                                   target_klass->external_name();

  size_t msglen = strlen(caster_name) + strlen("class ") + strlen(" cannot be cast to class ") + strlen(target_name) + 1;

  const char* caster_klass_description = "";
  const char* target_klass_description = "";
  const char* klass_separator = "";
  if (target_klass != nullptr && caster_klass->module() == target_klass->module()) {
    caster_klass_description = caster_klass->joint_in_module_of_loader(target_klass);
  } else {
    caster_klass_description = caster_klass->class_in_module_of_loader();
    target_klass_description = (target_klass != nullptr) ? target_klass->class_in_module_of_loader() : "";
    klass_separator = (target_klass != nullptr) ? "; " : "";
  }

  // add 3 for parenthesis and preceding space
  msglen += strlen(caster_klass_description) + strlen(target_klass_description) + strlen(klass_separator) + 3;

  char* message = NEW_RESOURCE_ARRAY_RETURN_NULL(char, msglen);
  if (message == nullptr) {
    // Shouldn't happen, but don't cause even more problems if it does
    message = const_cast<char*>(caster_klass->external_name());
  } else {
    jio_snprintf(message,
                 msglen,
                 "class %s cannot be cast to class %s (%s%s%s)",
                 caster_name,
                 target_name,
                 caster_klass_description,
                 klass_separator,
                 target_klass_description
                 );
  }
  return message;
}

JRT_LEAF(void, SharedRuntime::reguard_yellow_pages())
  (void) JavaThread::current()->stack_overflow_state()->reguard_stack();
JRT_END

void SharedRuntime::monitor_enter_helper(oopDesc* obj, BasicLock* lock, JavaThread* current) {
  if (!SafepointSynchronize::is_synchronizing()) {
    // Only try quick_enter() if we're not trying to reach a safepoint
    // so that the calling thread reaches the safepoint more quickly.
    if (ObjectSynchronizer::quick_enter(obj, lock, current)) {
      return;
    }
  }
  // NO_ASYNC required because an async exception on the state transition destructor
  // would leave you with the lock held and it would never be released.
  // The normal monitorenter NullPointerException is thrown without acquiring a lock
  // and the model is that an exception implies the method failed.
  JRT_BLOCK_NO_ASYNC
  Handle h_obj(THREAD, obj);
  ObjectSynchronizer::enter(h_obj, lock, current);
  assert(!HAS_PENDING_EXCEPTION, "Should have no exception here");
  JRT_BLOCK_END
}

// Handles the uncommon case in locking, i.e., contention or an inflated lock.
JRT_BLOCK_ENTRY(void, SharedRuntime::complete_monitor_locking_C(oopDesc* obj, BasicLock* lock, JavaThread* current))
  SharedRuntime::monitor_enter_helper(obj, lock, current);
JRT_END

void SharedRuntime::monitor_exit_helper(oopDesc* obj, BasicLock* lock, JavaThread* current) {
  assert(JavaThread::current() == current, "invariant");
  // Exit must be non-blocking, and therefore no exceptions can be thrown.
  ExceptionMark em(current);
  // The object could become unlocked through a JNI call, which we have no other checks for.
  // Give a fatal message if CheckJNICalls. Otherwise we ignore it.
  if (obj->is_unlocked()) {
    if (CheckJNICalls) {
      fatal("Object has been unlocked by JNI");
    }
    return;
  }
  ObjectSynchronizer::exit(obj, lock, current);
}

// Handles the uncommon cases of monitor unlocking in compiled code
JRT_LEAF(void, SharedRuntime::complete_monitor_unlocking_C(oopDesc* obj, BasicLock* lock, JavaThread* current))
  assert(current == JavaThread::current(), "pre-condition");
  SharedRuntime::monitor_exit_helper(obj, lock, current);
JRT_END

// This is only called when CheckJNICalls is true, and only
// for virtual thread termination.
JRT_LEAF(void,  SharedRuntime::log_jni_monitor_still_held())
  assert(CheckJNICalls, "Only call this when checking JNI usage");
  if (log_is_enabled(Debug, jni)) {
    JavaThread* current = JavaThread::current();
    int64_t vthread_id = java_lang_Thread::thread_id(current->vthread());
    int64_t carrier_id = java_lang_Thread::thread_id(current->threadObj());
    log_debug(jni)("VirtualThread (tid: " INT64_FORMAT ", carrier id: " INT64_FORMAT
                   ") exiting with Objects still locked by JNI MonitorEnter.",
                   vthread_id, carrier_id);
  }
JRT_END

#ifndef PRODUCT

void SharedRuntime::print_statistics() {
  ttyLocker ttyl;
  if (xtty != nullptr)  xtty->head("statistics type='SharedRuntime'");

  SharedRuntime::print_ic_miss_histogram_on(tty);
  SharedRuntime::print_counters_on(tty);
  AdapterHandlerLibrary::print_statistics_on(tty);

  if (xtty != nullptr)  xtty->tail("statistics");
}

//void SharedRuntime::print_counters_on(outputStream* st) {
//  // Dump the JRT_ENTRY counters
//  if (_new_instance_ctr) st->print_cr("%5u new instance requires GC", _new_instance_ctr);
//  if (_new_array_ctr)    st->print_cr("%5u new array requires GC", _new_array_ctr);
//  if (_multi2_ctr)       st->print_cr("%5u multianewarray 2 dim", _multi2_ctr);
//  if (_multi3_ctr)       st->print_cr("%5u multianewarray 3 dim", _multi3_ctr);
//  if (_multi4_ctr)       st->print_cr("%5u multianewarray 4 dim", _multi4_ctr);
//  if (_multi5_ctr)       st->print_cr("%5u multianewarray 5 dim", _multi5_ctr);
//
//  st->print_cr("%5u inline cache miss in compiled", _ic_miss_ctr);
//  st->print_cr("%5u wrong method", _wrong_method_ctr);
//  st->print_cr("%5u unresolved static call site", _resolve_static_ctr);
//  st->print_cr("%5u unresolved virtual call site", _resolve_virtual_ctr);
//  st->print_cr("%5u unresolved opt virtual call site", _resolve_opt_virtual_ctr);
//
//  if (_mon_enter_stub_ctr)       st->print_cr("%5u monitor enter stub", _mon_enter_stub_ctr);
//  if (_mon_exit_stub_ctr)        st->print_cr("%5u monitor exit stub", _mon_exit_stub_ctr);
//  if (_mon_enter_ctr)            st->print_cr("%5u monitor enter slow", _mon_enter_ctr);
//  if (_mon_exit_ctr)             st->print_cr("%5u monitor exit slow", _mon_exit_ctr);
//  if (_partial_subtype_ctr)      st->print_cr("%5u slow partial subtype", _partial_subtype_ctr);
//  if (_jbyte_array_copy_ctr)     st->print_cr("%5u byte array copies", _jbyte_array_copy_ctr);
//  if (_jshort_array_copy_ctr)    st->print_cr("%5u short array copies", _jshort_array_copy_ctr);
//  if (_jint_array_copy_ctr)      st->print_cr("%5u int array copies", _jint_array_copy_ctr);
//  if (_jlong_array_copy_ctr)     st->print_cr("%5u long array copies", _jlong_array_copy_ctr);
//  if (_oop_array_copy_ctr)       st->print_cr("%5u oop array copies", _oop_array_copy_ctr);
//  if (_checkcast_array_copy_ctr) st->print_cr("%5u checkcast array copies", _checkcast_array_copy_ctr);
//  if (_unsafe_array_copy_ctr)    st->print_cr("%5u unsafe array copies", _unsafe_array_copy_ctr);
//  if (_generic_array_copy_ctr)   st->print_cr("%5u generic array copies", _generic_array_copy_ctr);
//  if (_slow_array_copy_ctr)      st->print_cr("%5u slow array copies", _slow_array_copy_ctr);
//  if (_find_handler_ctr)         st->print_cr("%5u find exception handler", _find_handler_ctr);
//  if (_rethrow_ctr)              st->print_cr("%5u rethrow handler", _rethrow_ctr);
//  if (_unsafe_set_memory_ctr) tty->print_cr("%5u unsafe set memorys", _unsafe_set_memory_ctr);
//}

inline double percent(int64_t x, int64_t y) {
  return 100.0 * (double)x / (double)MAX2(y, (int64_t)1);
}

class MethodArityHistogram {
 public:
  enum { MAX_ARITY = 256 };
 private:
  static uint64_t _arity_histogram[MAX_ARITY]; // histogram of #args
  static uint64_t _size_histogram[MAX_ARITY];  // histogram of arg size in words
  static uint64_t _total_compiled_calls;
  static uint64_t _max_compiled_calls_per_method;
  static int _max_arity;                       // max. arity seen
  static int _max_size;                        // max. arg size seen

  static void add_method_to_histogram(nmethod* nm) {
    Method* method = (nm == nullptr) ? nullptr : nm->method();
    if (method != nullptr) {
      ArgumentCount args(method->signature());
      int arity   = args.size() + (method->is_static() ? 0 : 1);
      int argsize = method->size_of_parameters();
      arity   = MIN2(arity, MAX_ARITY-1);
      argsize = MIN2(argsize, MAX_ARITY-1);
      uint64_t count = (uint64_t)method->compiled_invocation_count();
      _max_compiled_calls_per_method = count > _max_compiled_calls_per_method ? count : _max_compiled_calls_per_method;
      _total_compiled_calls    += count;
      _arity_histogram[arity]  += count;
      _size_histogram[argsize] += count;
      _max_arity = MAX2(_max_arity, arity);
      _max_size  = MAX2(_max_size, argsize);
    }
  }

  void print_histogram_helper(int n, uint64_t* histo, const char* name) {
    const int N = MIN2(9, n);
    double sum = 0;
    double weighted_sum = 0;
    for (int i = 0; i <= n; i++) { sum += (double)histo[i]; weighted_sum += (double)(i*histo[i]); }
    if (sum >= 1) { // prevent divide by zero or divide overflow
      double rest = sum;
      double percent = sum / 100;
      for (int i = 0; i <= N; i++) {
        rest -= (double)histo[i];
        tty->print_cr("%4d: " UINT64_FORMAT_W(12) " (%5.1f%%)", i, histo[i], (double)histo[i] / percent);
      }
      tty->print_cr("rest: " INT64_FORMAT_W(12) " (%5.1f%%)", (int64_t)rest, rest / percent);
      tty->print_cr("(avg. %s = %3.1f, max = %d)", name, weighted_sum / sum, n);
      tty->print_cr("(total # of compiled calls = " INT64_FORMAT_W(14) ")", _total_compiled_calls);
      tty->print_cr("(max # of compiled calls   = " INT64_FORMAT_W(14) ")", _max_compiled_calls_per_method);
    } else {
      tty->print_cr("Histogram generation failed for %s. n = %d, sum = %7.5f", name, n, sum);
    }
  }

  void print_histogram() {
    tty->print_cr("\nHistogram of call arity (incl. rcvr, calls to compiled methods only):");
    print_histogram_helper(_max_arity, _arity_histogram, "arity");
    tty->print_cr("\nHistogram of parameter block size (in words, incl. rcvr):");
    print_histogram_helper(_max_size, _size_histogram, "size");
    tty->cr();
  }

 public:
  MethodArityHistogram() {
    // Take the Compile_lock to protect against changes in the CodeBlob structures
    MutexLocker mu1(Compile_lock, Mutex::_safepoint_check_flag);
    // Take the CodeCache_lock to protect against changes in the CodeHeap structure
    MutexLocker mu2(CodeCache_lock, Mutex::_no_safepoint_check_flag);
    _max_arity = _max_size = 0;
    _total_compiled_calls = 0;
    _max_compiled_calls_per_method = 0;
    for (int i = 0; i < MAX_ARITY; i++) _arity_histogram[i] = _size_histogram[i] = 0;
    CodeCache::nmethods_do(add_method_to_histogram);
    print_histogram();
  }
};

uint64_t MethodArityHistogram::_arity_histogram[MethodArityHistogram::MAX_ARITY];
uint64_t MethodArityHistogram::_size_histogram[MethodArityHistogram::MAX_ARITY];
uint64_t MethodArityHistogram::_total_compiled_calls;
uint64_t MethodArityHistogram::_max_compiled_calls_per_method;
int MethodArityHistogram::_max_arity;
int MethodArityHistogram::_max_size;

void SharedRuntime::print_call_statistics_on(outputStream* st) {
  tty->print_cr("Calls from compiled code:");
  int64_t total  = _nof_normal_calls + _nof_interface_calls + _nof_static_calls;
  int64_t mono_c = _nof_normal_calls - _nof_megamorphic_calls;
  int64_t mono_i = _nof_interface_calls;
  tty->print_cr("\t" INT64_FORMAT_W(12) " (100%%)  total non-inlined   ", total);
  tty->print_cr("\t" INT64_FORMAT_W(12) " (%4.1f%%) |- virtual calls       ", _nof_normal_calls, percent(_nof_normal_calls, total));
  tty->print_cr("\t" INT64_FORMAT_W(12) " (%4.0f%%) |  |- inlined          ", _nof_inlined_calls, percent(_nof_inlined_calls, _nof_normal_calls));
  tty->print_cr("\t" INT64_FORMAT_W(12) " (%4.0f%%) |  |- monomorphic      ", mono_c, percent(mono_c, _nof_normal_calls));
  tty->print_cr("\t" INT64_FORMAT_W(12) " (%4.0f%%) |  |- megamorphic      ", _nof_megamorphic_calls, percent(_nof_megamorphic_calls, _nof_normal_calls));
  tty->print_cr("\t" INT64_FORMAT_W(12) " (%4.1f%%) |- interface calls     ", _nof_interface_calls, percent(_nof_interface_calls, total));
  tty->print_cr("\t" INT64_FORMAT_W(12) " (%4.0f%%) |  |- inlined          ", _nof_inlined_interface_calls, percent(_nof_inlined_interface_calls, _nof_interface_calls));
  tty->print_cr("\t" INT64_FORMAT_W(12) " (%4.0f%%) |  |- monomorphic      ", mono_i, percent(mono_i, _nof_interface_calls));
  tty->print_cr("\t" INT64_FORMAT_W(12) " (%4.1f%%) |- static/special calls", _nof_static_calls, percent(_nof_static_calls, total));
  tty->print_cr("\t" INT64_FORMAT_W(12) " (%4.0f%%) |  |- inlined          ", _nof_inlined_static_calls, percent(_nof_inlined_static_calls, _nof_static_calls));
  tty->cr();
  tty->print_cr("Note 1: counter updates are not MT-safe.");
  tty->print_cr("Note 2: %% in major categories are relative to total non-inlined calls;");
  tty->print_cr("        %% in nested categories are relative to their category");
  tty->print_cr("        (and thus add up to more than 100%% with inlining)");
  tty->cr();

  MethodArityHistogram h;
}
#endif

#ifndef PRODUCT
static int _lookups; // number of calls to lookup
static int _equals;  // number of buckets checked with matching hash
static int _hits;    // number of successful lookups
static int _compact; // number of equals calls with compact signature
#endif

// A simple wrapper class around the calling convention information
// that allows sharing of adapters for the same calling convention.
class AdapterFingerPrint : public CHeapObj<mtCode> {
 private:
  enum {
    _basic_type_bits = 4,
    _basic_type_mask = right_n_bits(_basic_type_bits),
    _basic_types_per_int = BitsPerInt / _basic_type_bits,
    _compact_int_count = 3
  };
  // TO DO:  Consider integrating this with a more global scheme for compressing signatures.
  // For now, 4 bits per components (plus T_VOID gaps after double/long) is not excessive.

  union {
    int  _compact[_compact_int_count];
    int* _fingerprint;
  } _value;
  int _length; // A negative length indicates the fingerprint is in the compact form,
               // Otherwise _value._fingerprint is the array.

  // Remap BasicTypes that are handled equivalently by the adapters.
  // These are correct for the current system but someday it might be
  // necessary to make this mapping platform dependent.
  static int adapter_encoding(BasicType in) {
    switch (in) {
      case T_BOOLEAN:
      case T_BYTE:
      case T_SHORT:
      case T_CHAR:
        // There are all promoted to T_INT in the calling convention
        return T_INT;

      case T_OBJECT:
      case T_ARRAY:
        // In other words, we assume that any register good enough for
        // an int or long is good enough for a managed pointer.
#ifdef _LP64
        return T_LONG;
#else
        return T_INT;
#endif

      case T_INT:
      case T_LONG:
      case T_FLOAT:
      case T_DOUBLE:
      case T_VOID:
        return in;

      default:
        ShouldNotReachHere();
        return T_CONFLICT;
    }
  }

 public:
  AdapterFingerPrint(int total_args_passed, BasicType* sig_bt) {
    // The fingerprint is based on the BasicType signature encoded
    // into an array of ints with eight entries per int.
    int* ptr;
    int len = (total_args_passed + (_basic_types_per_int-1)) / _basic_types_per_int;
    if (len <= _compact_int_count) {
      assert(_compact_int_count == 3, "else change next line");
      _value._compact[0] = _value._compact[1] = _value._compact[2] = 0;
      // Storing the signature encoded as signed chars hits about 98%
      // of the time.
      _length = -len;
      ptr = _value._compact;
    } else {
      _length = len;
      _value._fingerprint = NEW_C_HEAP_ARRAY(int, _length, mtCode);
      ptr = _value._fingerprint;
    }

    // Now pack the BasicTypes with 8 per int
    int sig_index = 0;
    for (int index = 0; index < len; index++) {
      int value = 0;
      for (int byte = 0; sig_index < total_args_passed && byte < _basic_types_per_int; byte++) {
        int bt = adapter_encoding(sig_bt[sig_index++]);
        assert((bt & _basic_type_mask) == bt, "must fit in 4 bits");
        value = (value << _basic_type_bits) | bt;
      }
      ptr[index] = value;
    }
  }

  ~AdapterFingerPrint() {
    if (_length > 0) {
      FREE_C_HEAP_ARRAY(int, _value._fingerprint);
    }
  }

  int value(int index) {
    if (_length < 0) {
      return _value._compact[index];
    }
    return _value._fingerprint[index];
  }
  int length() {
    if (_length < 0) return -_length;
    return _length;
  }

  bool is_compact() {
    return _length <= 0;
  }

  unsigned int compute_hash() {
    int hash = 0;
    for (int i = 0; i < length(); i++) {
      int v = value(i);
      hash = (hash << 8) ^ v ^ (hash >> 5);
    }
    return (unsigned int)hash;
  }

  const char* as_string() {
    stringStream st;
    st.print("0x");
    for (int i = 0; i < length(); i++) {
      st.print("%x", value(i));
    }
    return st.as_string();
  }

#ifndef PRODUCT
  // Reconstitutes the basic type arguments from the fingerprint,
  // producing strings like LIJDF
  const char* as_basic_args_string() {
    stringStream st;
    bool long_prev = false;
    for (int i = 0; i < length(); i++) {
      unsigned val = (unsigned)value(i);
      // args are packed so that first/lower arguments are in the highest
      // bits of each int value, so iterate from highest to the lowest
      for (int j = 32 - _basic_type_bits; j >= 0; j -= _basic_type_bits) {
        unsigned v = (val >> j) & _basic_type_mask;
        if (v == 0) {
          assert(i == length() - 1, "Only expect zeroes in the last word");
          continue;
        }
        if (long_prev) {
          long_prev = false;
          if (v == T_VOID) {
            st.print("J");
          } else {
            st.print("L");
          }
        }
        switch (v) {
          case T_INT:    st.print("I");    break;
          case T_LONG:   long_prev = true; break;
          case T_FLOAT:  st.print("F");    break;
          case T_DOUBLE: st.print("D");    break;
          case T_VOID:   break;
          default: ShouldNotReachHere();
        }
      }
    }
    if (long_prev) {
      st.print("L");
    }
    return st.as_string();
  }
#endif // !product

  bool equals(AdapterFingerPrint* other) {
    if (other->_length != _length) {
      return false;
    }
    if (_length < 0) {
      assert(_compact_int_count == 3, "else change next line");
      return _value._compact[0] == other->_value._compact[0] &&
             _value._compact[1] == other->_value._compact[1] &&
             _value._compact[2] == other->_value._compact[2];
    } else {
      for (int i = 0; i < _length; i++) {
        if (_value._fingerprint[i] != other->_value._fingerprint[i]) {
          return false;
        }
      }
    }
    return true;
  }

  static bool equals(AdapterFingerPrint* const& fp1, AdapterFingerPrint* const& fp2) {
    NOT_PRODUCT(_equals++);
    return fp1->equals(fp2);
  }

  static unsigned int compute_hash(AdapterFingerPrint* const& fp) {
    return fp->compute_hash();
  }
};

// A hashtable mapping from AdapterFingerPrints to AdapterHandlerEntries
using AdapterHandlerTable = ResourceHashtable<AdapterFingerPrint*, AdapterHandlerEntry*, 293,
                  AnyObj::C_HEAP, mtCode,
                  AdapterFingerPrint::compute_hash,
                  AdapterFingerPrint::equals>;
static AdapterHandlerTable* _adapter_handler_table;

// Find a entry with the same fingerprint if it exists
static AdapterHandlerEntry* lookup(int total_args_passed, BasicType* sig_bt) {
  NOT_PRODUCT(_lookups++);
  assert_lock_strong(AdapterHandlerLibrary_lock);
  AdapterFingerPrint fp(total_args_passed, sig_bt);
  AdapterHandlerEntry** entry = _adapter_handler_table->get(&fp);
  if (entry != nullptr) {
#ifndef PRODUCT
    if (fp.is_compact()) _compact++;
    _hits++;
#endif
    return *entry;
  }
  return nullptr;
}

#ifndef PRODUCT
void AdapterHandlerLibrary::print_statistics_on(outputStream* st) {
  auto size = [&] (AdapterFingerPrint* key, AdapterHandlerEntry* a) {
    return sizeof(*key) + sizeof(*a);
  };
  TableStatistics ts = _adapter_handler_table->statistics_calculate(size);
  ts.print(st, "AdapterHandlerTable");
  st->print_cr("AdapterHandlerTable (table_size=%d, entries=%d)",
               _adapter_handler_table->table_size(), _adapter_handler_table->number_of_entries());
  st->print_cr("AdapterHandlerTable: lookups %d equals %d hits %d compact %d",
               _lookups, _equals, _hits, _compact);
}
#endif // !PRODUCT

// ---------------------------------------------------------------------------
// Implementation of AdapterHandlerLibrary
AdapterHandlerEntry* AdapterHandlerLibrary::_abstract_method_handler = nullptr;
AdapterHandlerEntry* AdapterHandlerLibrary::_no_arg_handler = nullptr;
AdapterHandlerEntry* AdapterHandlerLibrary::_int_arg_handler = nullptr;
AdapterHandlerEntry* AdapterHandlerLibrary::_obj_arg_handler = nullptr;
AdapterHandlerEntry* AdapterHandlerLibrary::_obj_int_arg_handler = nullptr;
AdapterHandlerEntry* AdapterHandlerLibrary::_obj_obj_arg_handler = nullptr;
const int AdapterHandlerLibrary_size = 16*K;
BufferBlob* AdapterHandlerLibrary::_buffer = nullptr;

BufferBlob* AdapterHandlerLibrary::buffer_blob() {
  return _buffer;
}

static void post_adapter_creation(const AdapterBlob* new_adapter,
                                  const AdapterHandlerEntry* entry) {
  if (Forte::is_enabled() || JvmtiExport::should_post_dynamic_code_generated()) {
    char blob_id[256];
    jio_snprintf(blob_id,
                 sizeof(blob_id),
                 "%s(%s)",
                 new_adapter->name(),
                 entry->fingerprint()->as_string());
    if (Forte::is_enabled()) {
      Forte::register_stub(blob_id, new_adapter->content_begin(), new_adapter->content_end());
    }

    if (JvmtiExport::should_post_dynamic_code_generated()) {
      JvmtiExport::post_dynamic_code_generated(blob_id, new_adapter->content_begin(), new_adapter->content_end());
    }
  }
}

void AdapterHandlerLibrary::initialize() {
  ResourceMark rm;
  AdapterBlob* no_arg_blob = nullptr;
  AdapterBlob* int_arg_blob = nullptr;
  AdapterBlob* obj_arg_blob = nullptr;
  AdapterBlob* obj_int_arg_blob = nullptr;
  AdapterBlob* obj_obj_arg_blob = nullptr;
  {
    _adapter_handler_table = new (mtCode) AdapterHandlerTable();
    MutexLocker mu(AdapterHandlerLibrary_lock);

    // Create a special handler for abstract methods.  Abstract methods
    // are never compiled so an i2c entry is somewhat meaningless, but
    // throw AbstractMethodError just in case.
    // Pass wrong_method_abstract for the c2i transitions to return
    // AbstractMethodError for invalid invocations.
    address wrong_method_abstract = SharedRuntime::get_handle_wrong_method_abstract_stub();
    _abstract_method_handler = AdapterHandlerLibrary::new_entry(new AdapterFingerPrint(0, nullptr),
                                                                SharedRuntime::throw_AbstractMethodError_entry(),
                                                                wrong_method_abstract, wrong_method_abstract);

    _buffer = BufferBlob::create("adapters", AdapterHandlerLibrary_size);
    _no_arg_handler = create_adapter(no_arg_blob, 0, nullptr, true);

    BasicType obj_args[] = { T_OBJECT };
    _obj_arg_handler = create_adapter(obj_arg_blob, 1, obj_args, true);

    BasicType int_args[] = { T_INT };
    _int_arg_handler = create_adapter(int_arg_blob, 1, int_args, true);

    BasicType obj_int_args[] = { T_OBJECT, T_INT };
    _obj_int_arg_handler = create_adapter(obj_int_arg_blob, 2, obj_int_args, true);

    BasicType obj_obj_args[] = { T_OBJECT, T_OBJECT };
    _obj_obj_arg_handler = create_adapter(obj_obj_arg_blob, 2, obj_obj_args, true);

    assert(no_arg_blob != nullptr &&
          obj_arg_blob != nullptr &&
          int_arg_blob != nullptr &&
          obj_int_arg_blob != nullptr &&
          obj_obj_arg_blob != nullptr, "Initial adapters must be properly created");
  }

  // Outside of the lock
  post_adapter_creation(no_arg_blob, _no_arg_handler);
  post_adapter_creation(obj_arg_blob, _obj_arg_handler);
  post_adapter_creation(int_arg_blob, _int_arg_handler);
  post_adapter_creation(obj_int_arg_blob, _obj_int_arg_handler);
  post_adapter_creation(obj_obj_arg_blob, _obj_obj_arg_handler);
}

AdapterHandlerEntry* AdapterHandlerLibrary::new_entry(AdapterFingerPrint* fingerprint,
                                                      address i2c_entry,
                                                      address c2i_entry,
                                                      address c2i_unverified_entry,
                                                      address c2i_no_clinit_check_entry) {
  // Insert an entry into the table
  return new AdapterHandlerEntry(fingerprint, i2c_entry, c2i_entry, c2i_unverified_entry,
                                 c2i_no_clinit_check_entry);
}

AdapterHandlerEntry* AdapterHandlerLibrary::get_simple_adapter(const methodHandle& method) {
  if (method->is_abstract()) {
    return _abstract_method_handler;
  }
  int total_args_passed = method->size_of_parameters(); // All args on stack
  if (total_args_passed == 0) {
    return _no_arg_handler;
  } else if (total_args_passed == 1) {
    if (!method->is_static()) {
      return _obj_arg_handler;
    }
    switch (method->signature()->char_at(1)) {
      case JVM_SIGNATURE_CLASS:
      case JVM_SIGNATURE_ARRAY:
        return _obj_arg_handler;
      case JVM_SIGNATURE_INT:
      case JVM_SIGNATURE_BOOLEAN:
      case JVM_SIGNATURE_CHAR:
      case JVM_SIGNATURE_BYTE:
      case JVM_SIGNATURE_SHORT:
        return _int_arg_handler;
    }
  } else if (total_args_passed == 2 &&
             !method->is_static()) {
    switch (method->signature()->char_at(1)) {
      case JVM_SIGNATURE_CLASS:
      case JVM_SIGNATURE_ARRAY:
        return _obj_obj_arg_handler;
      case JVM_SIGNATURE_INT:
      case JVM_SIGNATURE_BOOLEAN:
      case JVM_SIGNATURE_CHAR:
      case JVM_SIGNATURE_BYTE:
      case JVM_SIGNATURE_SHORT:
        return _obj_int_arg_handler;
    }
  }
  return nullptr;
}

class AdapterSignatureIterator : public SignatureIterator {
 private:
  BasicType stack_sig_bt[16];
  BasicType* sig_bt;
  int index;

 public:
  AdapterSignatureIterator(Symbol* signature,
                           fingerprint_t fingerprint,
                           bool is_static,
                           int total_args_passed) :
    SignatureIterator(signature, fingerprint),
    index(0)
  {
    sig_bt = (total_args_passed <= 16) ? stack_sig_bt : NEW_RESOURCE_ARRAY(BasicType, total_args_passed);
    if (!is_static) { // Pass in receiver first
      sig_bt[index++] = T_OBJECT;
    }
    do_parameters_on(this);
  }

  BasicType* basic_types() {
    return sig_bt;
  }

#ifdef ASSERT
  int slots() {
    return index;
  }
#endif

 private:

  friend class SignatureIterator;  // so do_parameters_on can call do_type
  void do_type(BasicType type) {
    sig_bt[index++] = type;
    if (type == T_LONG || type == T_DOUBLE) {
      sig_bt[index++] = T_VOID; // Longs & doubles take 2 Java slots
    }
  }
};

AdapterHandlerEntry* AdapterHandlerLibrary::get_adapter(const methodHandle& method) {
  // Use customized signature handler.  Need to lock around updates to
  // the _adapter_handler_table (it is not safe for concurrent readers
  // and a single writer: this could be fixed if it becomes a
  // problem).

  // Fast-path for trivial adapters
  AdapterHandlerEntry* entry = get_simple_adapter(method);
  if (entry != nullptr) {
    return entry;
  }

  ResourceMark rm;
  AdapterBlob* new_adapter = nullptr;

  // Fill in the signature array, for the calling-convention call.
  int total_args_passed = method->size_of_parameters(); // All args on stack

  AdapterSignatureIterator si(method->signature(), method->constMethod()->fingerprint(),
                              method->is_static(), total_args_passed);
  assert(si.slots() == total_args_passed, "");
  BasicType* sig_bt = si.basic_types();
  {
    MutexLocker mu(AdapterHandlerLibrary_lock);

    // Lookup method signature's fingerprint
    entry = lookup(total_args_passed, sig_bt);

    if (entry != nullptr) {
#ifdef ASSERT
      if (VerifyAdapterSharing) {
        AdapterBlob* comparison_blob = nullptr;
        AdapterHandlerEntry* comparison_entry = create_adapter(comparison_blob, total_args_passed, sig_bt, false);
        assert(comparison_blob == nullptr, "no blob should be created when creating an adapter for comparison");
        assert(comparison_entry->compare_code(entry), "code must match");
        // Release the one just created and return the original
        delete comparison_entry;
      }
#endif
      return entry;
    }

    entry = create_adapter(new_adapter, total_args_passed, sig_bt, /* allocate_code_blob */ true);
  }

  // Outside of the lock
  if (new_adapter != nullptr) {
    post_adapter_creation(new_adapter, entry);
  }
  return entry;
}

AdapterHandlerEntry* AdapterHandlerLibrary::create_adapter(AdapterBlob*& new_adapter,
                                                           int total_args_passed,
                                                           BasicType* sig_bt,
                                                           bool allocate_code_blob) {
  if (log_is_enabled(Info, perf, class, link)) {
    ClassLoader::perf_method_adapters_count()->inc();
  }

  // StubRoutines::_final_stubs_code is initialized after this function can be called. As a result,
  // VerifyAdapterCalls and VerifyAdapterSharing can fail if we re-use code that generated prior
  // to all StubRoutines::_final_stubs_code being set. Checks refer to runtime range checks generated
  // in an I2C stub that ensure that an I2C stub is called from an interpreter frame or stubs.
  bool contains_all_checks = StubRoutines::final_stubs_code() != nullptr;

  VMRegPair stack_regs[16];
  VMRegPair* regs = (total_args_passed <= 16) ? stack_regs : NEW_RESOURCE_ARRAY(VMRegPair, total_args_passed);

  // Get a description of the compiled java calling convention and the largest used (VMReg) stack slot usage
  int comp_args_on_stack = SharedRuntime::java_calling_convention(sig_bt, regs, total_args_passed);
  BufferBlob* buf = buffer_blob(); // the temporary code buffer in CodeCache
  CodeBuffer buffer(buf);
  short buffer_locs[20];
  buffer.insts()->initialize_shared_locs((relocInfo*)buffer_locs,
                                          sizeof(buffer_locs)/sizeof(relocInfo));

  // Make a C heap allocated version of the fingerprint to store in the adapter
  AdapterFingerPrint* fingerprint = new AdapterFingerPrint(total_args_passed, sig_bt);
  MacroAssembler _masm(&buffer);
  AdapterHandlerEntry* entry = SharedRuntime::generate_i2c2i_adapters(&_masm,
                                                total_args_passed,
                                                comp_args_on_stack,
                                                sig_bt,
                                                regs,
                                                fingerprint);

#ifdef ASSERT
  if (VerifyAdapterSharing) {
    entry->save_code(buf->code_begin(), buffer.insts_size());
    if (!allocate_code_blob) {
      return entry;
    }
  }
#endif

  new_adapter = AdapterBlob::create(&buffer);
  NOT_PRODUCT(int insts_size = buffer.insts_size());
  if (new_adapter == nullptr) {
    // CodeCache is full, disable compilation
    // Ought to log this but compile log is only per compile thread
    // and we're some non descript Java thread.
    return nullptr;
  }
  entry->relocate(new_adapter->content_begin());
#ifndef PRODUCT
  // debugging support
  if (PrintAdapterHandlers || PrintStubCode) {
    ttyLocker ttyl;
    entry->print_adapter_on(tty);
    tty->print_cr("i2c argument handler #%d for: %s %s (%d bytes generated)",
                  _adapter_handler_table->number_of_entries(), fingerprint->as_basic_args_string(),
                  fingerprint->as_string(), insts_size);
    tty->print_cr("c2i argument handler starts at " INTPTR_FORMAT, p2i(entry->get_c2i_entry()));
    if (Verbose || PrintStubCode) {
      address first_pc = entry->base_address();
      if (first_pc != nullptr) {
        Disassembler::decode(first_pc, first_pc + insts_size, tty
                             NOT_PRODUCT(COMMA &new_adapter->asm_remarks()));
        tty->cr();
      }
    }
  }
#endif

  // Add the entry only if the entry contains all required checks (see sharedRuntime_xxx.cpp)
  // The checks are inserted only if -XX:+VerifyAdapterCalls is specified.
  if (contains_all_checks || !VerifyAdapterCalls) {
    assert_lock_strong(AdapterHandlerLibrary_lock);
    _adapter_handler_table->put(fingerprint, entry);
  }
  return entry;
}

address AdapterHandlerEntry::base_address() {
  address base = _i2c_entry;
  if (base == nullptr)  base = _c2i_entry;
  assert(base <= _c2i_entry || _c2i_entry == nullptr, "");
  assert(base <= _c2i_unverified_entry || _c2i_unverified_entry == nullptr, "");
  assert(base <= _c2i_no_clinit_check_entry || _c2i_no_clinit_check_entry == nullptr, "");
  return base;
}

void AdapterHandlerEntry::relocate(address new_base) {
  address old_base = base_address();
  assert(old_base != nullptr, "");
  ptrdiff_t delta = new_base - old_base;
  if (_i2c_entry != nullptr)
    _i2c_entry += delta;
  if (_c2i_entry != nullptr)
    _c2i_entry += delta;
  if (_c2i_unverified_entry != nullptr)
    _c2i_unverified_entry += delta;
  if (_c2i_no_clinit_check_entry != nullptr)
    _c2i_no_clinit_check_entry += delta;
  assert(base_address() == new_base, "");
}


AdapterHandlerEntry::~AdapterHandlerEntry() {
  delete _fingerprint;
#ifdef ASSERT
  FREE_C_HEAP_ARRAY(unsigned char, _saved_code);
#endif
}


#ifdef ASSERT
// Capture the code before relocation so that it can be compared
// against other versions.  If the code is captured after relocation
// then relative instructions won't be equivalent.
void AdapterHandlerEntry::save_code(unsigned char* buffer, int length) {
  _saved_code = NEW_C_HEAP_ARRAY(unsigned char, length, mtCode);
  _saved_code_length = length;
  memcpy(_saved_code, buffer, length);
}


bool AdapterHandlerEntry::compare_code(AdapterHandlerEntry* other) {
  assert(_saved_code != nullptr && other->_saved_code != nullptr, "code not saved");

  if (other->_saved_code_length != _saved_code_length) {
    return false;
  }

  return memcmp(other->_saved_code, _saved_code, _saved_code_length) == 0;
}
#endif


/**
 * Create a native wrapper for this native method.  The wrapper converts the
 * Java-compiled calling convention to the native convention, handles
 * arguments, and transitions to native.  On return from the native we transition
 * back to java blocking if a safepoint is in progress.
 */
void AdapterHandlerLibrary::create_native_wrapper(const methodHandle& method) {
  ResourceMark rm;
  nmethod* nm = nullptr;

  // Check if memory should be freed before allocation
  CodeCache::gc_on_allocation();

  assert(method->is_native(), "must be native");
  assert(method->is_special_native_intrinsic() ||
         method->has_native_function(), "must have something valid to call!");

  {
    // Perform the work while holding the lock, but perform any printing outside the lock
    MutexLocker mu(AdapterHandlerLibrary_lock);
    // See if somebody beat us to it
    if (method->code() != nullptr) {
      return;
    }

    const int compile_id = CompileBroker::assign_compile_id(method, CompileBroker::standard_entry_bci);
    assert(compile_id > 0, "Must generate native wrapper");


    ResourceMark rm;
    BufferBlob*  buf = buffer_blob(); // the temporary code buffer in CodeCache
    if (buf != nullptr) {
      CodeBuffer buffer(buf);

      if (method->is_continuation_enter_intrinsic()) {
        buffer.initialize_stubs_size(192);
      }

      struct { double data[20]; } locs_buf;
      struct { double data[20]; } stubs_locs_buf;
      buffer.insts()->initialize_shared_locs((relocInfo*)&locs_buf, sizeof(locs_buf) / sizeof(relocInfo));
#if defined(AARCH64) || defined(PPC64)
      // On AArch64 with ZGC and nmethod entry barriers, we need all oops to be
      // in the constant pool to ensure ordering between the barrier and oops
      // accesses. For native_wrappers we need a constant.
      // On PPC64 the continuation enter intrinsic needs the constant pool for the compiled
      // static java call that is resolved in the runtime.
      if (PPC64_ONLY(method->is_continuation_enter_intrinsic() &&) true) {
        buffer.initialize_consts_size(8 PPC64_ONLY(+ 24));
      }
#endif
      buffer.stubs()->initialize_shared_locs((relocInfo*)&stubs_locs_buf, sizeof(stubs_locs_buf) / sizeof(relocInfo));
      MacroAssembler _masm(&buffer);

      // Fill in the signature array, for the calling-convention call.
      const int total_args_passed = method->size_of_parameters();

      VMRegPair stack_regs[16];
      VMRegPair* regs = (total_args_passed <= 16) ? stack_regs : NEW_RESOURCE_ARRAY(VMRegPair, total_args_passed);

      AdapterSignatureIterator si(method->signature(), method->constMethod()->fingerprint(),
                              method->is_static(), total_args_passed);
      BasicType* sig_bt = si.basic_types();
      assert(si.slots() == total_args_passed, "");
      BasicType ret_type = si.return_type();

      // Now get the compiled-Java arguments layout.
      SharedRuntime::java_calling_convention(sig_bt, regs, total_args_passed);

      // Generate the compiled-to-native wrapper code
      nm = SharedRuntime::generate_native_wrapper(&_masm, method, compile_id, sig_bt, regs, ret_type);

      if (nm != nullptr) {
        {
          MutexLocker pl(NMethodState_lock, Mutex::_no_safepoint_check_flag);
          if (nm->make_in_use()) {
            method->set_code(method, nm);
          }
        }

        DirectiveSet* directive = DirectivesStack::getMatchingDirective(method, CompileBroker::compiler(CompLevel_simple));
        if (directive->PrintAssemblyOption) {
          nm->print_code();
        }
        DirectivesStack::release(directive);
      }
    }
  } // Unlock AdapterHandlerLibrary_lock


  // Install the generated code.
  if (nm != nullptr) {
    const char *msg = method->is_static() ? "(static)" : "";
    CompileTask::print_ul(nm, msg);
    if (PrintCompilation) {
      ttyLocker ttyl;
      CompileTask::print(tty, nm, msg);
    }
    nm->post_compiled_method_load_event();
  }
}

// -------------------------------------------------------------------------
// Java-Java calling convention
// (what you use when Java calls Java)

//------------------------------name_for_receiver----------------------------------
// For a given signature, return the VMReg for parameter 0.
VMReg SharedRuntime::name_for_receiver() {
  VMRegPair regs;
  BasicType sig_bt = T_OBJECT;
  (void) java_calling_convention(&sig_bt, &regs, 1);
  // Return argument 0 register.  In the LP64 build pointers
  // take 2 registers, but the VM wants only the 'main' name.
  return regs.first();
}

VMRegPair *SharedRuntime::find_callee_arguments(Symbol* sig, bool has_receiver, bool has_appendix, int* arg_size) {
  // This method is returning a data structure allocating as a
  // ResourceObject, so do not put any ResourceMarks in here.

  BasicType *sig_bt = NEW_RESOURCE_ARRAY(BasicType, 256);
  VMRegPair *regs = NEW_RESOURCE_ARRAY(VMRegPair, 256);
  int cnt = 0;
  if (has_receiver) {
    sig_bt[cnt++] = T_OBJECT; // Receiver is argument 0; not in signature
  }

  for (SignatureStream ss(sig); !ss.at_return_type(); ss.next()) {
    BasicType type = ss.type();
    sig_bt[cnt++] = type;
    if (is_double_word_type(type))
      sig_bt[cnt++] = T_VOID;
  }

  if (has_appendix) {
    sig_bt[cnt++] = T_OBJECT;
  }

  assert(cnt < 256, "grow table size");

  int comp_args_on_stack;
  comp_args_on_stack = java_calling_convention(sig_bt, regs, cnt);

  // the calling convention doesn't count out_preserve_stack_slots so
  // we must add that in to get "true" stack offsets.

  if (comp_args_on_stack) {
    for (int i = 0; i < cnt; i++) {
      VMReg reg1 = regs[i].first();
      if (reg1->is_stack()) {
        // Yuck
        reg1 = reg1->bias(out_preserve_stack_slots());
      }
      VMReg reg2 = regs[i].second();
      if (reg2->is_stack()) {
        // Yuck
        reg2 = reg2->bias(out_preserve_stack_slots());
      }
      regs[i].set_pair(reg2, reg1);
    }
  }

  // results
  *arg_size = cnt;
  return regs;
}

// OSR Migration Code
//
// This code is used convert interpreter frames into compiled frames.  It is
// called from very start of a compiled OSR nmethod.  A temp array is
// allocated to hold the interesting bits of the interpreter frame.  All
// active locks are inflated to allow them to move.  The displaced headers and
// active interpreter locals are copied into the temp buffer.  Then we return
// back to the compiled code.  The compiled code then pops the current
// interpreter frame off the stack and pushes a new compiled frame.  Then it
// copies the interpreter locals and displaced headers where it wants.
// Finally it calls back to free the temp buffer.
//
// All of this is done NOT at any Safepoint, nor is any safepoint or GC allowed.

JRT_LEAF(intptr_t*, SharedRuntime::OSR_migration_begin( JavaThread *current) )
  assert(current == JavaThread::current(), "pre-condition");

  // During OSR migration, we unwind the interpreted frame and replace it with a compiled
  // frame. The stack watermark code below ensures that the interpreted frame is processed
  // before it gets unwound. This is helpful as the size of the compiled frame could be
  // larger than the interpreted frame, which could result in the new frame not being
  // processed correctly.
  StackWatermarkSet::before_unwind(current);

  //
  // This code is dependent on the memory layout of the interpreter local
  // array and the monitors. On all of our platforms the layout is identical
  // so this code is shared. If some platform lays the their arrays out
  // differently then this code could move to platform specific code or
  // the code here could be modified to copy items one at a time using
  // frame accessor methods and be platform independent.

  frame fr = current->last_frame();
  assert(fr.is_interpreted_frame(), "");
  assert(fr.interpreter_frame_expression_stack_size()==0, "only handle empty stacks");

  // Figure out how many monitors are active.
  int active_monitor_count = 0;
  for (BasicObjectLock *kptr = fr.interpreter_frame_monitor_end();
       kptr < fr.interpreter_frame_monitor_begin();
       kptr = fr.next_monitor_in_interpreter_frame(kptr) ) {
    if (kptr->obj() != nullptr) active_monitor_count++;
  }

  // QQQ we could place number of active monitors in the array so that compiled code
  // could double check it.

  Method* moop = fr.interpreter_frame_method();
  int max_locals = moop->max_locals();
  // Allocate temp buffer, 1 word per local & 2 per active monitor
  int buf_size_words = max_locals + active_monitor_count * BasicObjectLock::size();
  intptr_t *buf = NEW_C_HEAP_ARRAY(intptr_t,buf_size_words, mtCode);

  // Copy the locals.  Order is preserved so that loading of longs works.
  // Since there's no GC I can copy the oops blindly.
  assert(sizeof(HeapWord)==sizeof(intptr_t), "fix this code");
  Copy::disjoint_words((HeapWord*)fr.interpreter_frame_local_at(max_locals-1),
                       (HeapWord*)&buf[0],
                       max_locals);

  // Inflate locks.  Copy the displaced headers.  Be careful, there can be holes.
  int i = max_locals;
  for (BasicObjectLock *kptr2 = fr.interpreter_frame_monitor_end();
       kptr2 < fr.interpreter_frame_monitor_begin();
       kptr2 = fr.next_monitor_in_interpreter_frame(kptr2) ) {
    if (kptr2->obj() != nullptr) {         // Avoid 'holes' in the monitor array
      BasicLock *lock = kptr2->lock();
      if (LockingMode == LM_LEGACY) {
        // Inflate so the object's header no longer refers to the BasicLock.
        if (lock->displaced_header().is_unlocked()) {
          // The object is locked and the resulting ObjectMonitor* will also be
          // locked so it can't be async deflated until ownership is dropped.
          // See the big comment in basicLock.cpp: BasicLock::move_to().
          ObjectSynchronizer::inflate_helper(kptr2->obj());
        }
        // Now the displaced header is free to move because the
        // object's header no longer refers to it.
        buf[i] = (intptr_t)lock->displaced_header().value();
      } else if (UseObjectMonitorTable) {
        buf[i] = (intptr_t)lock->object_monitor_cache();
      }
#ifdef ASSERT
      else {
        buf[i] = badDispHeaderOSR;
      }
#endif
      i++;
      buf[i++] = cast_from_oop<intptr_t>(kptr2->obj());
    }
  }
  assert(i - max_locals == active_monitor_count*2, "found the expected number of monitors");

  RegisterMap map(current,
                  RegisterMap::UpdateMap::skip,
                  RegisterMap::ProcessFrames::include,
                  RegisterMap::WalkContinuation::skip);
  frame sender = fr.sender(&map);
  if (sender.is_interpreted_frame()) {
    current->push_cont_fastpath(sender.sp());
  }

  return buf;
JRT_END

JRT_LEAF(void, SharedRuntime::OSR_migration_end( intptr_t* buf) )
  FREE_C_HEAP_ARRAY(intptr_t, buf);
JRT_END

bool AdapterHandlerLibrary::contains(const CodeBlob* b) {
  bool found = false;
  auto findblob = [&] (AdapterFingerPrint* key, AdapterHandlerEntry* a) {
    return (found = (b == CodeCache::find_blob(a->get_i2c_entry())));
  };
  assert_locked_or_safepoint(AdapterHandlerLibrary_lock);
  _adapter_handler_table->iterate(findblob);
  return found;
}

void AdapterHandlerLibrary::print_handler_on(outputStream* st, const CodeBlob* b) {
  bool found = false;
  auto findblob = [&] (AdapterFingerPrint* key, AdapterHandlerEntry* a) {
    if (b == CodeCache::find_blob(a->get_i2c_entry())) {
      found = true;
      st->print("Adapter for signature: ");
      a->print_adapter_on(st);
      return true;
    } else {
      return false; // keep looking
    }
  };
  assert_locked_or_safepoint(AdapterHandlerLibrary_lock);
  _adapter_handler_table->iterate(findblob);
  assert(found, "Should have found handler");
}

void AdapterHandlerEntry::print_adapter_on(outputStream* st) const {
  st->print("AHE@" INTPTR_FORMAT ": %s", p2i(this), fingerprint()->as_string());
  if (get_i2c_entry() != nullptr) {
    st->print(" i2c: " INTPTR_FORMAT, p2i(get_i2c_entry()));
  }
  if (get_c2i_entry() != nullptr) {
    st->print(" c2i: " INTPTR_FORMAT, p2i(get_c2i_entry()));
  }
  if (get_c2i_unverified_entry() != nullptr) {
    st->print(" c2iUV: " INTPTR_FORMAT, p2i(get_c2i_unverified_entry()));
  }
  if (get_c2i_no_clinit_check_entry() != nullptr) {
    st->print(" c2iNCI: " INTPTR_FORMAT, p2i(get_c2i_no_clinit_check_entry()));
  }
  st->cr();
}

JRT_LEAF(void, SharedRuntime::enable_stack_reserved_zone(JavaThread* current))
  assert(current == JavaThread::current(), "pre-condition");
  StackOverflow* overflow_state = current->stack_overflow_state();
  overflow_state->enable_stack_reserved_zone(/*check_if_disabled*/true);
  overflow_state->set_reserved_stack_activation(current->stack_base());
JRT_END

frame SharedRuntime::look_for_reserved_stack_annotated_method(JavaThread* current, frame fr) {
  ResourceMark rm(current);
  frame activation;
  nmethod* nm = nullptr;
  int count = 1;

  assert(fr.is_java_frame(), "Must start on Java frame");

  RegisterMap map(JavaThread::current(),
                  RegisterMap::UpdateMap::skip,
                  RegisterMap::ProcessFrames::skip,
                  RegisterMap::WalkContinuation::skip); // don't walk continuations
  for (; !fr.is_first_frame(); fr = fr.sender(&map)) {
    if (!fr.is_java_frame()) {
      continue;
    }

    Method* method = nullptr;
    bool found = false;
    if (fr.is_interpreted_frame()) {
      method = fr.interpreter_frame_method();
      if (method != nullptr && method->has_reserved_stack_access()) {
        found = true;
      }
    } else {
      CodeBlob* cb = fr.cb();
      if (cb != nullptr && cb->is_nmethod()) {
        nm = cb->as_nmethod();
        method = nm->method();
        // scope_desc_near() must be used, instead of scope_desc_at() because on
        // SPARC, the pcDesc can be on the delay slot after the call instruction.
        for (ScopeDesc *sd = nm->scope_desc_near(fr.pc()); sd != nullptr; sd = sd->sender()) {
          method = sd->method();
          if (method != nullptr && method->has_reserved_stack_access()) {
            found = true;
          }
        }
      }
    }
    if (found) {
      activation = fr;
      warning("Potentially dangerous stack overflow in "
              "ReservedStackAccess annotated method %s [%d]",
              method->name_and_sig_as_C_string(), count++);
      EventReservedStackActivation event;
      if (event.should_commit()) {
        event.set_method(method);
        event.commit();
      }
    }
  }
  return activation;
}

void SharedRuntime::on_slowpath_allocation_exit(JavaThread* current) {
  // After any safepoint, just before going back to compiled code,
  // we inform the GC that we will be doing initializing writes to
  // this object in the future without emitting card-marks, so
  // GC may take any compensating steps.

  oop new_obj = current->vm_result();
  if (new_obj == nullptr) return;

  BarrierSet *bs = BarrierSet::barrier_set();
  bs->on_slowpath_allocation_exit(current, new_obj);
}<|MERGE_RESOLUTION|>--- conflicted
+++ resolved
@@ -101,18 +101,16 @@
 
 nmethod*            SharedRuntime::_cont_doYield_stub;
 
-<<<<<<< HEAD
 PerfTickCounters* SharedRuntime::_perf_resolve_opt_virtual_total_time = nullptr;
 PerfTickCounters* SharedRuntime::_perf_resolve_virtual_total_time     = nullptr;
 PerfTickCounters* SharedRuntime::_perf_resolve_static_total_time      = nullptr;
 PerfTickCounters* SharedRuntime::_perf_handle_wrong_method_total_time = nullptr;
 PerfTickCounters* SharedRuntime::_perf_ic_miss_total_time             = nullptr;
-=======
+
 #define SHARED_STUB_NAME_DECLARE(name, type) "Shared Runtime " # name "_blob",
 const char *SharedRuntime::_stub_names[] = {
   SHARED_STUBS_DO(SHARED_STUB_NAME_DECLARE)
 };
->>>>>>> b88ff9c9
 
 //----------------------------generate_stubs-----------------------------------
 void SharedRuntime::generate_initial_stubs() {
