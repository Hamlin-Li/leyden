--- conflicted
+++ resolved
@@ -2033,47 +2033,9 @@
   ttyLocker ttyl;
   if (xtty != nullptr)  xtty->head("statistics type='SharedRuntime'");
 
-<<<<<<< HEAD
   SharedRuntime::print_ic_miss_histogram_on(tty);
   SharedRuntime::print_counters_on(tty);
   AdapterHandlerLibrary::print_statistics_on(tty);
-=======
-  SharedRuntime::print_ic_miss_histogram();
-
-  // Dump the JRT_ENTRY counters
-  if (_new_instance_ctr) tty->print_cr("%5u new instance requires GC", _new_instance_ctr);
-  if (_new_array_ctr) tty->print_cr("%5u new array requires GC", _new_array_ctr);
-  if (_multi2_ctr) tty->print_cr("%5u multianewarray 2 dim", _multi2_ctr);
-  if (_multi3_ctr) tty->print_cr("%5u multianewarray 3 dim", _multi3_ctr);
-  if (_multi4_ctr) tty->print_cr("%5u multianewarray 4 dim", _multi4_ctr);
-  if (_multi5_ctr) tty->print_cr("%5u multianewarray 5 dim", _multi5_ctr);
-
-  tty->print_cr("%5u inline cache miss in compiled", _ic_miss_ctr);
-  tty->print_cr("%5u wrong method", _wrong_method_ctr);
-  tty->print_cr("%5u unresolved static call site", _resolve_static_ctr);
-  tty->print_cr("%5u unresolved virtual call site", _resolve_virtual_ctr);
-  tty->print_cr("%5u unresolved opt virtual call site", _resolve_opt_virtual_ctr);
-
-  if (_mon_enter_stub_ctr) tty->print_cr("%5u monitor enter stub", _mon_enter_stub_ctr);
-  if (_mon_exit_stub_ctr) tty->print_cr("%5u monitor exit stub", _mon_exit_stub_ctr);
-  if (_mon_enter_ctr) tty->print_cr("%5u monitor enter slow", _mon_enter_ctr);
-  if (_mon_exit_ctr) tty->print_cr("%5u monitor exit slow", _mon_exit_ctr);
-  if (_partial_subtype_ctr) tty->print_cr("%5u slow partial subtype", _partial_subtype_ctr);
-  if (_jbyte_array_copy_ctr) tty->print_cr("%5u byte array copies", _jbyte_array_copy_ctr);
-  if (_jshort_array_copy_ctr) tty->print_cr("%5u short array copies", _jshort_array_copy_ctr);
-  if (_jint_array_copy_ctr) tty->print_cr("%5u int array copies", _jint_array_copy_ctr);
-  if (_jlong_array_copy_ctr) tty->print_cr("%5u long array copies", _jlong_array_copy_ctr);
-  if (_oop_array_copy_ctr) tty->print_cr("%5u oop array copies", _oop_array_copy_ctr);
-  if (_checkcast_array_copy_ctr) tty->print_cr("%5u checkcast array copies", _checkcast_array_copy_ctr);
-  if (_unsafe_array_copy_ctr) tty->print_cr("%5u unsafe array copies", _unsafe_array_copy_ctr);
-  if (_generic_array_copy_ctr) tty->print_cr("%5u generic array copies", _generic_array_copy_ctr);
-  if (_slow_array_copy_ctr) tty->print_cr("%5u slow array copies", _slow_array_copy_ctr);
-  if (_find_handler_ctr) tty->print_cr("%5u find exception handler", _find_handler_ctr);
-  if (_rethrow_ctr) tty->print_cr("%5u rethrow handler", _rethrow_ctr);
-  if (_unsafe_set_memory_ctr) tty->print_cr("%5u unsafe set memorys", _unsafe_set_memory_ctr);
-
-  AdapterHandlerLibrary::print_statistics();
->>>>>>> b3bcc494
 
   if (xtty != nullptr)  xtty->tail("statistics");
 }
@@ -2109,6 +2071,7 @@
 //  if (_slow_array_copy_ctr)      st->print_cr("%5u slow array copies", _slow_array_copy_ctr);
 //  if (_find_handler_ctr)         st->print_cr("%5u find exception handler", _find_handler_ctr);
 //  if (_rethrow_ctr)              st->print_cr("%5u rethrow handler", _rethrow_ctr);
+//  if (_unsafe_set_memory_ctr) tty->print_cr("%5u unsafe set memorys", _unsafe_set_memory_ctr);
 //}
 
 inline double percent(int64_t x, int64_t y) {
