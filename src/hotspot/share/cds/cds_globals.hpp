--- conflicted
+++ resolved
@@ -119,12 +119,14 @@
           "Load/link all archived classes for the boot/platform/app "       \
           "loaders before application main")                                \
                                                                             \
-<<<<<<< HEAD
+  product(bool, AOTCacheParallelRelocation, true, DIAGNOSTIC,               \
+          "Use parallel relocation code to speed up startup.")              \
+                                                                            \
+  /*========== New options added by Leyden =============================*/  \
+                                                                            \
   product(ccstrlist, AOTEndTrainingOnMethodEntry, "",                       \
           "List of methods (pkg/class.name) to trigger end of AOT "         \
           "training run.  Optional ',count=N' where N is > 0")              \
-                                                                            \
-  /*========== New options added by Leyden =============================*/  \
                                                                             \
   product(ccstr, CacheOnlyClassesIn, nullptr,                               \
           "If set, only classes loaded from these JAR files will be "       \
@@ -173,12 +175,7 @@
                                                                             \
   product(bool, SkipArchiveHeapVerification, false,                         \
           "Skip verification of CDS archive heap")                          \
-
-=======
-  product(bool, AOTCacheParallelRelocation, true, DIAGNOSTIC,               \
-          "Use parallel relocation code to speed up startup.")              \
                                                                             \
->>>>>>> 973c6307
 // end of CDS_FLAGS
 
 DECLARE_FLAGS(CDS_FLAGS)
