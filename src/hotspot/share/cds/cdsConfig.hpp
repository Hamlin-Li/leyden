--- conflicted
+++ resolved
@@ -91,13 +91,9 @@
   static void check_incompatible_property(const char* key, const char* value) NOT_CDS_RETURN;
   static void check_unsupported_dumping_module_options() NOT_CDS_RETURN;
   static bool has_unsupported_runtime_module_options() NOT_CDS_RETURN_(false);
-<<<<<<< HEAD
   static bool check_vm_args_consistency(bool patch_mod_javabase, bool mode_flag_cmd_line, bool xshare_auto_cmd_line) NOT_CDS_RETURN_(true);
-=======
-  static bool check_vm_args_consistency(bool patch_mod_javabase, bool mode_flag_cmd_line) NOT_CDS_RETURN_(true);
   static const char* type_of_archive_being_loaded();
   static const char* type_of_archive_being_written();
->>>>>>> c8a521fd
 
   // --- Basic CDS features
 
@@ -111,12 +107,7 @@
                                                                     || is_dumping_final_static_archive(); }
   static void enable_dumping_static_archive()                { CDS_ONLY(_is_dumping_static_archive = true); }
 
-<<<<<<< HEAD
-  static bool is_dumping_classic_static_archive()                NOT_CDS_RETURN_(false); // -Xshare:dump
-  static bool is_dumping_preimage_static_archive()               NOT_CDS_RETURN_(false); // 1st phase of -XX:CacheDataStore dumping
-  static bool is_dumping_preimage_static_archive_with_triggers() NOT_CDS_RETURN_(false); // 1st phase of -XX:CacheDataStore dumping with triggers
-  static bool is_dumping_final_static_archive()                  NOT_CDS_RETURN_(false); // 2nd phase of -XX:CacheDataStore dumping
-=======
+
   // A static CDS archive can be dumped in three modes:
   //
   // "classic"   - This is the traditional CDS workflow of
@@ -137,10 +128,10 @@
   // - has a different magic number (0xcafea07c)
   // - does not have any archived Java heap objects
   // - does not have aot-linked classes
-  static bool is_dumping_classic_static_archive()            NOT_CDS_RETURN_(false);
-  static bool is_dumping_preimage_static_archive()           NOT_CDS_RETURN_(false);
-  static bool is_dumping_final_static_archive()              NOT_CDS_RETURN_(false);
->>>>>>> c8a521fd
+  static bool is_dumping_classic_static_archive()                NOT_CDS_RETURN_(false);
+  static bool is_dumping_preimage_static_archive()               NOT_CDS_RETURN_(false);
+  static bool is_dumping_preimage_static_archive_with_triggers() NOT_CDS_RETURN_(false); 
+  static bool is_dumping_final_static_archive()                  NOT_CDS_RETURN_(false);
 
   // dynamic_archive
   static bool is_dumping_dynamic_archive()                   { return CDS_ONLY(_is_dumping_dynamic_archive) NOT_CDS(false); }
@@ -204,7 +195,6 @@
   static void stop_dumping_full_module_graph(const char* reason = nullptr) NOT_CDS_JAVA_HEAP_RETURN;
   static void stop_using_full_module_graph(const char* reason = nullptr) NOT_CDS_JAVA_HEAP_RETURN;
 
-<<<<<<< HEAD
   // --- AOT compiler
 
   static bool is_dumping_cached_code()                       NOT_CDS_RETURN_(false);
@@ -213,8 +203,9 @@
 
   static bool is_dumping_adapters()                          NOT_CDS_RETURN_(false);
 
-=======
->>>>>>> c8a521fd
+  // Are we using the (to be deprecated) -XX:CacheDataStore workflow?
+  static bool is_leyden_workflow()                           NOT_CDS_RETURN_(false);
+
   // Some CDS functions assume that they are called only within a single-threaded context. I.e.,
   // they are called from:
   //    - The VM thread (e.g., inside VM_PopulateDumpSharedSpace)
