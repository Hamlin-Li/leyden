/*
 * Copyright (c) 2019, 2024, Oracle and/or its affiliates. All rights reserved.
 * DO NOT ALTER OR REMOVE COPYRIGHT NOTICES OR THIS FILE HEADER.
 *
 * This code is free software; you can redistribute it and/or modify it
 * under the terms of the GNU General Public License version 2 only, as
 * published by the Free Software Foundation.
 *
 * This code is distributed in the hope that it will be useful, but WITHOUT
 * ANY WARRANTY; without even the implied warranty of MERCHANTABILITY or
 * FITNESS FOR A PARTICULAR PURPOSE.  See the GNU General Public License
 * version 2 for more details (a copy is included in the LICENSE file that
 * accompanied this code).
 *
 * You should have received a copy of the GNU General Public License version
 * 2 along with this work; if not, write to the Free Software Foundation,
 * Inc., 51 Franklin St, Fifth Floor, Boston, MA 02110-1301 USA.
 *
 * Please contact Oracle, 500 Oracle Parkway, Redwood Shores, CA 94065 USA
 * or visit www.oracle.com if you need additional information or have any
 * questions.
 *
 */

#ifndef SHARE_CDS_ARCHIVEUTILS_HPP
#define SHARE_CDS_ARCHIVEUTILS_HPP

#include "cds/cds_globals.hpp"
#include "cds/serializeClosure.hpp"
#include "logging/log.hpp"
#include "memory/metaspace.hpp"
#include "memory/virtualspace.hpp"
#include "utilities/bitMap.hpp"
#include "utilities/exceptions.hpp"
#include "utilities/macros.hpp"
#include "runtime/nonJavaThread.hpp"
#include "runtime/semaphore.hpp"

class BootstrapInfo;
class ReservedSpace;
class VirtualSpace;

template<class E> class Array;
template<class E> class GrowableArray;

// ArchivePtrMarker is used to mark the location of pointers embedded in a CDS archive. E.g., when an
// InstanceKlass k is dumped, we mark the location of the k->_name pointer by effectively calling
// mark_pointer(/*ptr_loc=*/&k->_name). It's required that (_prt_base <= ptr_loc < _ptr_end). _ptr_base is
// fixed, but _ptr_end can be expanded as more objects are dumped.
class ArchivePtrMarker : AllStatic {
  static CHeapBitMap*  _ptrmap;
  static CHeapBitMap*  _rw_ptrmap;
  static CHeapBitMap*  _ro_ptrmap;
  static CHeapBitMap*  _cc_ptrmap;
  static VirtualSpace* _vs;

  // Once _ptrmap is compacted, we don't allow bit marking anymore. This is to
  // avoid unintentional copy operations after the bitmap has been finalized and written.
  static bool         _compacted;

  static address* ptr_base() { return (address*)_vs->low();  } // committed lower bound (inclusive)
  static address* ptr_end()  { return (address*)_vs->high(); } // committed upper bound (exclusive)

public:
  static void initialize(CHeapBitMap* ptrmap, VirtualSpace* vs);
  static void initialize_rw_ro_cc_maps(CHeapBitMap* rw_ptrmap, CHeapBitMap* ro_ptrmap, CHeapBitMap* cc_ptrmap);
  static void mark_pointer(address* ptr_loc);
  static void clear_pointer(address* ptr_loc);
  static void compact(address relocatable_base, address relocatable_end);
  static void compact(size_t max_non_null_offset);

  template <typename T>
  static void mark_pointer(T* ptr_loc) {
    mark_pointer((address*)ptr_loc);
  }

  template <typename T>
  static void set_and_mark_pointer(T* ptr_loc, T ptr_value) {
    *ptr_loc = ptr_value;
    mark_pointer(ptr_loc);
  }

  static CHeapBitMap* ptrmap() {
    return _ptrmap;
  }

  static CHeapBitMap* rw_ptrmap() {
    return _rw_ptrmap;
  }

  static CHeapBitMap* ro_ptrmap() {
    return _ro_ptrmap;
  }

  static CHeapBitMap* cc_ptrmap() {
    return _cc_ptrmap;
  }

  static void reset_map_and_vs() {
    _ptrmap = nullptr;
    _rw_ptrmap = nullptr;
    _ro_ptrmap = nullptr;
    _cc_ptrmap = nullptr;
    _vs = nullptr;
  }
};

// SharedDataRelocator is used to shift pointers in the CDS archive.
//
// The CDS archive is basically a contiguous block of memory (divided into several regions)
// that contains multiple objects. The objects may contain direct pointers that point to other objects
// within the archive (e.g., InstanceKlass::_name points to a Symbol in the archive). During dumping, we
// built a bitmap that marks the locations of all these pointers (using ArchivePtrMarker, see comments above).
//
// The contents of the archive assumes that it’s mapped at the default SharedBaseAddress (e.g. 0x800000000).
// If the archive ends up being mapped at a different address (e.g. 0x810000000), SharedDataRelocator
// is used to shift each marked pointer by a delta (0x10000000 in this example), so that it points to
// the actually mapped location of the target object.
class SharedDataRelocator: public BitMapClosure {
  // for all (address** p), where (is_marked(p) && _patch_base <= p && p < _patch_end) { *p += delta; }

  // Patch all pointers within this region that are marked.
  address* _patch_base;
  address* _patch_end;

  // Before patching, all pointers must point to this region.
  address _valid_old_base;
  address _valid_old_end;

  // After patching, all pointers must point to this region.
  address _valid_new_base;
  address _valid_new_end;

  // How much to relocate for each pointer.
  intx _delta;

 public:
  SharedDataRelocator(address* patch_base, address* patch_end,
                      address valid_old_base, address valid_old_end,
                      address valid_new_base, address valid_new_end, intx delta) :
    _patch_base(patch_base), _patch_end(patch_end),
    _valid_old_base(valid_old_base), _valid_old_end(valid_old_end),
    _valid_new_base(valid_new_base), _valid_new_end(valid_new_end),
    _delta(delta) {
    log_debug(cds, reloc)("SharedDataRelocator::_patch_base     = " PTR_FORMAT, p2i(_patch_base));
    log_debug(cds, reloc)("SharedDataRelocator::_patch_end      = " PTR_FORMAT, p2i(_patch_end));
    log_debug(cds, reloc)("SharedDataRelocator::_valid_old_base = " PTR_FORMAT, p2i(_valid_old_base));
    log_debug(cds, reloc)("SharedDataRelocator::_valid_old_end  = " PTR_FORMAT, p2i(_valid_old_end));
    log_debug(cds, reloc)("SharedDataRelocator::_valid_new_base = " PTR_FORMAT, p2i(_valid_new_base));
    log_debug(cds, reloc)("SharedDataRelocator::_valid_new_end  = " PTR_FORMAT, p2i(_valid_new_end));
  }

  bool do_bit(size_t offset);
};

class DumpRegion {
private:
  const char* _name;
  char* _base;
  char* _top;
  char* _end;
  uintx _max_delta;
  bool _is_packed;
  ReservedSpace* _rs;
  VirtualSpace* _vs;

  void commit_to(char* newtop);

public:
  DumpRegion(const char* name, uintx max_delta = 0)
    : _name(name), _base(nullptr), _top(nullptr), _end(nullptr),
      _max_delta(max_delta), _is_packed(false),
      _rs(nullptr), _vs(nullptr) {}

  char* expand_top_to(char* newtop);
  char* allocate(size_t num_bytes, size_t alignment = 0);

  void append_intptr_t(intptr_t n, bool need_to_mark = false) NOT_CDS_RETURN;

  char* base()      const { return _base;        }
  char* top()       const { return _top;         }
  char* end()       const { return _end;         }
  size_t reserved() const { return _end - _base; }
  size_t used()     const { return _top - _base; }
  bool is_packed()  const { return _is_packed;   }
  bool is_allocatable() const {
    return !is_packed() && _base != nullptr;
  }

  void print(size_t total_bytes) const;
  void print_out_of_space_msg(const char* failing_region, size_t needed_bytes);

  void init(ReservedSpace* rs, VirtualSpace* vs);

  void pack(DumpRegion* next = nullptr);

  bool contains(char* p) {
    return base() <= p && p < top();
  }
};

// Closure for serializing initialization data out to a data area to be
// written to the shared file.

class WriteClosure : public SerializeClosure {
private:
  DumpRegion* _dump_region;

public:
  WriteClosure(DumpRegion* r) {
    _dump_region = r;
  }

  void do_ptr(void** p);

  void do_u4(u4* p) {
    _dump_region->append_intptr_t((intptr_t)(*p));
  }

  void do_int(int* p) {
    _dump_region->append_intptr_t((intptr_t)(*p));
  }

  void do_bool(bool *p) {
    _dump_region->append_intptr_t((intptr_t)(*p));
  }

  void do_tag(int tag) {
    _dump_region->append_intptr_t((intptr_t)tag);
  }

  char* region_top() {
    return _dump_region->top();
  }

  bool reading() const { return false; }
};

// Closure for serializing initialization data in from a data area
// (ptr_array) read from the shared file.

class ReadClosure : public SerializeClosure {
private:
  intptr_t** _ptr_array;
  intptr_t _base_address;
  inline intptr_t nextPtr() {
    return *(*_ptr_array)++;
  }

public:
  ReadClosure(intptr_t** ptr_array, intptr_t base_address) :
    _ptr_array(ptr_array), _base_address(base_address) {}

  void do_ptr(void** p);
  void do_u4(u4* p);
  void do_int(int* p);
  void do_bool(bool *p);
  void do_tag(int tag);
  bool reading() const { return true; }
  char* region_top() { return nullptr; }
};

class ArchiveUtils {
public:
  static const uintx MAX_SHARED_DELTA = 0x7FFFFFFF;
  static void log_to_classlist(BootstrapInfo* bootstrap_specifier, TRAPS) NOT_CDS_RETURN;
  static bool has_aot_initialized_mirror(InstanceKlass* src_ik);
  template <typename T> static Array<T>* archive_array(GrowableArray<T>* tmp_array);

<<<<<<< HEAD
  static const char* builtin_loader_name_or_null(oop loader); // "boot", "platform", "app", or nullptr
  static const char* builtin_loader_name(oop loader); // "boot", "platform", or "app". Asserts if not a built-in-loader.

  static bool builtin_loader_from_type(const char* loader_type, oop* value_ret);
  static oop builtin_loader_from_type(int loader_type);
=======
  // The following functions translate between a u4 offset and an address in the
  // the range of the mapped CDS archive (e.g., Metaspace::is_in_shared_metaspace()).
  // Since the first 16 bytes in this range are dummy data (see ArchiveBuilder::reserve_buffer()),
  // we know that offset 0 never represents a valid object. As a result, an offset of 0
  // is used to encode a nullptr.
  //
  // Use the "archived_address_or_null" variants if a nullptr may be encoded.
>>>>>>> 973c6307

  // offset must represent an object of type T in the mapped shared space. Return
  // a direct pointer to this object.
  template <typename T> T static offset_to_archived_address(u4 offset) {
    assert(offset != 0, "sanity");
    T p = (T)(SharedBaseAddress + offset);
    assert(Metaspace::is_in_shared_metaspace(p), "must be");
    return p;
  }

  template <typename T> T static offset_to_archived_address_or_null(u4 offset) {
    if (offset == 0) {
      return nullptr;
    } else {
      return offset_to_archived_address<T>(offset);
    }
  }

  // p must be an archived object. Get its offset from SharedBaseAddress
  template <typename T> static u4 archived_address_to_offset(T p) {
    uintx pn = (uintx)p;
    uintx base = (uintx)SharedBaseAddress;
    assert(Metaspace::is_in_shared_metaspace(p), "must be");
    assert(pn > base, "sanity"); // No valid object is stored at 0 offset from SharedBaseAddress
    uintx offset = pn - base;
    assert(offset <= MAX_SHARED_DELTA, "range check");
    return static_cast<u4>(offset);
  }

  template <typename T> static u4 archived_address_or_null_to_offset(T p) {
    if (p == nullptr) {
      return 0;
    } else {
      return archived_address_to_offset<T>(p);
    }
  }
};

class HeapRootSegments {
private:
  size_t _base_offset;
  size_t _count;
  int _roots_count;
  int _max_size_in_bytes;
  int _max_size_in_elems;

public:
  size_t base_offset() { return _base_offset; }
  size_t count() { return _count; }
  int roots_count() { return _roots_count; }
  int max_size_in_bytes() { return _max_size_in_bytes; }
  int max_size_in_elems() { return _max_size_in_elems; }

  size_t size_in_bytes(size_t seg_idx);
  int size_in_elems(size_t seg_idx);
  size_t segment_offset(size_t seg_idx);

  // Trivial copy assignments are allowed to copy the entire object representation.
  // We also inline this class into archive header. Therefore, it is important to make
  // sure any gaps in object representation are initialized to zeroes. This is why
  // constructors memset before doing field assignments.
  HeapRootSegments() {
    memset(this, 0, sizeof(*this));
  }
  HeapRootSegments(size_t base_offset, int roots_count, int max_size_in_bytes, int max_size_in_elems) {
    memset(this, 0, sizeof(*this));
    _base_offset = base_offset;
    _count = (roots_count + max_size_in_elems - 1) / max_size_in_elems;
    _roots_count = roots_count;
    _max_size_in_bytes = max_size_in_bytes;
    _max_size_in_elems = max_size_in_elems;
  }

  // This class is trivially copyable and assignable.
  HeapRootSegments(const HeapRootSegments&) = default;
  HeapRootSegments& operator=(const HeapRootSegments&) = default;
};

class ArchiveWorkers;

// A task to be worked on by worker threads
class ArchiveWorkerTask : public CHeapObj<mtInternal> {
  friend class ArchiveWorkers;
private:
  const char* _name;
  int _max_chunks;
  volatile int _chunk;

  void run();

  void configure_max_chunks(int max_chunks);

public:
  ArchiveWorkerTask(const char* name) :
      _name(name), _max_chunks(0), _chunk(0) {}
  const char* name() const { return _name; }
  virtual void work(int chunk, int max_chunks) = 0;
};

class ArchiveWorkerThread : public NamedThread {
  friend class ArchiveWorkers;
private:
  ArchiveWorkers* const _pool;

  void post_run() override;

public:
  ArchiveWorkerThread(ArchiveWorkers* pool);
  const char* type_name() const override { return "Archive Worker Thread"; }
  void run() override;
};

// Special archive workers. The goal for this implementation is to startup fast,
// distribute spiky workloads efficiently, and shutdown immediately after use.
// This makes the implementation quite different from the normal GC worker pool.
class ArchiveWorkers : public StackObj {
  friend class ArchiveWorkerThread;
private:
  // Target number of chunks per worker. This should be large enough to even
  // out work imbalance, and small enough to keep bookkeeping overheads low.
  static constexpr int CHUNKS_PER_WORKER = 4;
  static int max_workers();

  Semaphore _end_semaphore;

  int _num_workers;
  int _started_workers;
  int _finish_tokens;

  typedef enum { UNUSED, WORKING, SHUTDOWN } State;
  volatile State _state;

  ArchiveWorkerTask* _task;

  void run_as_worker();
  void start_worker_if_needed();

  void run_task_single(ArchiveWorkerTask* task);
  void run_task_multi(ArchiveWorkerTask* task);

  bool is_parallel();

public:
  ArchiveWorkers();
  ~ArchiveWorkers();
  void run_task(ArchiveWorkerTask* task);
};

#endif // SHARE_CDS_ARCHIVEUTILS_HPP<|MERGE_RESOLUTION|>--- conflicted
+++ resolved
@@ -267,13 +267,12 @@
   static bool has_aot_initialized_mirror(InstanceKlass* src_ik);
   template <typename T> static Array<T>* archive_array(GrowableArray<T>* tmp_array);
 
-<<<<<<< HEAD
   static const char* builtin_loader_name_or_null(oop loader); // "boot", "platform", "app", or nullptr
   static const char* builtin_loader_name(oop loader); // "boot", "platform", or "app". Asserts if not a built-in-loader.
 
   static bool builtin_loader_from_type(const char* loader_type, oop* value_ret);
   static oop builtin_loader_from_type(int loader_type);
-=======
+
   // The following functions translate between a u4 offset and an address in the
   // the range of the mapped CDS archive (e.g., Metaspace::is_in_shared_metaspace()).
   // Since the first 16 bytes in this range are dummy data (see ArchiveBuilder::reserve_buffer()),
@@ -281,7 +280,6 @@
   // is used to encode a nullptr.
   //
   // Use the "archived_address_or_null" variants if a nullptr may be encoded.
->>>>>>> 973c6307
 
   // offset must represent an object of type T in the mapped shared space. Return
   // a direct pointer to this object.
