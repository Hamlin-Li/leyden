--- conflicted
+++ resolved
@@ -1074,7 +1074,6 @@
   return buffer_to_offset(p);
 }
 
-<<<<<<< HEAD
 void ArchiveBuilder::start_cc_region() {
   ro_region()->pack();
   start_dump_region(&_cc_region);
@@ -1082,13 +1081,13 @@
 
 void ArchiveBuilder::end_cc_region() {
   _cc_region.pack();
-=======
+}
+
 address ArchiveBuilder::offset_to_buffered_address(u4 offset) const {
   address requested_addr = _requested_static_archive_bottom + offset;
   address buffered_addr = requested_addr - _buffer_to_requested_delta;
   assert(is_in_buffer_space(buffered_addr), "bad offset");
   return buffered_addr;
->>>>>>> db56266a
 }
 
 #if INCLUDE_CDS_JAVA_HEAP
