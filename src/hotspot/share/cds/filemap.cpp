--- conflicted
+++ resolved
@@ -2003,7 +2003,6 @@
   return bitmap_base;
 }
 
-<<<<<<< HEAD
 bool FileMapInfo::map_cached_code_region(ReservedSpace rs) {
   FileMapRegion* r = region_at(MetaspaceShared::cc);
   assert(r->used() > 0 && r->used_aligned() == rs.size(), "must be");
@@ -2088,7 +2087,6 @@
   cc_ptrmap.iterate(&patcher);
 }
 
-=======
 class SharedDataRelocationTask : public ArchiveWorkerTask {
 private:
   BitMapView* const _rw_bm;
@@ -2115,7 +2113,6 @@
   }
 };
 
->>>>>>> 973c6307
 // This is called when we cannot map the archive at the requested[ base address (usually 0x800000000).
 // We relocate all pointers in the 2 core regions (ro, rw).
 bool FileMapInfo::relocate_pointers_in_core_regions(intx addr_delta) {
