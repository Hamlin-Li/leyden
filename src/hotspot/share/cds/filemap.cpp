--- conflicted
+++ resolved
@@ -213,11 +213,8 @@
   _compressed_class_ptrs = UseCompressedClassPointers;
   _max_heap_size = MaxHeapSize;
   _use_optimized_module_handling = MetaspaceShared::use_optimized_module_handling();
+  _has_preloaded_classes = PreloadSharedClasses;
   _has_full_module_graph = CDSConfig::is_dumping_full_module_graph();
-<<<<<<< HEAD
-  _has_preloaded_classes = PreloadSharedClasses;
-=======
->>>>>>> 1588dd93
 
   // The following fields are for sanity checks for whether this archive
   // will function correctly with this JVM and the bootclasspath it's
@@ -2058,11 +2055,7 @@
   }
 
   if (!success) {
-<<<<<<< HEAD
     CDSConfig::disable_loading_full_module_graph("archive heap loading failed");
-=======
-    CDSConfig::disable_loading_full_module_graph();
->>>>>>> 1588dd93
   }
 }
 
@@ -2492,12 +2485,8 @@
     log_info(cds)("optimized module handling: disabled because archive was created without optimized module handling");
   }
 
-<<<<<<< HEAD
-  if (!_has_full_module_graph) {
-=======
   if (is_static() && !_has_full_module_graph) {
     // Only the static archive can contain the full module graph.
->>>>>>> 1588dd93
     CDSConfig::disable_loading_full_module_graph("archive was created without full module graph");
   }
 
