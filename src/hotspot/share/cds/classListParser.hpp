/*
 * Copyright (c) 2015, 2025, Oracle and/or its affiliates. All rights reserved.
 * DO NOT ALTER OR REMOVE COPYRIGHT NOTICES OR THIS FILE HEADER.
 *
 * This code is free software; you can redistribute it and/or modify it
 * under the terms of the GNU General Public License version 2 only, as
 * published by the Free Software Foundation.
 *
 * This code is distributed in the hope that it will be useful, but WITHOUT
 * ANY WARRANTY; without even the implied warranty of MERCHANTABILITY or
 * FITNESS FOR A PARTICULAR PURPOSE.  See the GNU General Public License
 * version 2 for more details (a copy is included in the LICENSE file that
 * accompanied this code).
 *
 * You should have received a copy of the GNU General Public License version
 * 2 along with this work; if not, write to the Free Software Foundation,
 * Inc., 51 Franklin St, Fifth Floor, Boston, MA 02110-1301 USA.
 *
 * Please contact Oracle, 500 Oracle Parkway, Redwood Shores, CA 94065 USA
 * or visit www.oracle.com if you need additional information or have any
 * questions.
 *
 */

#ifndef SHARE_CDS_CLASSLISTPARSER_HPP
#define SHARE_CDS_CLASSLISTPARSER_HPP

#include "interpreter/bytecodes.hpp"
#include "utilities/exceptions.hpp"
#include "utilities/globalDefinitions.hpp"
#include "utilities/growableArray.hpp"
#include "utilities/istream.hpp"
#include "utilities/resizeableResourceHash.hpp"

class constantPoolHandle;
class Thread;

class CDSIndyInfo {
  GrowableArray<const char*>* _items;
public:
  CDSIndyInfo() : _items(nullptr) {}
  void add_item(const char* item) {
    if (_items == nullptr) {
      _items = new GrowableArray<const char*>(9);
    }
    assert(_items != nullptr, "sanity");
    _items->append(item);
  }
  void add_ref_kind(int ref_kind) {
    switch (ref_kind) {
    case JVM_REF_getField         : _items->append("REF_getField"); break;
    case JVM_REF_getStatic        : _items->append("REF_getStatic"); break;
    case JVM_REF_putField         : _items->append("REF_putField"); break;
    case JVM_REF_putStatic        : _items->append("REF_putStatic"); break;
    case JVM_REF_invokeVirtual    : _items->append("REF_invokeVirtual"); break;
    case JVM_REF_invokeStatic     : _items->append("REF_invokeStatic"); break;
    case JVM_REF_invokeSpecial    : _items->append("REF_invokeSpecial"); break;
    case JVM_REF_newInvokeSpecial : _items->append("REF_newInvokeSpecial"); break;
    case JVM_REF_invokeInterface  : _items->append("REF_invokeInterface"); break;
    default                       : ShouldNotReachHere();
    }
  }
  GrowableArray<const char*>* items() {
    return _items;
  }
};

class ClassListParser : public StackObj {
  static const char* CONSTANT_POOL_TAG;
  static const char* DYNAMIC_PROXY_TAG;
  static const char* LAMBDA_FORM_TAG;
  static const char* LAMBDA_PROXY_TAG;

public:
  static const char* ARRAY_TAG;

  static const char* CLASS_REFLECTION_DATA_TAG;
  static const char* LOADER_NEGATIVE_CACHE_TAG;

  enum ParseMode {
    _parse_all,
    _parse_lambda_forms_invokers_only,
  };

private:
  // Must be C_HEAP allocated -- we don't want nested resource allocations.
  typedef ResizeableResourceHashtable<int, InstanceKlass*,
                                      AnyObj::C_HEAP, mtClassShared> ID2KlassTable;

  enum {
    _unspecified      = -999,
  };

  // Use a small initial size in debug build to test resizing logic
  static const int INITIAL_TABLE_SIZE = DEBUG_ONLY(17) NOT_DEBUG(1987);
  static const int MAX_TABLE_SIZE = 61333;
  static volatile Thread* _parsing_thread; // the thread that created _instance
  static ClassListParser* _instance; // the singleton.
  const char* _classlist_file;

  ID2KlassTable _id2klass_table;

  FileInput           _file_input;
  inputStream         _input_stream;
  char*               _line;                  // The buffer that holds the current line. Some characters in
                                              // the buffer may be overwritten by '\0' during parsing.
  int                 _line_len;              // Original length of the input line.
  const char*         _class_name;
  GrowableArray<const char*>* _indy_items;    // items related to invoke dynamic for archiving lambda proxy classes
  int                 _id;
  int                 _super;
  GrowableArray<int>* _interfaces;
  bool                _interfaces_specified;
  const char*         _source;
  ParseMode           _parse_mode;

  bool parse_int_option(const char* option_name, int* value);
  bool parse_uint_option(const char* option_name, int* value);
  InstanceKlass* load_class_from_source(Symbol* class_name, TRAPS);
  ID2KlassTable* id2klass_table() {
    return &_id2klass_table;
  }
  InstanceKlass* lookup_class_by_id(int id);
  void print_specified_interfaces();
  void print_actual_interfaces(InstanceKlass *ik);
  bool is_matching_cp_entry(const constantPoolHandle &pool, int cp_index, TRAPS);

  InstanceKlass* find_builtin_class_helper(JavaThread* current, Symbol* class_name_symbol, oop class_loader_oop);
  InstanceKlass* find_builtin_class(JavaThread* current, const char* class_name);

  void resolve_indy(JavaThread* current, Symbol* class_name_symbol);
  void resolve_indy_impl(Symbol* class_name_symbol, TRAPS);
  void clean_up_input_line();
  void read_class_name_and_attributes();
  void parse_class_name_and_attributes(TRAPS);
  Klass* load_current_class(Symbol* class_name_symbol, TRAPS);
  void parse_constant_pool_tag();
  void parse_class_reflection_data_tag();
  void parse_dynamic_proxy_tag();
  void parse_loader_negative_cache_tag();
  void parse_array_dimension_tag();

  size_t lineno() { return _input_stream.lineno(); }
  FILE* do_open(const char* file);
  ClassListParser(const char* file, ParseMode _parse_mode);
  ~ClassListParser();
  void print_diagnostic_info(outputStream* st, const char* msg, va_list ap) ATTRIBUTE_PRINTF(3, 0);
  void print_diagnostic_info(outputStream* st, const char* msg, ...) ATTRIBUTE_PRINTF(3, 0);
  void constant_pool_resolution_warning(const char* msg, ...) ATTRIBUTE_PRINTF(2, 0);
  void error(const char* msg, ...) ATTRIBUTE_PRINTF(2, 0);
<<<<<<< HEAD
  oop loader_from_type(const char* loader_name);
=======
  objArrayOop get_specified_interfaces(TRAPS);
>>>>>>> 1858dc14

public:
  static void parse_classlist(const char* classlist_path, ParseMode parse_mode, TRAPS);

  static bool is_parsing_thread();
  static ClassListParser* instance() {
    assert(is_parsing_thread(), "call this only in the thread that created ClassListParsing::_instance");
    assert(_instance != nullptr, "must be");
    return _instance;
  }
  static const char* lambda_proxy_tag() {
    return LAMBDA_PROXY_TAG;
  }
  static const char* lambda_form_tag() {
    return LAMBDA_FORM_TAG;
  }

  void parse(TRAPS);
  void split_tokens_by_whitespace(int offset, GrowableArray<const char*>* items);
  int split_at_tag_from_line();
  void parse_at_tags(TRAPS);
  char* _token;
  void parse_int(int* value);
  void parse_uint(int* value);
  bool try_parse_uint(int* value);
  bool skip_token(const char* option_name);
  void skip_whitespaces();
  void skip_non_whitespaces();

  bool parse_lambda_forms_invokers_only() {
    return _parse_mode == _parse_lambda_forms_invokers_only;
  }
  bool is_id_specified() {
    return _id != _unspecified;
  }
  bool is_super_specified() {
    return _super != _unspecified;
  }
  bool are_interfaces_specified() {
    return _interfaces->length() > 0;
  }
  int id() {
    assert(is_id_specified(), "do not query unspecified id");
    return _id;
  }
  int super() {
    assert(is_super_specified(), "do not query unspecified super");
    return _super;
  }
  void check_already_loaded(const char* which, int id) {
    if (!id2klass_table()->contains(id)) {
      error("%s id %d is not yet loaded", which, id);
    }
  }
  void check_class_name(const char* class_name);

  const char* current_class_name() {
    return _class_name;
  }

  bool is_loading_from_source();
  static void populate_cds_indy_info(const constantPoolHandle &pool, int cp_index, CDSIndyInfo* cii, TRAPS);
};
#endif // SHARE_CDS_CLASSLISTPARSER_HPP<|MERGE_RESOLUTION|>--- conflicted
+++ resolved
@@ -148,11 +148,8 @@
   void print_diagnostic_info(outputStream* st, const char* msg, ...) ATTRIBUTE_PRINTF(3, 0);
   void constant_pool_resolution_warning(const char* msg, ...) ATTRIBUTE_PRINTF(2, 0);
   void error(const char* msg, ...) ATTRIBUTE_PRINTF(2, 0);
-<<<<<<< HEAD
   oop loader_from_type(const char* loader_name);
-=======
   objArrayOop get_specified_interfaces(TRAPS);
->>>>>>> 1858dc14
 
 public:
   static void parse_classlist(const char* classlist_path, ParseMode parse_mode, TRAPS);
