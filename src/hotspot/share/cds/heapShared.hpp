/*
 * Copyright (c) 2018, 2023, Oracle and/or its affiliates. All rights reserved.
 * DO NOT ALTER OR REMOVE COPYRIGHT NOTICES OR THIS FILE HEADER.
 *
 * This code is free software; you can redistribute it and/or modify it
 * under the terms of the GNU General Public License version 2 only, as
 * published by the Free Software Foundation.
 *
 * This code is distributed in the hope that it will be useful, but WITHOUT
 * ANY WARRANTY; without even the implied warranty of MERCHANTABILITY or
 * FITNESS FOR A PARTICULAR PURPOSE.  See the GNU General Public License
 * version 2 for more details (a copy is included in the LICENSE file that
 * accompanied this code).
 *
 * You should have received a copy of the GNU General Public License version
 * 2 along with this work; if not, write to the Free Software Foundation,
 * Inc., 51 Franklin St, Fifth Floor, Boston, MA 02110-1301 USA.
 *
 * Please contact Oracle, 500 Oracle Parkway, Redwood Shores, CA 94065 USA
 * or visit www.oracle.com if you need additional information or have any
 * questions.
 *
 */

#ifndef SHARE_CDS_HEAPSHARED_HPP
#define SHARE_CDS_HEAPSHARED_HPP

#include "cds/cds_globals.hpp"
#include "cds/dumpTimeClassInfo.hpp"
#include "cds/metaspaceShared.hpp"
#include "classfile/compactHashtable.hpp"
#include "classfile/javaClasses.hpp"
#include "gc/shared/gc_globals.hpp"
#include "memory/allocation.hpp"
#include "memory/allStatic.hpp"
#include "oops/compressedOops.hpp"
#include "oops/oop.hpp"
#include "oops/oopHandle.hpp"
#include "oops/oopsHierarchy.hpp"
#include "utilities/growableArray.hpp"
#include "utilities/resourceHash.hpp"

#if INCLUDE_CDS_JAVA_HEAP
class DumpedInternedStrings;
class FileMapInfo;
class KlassSubGraphInfo;
class MetaspaceObjToOopHandleTable;
class ResourceBitMap;

struct ArchivableStaticFieldInfo;
class ArchiveHeapInfo;

#define ARCHIVED_BOOT_LAYER_CLASS "jdk/internal/module/ArchivedBootLayer"
#define ARCHIVED_BOOT_LAYER_FIELD "archivedBootLayer"

// A dump time sub-graph info for Klass _k. It includes the entry points
// (static fields in _k's mirror) of the archived sub-graphs reachable
// from _k's mirror. It also contains a list of Klasses of the objects
// within the sub-graphs.
class KlassSubGraphInfo: public CHeapObj<mtClass> {
 private:
  // The class that contains the static field(s) as the entry point(s)
  // of archived object sub-graph(s).
  Klass* _k;
  // A list of classes need to be loaded and initialized before the archived
  // object sub-graphs can be accessed at runtime.
  GrowableArray<Klass*>* _subgraph_object_klasses;
  // A list of _k's static fields as the entry points of archived sub-graphs.
  // For each entry field, it is a tuple of field_offset, field_value
  GrowableArray<int>* _subgraph_entry_fields;

  // Does this KlassSubGraphInfo belong to the archived full module graph
  bool _is_full_module_graph;

  // Does this KlassSubGraphInfo references any classes that were loaded while
  // JvmtiExport::is_early_phase()!=true. If so, this KlassSubGraphInfo cannot be
  // used at runtime if JVMTI ClassFileLoadHook is enabled.
  bool _has_non_early_klasses;
  static bool is_non_early_klass(Klass* k);
  static void check_allowed_klass(InstanceKlass* ik);
 public:
  KlassSubGraphInfo(Klass* k, bool is_full_module_graph) :
    _k(k),  _subgraph_object_klasses(nullptr),
    _subgraph_entry_fields(nullptr),
    _is_full_module_graph(is_full_module_graph),
    _has_non_early_klasses(false) {}

  ~KlassSubGraphInfo() {
    if (_subgraph_object_klasses != nullptr) {
      delete _subgraph_object_klasses;
    }
    if (_subgraph_entry_fields != nullptr) {
      delete _subgraph_entry_fields;
    }
  };

  Klass* klass()            { return _k; }
  GrowableArray<Klass*>* subgraph_object_klasses() {
    return _subgraph_object_klasses;
  }
  GrowableArray<int>* subgraph_entry_fields() {
    return _subgraph_entry_fields;
  }
  void add_subgraph_entry_field(int static_field_offset, oop v);
  void add_subgraph_object_klass(Klass *orig_k);
  int num_subgraph_object_klasses() {
    return _subgraph_object_klasses == nullptr ? 0 :
           _subgraph_object_klasses->length();
  }
  bool is_full_module_graph() const { return _is_full_module_graph; }
  bool has_non_early_klasses() const { return _has_non_early_klasses; }
};

// An archived record of object sub-graphs reachable from static
// fields within _k's mirror. The record is reloaded from the archive
// at runtime.
class ArchivedKlassSubGraphInfoRecord {
 private:
  Klass* _k;
  bool _is_full_module_graph;
  bool _has_non_early_klasses;

  // contains pairs of field offset and value for each subgraph entry field
  Array<int>* _entry_field_records;

  // klasses of objects in archived sub-graphs referenced from the entry points
  // (static fields) in the containing class
  Array<Klass*>* _subgraph_object_klasses;
 public:
  ArchivedKlassSubGraphInfoRecord() :
    _k(nullptr), _entry_field_records(nullptr), _subgraph_object_klasses(nullptr) {}
  void init(KlassSubGraphInfo* info);
  Klass* klass() const { return _k; }
  Array<int>* entry_field_records() const { return _entry_field_records; }
  Array<Klass*>* subgraph_object_klasses() const { return _subgraph_object_klasses; }
  bool is_full_module_graph() const { return _is_full_module_graph; }
  bool has_non_early_klasses() const { return _has_non_early_klasses; }
};
#endif // INCLUDE_CDS_JAVA_HEAP

struct LoadedArchiveHeapRegion;

class HeapShared: AllStatic {
  friend class VerifySharedOopClosure;

public:
  // Can this VM write a heap region into the CDS archive? Currently only G1+compressed{oops,cp}
  static bool can_write() {
    CDS_JAVA_HEAP_ONLY(
      if (_disable_writing) {
        return false;
      }
      return (UseG1GC && UseCompressedClassPointers);
    )
    NOT_CDS_JAVA_HEAP(return false;)
  }

  static void disable_writing() {
    CDS_JAVA_HEAP_ONLY(_disable_writing = true;)
  }

  static bool is_subgraph_root_class(InstanceKlass* ik);

  // Scratch objects for archiving Klass::java_mirror()
<<<<<<< HEAD
  static oop scratch_java_mirror(BasicType t)     NOT_CDS_JAVA_HEAP_RETURN_(nullptr);
  static oop scratch_java_mirror(Klass* k)        NOT_CDS_JAVA_HEAP_RETURN_(nullptr);
  static oop scratch_java_mirror(oop java_mirror) NOT_CDS_JAVA_HEAP_RETURN_(nullptr);
=======
  static oop scratch_java_mirror(BasicType t) NOT_CDS_JAVA_HEAP_RETURN_(nullptr);
  static oop scratch_java_mirror(Klass* k)    NOT_CDS_JAVA_HEAP_RETURN_(nullptr);
  static bool is_archived_boot_layer_available(JavaThread* current) NOT_CDS_JAVA_HEAP_RETURN_(false);
>>>>>>> 03db8281

private:
#if INCLUDE_CDS_JAVA_HEAP
  static bool _disable_writing;
  static bool _box_classes_inited;
  static DumpedInternedStrings *_dumped_interned_strings;

  // statistics
  constexpr static int ALLOC_STAT_SLOTS = 16;
  static size_t _alloc_count[ALLOC_STAT_SLOTS];
  static size_t _alloc_size[ALLOC_STAT_SLOTS];
  static size_t _total_obj_count;
  static size_t _total_obj_size; // in HeapWords

  static void count_allocation(size_t size);
  static void print_stats();
public:
  static unsigned oop_hash(oop const& p);
  static unsigned string_oop_hash(oop const& string) {
    return java_lang_String::hash_code(string);
  }

  class CachedOopInfo {
    // See "TEMP notes: What are these?" in archiveHeapWriter.hpp
    oop _orig_referrer;

    // The location of this object inside ArchiveHeapWriter::_buffer
    size_t _buffer_offset;
  public:
    CachedOopInfo(oop orig_referrer)
      : _orig_referrer(orig_referrer),
        _buffer_offset(0) {}
    oop orig_referrer()             const { return _orig_referrer;   }
    void set_buffer_offset(size_t offset) { _buffer_offset = offset; }
    size_t buffer_offset()          const { return _buffer_offset;   }
  };

private:
  typedef ResourceHashtable<oop, CachedOopInfo,
      36137, // prime number
      AnyObj::C_HEAP,
      mtClassShared,
      HeapShared::oop_hash> ArchivedObjectCache;
  static ArchivedObjectCache* _archived_object_cache;

  class DumpTimeKlassSubGraphInfoTable
    : public ResourceHashtable<Klass*, KlassSubGraphInfo,
                               137, // prime number
                               AnyObj::C_HEAP,
                               mtClassShared,
                               DumpTimeSharedClassTable_hash> {
  public:
    int _count;
  };

public: // solaris compiler wants this for RunTimeKlassSubGraphInfoTable
  inline static bool record_equals_compact_hashtable_entry(
       const ArchivedKlassSubGraphInfoRecord* value, const Klass* key, int len_unused) {
    return (value->klass() == key);
  }

private:
  typedef OffsetCompactHashtable<
    const Klass*,
    const ArchivedKlassSubGraphInfoRecord*,
    record_equals_compact_hashtable_entry
    > RunTimeKlassSubGraphInfoTable;

  static DumpTimeKlassSubGraphInfoTable* _dump_time_subgraph_info_table;
  static RunTimeKlassSubGraphInfoTable _run_time_subgraph_info_table;

  static CachedOopInfo make_cached_oop_info();
  static void archive_object_subgraphs(ArchivableStaticFieldInfo fields[],
                                       bool is_full_module_graph);

  // Archive object sub-graph starting from the given static field
  // in Klass k's mirror.
  static void archive_reachable_objects_from_static_field(
    InstanceKlass* k, const char* klass_name,
    int field_offset, const char* field_name);

  static void verify_subgraph_from_static_field(
    InstanceKlass* k, int field_offset) PRODUCT_RETURN;
  static void verify_reachable_objects_from(oop obj) PRODUCT_RETURN;
  static void verify_subgraph_from(oop orig_obj) PRODUCT_RETURN;
  static void check_default_subgraph_classes();

  static KlassSubGraphInfo* init_subgraph_info(Klass *k, bool is_full_module_graph);
  static KlassSubGraphInfo* get_subgraph_info(Klass *k);

  static void init_subgraph_entry_fields(TRAPS) NOT_CDS_JAVA_HEAP_RETURN;
  static void init_subgraph_entry_fields(ArchivableStaticFieldInfo fields[], TRAPS);

  // UseCompressedOops only: Used by decode_from_archive
  static address _narrow_oop_base;
  static int     _narrow_oop_shift;

  // !UseCompressedOops only: used to relocate pointers to the archived objects
  static ptrdiff_t _runtime_delta;

  typedef ResourceHashtable<oop, bool,
      15889, // prime number
      AnyObj::C_HEAP,
      mtClassShared,
      HeapShared::oop_hash> SeenObjectsTable;

  static SeenObjectsTable *_seen_objects_table;

  // The "default subgraph" is the root of all archived objects that do not belong to any
  // of the classes defined in the <xxx>_archive_subgraph_entry_fields[] arrays:
  //    - interned strings
  //    - Klass::java_mirror()
  //    - ConstantPool::resolved_references()
  static KlassSubGraphInfo* _default_subgraph_info;

  static GrowableArrayCHeap<oop, mtClassShared>* _pending_roots;
  static GrowableArrayCHeap<oop, mtClassShared>* _trace; // for debugging unarchivable objects
  static GrowableArrayCHeap<const char*, mtClassShared>* _context; // for debugging unarchivable objects
  static OopHandle _roots;
  static int _permobj_segments;
  static OopHandle _scratch_basic_type_mirrors[T_VOID+1];
  static OopHandle _scratch_null_ptr_exception_instance;
  static OopHandle _scratch_arithmetic_exception_instance;
  static OopHandle _scratch_virtual_machine_error_instance;
  static OopHandle _scratch_array_index_oob_exception_instance;
  static OopHandle _scratch_array_store_exception_instance;
  static OopHandle _scratch_class_cast_exception_instance;

  static MetaspaceObjToOopHandleTable* _scratch_java_mirror_table;
  static MetaspaceObjToOopHandleTable* _scratch_references_table;

  static void init_seen_objects_table() {
    assert(_seen_objects_table == nullptr, "must be");
    _seen_objects_table = new (mtClass)SeenObjectsTable();
  }
  static void delete_seen_objects_table() {
    assert(_seen_objects_table != nullptr, "must be");
    delete _seen_objects_table;
    _seen_objects_table = nullptr;
  }

  class ArchivingObjectMark;
  class ContextMark;

  // Statistics (for one round of start_recording_subgraph ... done_recording_subgraph)
  static int _num_new_walked_objs;
  static int _num_new_archived_objs;
  static int _num_old_recorded_klasses;

  // Statistics (for all archived subgraphs)
  static int _num_total_subgraph_recordings;
  static int _num_total_walked_objs;
  static int _num_total_archived_objs;
  static int _num_total_recorded_klasses;
  static int _num_total_verifications;

  static void start_recording_subgraph(InstanceKlass *k, const char* klass_name,
                                       bool is_full_module_graph);
  static void done_recording_subgraph(InstanceKlass *k, const char* klass_name);

  static bool has_been_seen_during_subgraph_recording(oop obj);
  static void set_has_been_seen_during_subgraph_recording(oop obj);
  static bool archive_object(oop obj);
  static void copy_preinitialized_mirror(Klass* orig_k, oop orig_mirror, oop m);
  static void copy_interned_strings();

  static void resolve_classes_for_subgraphs(JavaThread* current, ArchivableStaticFieldInfo fields[]);
  static void resolve_classes_for_subgraph_of(JavaThread* current, Klass* k);
  static void clear_archived_roots_of(Klass* k);
  static const ArchivedKlassSubGraphInfoRecord*
               resolve_or_init_classes_for_subgraph_of(Klass* k, bool do_init, TRAPS);
  static void resolve_or_init(const char* klass_name, bool do_init, TRAPS);
  static void resolve_or_init(Klass* k, bool do_init, TRAPS);
  static void init_archived_fields_for(Klass* k, const ArchivedKlassSubGraphInfoRecord* record);

  static int init_loaded_regions(FileMapInfo* mapinfo, LoadedArchiveHeapRegion* loaded_regions,
                                 MemRegion& archive_space);
  static void sort_loaded_regions(LoadedArchiveHeapRegion* loaded_regions, int num_loaded_regions,
                                  uintptr_t buffer);
  static bool load_regions(FileMapInfo* mapinfo, LoadedArchiveHeapRegion* loaded_regions,
                           int num_loaded_regions, uintptr_t buffer);
  static void init_loaded_heap_relocation(LoadedArchiveHeapRegion* reloc_info,
                                          int num_loaded_regions);
  static void fill_failed_loaded_region();
  static void mark_native_pointers(oop orig_obj);
  static bool has_been_archived(oop orig_obj);
  static bool can_mirror_be_used_in_subgraph(oop orig_java_mirror);
  static void archive_java_mirrors();
  static void archive_strings();
  static void archive_exception_instances();
  static void exit_on_error();
 public:
  static void reset_archived_object_states(TRAPS);
  static void create_archived_object_cache() {
    _archived_object_cache =
      new (mtClass)ArchivedObjectCache();
  }
  static void destroy_archived_object_cache() {
    delete _archived_object_cache;
    _archived_object_cache = nullptr;
  }
  static ArchivedObjectCache* archived_object_cache() {
    return _archived_object_cache;
  }

  static void archive_objects(ArchiveHeapInfo* heap_info);
  static void copy_objects();
  static void copy_special_objects();

  static bool archive_reachable_objects_from(int level,
                                             KlassSubGraphInfo* subgraph_info,
                                             oop orig_obj);

  static ResourceBitMap calculate_oopmap(MemRegion region); // marks all the oop pointers
  static void add_to_dumped_interned_strings(oop string);

  static OopHandle init_scratch_exception(oop orig_exception_obj, TRAPS);
  static void track_scratch_object(oop orig_obj, oop scratch_obj);

  // Scratch objects for archiving Klass::java_mirror()
  static void set_scratch_java_mirror(Klass* k, oop mirror);
  static void remove_scratch_objects(Klass* k);

  // We use the HeapShared::roots() array to make sure that objects stored in the
  // archived heap region are not prematurely collected. These roots include:
  //
  //    - mirrors of classes that have not yet been loaded.
  //    - ConstantPool::resolved_references() of classes that have not yet been loaded.
  //    - ArchivedKlassSubGraphInfoRecords that have not been initialized
  //    - java.lang.Module objects that have not yet been added to the module graph
  //
  // When a mirror M becomes referenced by a newly loaded class K, M will be removed
  // from HeapShared::roots() via clear_root(), and K will be responsible for
  // keeping M alive.
  //
  // Other types of roots are also cleared similarly when they become referenced.

  // Dump-time only. Returns the index of the root, which can be used at run time to read
  // the root using get_root(index, ...).
  static int append_root(oop obj);
  static GrowableArrayCHeap<oop, mtClassShared>* pending_roots() { return _pending_roots; }

  // Dump-time and runtime
  static objArrayOop roots();
  static oop get_root(int index, bool clear=false);

  // Run-time only
  static void clear_root(int index);
  static void set_permobj_segments(int n) { _permobj_segments = n; }
  static void setup_test_class(const char* test_class_name) PRODUCT_RETURN;
#endif // INCLUDE_CDS_JAVA_HEAP

 public:
  static oop orig_to_scratch_object(oop orig_obj);
  static objArrayOop scratch_resolved_references(ConstantPool* src);
  static void add_scratch_resolved_references(ConstantPool* src, objArrayOop dest) NOT_CDS_JAVA_HEAP_RETURN;
  static void init_scratch_objects(TRAPS) NOT_CDS_JAVA_HEAP_RETURN;
  static void init_scratch_exceptions(TRAPS) NOT_CDS_JAVA_HEAP_RETURN;
  static void init_box_classes(TRAPS) NOT_CDS_JAVA_HEAP_RETURN;
  static bool is_heap_region(int idx) {
    CDS_JAVA_HEAP_ONLY(return (idx == MetaspaceShared::hp);)
    NOT_CDS_JAVA_HEAP_RETURN_(false);
  }

  static void resolve_classes(JavaThread* current) NOT_CDS_JAVA_HEAP_RETURN;
  static void initialize_from_archived_subgraph(JavaThread* current, Klass* k) NOT_CDS_JAVA_HEAP_RETURN;

  static void init_for_dumping(TRAPS) NOT_CDS_JAVA_HEAP_RETURN;
  static void write_subgraph_info_table() NOT_CDS_JAVA_HEAP_RETURN;
  static void serialize_misc_info(SerializeClosure* soc);
  static void init_roots(oop roots_oop) NOT_CDS_JAVA_HEAP_RETURN;
  static void serialize_tables(SerializeClosure* soc) NOT_CDS_JAVA_HEAP_RETURN;

  static bool is_a_test_class_in_unnamed_module(Klass* ik) NOT_CDS_JAVA_HEAP_RETURN_(false);

  static void add_to_permanent_index_table(oop obj, int index);
  // AOT-compile time only: get a stable index for an archived object.
  // Returns 0 if obj is not archived.
  static int get_archived_object_permanent_index(oop obj) NOT_CDS_JAVA_HEAP_RETURN_(-1);
  // Runtime only: get back the same object for an index returned by
  // get_archived_object_permanent_index().
  static oop get_archived_object(int permanent_index) NOT_CDS_JAVA_HEAP_RETURN_(nullptr);

  static void initialize_java_lang_invoke(TRAPS) NOT_CDS_JAVA_HEAP_RETURN;

  static bool is_lambda_form_klass(InstanceKlass* ik);
  static bool is_lambda_proxy_klass(InstanceKlass* ik);
  static bool is_archivable_hidden_klass(InstanceKlass* ik) {
    return is_lambda_form_klass(ik) || is_lambda_proxy_klass(ik);
  }
};

#if INCLUDE_CDS_JAVA_HEAP
class DumpedInternedStrings :
  public ResourceHashtable<oop, bool,
                           15889, // prime number
                           AnyObj::C_HEAP,
                           mtClassShared,
                           HeapShared::string_oop_hash>
{};
#endif

#endif // SHARE_CDS_HEAPSHARED_HPP<|MERGE_RESOLUTION|>--- conflicted
+++ resolved
@@ -162,15 +162,10 @@
   static bool is_subgraph_root_class(InstanceKlass* ik);
 
   // Scratch objects for archiving Klass::java_mirror()
-<<<<<<< HEAD
   static oop scratch_java_mirror(BasicType t)     NOT_CDS_JAVA_HEAP_RETURN_(nullptr);
   static oop scratch_java_mirror(Klass* k)        NOT_CDS_JAVA_HEAP_RETURN_(nullptr);
   static oop scratch_java_mirror(oop java_mirror) NOT_CDS_JAVA_HEAP_RETURN_(nullptr);
-=======
-  static oop scratch_java_mirror(BasicType t) NOT_CDS_JAVA_HEAP_RETURN_(nullptr);
-  static oop scratch_java_mirror(Klass* k)    NOT_CDS_JAVA_HEAP_RETURN_(nullptr);
   static bool is_archived_boot_layer_available(JavaThread* current) NOT_CDS_JAVA_HEAP_RETURN_(false);
->>>>>>> 03db8281
 
 private:
 #if INCLUDE_CDS_JAVA_HEAP
