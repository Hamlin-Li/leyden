/*
 * Copyright (c) 2018, 2024, Oracle and/or its affiliates. All rights reserved.
 * DO NOT ALTER OR REMOVE COPYRIGHT NOTICES OR THIS FILE HEADER.
 *
 * This code is free software; you can redistribute it and/or modify it
 * under the terms of the GNU General Public License version 2 only, as
 * published by the Free Software Foundation.
 *
 * This code is distributed in the hope that it will be useful, but WITHOUT
 * ANY WARRANTY; without even the implied warranty of MERCHANTABILITY or
 * FITNESS FOR A PARTICULAR PURPOSE.  See the GNU General Public License
 * version 2 for more details (a copy is included in the LICENSE file that
 * accompanied this code).
 *
 * You should have received a copy of the GNU General Public License version
 * 2 along with this work; if not, write to the Free Software Foundation,
 * Inc., 51 Franklin St, Fifth Floor, Boston, MA 02110-1301 USA.
 *
 * Please contact Oracle, 500 Oracle Parkway, Redwood Shores, CA 94065 USA
 * or visit www.oracle.com if you need additional information or have any
 * questions.
 *
 */

#ifndef SHARE_CDS_HEAPSHARED_HPP
#define SHARE_CDS_HEAPSHARED_HPP

#include "cds/cds_globals.hpp"
#include "cds/dumpTimeClassInfo.hpp"
#include "cds/metaspaceShared.hpp"
#include "classfile/compactHashtable.hpp"
#include "classfile/javaClasses.hpp"
#include "gc/shared/gc_globals.hpp"
#include "memory/allocation.hpp"
#include "memory/allStatic.hpp"
#include "oops/compressedOops.hpp"
#include "oops/oop.hpp"
#include "oops/oopHandle.hpp"
#include "oops/oopsHierarchy.hpp"
#include "utilities/growableArray.hpp"
#include "utilities/resourceHash.hpp"

#if INCLUDE_CDS_JAVA_HEAP
class DumpedInternedStrings;
class FileMapInfo;
class KlassSubGraphInfo;
class MetaspaceObjToOopHandleTable;
class ResourceBitMap;

struct ArchivableStaticFieldInfo;
class ArchiveHeapInfo;

#define ARCHIVED_BOOT_LAYER_CLASS "jdk/internal/module/ArchivedBootLayer"
#define ARCHIVED_BOOT_LAYER_FIELD "archivedBootLayer"

// A dump time sub-graph info for Klass _k. It includes the entry points
// (static fields in _k's mirror) of the archived sub-graphs reachable
// from _k's mirror. It also contains a list of Klasses of the objects
// within the sub-graphs.
class KlassSubGraphInfo: public CHeapObj<mtClass> {
 private:
  // The class that contains the static field(s) as the entry point(s)
  // of archived object sub-graph(s).
  Klass* _k;
  // A list of classes need to be loaded and initialized before the archived
  // object sub-graphs can be accessed at runtime.
  GrowableArray<Klass*>* _subgraph_object_klasses;
  // A list of _k's static fields as the entry points of archived sub-graphs.
  // For each entry field, it is a tuple of field_offset, field_value
  GrowableArray<int>* _subgraph_entry_fields;

  // Does this KlassSubGraphInfo belong to the archived full module graph
  bool _is_full_module_graph;

  // Does this KlassSubGraphInfo references any classes that were loaded while
  // JvmtiExport::is_early_phase()!=true. If so, this KlassSubGraphInfo cannot be
  // used at runtime if JVMTI ClassFileLoadHook is enabled.
  bool _has_non_early_klasses;
  static bool is_non_early_klass(Klass* k);
  static void check_allowed_klass(InstanceKlass* ik);
 public:
  KlassSubGraphInfo(Klass* k, bool is_full_module_graph) :
    _k(k),  _subgraph_object_klasses(nullptr),
    _subgraph_entry_fields(nullptr),
    _is_full_module_graph(is_full_module_graph),
    _has_non_early_klasses(false) {}

  ~KlassSubGraphInfo() {
    if (_subgraph_object_klasses != nullptr) {
      delete _subgraph_object_klasses;
    }
    if (_subgraph_entry_fields != nullptr) {
      delete _subgraph_entry_fields;
    }
  };

  Klass* klass()            { return _k; }
  GrowableArray<Klass*>* subgraph_object_klasses() {
    return _subgraph_object_klasses;
  }
  GrowableArray<int>* subgraph_entry_fields() {
    return _subgraph_entry_fields;
  }
  void add_subgraph_entry_field(int static_field_offset, oop v);
  void add_subgraph_object_klass(Klass *orig_k);
  int num_subgraph_object_klasses() {
    return _subgraph_object_klasses == nullptr ? 0 :
           _subgraph_object_klasses->length();
  }
  bool is_full_module_graph() const { return _is_full_module_graph; }
  bool has_non_early_klasses() const { return _has_non_early_klasses; }
};

// An archived record of object sub-graphs reachable from static
// fields within _k's mirror. The record is reloaded from the archive
// at runtime.
class ArchivedKlassSubGraphInfoRecord {
 private:
  Klass* _k;
  bool _is_full_module_graph;
  bool _has_non_early_klasses;

  // contains pairs of field offset and value for each subgraph entry field
  Array<int>* _entry_field_records;

  // klasses of objects in archived sub-graphs referenced from the entry points
  // (static fields) in the containing class
  Array<Klass*>* _subgraph_object_klasses;
 public:
  ArchivedKlassSubGraphInfoRecord() :
    _k(nullptr), _entry_field_records(nullptr), _subgraph_object_klasses(nullptr) {}
  void init(KlassSubGraphInfo* info);
  Klass* klass() const { return _k; }
  Array<int>* entry_field_records() const { return _entry_field_records; }
  Array<Klass*>* subgraph_object_klasses() const { return _subgraph_object_klasses; }
  bool is_full_module_graph() const { return _is_full_module_graph; }
  bool has_non_early_klasses() const { return _has_non_early_klasses; }
};
#endif // INCLUDE_CDS_JAVA_HEAP

struct LoadedArchiveHeapRegion;

class HeapShared: AllStatic {
  friend class VerifySharedOopClosure;

public:
<<<<<<< HEAD
  // Can this VM write a heap region into the CDS archive? Currently only {G1|Parallel|Serial|Epsilon|Shenandoah}+compressed_cp
=======
  // Can this VM write a heap region into the CDS archive?
>>>>>>> db56266a
  static bool can_write() {
    CDS_JAVA_HEAP_ONLY(
      if (_disable_writing) {
        return false;
      }
<<<<<<< HEAD
      return (UseG1GC || UseParallelGC || UseSerialGC || UseEpsilonGC || UseShenandoahGC) && UseCompressedClassPointers;
=======
      // Need compressed class pointers for heap region dump.
      if (!UseCompressedClassPointers) {
        return false;
      }
      // Almost all GCs support heap region dump, except ZGC (so far).
      return !UseZGC;
>>>>>>> db56266a
    )
    NOT_CDS_JAVA_HEAP(return false;)
  }

  static void disable_writing() {
    CDS_JAVA_HEAP_ONLY(_disable_writing = true;)
  }

  static bool is_subgraph_root_class(InstanceKlass* ik);

  // Scratch objects for archiving Klass::java_mirror()
  static oop scratch_java_mirror(BasicType t)     NOT_CDS_JAVA_HEAP_RETURN_(nullptr);
  static oop scratch_java_mirror(Klass* k)        NOT_CDS_JAVA_HEAP_RETURN_(nullptr);
  static oop scratch_java_mirror(oop java_mirror) NOT_CDS_JAVA_HEAP_RETURN_(nullptr);
  static bool is_archived_boot_layer_available(JavaThread* current) NOT_CDS_JAVA_HEAP_RETURN_(false);

  static void start_finding_archivable_hidden_classes() NOT_CDS_JAVA_HEAP_RETURN;
  static void find_archivable_hidden_classes_in_object(oop o) NOT_CDS_JAVA_HEAP_RETURN;
  static void end_finding_archivable_hidden_classes() NOT_CDS_JAVA_HEAP_RETURN;

private:
#if INCLUDE_CDS_JAVA_HEAP
  static bool _disable_writing;
  static DumpedInternedStrings *_dumped_interned_strings;

  // statistics
  constexpr static int ALLOC_STAT_SLOTS = 16;
  static size_t _alloc_count[ALLOC_STAT_SLOTS];
  static size_t _alloc_size[ALLOC_STAT_SLOTS];
  static size_t _total_obj_count;
  static size_t _total_obj_size; // in HeapWords

  static void count_allocation(size_t size);
  static void print_stats();
  static void debug_trace();
public:
  static unsigned oop_hash(oop const& p);
  static unsigned string_oop_hash(oop const& string) {
    return java_lang_String::hash_code(string);
  }

  class CopyKlassSubGraphInfoToArchive;

  class CachedOopInfo {
    // Used by CDSHeapVerifier.
    oop _orig_referrer;

    // The location of this object inside ArchiveHeapWriter::_buffer
    size_t _buffer_offset;

    // One or more fields in this object are pointing to non-null oops.
    bool _has_oop_pointers;

    // One or more fields in this object are pointing to MetaspaceObj
    bool _has_native_pointers;
  public:
    CachedOopInfo(oop orig_referrer, bool has_oop_pointers)
      : _orig_referrer(orig_referrer),
        _buffer_offset(0),
        _has_oop_pointers(has_oop_pointers),
        _has_native_pointers(false) {}
    oop orig_referrer()             const { return _orig_referrer;   }
    void set_buffer_offset(size_t offset) { _buffer_offset = offset; }
    size_t buffer_offset()          const { return _buffer_offset;   }
    bool has_oop_pointers()         const { return _has_oop_pointers; }
    bool has_native_pointers()      const { return _has_native_pointers; }
    void set_has_native_pointers()        { _has_native_pointers = true; }
  };

private:
  static const int INITIAL_TABLE_SIZE = 15889; // prime number
  static const int MAX_TABLE_SIZE     = 1000000;
  typedef ResizeableResourceHashtable<oop, CachedOopInfo,
      AnyObj::C_HEAP,
      mtClassShared,
      HeapShared::oop_hash> ArchivedObjectCache;
  static ArchivedObjectCache* _archived_object_cache;

  class DumpTimeKlassSubGraphInfoTable
    : public ResourceHashtable<Klass*, KlassSubGraphInfo,
                               137, // prime number
                               AnyObj::C_HEAP,
                               mtClassShared,
                               DumpTimeSharedClassTable_hash> {
  public:
    int _count;
  };

public: // solaris compiler wants this for RunTimeKlassSubGraphInfoTable
  inline static bool record_equals_compact_hashtable_entry(
       const ArchivedKlassSubGraphInfoRecord* value, const Klass* key, int len_unused) {
    return (value->klass() == key);
  }

private:
  typedef OffsetCompactHashtable<
    const Klass*,
    const ArchivedKlassSubGraphInfoRecord*,
    record_equals_compact_hashtable_entry
    > RunTimeKlassSubGraphInfoTable;

  static DumpTimeKlassSubGraphInfoTable* _dump_time_subgraph_info_table;
  static RunTimeKlassSubGraphInfoTable _run_time_subgraph_info_table;

  class FindHiddenClassesOopClosure;
  static void find_archivable_hidden_classes_helper(ArchivableStaticFieldInfo fields[]);

  static CachedOopInfo make_cached_oop_info(oop obj);
  static ArchivedKlassSubGraphInfoRecord* archive_subgraph_info(KlassSubGraphInfo* info);
  static void archive_object_subgraphs(ArchivableStaticFieldInfo fields[],
                                       bool is_full_module_graph);

  // Archive object sub-graph starting from the given static field
  // in Klass k's mirror.
  static void archive_reachable_objects_from_static_field(
    InstanceKlass* k, const char* klass_name,
    int field_offset, const char* field_name);

  static void verify_subgraph_from_static_field(
    InstanceKlass* k, int field_offset) PRODUCT_RETURN;
  static void verify_reachable_objects_from(oop obj) PRODUCT_RETURN;
  static void verify_subgraph_from(oop orig_obj) PRODUCT_RETURN;
  static void check_default_subgraph_classes();

  static KlassSubGraphInfo* init_subgraph_info(Klass *k, bool is_full_module_graph);
  static KlassSubGraphInfo* get_subgraph_info(Klass *k);

  static void init_subgraph_entry_fields(TRAPS) NOT_CDS_JAVA_HEAP_RETURN;
  static void init_subgraph_entry_fields(ArchivableStaticFieldInfo fields[], TRAPS);

  // UseCompressedOops only: Used by decode_from_archive
  static address _narrow_oop_base;
  static int     _narrow_oop_shift;

  // !UseCompressedOops only: used to relocate pointers to the archived objects
  static ptrdiff_t _runtime_delta;

  typedef ResizeableResourceHashtable<oop, bool,
      AnyObj::C_HEAP,
      mtClassShared,
      HeapShared::oop_hash> SeenObjectsTable;

  static SeenObjectsTable *_seen_objects_table;

  // The "default subgraph" is the root of all archived objects that do not belong to any
  // of the classes defined in the <xxx>_archive_subgraph_entry_fields[] arrays:
  //    - interned strings
  //    - Klass::java_mirror()
  //    - ConstantPool::resolved_references()
  static KlassSubGraphInfo* _default_subgraph_info;
  static ArchivedKlassSubGraphInfoRecord* _runtime_default_subgraph_info;

  static GrowableArrayCHeap<OopHandle, mtClassShared>* _pending_roots;
  static GrowableArrayCHeap<oop, mtClassShared>* _trace; // for debugging unarchivable objects
  static GrowableArrayCHeap<const char*, mtClassShared>* _context; // for debugging unarchivable objects
  static GrowableArrayCHeap<OopHandle, mtClassShared>* _root_segments;
  static int _root_segment_max_size_elems;
  static OopHandle _scratch_basic_type_mirrors[T_VOID+1];
  static MetaspaceObjToOopHandleTable* _scratch_java_mirror_table;
  static MetaspaceObjToOopHandleTable* _scratch_references_table;

  static void init_seen_objects_table() {
    assert(_seen_objects_table == nullptr, "must be");
    _seen_objects_table = new (mtClass)SeenObjectsTable(INITIAL_TABLE_SIZE, MAX_TABLE_SIZE);
  }
  static void delete_seen_objects_table() {
    assert(_seen_objects_table != nullptr, "must be");
    delete _seen_objects_table;
    _seen_objects_table = nullptr;
  }

  class ArchivingObjectMark;
  class ContextMark;

  // Statistics (for one round of start_recording_subgraph ... done_recording_subgraph)
  static int _num_new_walked_objs;
  static int _num_new_archived_objs;
  static int _num_old_recorded_klasses;

  // Statistics (for all archived subgraphs)
  static int _num_total_subgraph_recordings;
  static int _num_total_walked_objs;
  static int _num_total_archived_objs;
  static int _num_total_recorded_klasses;
  static int _num_total_verifications;

  static void start_recording_subgraph(InstanceKlass *k, const char* klass_name,
                                       bool is_full_module_graph);
  static void done_recording_subgraph(InstanceKlass *k, const char* klass_name);

  static bool has_been_seen_during_subgraph_recording(oop obj);
  static void set_has_been_seen_during_subgraph_recording(oop obj);
  static bool archive_object(oop obj);
  static void copy_aot_initialized_mirror(Klass* orig_k, oop orig_mirror, oop m);
  static void copy_interned_strings();

  static void resolve_classes_for_subgraphs(JavaThread* current, ArchivableStaticFieldInfo fields[]);
  static void resolve_classes_for_subgraph_of(JavaThread* current, Klass* k);
  static void clear_archived_roots_of(Klass* k);
  static const ArchivedKlassSubGraphInfoRecord*
               resolve_or_init_classes_for_subgraph_of(Klass* k, bool do_init, TRAPS);
  static void resolve_or_init(const char* klass_name, bool do_init, TRAPS);
  static void resolve_or_init(Klass* k, bool do_init, TRAPS);
  static void init_archived_fields_for(Klass* k, const ArchivedKlassSubGraphInfoRecord* record);

  static int init_loaded_regions(FileMapInfo* mapinfo, LoadedArchiveHeapRegion* loaded_regions,
                                 MemRegion& archive_space);
  static void sort_loaded_regions(LoadedArchiveHeapRegion* loaded_regions, int num_loaded_regions,
                                  uintptr_t buffer);
  static bool load_regions(FileMapInfo* mapinfo, LoadedArchiveHeapRegion* loaded_regions,
                           int num_loaded_regions, uintptr_t buffer);
  static void init_loaded_heap_relocation(LoadedArchiveHeapRegion* reloc_info,
                                          int num_loaded_regions);
  static void fill_failed_loaded_region();
  static void mark_native_pointers(oop orig_obj);
  static bool has_been_archived(oop orig_obj);
  static bool can_mirror_be_used_in_subgraph(oop orig_java_mirror);
  static void archive_java_mirrors();
  static void archive_strings();
  static int get_archived_object_permanent_index_locked(oop obj);

 public:
  static void exit_on_error();
  static void reset_archived_object_states(TRAPS);
  static void create_archived_object_cache() {
    _archived_object_cache =
      new (mtClass)ArchivedObjectCache(INITIAL_TABLE_SIZE, MAX_TABLE_SIZE);
  }
  static void destroy_archived_object_cache() {
    delete _archived_object_cache;
    _archived_object_cache = nullptr;
  }
  static ArchivedObjectCache* archived_object_cache() {
    return _archived_object_cache;
  }

  static int archive_exception_instance(oop exception);
  static void archive_objects(ArchiveHeapInfo* heap_info);
  static void copy_objects();
  static void copy_special_objects();

  static bool archive_reachable_objects_from(int level,
                                             KlassSubGraphInfo* subgraph_info,
                                             oop orig_obj);

  static void add_to_dumped_interned_strings(oop string);

  static void track_scratch_object(oop orig_obj, oop scratch_obj);

  // Scratch objects for archiving Klass::java_mirror()
  static void set_scratch_java_mirror(Klass* k, oop mirror);
  static void remove_scratch_objects(Klass* k);
  static void get_pointer_info(oop src_obj, bool& has_oop_pointers, bool& has_native_pointers);
  static void set_has_native_pointers(oop src_obj);

  // We use the HeapShared::roots() array to make sure that objects stored in the
  // archived heap region are not prematurely collected. These roots include:
  //
  //    - mirrors of classes that have not yet been loaded.
  //    - ConstantPool::resolved_references() of classes that have not yet been loaded.
  //    - ArchivedKlassSubGraphInfoRecords that have not been initialized
  //    - java.lang.Module objects that have not yet been added to the module graph
  //
  // When a mirror M becomes referenced by a newly loaded class K, M will be removed
  // from HeapShared::roots() via clear_root(), and K will be responsible for
  // keeping M alive.
  //
  // Other types of roots are also cleared similarly when they become referenced.

  // Dump-time only. Returns the index of the root, which can be used at run time to read
  // the root using get_root(index, ...).
  static int append_root(oop obj);
  static GrowableArrayCHeap<OopHandle, mtClassShared>* pending_roots() { return _pending_roots; }

  // Dump-time and runtime
  static objArrayOop root_segment(int segment_idx);
  static oop get_root(int index, bool clear=false);

  // Run-time only
  static void clear_root(int index);
  static void get_segment_indexes(int index, int& segment_index, int& internal_index);
  static void setup_test_class(const char* test_class_name) PRODUCT_RETURN;
#endif // INCLUDE_CDS_JAVA_HEAP

 public:
  static oop orig_to_scratch_object(oop orig_obj);
  static objArrayOop scratch_resolved_references(ConstantPool* src);
  static void add_scratch_resolved_references(ConstantPool* src, objArrayOop dest) NOT_CDS_JAVA_HEAP_RETURN;
  static void init_scratch_objects(TRAPS) NOT_CDS_JAVA_HEAP_RETURN;
  static void init_box_classes(TRAPS) NOT_CDS_JAVA_HEAP_RETURN;
  static bool is_heap_region(int idx) {
    CDS_JAVA_HEAP_ONLY(return (idx == MetaspaceShared::hp);)
    NOT_CDS_JAVA_HEAP_RETURN_(false);
  }

  static void resolve_classes(JavaThread* current) NOT_CDS_JAVA_HEAP_RETURN;
  static void initialize_from_archived_subgraph(JavaThread* current, Klass* k) NOT_CDS_JAVA_HEAP_RETURN;

  static void init_for_dumping(TRAPS) NOT_CDS_JAVA_HEAP_RETURN;
  static void write_subgraph_info_table() NOT_CDS_JAVA_HEAP_RETURN;
  static void add_root_segment(objArrayOop segment_oop) NOT_CDS_JAVA_HEAP_RETURN;
  static void init_root_segment_sizes(int max_size_elems) NOT_CDS_JAVA_HEAP_RETURN;
  static void serialize_tables(SerializeClosure* soc) NOT_CDS_JAVA_HEAP_RETURN;

#ifndef PRODUCT
  static bool is_a_test_class_in_unnamed_module(Klass* ik) NOT_CDS_JAVA_HEAP_RETURN_(false);
  static void initialize_test_class_from_archive(TRAPS) NOT_CDS_JAVA_HEAP_RETURN;
#endif

  static void add_to_permanent_index_table(oop obj);

  // AOT-compile time only: get a stable index for an archived object.
  // Returns 0 if obj is not archived.
  static int get_archived_object_permanent_index(oop obj) NOT_CDS_JAVA_HEAP_RETURN_(-1);
  // Runtime only: get back the same object for an index returned by
  // get_archived_object_permanent_index().
  static oop get_archived_object(int permanent_index) NOT_CDS_JAVA_HEAP_RETURN_(nullptr);

  static void initialize_java_lang_invoke(TRAPS) NOT_CDS_JAVA_HEAP_RETURN;
  static void initialize_default_subgraph_classes(Handle loader, TRAPS) NOT_CDS_JAVA_HEAP_RETURN;

  static bool is_lambda_form_klass(InstanceKlass* ik) NOT_CDS_JAVA_HEAP_RETURN_(false);
  static bool is_lambda_proxy_klass(InstanceKlass* ik) NOT_CDS_JAVA_HEAP_RETURN_(false);
  static bool is_archivable_hidden_klass(InstanceKlass* ik) NOT_CDS_JAVA_HEAP_RETURN_(false);
};

#if INCLUDE_CDS_JAVA_HEAP
class DumpedInternedStrings :
  public ResizeableResourceHashtable<oop, bool,
                           AnyObj::C_HEAP,
                           mtClassShared,
                           HeapShared::string_oop_hash>
{
public:
  DumpedInternedStrings(unsigned size, unsigned max_size) :
    ResizeableResourceHashtable<oop, bool,
                                AnyObj::C_HEAP,
                                mtClassShared,
                                HeapShared::string_oop_hash>(size, max_size) {}
};
#endif

#endif // SHARE_CDS_HEAPSHARED_HPP<|MERGE_RESOLUTION|>--- conflicted
+++ resolved
@@ -144,26 +144,18 @@
   friend class VerifySharedOopClosure;
 
 public:
-<<<<<<< HEAD
-  // Can this VM write a heap region into the CDS archive? Currently only {G1|Parallel|Serial|Epsilon|Shenandoah}+compressed_cp
-=======
   // Can this VM write a heap region into the CDS archive?
->>>>>>> db56266a
   static bool can_write() {
     CDS_JAVA_HEAP_ONLY(
       if (_disable_writing) {
         return false;
       }
-<<<<<<< HEAD
-      return (UseG1GC || UseParallelGC || UseSerialGC || UseEpsilonGC || UseShenandoahGC) && UseCompressedClassPointers;
-=======
       // Need compressed class pointers for heap region dump.
       if (!UseCompressedClassPointers) {
         return false;
       }
       // Almost all GCs support heap region dump, except ZGC (so far).
       return !UseZGC;
->>>>>>> db56266a
     )
     NOT_CDS_JAVA_HEAP(return false;)
   }
