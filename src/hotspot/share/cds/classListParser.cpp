/*
 * Copyright (c) 2015, 2023, Oracle and/or its affiliates. All rights reserved.
 * DO NOT ALTER OR REMOVE COPYRIGHT NOTICES OR THIS FILE HEADER.
 *
 * This code is free software; you can redistribute it and/or modify it
 * under the terms of the GNU General Public License version 2 only, as
 * published by the Free Software Foundation.
 *
 * This code is distributed in the hope that it will be useful, but WITHOUT
 * ANY WARRANTY; without even the implied warranty of MERCHANTABILITY or
 * FITNESS FOR A PARTICULAR PURPOSE.  See the GNU General Public License
 * version 2 for more details (a copy is included in the LICENSE file that
 * accompanied this code).
 *
 * You should have received a copy of the GNU General Public License version
 * 2 along with this work; if not, write to the Free Software Foundation,
 * Inc., 51 Franklin St, Fifth Floor, Boston, MA 02110-1301 USA.
 *
 * Please contact Oracle, 500 Oracle Parkway, Redwood Shores, CA 94065 USA
 * or visit www.oracle.com if you need additional information or have any
 * questions.
 *
 */

#include "precompiled.hpp"
#include "cds/archiveUtils.hpp"
#include "cds/classListParser.hpp"
#include "cds/classPrelinker.hpp"
#include "cds/lambdaFormInvokers.hpp"
#include "cds/metaspaceShared.hpp"
#include "cds/unregisteredClasses.hpp"
#include "classfile/classLoaderExt.hpp"
#include "classfile/javaClasses.inline.hpp"
#include "classfile/symbolTable.hpp"
#include "classfile/systemDictionary.hpp"
#include "classfile/systemDictionaryShared.hpp"
#include "classfile/vmClasses.hpp"
#include "classfile/vmSymbols.hpp"
#include "interpreter/bytecode.hpp"
#include "interpreter/interpreterRuntime.hpp"
#include "interpreter/linkResolver.hpp"
#include "jimage.hpp"
#include "jvm.h"
#include "logging/log.hpp"
#include "logging/logTag.hpp"
#include "memory/resourceArea.hpp"
#include "oops/constantPool.inline.hpp"
#include "oops/cpCache.inline.hpp"
#include "runtime/atomic.hpp"
#include "runtime/handles.inline.hpp"
#include "runtime/java.hpp"
#include "runtime/javaCalls.hpp"
#include "utilities/defaultStream.hpp"
#include "utilities/macros.hpp"

const char* ClassListParser::LAMBDA_PROXY_TAG = "@lambda-proxy";
const char* ClassListParser::LAMBDA_FORM_TAG  = "@lambda-form-invoker";
const char* ClassListParser::CONSTANT_POOL_TAG  = "@cp";
volatile Thread* ClassListParser::_parsing_thread = nullptr;
ClassListParser* ClassListParser::_instance = nullptr;

ClassListParser::ClassListParser(const char* file, ParseMode parse_mode) : _id2klass_table(INITIAL_TABLE_SIZE, MAX_TABLE_SIZE) {
  log_info(cds)("Parsing %s%s", file,
                (parse_mode == _parse_lambda_forms_invokers_only) ? " (lambda form invokers only)" : "");
  _classlist_file = file;
  _file = nullptr;
  // Use os::open() because neither fopen() nor os::fopen()
  // can handle long path name on Windows.
  int fd = os::open(file, O_RDONLY, S_IREAD);
  if (fd != -1) {
    // Obtain a File* from the file descriptor so that fgets()
    // can be used in parse_one_line()
    _file = os::fdopen(fd, "r");
  }
  if (_file == nullptr) {
    char errmsg[JVM_MAXPATHLEN];
    os::lasterror(errmsg, JVM_MAXPATHLEN);
    vm_exit_during_initialization("Loading classlist failed", errmsg);
  }
  _line_no = 0;
  _token = _line;
  _interfaces = new (mtClass) GrowableArray<int>(10, mtClass);
  _indy_items = new (mtClass) GrowableArray<const char*>(9, mtClass);
  _parse_mode = parse_mode;

  // _instance should only be accessed by the thread that created _instance.
  assert(_instance == nullptr, "must be singleton");
  _instance = this;
  Atomic::store(&_parsing_thread, Thread::current());
}

bool ClassListParser::is_parsing_thread() {
  return Atomic::load(&_parsing_thread) == Thread::current();
}

ClassListParser::~ClassListParser() {
  if (_file != nullptr) {
    fclose(_file);
  }
  Atomic::store(&_parsing_thread, (Thread*)nullptr);
  delete _indy_items;
  delete _interfaces;
  _instance = nullptr;
}

int ClassListParser::parse(TRAPS) {
  int class_count = 0;

  while (parse_one_line()) {
    if (lambda_form_line()) {
      // The current line is "@lambda-form-invoker ...". It has been recorded in LambdaFormInvokers,
      // and will be processed later.
      continue;
    }
    if (_constant_pool_line) {
      continue;
    }
    if (_parse_mode == _parse_lambda_forms_invokers_only) {
      continue;
    }

    TempNewSymbol class_name_symbol = SymbolTable::new_symbol(_class_name);
    if (_indy_items->length() > 0) {
      // The current line is "@lambda-proxy class_name". Load the proxy class.
      resolve_indy(THREAD, class_name_symbol);
      class_count++;
      continue;
    }

    Klass* klass = load_current_class(class_name_symbol, THREAD);
    if (HAS_PENDING_EXCEPTION) {
      if (PENDING_EXCEPTION->is_a(vmClasses::OutOfMemoryError_klass())) {
        // If we have run out of memory, don't try to load the rest of the classes in
        // the classlist. Throw an exception, which will terminate the dumping process.
        return 0; // THROW
      }

      ResourceMark rm(THREAD);
      char* ex_msg = (char*)"";
      oop message = java_lang_Throwable::message(PENDING_EXCEPTION);
      if (message != nullptr) {
        ex_msg = java_lang_String::as_utf8_string(message);
      }
      log_warning(cds)("%s: %s", PENDING_EXCEPTION->klass()->external_name(), ex_msg);
      // We might have an invalid class name or an bad class. Warn about it
      // and keep going to the next line.
      CLEAR_PENDING_EXCEPTION;
      log_warning(cds)("Preload Warning: Cannot find %s", _class_name);
      continue;
    }

    assert(klass != nullptr, "sanity");
    if (log_is_enabled(Trace, cds)) {
      ResourceMark rm(THREAD);
      log_trace(cds)("Shared spaces preloaded: %s", klass->external_name());
    }

    if (klass->is_instance_klass()) {
      InstanceKlass* ik = InstanceKlass::cast(klass);

      // Link the class to cause the bytecodes to be rewritten and the
      // cpcache to be created. The linking is done as soon as classes
      // are loaded in order that the related data structures (klass and
      // cpCache) are located together.
      MetaspaceShared::try_link_class(THREAD, ik);
    }

    class_count++;
  }

  return class_count;
}

bool ClassListParser::parse_one_line() {
  for (;;) {
    if (fgets(_line, sizeof(_line), _file) == nullptr) {
      return false;
    }
    ++ _line_no;
    _line_len = (int)strlen(_line);
    if (_line_len > _max_allowed_line_len) {
      error("input line too long (must be no longer than %d chars)", _max_allowed_line_len);
    }
    if (*_line == '#') { // comment
      continue;
    }

    {
      int len = (int)strlen(_line);
      int i;
      // Replace \t\r\n\f with ' '
      for (i=0; i<len; i++) {
        if (_line[i] == '\t' || _line[i] == '\r' || _line[i] == '\n' || _line[i] == '\f') {
          _line[i] = ' ';
        }
      }

      // Remove trailing newline/space
      while (len > 0) {
        if (_line[len-1] == ' ') {
          _line[len-1] = '\0';
          len --;
        } else {
          break;
        }
      }
      _line_len = len;
    }

    // valid line
    break;
  }

  _class_name = _line;
  _id = _unspecified;
  _super = _unspecified;
  _interfaces->clear();
  _source = nullptr;
  _interfaces_specified = false;
  _indy_items->clear();
  _lambda_form_line = false;
  _constant_pool_line = false;

  if (_line[0] == '@') {
    return parse_at_tags();
  }

  if ((_token = strchr(_line, ' ')) == nullptr) {
    // No optional arguments are specified.
    return true;
  }

  // Mark the end of the name, and go to the next input char
  *_token++ = '\0';

  while (*_token) {
    skip_whitespaces();

    if (parse_uint_option("id:", &_id)) {
      continue;
    } else if (parse_uint_option("super:", &_super)) {
      check_already_loaded("Super class", _super);
      continue;
    } else if (skip_token("interfaces:")) {
      int i;
      while (try_parse_uint(&i)) {
        check_already_loaded("Interface", i);
        _interfaces->append(i);
      }
    } else if (skip_token("source:")) {
      skip_whitespaces();
      _source = _token;
      char* s = strchr(_token, ' ');
      if (s == nullptr) {
        break; // end of input line
      } else {
        *s = '\0'; // mark the end of _source
        _token = s+1;
      }
    } else {
      error("Unknown input");
    }
  }

  // if src is specified
  //     id super interfaces must all be specified
  //     loader may be specified
  // else
  //     # the class is loaded from classpath
  //     id may be specified
  //     super, interfaces, loader must not be specified
  return true;
}

void ClassListParser::split_tokens_by_whitespace(int offset) {
  int start = offset;
  int end;
  bool done = false;
  while (!done) {
    while (_line[start] == ' ' || _line[start] == '\t') start++;
    end = start;
    while (_line[end] && _line[end] != ' ' && _line[end] != '\t') end++;
    if (_line[end] == '\0') {
      done = true;
    } else {
      _line[end] = '\0';
    }
    _indy_items->append(_line + start);
    start = ++end;
  }
}

int ClassListParser::split_at_tag_from_line() {
  _token = _line;
  char* ptr;
  if ((ptr = strchr(_line, ' ')) == nullptr) {
    error("Too few items following the @ tag \"%s\" line #%d", _line, _line_no);
    return 0;
  }
  *ptr++ = '\0';
  while (*ptr == ' ' || *ptr == '\t') ptr++;
  return (int)(ptr - _line);
}

bool ClassListParser::parse_at_tags() {
  assert(_line[0] == '@', "must be");
  int offset;
  if ((offset = split_at_tag_from_line()) == 0) {
    return false;
  }

  if (strcmp(_token, LAMBDA_PROXY_TAG) == 0) {
    split_tokens_by_whitespace(offset);
    if (_indy_items->length() < 2) {
      error("Line with @ tag has too few items \"%s\" line #%d", _token, _line_no);
      return false;
    }
    // set the class name
    _class_name = _indy_items->at(0);
    return true;
  } else if (strcmp(_token, LAMBDA_FORM_TAG) == 0) {
    LambdaFormInvokers::append(os::strdup((const char*)(_line + offset), mtInternal));
    _lambda_form_line = true;
    return true;
  } else if (strcmp(_token, CONSTANT_POOL_TAG) == 0) {
    _token = _line + offset;
    _constant_pool_line = true;
    parse_constant_pool_tag();
    return true;
  } else {
    error("Invalid @ tag at the beginning of line \"%s\" line #%d", _token, _line_no);
    return false;
  }
}

void ClassListParser::skip_whitespaces() {
  while (*_token == ' ' || *_token == '\t') {
    _token ++;
  }
}

void ClassListParser::skip_non_whitespaces() {
  while (*_token && *_token != ' ' && *_token != '\t') {
    _token ++;
  }
}

void ClassListParser::parse_int(int* value) {
  skip_whitespaces();
  if (sscanf(_token, "%i", value) == 1) {
    skip_non_whitespaces();
  } else {
    error("Error: expected integer");
  }
}

void ClassListParser::parse_uint(int* value) {
  parse_int(value);
  if (*value < 0) {
    error("Error: negative integers not allowed (%d)", *value);
  }
}

bool ClassListParser::try_parse_uint(int* value) {
  skip_whitespaces();
  if (sscanf(_token, "%i", value) == 1) {
    skip_non_whitespaces();
    return true;
  }
  return false;
}

bool ClassListParser::skip_token(const char* option_name) {
  size_t len = strlen(option_name);
  if (strncmp(_token, option_name, len) == 0) {
    _token += len;
    return true;
  } else {
    return false;
  }
}

bool ClassListParser::parse_int_option(const char* option_name, int* value) {
  if (skip_token(option_name)) {
    if (*value != _unspecified) {
      error("%s specified twice", option_name);
    } else {
      parse_int(value);
      return true;
    }
  }
  return false;
}

bool ClassListParser::parse_uint_option(const char* option_name, int* value) {
  if (skip_token(option_name)) {
    if (*value != _unspecified) {
      error("%s specified twice", option_name);
    } else {
      parse_uint(value);
      return true;
    }
  }
  return false;
}

void ClassListParser::print_specified_interfaces() {
  const int n = _interfaces->length();
  jio_fprintf(defaultStream::error_stream(), "Currently specified interfaces[%d] = {\n", n);
  for (int i=0; i<n; i++) {
    InstanceKlass* k = lookup_class_by_id(_interfaces->at(i));
    jio_fprintf(defaultStream::error_stream(), "  %4d = %s\n", _interfaces->at(i), k->name()->as_klass_external_name());
  }
  jio_fprintf(defaultStream::error_stream(), "}\n");
}

void ClassListParser::print_actual_interfaces(InstanceKlass* ik) {
  int n = ik->local_interfaces()->length();
  jio_fprintf(defaultStream::error_stream(), "Actual interfaces[%d] = {\n", n);
  for (int i = 0; i < n; i++) {
    InstanceKlass* e = ik->local_interfaces()->at(i);
    jio_fprintf(defaultStream::error_stream(), "  %s\n", e->name()->as_klass_external_name());
  }
  jio_fprintf(defaultStream::error_stream(), "}\n");
}

void ClassListParser::print_diagnostic_info(outputStream* st, const char* msg, ...) {
  va_list ap;
  va_start(ap, msg);
<<<<<<< HEAD
  print_diagnostic_info(st, msg, ap);
  va_end(ap);
}

void ClassListParser::print_diagnostic_info(outputStream* st, const char* msg, va_list ap) {
  int error_index = _token - _line;
=======
  int error_index = pointer_delta_as_int(_token, _line);
>>>>>>> 9f4a9fe4
  if (error_index >= _line_len) {
    error_index = _line_len - 1;
  }
  if (error_index < 0) {
    error_index = 0;
  }

  st->print("An error has occurred while processing class list file %s %d:%d.\n",
            _classlist_file, _line_no, (error_index + 1));
  st->vprint(msg, ap);

  if (_line_len <= 0) {
    st->print("\n");
  } else {
    st->print(":\n");
    for (int i=0; i<_line_len; i++) {
      char c = _line[i];
      if (c == '\0') {
        st->print("%s", " ");
      } else {
        st->print("%c", c);
      }
    }
    st->print("\n");
    for (int i=0; i<error_index; i++) {
      st->print("%s", " ");
    }
    st->print("^\n");
  }
}

void ClassListParser::error(const char* msg, ...) {
  va_list ap;
  va_start(ap, msg);
  LogTarget(Error, cds) lt;
  LogStream ls(lt);
  print_diagnostic_info(&ls, msg, ap);
  vm_exit_during_initialization("class list format error.", nullptr);
  va_end(ap);
}

void ClassListParser::constant_pool_resolution_warning(const char* msg, ...) {
  va_list ap;
  va_start(ap, msg);
  LogTarget(Warning, cds, resolve) lt;
  LogStream ls(lt);
  print_diagnostic_info(&ls, msg, ap);
  ls.print("Your classlist may be out of sync with the JDK or the application.");
  va_end(ap);
}

// This function is used for loading classes for customized class loaders
// during archive dumping.
InstanceKlass* ClassListParser::load_class_from_source(Symbol* class_name, TRAPS) {
#if !(defined(_LP64) && (defined(LINUX) || defined(__APPLE__) || defined(_WINDOWS)))
  // The only supported platforms are: (1) Linux/64-bit and (2) Solaris/64-bit and
  // (3) MacOSX/64-bit and (4) Windowss/64-bit
  // This #if condition should be in sync with the areCustomLoadersSupportedForCDS
  // method in test/lib/jdk/test/lib/Platform.java.
  error("AppCDS custom class loaders not supported on this platform");
#endif

  if (!is_super_specified()) {
    error("If source location is specified, super class must be also specified");
  }
  if (!is_id_specified()) {
    error("If source location is specified, id must be also specified");
  }
  if (strncmp(_class_name, "java/", 5) == 0) {
    log_info(cds)("Prohibited package for non-bootstrap classes: %s.class from %s",
          _class_name, _source);
    THROW_NULL(vmSymbols::java_lang_ClassNotFoundException());
  }

  InstanceKlass* k = UnregisteredClasses::load_class(class_name, _source, CHECK_NULL);
  if (k->local_interfaces()->length() != _interfaces->length()) {
    print_specified_interfaces();
    print_actual_interfaces(k);
    error("The number of interfaces (%d) specified in class list does not match the class file (%d)",
          _interfaces->length(), k->local_interfaces()->length());
  }

  assert(k->is_shared_unregistered_class(), "must be");

  bool added = SystemDictionaryShared::add_unregistered_class(THREAD, k);
  if (!added) {
    // We allow only a single unregistered class for each unique name.
    error("Duplicated class %s", _class_name);
  }

  return k;
}

void ClassListParser::populate_cds_indy_info(const constantPoolHandle &pool, int cp_index, CDSIndyInfo* cii, TRAPS) {
  // Caller needs to allocate ResourceMark.
  int type_index = pool->bootstrap_name_and_type_ref_index_at(cp_index);
  int name_index = pool->name_ref_index_at(type_index);
  cii->add_item(pool->symbol_at(name_index)->as_C_string());
  int sig_index = pool->signature_ref_index_at(type_index);
  cii->add_item(pool->symbol_at(sig_index)->as_C_string());
  int argc = pool->bootstrap_argument_count_at(cp_index);
  if (argc > 0) {
    for (int arg_i = 0; arg_i < argc; arg_i++) {
      int arg = pool->bootstrap_argument_index_at(cp_index, arg_i);
      jbyte tag = pool->tag_at(arg).value();
      if (tag == JVM_CONSTANT_MethodType) {
        cii->add_item(pool->method_type_signature_at(arg)->as_C_string());
      } else if (tag == JVM_CONSTANT_MethodHandle) {
        cii->add_ref_kind(pool->method_handle_ref_kind_at(arg));
        int callee_index = pool->method_handle_klass_index_at(arg);
        Klass* callee = pool->klass_at(callee_index, CHECK);
        cii->add_item(callee->name()->as_C_string());
        cii->add_item(pool->method_handle_name_ref_at(arg)->as_C_string());
        cii->add_item(pool->method_handle_signature_ref_at(arg)->as_C_string());
      } else {
        ShouldNotReachHere();
      }
    }
  }
}

bool ClassListParser::is_matching_cp_entry(const constantPoolHandle &pool, int cp_index, TRAPS) {
  ResourceMark rm(THREAD);
  CDSIndyInfo cii;
  populate_cds_indy_info(pool, cp_index, &cii, CHECK_0);
  GrowableArray<const char*>* items = cii.items();
  int indy_info_offset = 1;
  if (_indy_items->length() - indy_info_offset != items->length()) {
    return false;
  }
  for (int i = 0; i < items->length(); i++) {
    if (strcmp(_indy_items->at(i + indy_info_offset), items->at(i)) != 0) {
      return false;
    }
  }
  return true;
}

void ClassListParser::resolve_indy(JavaThread* current, Symbol* class_name_symbol) {
  ExceptionMark em(current);
  JavaThread* THREAD = current; // For exception macros.
  ClassListParser::resolve_indy_impl(class_name_symbol, THREAD);
  if (HAS_PENDING_EXCEPTION) {
    ResourceMark rm(current);
    char* ex_msg = (char*)"";
    oop message = java_lang_Throwable::message(PENDING_EXCEPTION);
    if (message != nullptr) {
      ex_msg = java_lang_String::as_utf8_string(message);
    }
    log_warning(cds)("resolve_indy for class %s has encountered exception: %s %s",
                     class_name_symbol->as_C_string(),
                     PENDING_EXCEPTION->klass()->external_name(),
                     ex_msg);
    CLEAR_PENDING_EXCEPTION;
  }
}

void ClassListParser::resolve_indy_impl(Symbol* class_name_symbol, TRAPS) {
  Handle class_loader(THREAD, SystemDictionary::java_system_loader());
  Handle protection_domain;
  Klass* klass = SystemDictionary::resolve_or_fail(class_name_symbol, class_loader, protection_domain, true, CHECK);
  if (klass->is_instance_klass()) {
    InstanceKlass* ik = InstanceKlass::cast(klass);
    MetaspaceShared::try_link_class(THREAD, ik);
    if (!ik->is_linked()) {
      // Verification of ik has failed
      return;
    }

    ConstantPool* cp = ik->constants();
    ConstantPoolCache* cpcache = cp->cache();
    bool found = false;
    for (int indy_index = 0; indy_index < cpcache->resolved_indy_entries_length(); indy_index++) {
      int pool_index = cpcache->resolved_indy_entry_at(indy_index)->constant_pool_index();
      constantPoolHandle pool(THREAD, cp);
      BootstrapInfo bootstrap_specifier(pool, pool_index, indy_index);
      Handle bsm = bootstrap_specifier.resolve_bsm(CHECK);
      if (!SystemDictionaryShared::is_supported_invokedynamic(&bootstrap_specifier)) {
        log_debug(cds, lambda)("is_supported_invokedynamic check failed for cp_index %d", pool_index);
        continue;
      }
      bool matched = is_matching_cp_entry(pool, pool_index, CHECK);
      if (matched) {
        found = true;
        CallInfo info;
        bool is_done = bootstrap_specifier.resolve_previously_linked_invokedynamic(info, CHECK);
        if (!is_done) {
          // resolve it
          Handle recv;
          LinkResolver::resolve_invoke(info,
                                       recv,
                                       pool,
                                       ConstantPool::encode_invokedynamic_index(indy_index),
                                       Bytecodes::_invokedynamic, CHECK);
          break;
        }
        cpcache->set_dynamic_call(info, indy_index);
      }
    }
    if (!found) {
      ResourceMark rm(THREAD);
      log_warning(cds)("No invoke dynamic constant pool entry can be found for class %s. The classlist is probably out-of-date.",
                     class_name_symbol->as_C_string());
    }
  }
}

Klass* ClassListParser::load_current_class(Symbol* class_name_symbol, TRAPS) {
  Klass* klass;
  if (!is_loading_from_source()) {
    // Load classes for the boot/platform/app loaders only.
    if (is_super_specified()) {
      error("If source location is not specified, super class must not be specified");
    }
    if (are_interfaces_specified()) {
      error("If source location is not specified, interface(s) must not be specified");
    }

    if (Signature::is_array(class_name_symbol)) {
      // array classes are not supported in class list.
      THROW_NULL(vmSymbols::java_lang_ClassNotFoundException());
    }

    JavaValue result(T_OBJECT);
    // Call java_system_loader().loadClass() directly, which will
    // delegate to the correct loader (boot, platform or app) depending on
    // the package name.

    // ClassLoader.loadClass() wants external class name format, i.e., convert '/' chars to '.'
    Handle ext_class_name = java_lang_String::externalize_classname(class_name_symbol, CHECK_NULL);
    Handle loader = Handle(THREAD, SystemDictionary::java_system_loader());

    JavaCalls::call_virtual(&result,
                            loader, //SystemDictionary::java_system_loader(),
                            vmClasses::ClassLoader_klass(),
                            vmSymbols::loadClass_name(),
                            vmSymbols::string_class_signature(),
                            ext_class_name,
                            CHECK_NULL);

    assert(result.get_type() == T_OBJECT, "just checking");
    oop obj = result.get_oop();
    assert(obj != nullptr, "jdk.internal.loader.BuiltinClassLoader::loadClass never returns null");
    klass = java_lang_Class::as_Klass(obj);
  } else {
    // If "source:" tag is specified, all super class and super interfaces must be specified in the
    // class list file.
    klass = load_class_from_source(class_name_symbol, CHECK_NULL);
  }

  assert(klass != nullptr, "exception should have been thrown");
  assert(klass->is_instance_klass(), "array classes should have been filtered out");

  if (is_id_specified()) {
    InstanceKlass* ik = InstanceKlass::cast(klass);
    int id = this->id();
    SystemDictionaryShared::update_shared_entry(ik, id);
    bool created;
    id2klass_table()->put_if_absent(id, ik, &created);
    if (!created) {
      error("Duplicated ID %d for class %s", id, _class_name);
    }
    if (id2klass_table()->maybe_grow()) {
      log_info(cds, hashtables)("Expanded id2klass_table() to %d", id2klass_table()->table_size());
    }
  }

  return klass;
}

bool ClassListParser::is_loading_from_source() {
  return (_source != nullptr);
}

InstanceKlass* ClassListParser::lookup_class_by_id(int id) {
  InstanceKlass** klass_ptr = id2klass_table()->get(id);
  if (klass_ptr == nullptr) {
    error("Class ID %d has not been defined", id);
  }
  assert(*klass_ptr != nullptr, "must be");
  return *klass_ptr;
}


InstanceKlass* ClassListParser::lookup_super_for_current_class(Symbol* super_name) {
  if (!is_loading_from_source()) {
    return nullptr;
  }

  InstanceKlass* k = lookup_class_by_id(super());
  if (super_name != k->name()) {
    error("The specified super class %s (id %d) does not match actual super class %s",
          k->name()->as_klass_external_name(), super(),
          super_name->as_klass_external_name());
  }
  return k;
}

InstanceKlass* ClassListParser::lookup_interface_for_current_class(Symbol* interface_name) {
  if (!is_loading_from_source()) {
    return nullptr;
  }

  const int n = _interfaces->length();
  if (n == 0) {
    error("Class %s implements the interface %s, but no interface has been specified in the input line",
          _class_name, interface_name->as_klass_external_name());
    ShouldNotReachHere();
  }

  int i;
  for (i=0; i<n; i++) {
    InstanceKlass* k = lookup_class_by_id(_interfaces->at(i));
    if (interface_name == k->name()) {
      return k;
    }
  }

  // interface_name is not specified by the "interfaces:" keyword.
  print_specified_interfaces();
  error("The interface %s implemented by class %s does not match any of the specified interface IDs",
        interface_name->as_klass_external_name(), _class_name);
  ShouldNotReachHere();
  return nullptr;
}

InstanceKlass* ClassListParser::find_builtin_class_helper(JavaThread* current, Symbol* class_name_symbol, oop class_loader_oop) {
  Handle class_loader(current, class_loader_oop);
  Handle protection_domain;
  return SystemDictionary::find_instance_klass(current, class_name_symbol, class_loader, protection_domain);
}

InstanceKlass* ClassListParser::find_builtin_class(JavaThread* current, const char* class_name) {
  TempNewSymbol class_name_symbol = SymbolTable::new_symbol(class_name);
  InstanceKlass* ik;

  if ( (ik = find_builtin_class_helper(current, class_name_symbol, nullptr)) != nullptr
    || (ik = find_builtin_class_helper(current, class_name_symbol, SystemDictionary::java_platform_loader())) != nullptr
    || (ik = find_builtin_class_helper(current, class_name_symbol, SystemDictionary::java_system_loader())) != nullptr) {
    return ik;
  } else {
    return nullptr;
  }
}

void ClassListParser::parse_constant_pool_tag() {
  if (_parse_mode == _parse_lambda_forms_invokers_only) {
    return;
  }

  JavaThread* THREAD = JavaThread::current();
  skip_whitespaces();
  char* class_name = _token;
  skip_non_whitespaces();
  *_token = '\0';
  _token ++;

  InstanceKlass* ik = find_builtin_class(THREAD, class_name);
  if (ik == nullptr) {
    _token = class_name;
    if (strstr(class_name, "/$Proxy") != nullptr ||
        strstr(class_name, "MethodHandle$Species_") != nullptr) {
      // ignore -- TODO: we should filter these out in classListWriter.cpp
    } else {
      constant_pool_resolution_warning("class %s is not (yet) loaded by one of the built-in loaders", class_name);
    }
    return;
  }

  ResourceMark rm(THREAD);
  constantPoolHandle cp(THREAD, ik->constants());
  GrowableArray<bool> preresolve_list(cp->length(), cp->length(), false);
  bool preresolve_class = false;
  bool preresolve_fmi = false;
  bool preresolve_indy = false;
  
  while (*_token) {
    int cp_index;
    skip_whitespaces();
    parse_uint(&cp_index);
    if (cp_index < 1 || cp_index >= cp->length()) {
      constant_pool_resolution_warning("Invalid constant pool index %d", cp_index);
      return;
    } else {
      preresolve_list.at_put(cp_index, true);
    }
    switch (cp->tag_at(cp_index).value()) {
    case JVM_CONSTANT_UnresolvedClass:
      preresolve_class = true;
      break;
    case JVM_CONSTANT_UnresolvedClassInError:
    case JVM_CONSTANT_Class:
      // ignore
    case JVM_CONSTANT_Fieldref:
    case JVM_CONSTANT_Methodref:
      preresolve_fmi = true;
      break;
    case JVM_CONSTANT_InvokeDynamic:
      preresolve_indy = true;
      break;
    default:
      constant_pool_resolution_warning("Unsupported constant pool index %d (type=%d)",
                                       cp_index, cp->tag_at(cp_index).value());
      return;
    }
  }

  if (preresolve_class) {
    ClassPrelinker::preresolve_class_cp_entries(THREAD, ik, &preresolve_list);
  }
  if (preresolve_fmi) {
    ClassPrelinker::preresolve_field_and_method_cp_entries(THREAD, ik, &preresolve_list);
  }
  if (preresolve_indy) {
    ClassPrelinker::preresolve_indy_cp_entries(THREAD, ik, &preresolve_list);
  }
}<|MERGE_RESOLUTION|>--- conflicted
+++ resolved
@@ -427,16 +427,12 @@
 void ClassListParser::print_diagnostic_info(outputStream* st, const char* msg, ...) {
   va_list ap;
   va_start(ap, msg);
-<<<<<<< HEAD
   print_diagnostic_info(st, msg, ap);
   va_end(ap);
 }
 
 void ClassListParser::print_diagnostic_info(outputStream* st, const char* msg, va_list ap) {
-  int error_index = _token - _line;
-=======
   int error_index = pointer_delta_as_int(_token, _line);
->>>>>>> 9f4a9fe4
   if (error_index >= _line_len) {
     error_index = _line_len - 1;
   }
