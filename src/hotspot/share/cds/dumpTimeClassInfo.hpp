/*
 * Copyright (c) 2021, 2025, Oracle and/or its affiliates. All rights reserved.
 * DO NOT ALTER OR REMOVE COPYRIGHT NOTICES OR THIS FILE HEADER.
 *
 * This code is free software; you can redistribute it and/or modify it
 * under the terms of the GNU General Public License version 2 only, as
 * published by the Free Software Foundation.
 *
 * This code is distributed in the hope that it will be useful, but WITHOUT
 * ANY WARRANTY; without even the implied warranty of MERCHANTABILITY or
 * FITNESS FOR A PARTICULAR PURPOSE.  See the GNU General Public License
 * version 2 for more details (a copy is included in the LICENSE file that
 * accompanied this code).
 *
 * You should have received a copy of the GNU General Public License version
 * 2 along with this work; if not, write to the Free Software Foundation,
 * Inc., 51 Franklin St, Fifth Floor, Boston, MA 02110-1301 USA.
 *
 * Please contact Oracle, 500 Oracle Parkway, Redwood Shores, CA 94065 USA
 * or visit www.oracle.com if you need additional information or have any
 * questions.
 *
 */

#ifndef SHARE_CDS_DUMPTIMECLASSINFO_HPP
#define SHARE_CDS_DUMPTIMECLASSINFO_HPP

#include "cds/archiveBuilder.hpp"
#include "cds/archiveUtils.hpp"
#include "cds/cdsConfig.hpp"
#include "cds/metaspaceShared.hpp"
#include "classfile/compactHashtable.hpp"
#include "memory/metaspaceClosure.hpp"
#include "oops/instanceKlass.hpp"
#include "prims/jvmtiExport.hpp"
#include "utilities/growableArray.hpp"

class Method;
class Symbol;

class DumpTimeClassInfo: public CHeapObj<mtClass> {
<<<<<<< HEAD
  bool                         _excluded;
  bool                         _is_early_klass;
  bool                         _has_checked_exclusion;
  bool                         _can_be_preinited;
  bool                         _has_done_preinit_check;
=======
  bool _excluded;
  bool _is_aot_tooling_class;
  bool _is_early_klass;
  bool _has_checked_exclusion;

>>>>>>> e3f26b05
  class DTLoaderConstraint {
    Symbol* _name;
    char _loader_type1;
    char _loader_type2;
  public:
    DTLoaderConstraint() : _name(nullptr), _loader_type1('0'), _loader_type2('0') {}
    DTLoaderConstraint(Symbol* name, char l1, char l2) : _name(name), _loader_type1(l1), _loader_type2(l2) {
      Symbol::maybe_increment_refcount(_name);
    }
    DTLoaderConstraint(const DTLoaderConstraint& src) {
      _name = src._name;
      _loader_type1 = src._loader_type1;
      _loader_type2 = src._loader_type2;
      Symbol::maybe_increment_refcount(_name);
    }
    DTLoaderConstraint& operator=(DTLoaderConstraint src) {
      swap(_name, src._name); // c++ copy-and-swap idiom
      _loader_type1 = src._loader_type1;
      _loader_type2 = src._loader_type2;
      return *this;
    }
    ~DTLoaderConstraint() {
      Symbol::maybe_decrement_refcount(_name);
    }

    bool equals(const DTLoaderConstraint& t) {
      return t._name == _name &&
             ((t._loader_type1 == _loader_type1 && t._loader_type2 == _loader_type2) ||
              (t._loader_type2 == _loader_type1 && t._loader_type1 == _loader_type2));
    }
    void metaspace_pointers_do(MetaspaceClosure* it) {
      it->push(&_name);
    }

    Symbol* name()      { return _name;         }
    char loader_type1() { return _loader_type1; }
    char loader_type2() { return _loader_type2; }
  };

  class DTVerifierConstraint {
    Symbol* _name;
    Symbol* _from_name;
  public:
    DTVerifierConstraint() : _name(nullptr), _from_name(nullptr) {}
    DTVerifierConstraint(Symbol* n, Symbol* fn) : _name(n), _from_name(fn) {
      Symbol::maybe_increment_refcount(_name);
      Symbol::maybe_increment_refcount(_from_name);
    }
    DTVerifierConstraint(const DTVerifierConstraint& src) {
      _name = src._name;
      _from_name = src._from_name;
      Symbol::maybe_increment_refcount(_name);
      Symbol::maybe_increment_refcount(_from_name);
    }
    DTVerifierConstraint& operator=(DTVerifierConstraint src) {
      swap(_name, src._name); // c++ copy-and-swap idiom
      swap(_from_name, src._from_name); // c++ copy-and-swap idiom
      return *this;
    }
    ~DTVerifierConstraint() {
      Symbol::maybe_decrement_refcount(_name);
      Symbol::maybe_decrement_refcount(_from_name);
    }
    bool equals(Symbol* n, Symbol* fn) {
      return (_name == n) && (_from_name == fn);
    }
    void metaspace_pointers_do(MetaspaceClosure* it) {
      it->push(&_name);
      it->push(&_from_name);
    }

    Symbol* name()      { return _name;      }
    Symbol* from_name() { return _from_name; }
  };

public:
  InstanceKlass*               _klass;
  InstanceKlass*               _nest_host;
  bool                         _failed_verification;
  bool                         _is_registered_lambda_proxy;
  int                          _id;
  int                          _clsfile_size;
  int                          _clsfile_crc32;
  GrowableArray<DTVerifierConstraint>* _verifier_constraints;
  GrowableArray<char>*                 _verifier_constraint_flags;
  GrowableArray<DTLoaderConstraint>*   _loader_constraints;
  GrowableArray<int>*                  _enum_klass_static_fields;

  DumpTimeClassInfo() {
    _klass = nullptr;
    _nest_host = nullptr;
    _failed_verification = false;
    _is_registered_lambda_proxy = false;
    _has_checked_exclusion = false;
    _can_be_preinited = false;
    _has_done_preinit_check = false;
    _id = -1;
    _clsfile_size = -1;
    _clsfile_crc32 = -1;
    _excluded = false;
    _is_aot_tooling_class = false;
    _is_early_klass = JvmtiExport::is_early_phase();
    _verifier_constraints = nullptr;
    _verifier_constraint_flags = nullptr;
    _loader_constraints = nullptr;
    _enum_klass_static_fields = nullptr;
  }
  DumpTimeClassInfo& operator=(const DumpTimeClassInfo&) = delete;
  ~DumpTimeClassInfo();

  void add_verification_constraint(InstanceKlass* k, Symbol* name,
         Symbol* from_name, bool from_field_is_protected, bool from_is_array, bool from_is_object);
  void record_linking_constraint(Symbol* name, Handle loader1, Handle loader2);
  void add_enum_klass_static_field(int archived_heap_root_index);
  int  enum_klass_static_field(int which_field);
  bool is_builtin();

private:
  template <typename T>
  static int array_length_or_zero(GrowableArray<T>* array) {
    if (array == nullptr) {
      return 0;
    } else {
      return array->length();
    }
  }

public:

  int num_verifier_constraints() const {
    return array_length_or_zero(_verifier_constraint_flags);
  }

  int num_loader_constraints() const {
    return array_length_or_zero(_loader_constraints);
  }

  int num_enum_klass_static_fields() const {
    return array_length_or_zero(_enum_klass_static_fields);
  }

  void metaspace_pointers_do(MetaspaceClosure* it) {
    it->push(&_klass);
    it->push(&_nest_host);
    if (_verifier_constraints != nullptr) {
      for (int i = 0; i < _verifier_constraints->length(); i++) {
        _verifier_constraints->adr_at(i)->metaspace_pointers_do(it);
      }
    }
    if (_loader_constraints != nullptr) {
      for (int i = 0; i < _loader_constraints->length(); i++) {
        _loader_constraints->adr_at(i)->metaspace_pointers_do(it);
      }
    }
  }

  bool is_excluded();

  bool is_aot_tooling_class() {
    return _is_aot_tooling_class;
  }

  void set_is_aot_tooling_class() {
    _is_aot_tooling_class = true;
  }

  // Was this class loaded while JvmtiExport::is_early_phase()==true
  bool is_early_klass() {
    return _is_early_klass;
  }

  // simple accessors
  void set_excluded()                               { _excluded = true; }
  bool has_checked_exclusion() const                { return _has_checked_exclusion; }
  void set_has_checked_exclusion()                  { _has_checked_exclusion = true; }
  bool failed_verification() const                  { return _failed_verification; }
  void set_failed_verification()                    { _failed_verification = true; }
  InstanceKlass* nest_host() const                  { return _nest_host; }
  void set_nest_host(InstanceKlass* nest_host)      { _nest_host = nest_host; }

  bool can_be_preinited() const                     { return _can_be_preinited; }
  bool has_done_preinit_check() const               { return _has_done_preinit_check; }

  void set_can_be_preinited(bool v) {
    _can_be_preinited = v;
    _has_done_preinit_check = true;
  }
  void reset_preinit_check() {
    _can_be_preinited = false;
    _has_done_preinit_check = false;
  }

  size_t runtime_info_bytesize() const;
};

template <typename T>
inline unsigned DumpTimeSharedClassTable_hash(T* const& k) {
  if (CDSConfig::is_dumping_static_archive()) {
    // Deterministic archive contents
    uintx delta = k->name() - MetaspaceShared::symbol_rs_base();
    return primitive_hash<uintx>(delta);
  } else {
    // Deterministic archive is not possible because classes can be loaded
    // in multiple threads.
    return primitive_hash<T*>(k);
  }
}

using DumpTimeSharedClassTableBaseType = ResourceHashtable<
  InstanceKlass*,
  DumpTimeClassInfo,
  15889, // prime number
  AnyObj::C_HEAP,
  mtClassShared,
  &DumpTimeSharedClassTable_hash>;

class DumpTimeSharedClassTable: public DumpTimeSharedClassTableBaseType
{
  int _builtin_count;
  int _unregistered_count;
public:
  DumpTimeSharedClassTable() {
    _builtin_count = 0;
    _unregistered_count = 0;
  }
  DumpTimeClassInfo* allocate_info(InstanceKlass* k);
  DumpTimeClassInfo* get_info(InstanceKlass* k);
  void inc_builtin_count()      { _builtin_count++; }
  void inc_unregistered_count() { _unregistered_count++; }
  void update_counts();
  int count_of(bool is_builtin) const {
    if (is_builtin) {
      return _builtin_count;
    } else {
      return _unregistered_count;
    }
  }

  template<class ITER> void iterate_all_live_classes(ITER* iter) const;
  template<typename Function> void iterate_all_live_classes(Function function) const;
  template<typename Function> void iterate_all_classes_in_builtin_loaders(Function function) const;

private:
  // It's unsafe to iterate on classes whose loader is dead.
  // Declare these private and don't implement them. This forces users of
  // DumpTimeSharedClassTable to use the iterate_all_live_classes() methods
  // instead.
  template<class ITER> void iterate(ITER* iter) const;
  template<typename Function> void iterate(Function function) const;
  template<typename Function> void iterate_all(Function function) const;
};

#endif // SHARE_CDS_DUMPTIMECLASSINFO_HPP<|MERGE_RESOLUTION|>--- conflicted
+++ resolved
@@ -39,19 +39,13 @@
 class Symbol;
 
 class DumpTimeClassInfo: public CHeapObj<mtClass> {
-<<<<<<< HEAD
-  bool                         _excluded;
-  bool                         _is_early_klass;
-  bool                         _has_checked_exclusion;
-  bool                         _can_be_preinited;
-  bool                         _has_done_preinit_check;
-=======
   bool _excluded;
   bool _is_aot_tooling_class;
   bool _is_early_klass;
   bool _has_checked_exclusion;
-
->>>>>>> e3f26b05
+  bool _can_be_preinited;
+  bool _has_done_preinit_check;
+
   class DTLoaderConstraint {
     Symbol* _name;
     char _loader_type1;
