--- conflicted
+++ resolved
@@ -23,11 +23,8 @@
  */
 
 #include "precompiled.hpp"
-<<<<<<< HEAD
 #include "cds/aotClassInitializer.hpp"
-=======
 #include "cds/aotArtifactFinder.hpp"
->>>>>>> be1cdd94
 #include "cds/aotClassLinker.hpp"
 #include "cds/aotConstantPoolResolver.hpp"
 #include "cds/aotLinkedClassBulkLoader.hpp"
@@ -1257,14 +1254,9 @@
 
 #if INCLUDE_CDS_JAVA_HEAP
 void VM_PopulateDumpSharedSpace::dump_java_heap_objects(GrowableArray<Klass*>* klasses) {
-<<<<<<< HEAD
-  if(!HeapShared::can_write()) {
+  if (!HeapShared::can_write()) {
     if (!CDSConfig::is_dumping_preimage_static_archive()) {
      log_info(cds)(
-=======
-  if (!HeapShared::can_write()) {
-    log_info(cds)(
->>>>>>> be1cdd94
       "Archived java heap is not supported as UseG1GC "
       "and UseCompressedClassPointers are required."
       "Current settings: UseG1GC=%s, UseCompressedClassPointers=%s.",
