--- conflicted
+++ resolved
@@ -302,7 +302,6 @@
 
 void MetaspaceShared::initialize_for_static_dump() {
   assert(CDSConfig::is_dumping_static_archive(), "sanity");
-<<<<<<< HEAD
 
   if (CDSConfig::is_dumping_preimage_static_archive() || CDSConfig::is_dumping_final_static_archive()) {
     if (!((UseG1GC || UseParallelGC || UseSerialGC || UseEpsilonGC || UseShenandoahGC) && UseCompressedClassPointers)) {
@@ -320,10 +319,7 @@
     }
   }
 
-  log_info(cds)("Core region alignment: %zu", core_region_alignment());
-=======
   aot_log_info(aot)("Core region alignment: %zu", core_region_alignment());
->>>>>>> cedd1a53
   // The max allowed size for CDS archive. We use this to limit SharedBaseAddress
   // to avoid address space wrap around.
   size_t cds_max;
