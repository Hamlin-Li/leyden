--- conflicted
+++ resolved
@@ -1068,27 +1068,11 @@
       HeapShared::reset_archived_object_states(CHECK);
     }
 
-<<<<<<< HEAD
     if (ArchiveLoaderLookupCache) {
       SystemDictionaryShared::create_loader_positive_lookup_cache(CHECK);
     }
 
-    if (CDSConfig::is_dumping_invokedynamic()) {
-=======
-    if (CDSConfig::is_dumping_method_handles()) {
-      // This assert means that the MethodType and MethodTypeForm tables won't be
-      // updated concurrently when we are saving their contents into a side table.
-      assert(CDSConfig::allow_only_single_java_thread(), "Required");
-
-      JavaValue result(T_VOID);
-      JavaCalls::call_static(&result, vmClasses::MethodType_klass(),
-                             vmSymbols::createArchivedObjects(),
-                             vmSymbols::void_method_signature(),
-                             CHECK);
-    }
-
     if (CDSConfig::is_initing_classes_at_dump_time()) {
->>>>>>> 0460978e
       // java.lang.Class::reflectionFactory cannot be archived yet. We set this field
       // to null, and it will be initialized again at runtime.
       log_debug(cds)("Resetting Class::reflectionFactory");
