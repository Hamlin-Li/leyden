/*
 * Copyright (c) 2012, 2025, Oracle and/or its affiliates. All rights reserved.
 * DO NOT ALTER OR REMOVE COPYRIGHT NOTICES OR THIS FILE HEADER.
 *
 * This code is free software; you can redistribute it and/or modify it
 * under the terms of the GNU General Public License version 2 only, as
 * published by the Free Software Foundation.
 *
 * This code is distributed in the hope that it will be useful, but WITHOUT
 * ANY WARRANTY; without even the implied warranty of MERCHANTABILITY or
 * FITNESS FOR A PARTICULAR PURPOSE.  See the GNU General Public License
 * version 2 for more details (a copy is included in the LICENSE file that
 * accompanied this code).
 *
 * You should have received a copy of the GNU General Public License version
 * 2 along with this work; if not, write to the Free Software Foundation,
 * Inc., 51 Franklin St, Fifth Floor, Boston, MA 02110-1301 USA.
 *
 * Please contact Oracle, 500 Oracle Parkway, Redwood Shores, CA 94065 USA
 * or visit www.oracle.com if you need additional information or have any
 * questions.
 *
 */

#include "cds/aotCacheAccess.hpp"
#include "cds/aotClassInitializer.hpp"
#include "cds/aotArtifactFinder.hpp"
#include "cds/aotClassInitializer.hpp"
#include "cds/aotClassLinker.hpp"
#include "cds/aotClassLocation.hpp"
#include "cds/aotConstantPoolResolver.hpp"
#include "cds/aotLinkedClassBulkLoader.hpp"
#include "cds/aotLogging.hpp"
#include "cds/aotReferenceObjSupport.hpp"
#include "cds/archiveBuilder.hpp"
#include "cds/archiveHeapLoader.hpp"
#include "cds/archiveHeapWriter.hpp"
#include "cds/cds_globals.hpp"
#include "cds/cdsConfig.hpp"
#include "cds/cdsProtectionDomain.hpp"
#include "cds/classListParser.hpp"
#include "cds/classListWriter.hpp"
#include "cds/cppVtables.hpp"
#include "cds/dumpAllocStats.hpp"
#include "cds/dynamicArchive.hpp"
#include "cds/filemap.hpp"
#include "cds/finalImageRecipes.hpp"
#include "cds/heapShared.hpp"
#include "cds/lambdaFormInvokers.hpp"
#include "cds/lambdaProxyClassDictionary.hpp"
#include "cds/metaspaceShared.hpp"
#include "classfile/classLoaderDataGraph.hpp"
#include "classfile/classLoaderDataShared.hpp"
#include "classfile/classLoaderExt.hpp"
#include "classfile/javaClasses.inline.hpp"
#include "classfile/loaderConstraints.hpp"
#include "classfile/modules.hpp"
#include "classfile/placeholders.hpp"
#include "classfile/stringTable.hpp"
#include "classfile/symbolTable.hpp"
#include "classfile/systemDictionary.hpp"
#include "classfile/systemDictionaryShared.hpp"
#include "classfile/vmClasses.hpp"
#include "classfile/vmSymbols.hpp"
#include "code/aotCodeCache.hpp"
#include "code/codeCache.hpp"
#include "compiler/compileBroker.hpp"
#include "compiler/precompiler.hpp"
#include "gc/shared/gcVMOperations.hpp"
#include "interpreter/bytecodeStream.hpp"
#include "interpreter/bytecodes.hpp"
#include "jvm_io.h"
#include "logging/log.hpp"
#include "logging/logMessage.hpp"
#include "logging/logStream.hpp"
#include "memory/memoryReserver.hpp"
#include "memory/metaspace.hpp"
#include "memory/metaspaceClosure.hpp"
#include "memory/oopFactory.hpp"
#include "memory/resourceArea.hpp"
#include "memory/universe.hpp"
#include "nmt/memTracker.hpp"
#include "oops/compressedKlass.hpp"
#include "oops/instanceMirrorKlass.hpp"
#include "oops/klass.inline.hpp"
#include "oops/method.inline.hpp"
#include "oops/objArrayOop.hpp"
#include "oops/oop.inline.hpp"
#include "oops/oopHandle.hpp"
#include "oops/trainingData.hpp"
#include "prims/jvmtiExport.hpp"
#include "prims/whitebox.hpp"
#include "runtime/arguments.hpp"
#include "runtime/globals.hpp"
#include "runtime/globals_extension.hpp"
#include "runtime/handles.inline.hpp"
#include "runtime/javaCalls.hpp"
#include "runtime/os.inline.hpp"
#include "runtime/safepointVerifiers.hpp"
#include "runtime/sharedRuntime.hpp"
#include "runtime/vmOperations.hpp"
#include "runtime/vmThread.hpp"
#include "sanitizers/leak.hpp"
#include "services/management.hpp"
#include "utilities/align.hpp"
#include "utilities/bitMap.inline.hpp"
#include "utilities/defaultStream.hpp"
#include "utilities/macros.hpp"
#include "utilities/ostream.hpp"
#include "utilities/resourceHash.hpp"

#include <sys/stat.h>

ReservedSpace MetaspaceShared::_symbol_rs;
VirtualSpace MetaspaceShared::_symbol_vs;
bool MetaspaceShared::_archive_loading_failed = false;
bool MetaspaceShared::_remapped_readwrite = false;
void* MetaspaceShared::_shared_metaspace_static_top = nullptr;
intx MetaspaceShared::_relocation_delta;
char* MetaspaceShared::_requested_base_address;
Array<Method*>* MetaspaceShared::_archived_method_handle_intrinsics = nullptr;
bool MetaspaceShared::_use_optimized_module_handling = true;
int volatile MetaspaceShared::_preimage_static_archive_dumped = 0;
jlong MetaspaceShared::_preimage_static_archive_recording_duration = 0;

// The CDS archive is divided into the following regions:
//     rw  - read-write metadata
//     ro  - read-only metadata and read-only tables
//     hp  - heap region
//     bm  - bitmap for relocating the above 7 regions.
//
// The rw and ro regions are linearly allocated, in the order of rw->ro.
// These regions are aligned with MetaspaceShared::core_region_alignment().
//
// These 2 regions are populated in the following steps:
// [0] All classes are loaded in MetaspaceShared::preload_classes(). All metadata are
//     temporarily allocated outside of the shared regions.
// [1] We enter a safepoint and allocate a buffer for the rw/ro regions.
// [2] C++ vtables are copied into the rw region.
// [3] ArchiveBuilder copies RW metadata into the rw region.
// [4] ArchiveBuilder copies RO metadata into the ro region.
// [5] SymbolTable, StringTable, SystemDictionary, and a few other read-only data
//     are copied into the ro region as read-only tables.
//
// The heap region is written by HeapShared::write_heap().
//
// The bitmap region is used to relocate the ro/rw/hp regions.

static DumpRegion _symbol_region("symbols");

char* MetaspaceShared::symbol_space_alloc(size_t num_bytes) {
  return _symbol_region.allocate(num_bytes);
}

// os::vm_allocation_granularity() is usually 4K for most OSes. However, some platforms
// such as linux-aarch64 and macos-x64 ...
// it can be either 4K or 64K and on macos-aarch64 it is 16K. To generate archives that are
// compatible for both settings, an alternative cds core region alignment can be enabled
// at building time:
//   --enable-compactible-cds-alignment
// Upon successful configuration, the compactible alignment then can be defined in:
//   os_linux_aarch64.cpp
//   os_bsd_x86.cpp
size_t MetaspaceShared::core_region_alignment() {
  return os::cds_core_region_alignment();
}

size_t MetaspaceShared::protection_zone_size() {
  return os::cds_core_region_alignment();
}

static bool shared_base_valid(char* shared_base) {
  // We check user input for SharedBaseAddress at dump time.

  // At CDS runtime, "shared_base" will be the (attempted) mapping start. It will also
  // be the encoding base, since the headers of archived base objects (and with Lilliput,
  // the prototype mark words) carry pre-computed narrow Klass IDs that refer to the mapping
  // start as base.
  //
  // On AARCH64, The "shared_base" may not be later usable as encoding base, depending on the
  // total size of the reserved area and the precomputed_narrow_klass_shift. This is checked
  // before reserving memory.  Here we weed out values already known to be invalid later.
  return AARCH64_ONLY(is_aligned(shared_base, 4 * G)) NOT_AARCH64(true);
}

class DumpClassListCLDClosure : public CLDClosure {
  static const int INITIAL_TABLE_SIZE = 1987;
  static const int MAX_TABLE_SIZE = 61333;

  fileStream *_stream;
  ResizeableResourceHashtable<InstanceKlass*, bool,
                              AnyObj::C_HEAP, mtClassShared> _dumped_classes;

  void dump(InstanceKlass* ik) {
    bool created;
    _dumped_classes.put_if_absent(ik, &created);
    if (!created) {
      return;
    }
    if (_dumped_classes.maybe_grow()) {
      log_info(aot, hashtables)("Expanded _dumped_classes table to %d", _dumped_classes.table_size());
    }
    if (ik->java_super()) {
      dump(ik->java_super());
    }
    Array<InstanceKlass*>* interfaces = ik->local_interfaces();
    int len = interfaces->length();
    for (int i = 0; i < len; i++) {
      dump(interfaces->at(i));
    }
    ClassListWriter::write_to_stream(ik, _stream);
  }

public:
  DumpClassListCLDClosure(fileStream* f)
  : CLDClosure(), _dumped_classes(INITIAL_TABLE_SIZE, MAX_TABLE_SIZE) {
    _stream = f;
  }

  void do_cld(ClassLoaderData* cld) {
    for (Klass* klass = cld->klasses(); klass != nullptr; klass = klass->next_link()) {
      if (klass->is_instance_klass()) {
        dump(InstanceKlass::cast(klass));
      }
    }
  }
};

void MetaspaceShared::dump_loaded_classes(const char* file_name, TRAPS) {
  fileStream stream(file_name, "w");
  if (stream.is_open()) {
    MutexLocker lock(ClassLoaderDataGraph_lock);
    MutexLocker lock2(ClassListFile_lock, Mutex::_no_safepoint_check_flag);
    DumpClassListCLDClosure collect_classes(&stream);
    ClassLoaderDataGraph::loaded_cld_do(&collect_classes);
  } else {
    THROW_MSG(vmSymbols::java_io_IOException(), "Failed to open file");
  }
}

static bool shared_base_too_high(char* specified_base, char* aligned_base, size_t cds_max) {
  // Caller should have checked that aligned_base was successfully aligned and is not nullptr.
  // Comparing specified_base with nullptr is UB.
  assert(aligned_base != nullptr, "sanity");
  assert(aligned_base >= specified_base, "sanity");

  if (max_uintx - uintx(aligned_base) < uintx(cds_max)) {
    // Not enough address space to hold an archive of cds_max bytes from aligned_base.
    return true;
  } else {
    return false;
  }
}

static char* compute_shared_base(size_t cds_max) {
  char* specified_base = (char*)SharedBaseAddress;
  size_t alignment = MetaspaceShared::core_region_alignment();
  if (UseCompressedClassPointers) {
    alignment = MAX2(alignment, Metaspace::reserve_alignment());
  }

  if (SharedBaseAddress == 0) {
    // Special meaning of -XX:SharedBaseAddress=0 -> Always map archive at os-selected address.
    return specified_base;
  }

  char* aligned_base = can_align_up(specified_base, alignment)
                           ? align_up(specified_base, alignment)
                           : nullptr;

  if (aligned_base != specified_base) {
    aot_log_info(aot)("SharedBaseAddress (" INTPTR_FORMAT ") aligned up to " INTPTR_FORMAT,
                   p2i(specified_base), p2i(aligned_base));
  }

  const char* err = nullptr;
  if (aligned_base == nullptr) {
    err = "too high";
  } else if (shared_base_too_high(specified_base, aligned_base, cds_max)) {
    err = "too high";
  } else if (!shared_base_valid(aligned_base)) {
    err = "invalid for this platform";
  } else {
    return aligned_base;
  }

  // Arguments::default_SharedBaseAddress() is hard-coded in cds_globals.hpp. It must be carefully
  // picked that (a) the align_up() below will always return a valid value; (b) none of
  // the following asserts will fail.
  aot_log_warning(aot)("SharedBaseAddress (" INTPTR_FORMAT ") is %s. Reverted to " INTPTR_FORMAT,
                   p2i((void*)SharedBaseAddress), err,
                   p2i((void*)Arguments::default_SharedBaseAddress()));

  specified_base = (char*)Arguments::default_SharedBaseAddress();
  aligned_base = align_up(specified_base, alignment);

  // Make sure the default value of SharedBaseAddress specified in globals.hpp is sane.
  assert(!shared_base_too_high(specified_base, aligned_base, cds_max), "Sanity");
  assert(shared_base_valid(aligned_base), "Sanity");
  return aligned_base;
}

void MetaspaceShared::initialize_for_static_dump() {
  assert(CDSConfig::is_dumping_static_archive(), "sanity");

  if (CDSConfig::is_dumping_preimage_static_archive() || CDSConfig::is_dumping_final_static_archive()) {
    if (!((UseG1GC || UseParallelGC || UseSerialGC || UseEpsilonGC || UseShenandoahGC) && UseCompressedClassPointers)) {
      const char* error;
      if (CDSConfig::is_experimental_leyden_workflow()) {
        error = "Cannot create the CacheDataStore";
      } else if (CDSConfig::is_dumping_preimage_static_archive()) {
        error = "Cannot create the AOT configuration file";
      } else {
        error = "Cannot create the AOT cache";
      }

      vm_exit_during_initialization(error,
                                    "UseCompressedClassPointers must be enabled, and collector must be G1, Parallel, Serial, Epsilon, or Shenandoah");
    }
  }

  aot_log_info(aot)("Core region alignment: %zu", core_region_alignment());
  // The max allowed size for CDS archive. We use this to limit SharedBaseAddress
  // to avoid address space wrap around.
  size_t cds_max;
  const size_t reserve_alignment = core_region_alignment();

#ifdef _LP64
  const uint64_t UnscaledClassSpaceMax = (uint64_t(max_juint) + 1);
  cds_max = align_down(UnscaledClassSpaceMax, reserve_alignment);
#else
  // We don't support archives larger than 256MB on 32-bit due to limited
  //  virtual address space.
  cds_max = align_down(256*M, reserve_alignment);
#endif

  _requested_base_address = compute_shared_base(cds_max);
  SharedBaseAddress = (size_t)_requested_base_address;

  size_t symbol_rs_size = LP64_ONLY(3 * G) NOT_LP64(128 * M);
  _symbol_rs = MemoryReserver::reserve(symbol_rs_size,
                                       os::vm_allocation_granularity(),
                                       os::vm_page_size(),
                                       mtClassShared);
  if (!_symbol_rs.is_reserved()) {
    aot_log_error(aot)("Unable to reserve memory for symbols: %zu bytes.", symbol_rs_size);
    MetaspaceShared::unrecoverable_writing_error();
  }
  _symbol_region.init(&_symbol_rs, &_symbol_vs);
}

// Called by universe_post_init()
void MetaspaceShared::post_initialize(TRAPS) {
  if (CDSConfig::is_using_archive()) {
    int size = AOTClassLocationConfig::runtime()->length();
    if (size > 0) {
      CDSProtectionDomain::allocate_shared_data_arrays(size, CHECK);
    }
  }
}

// Extra java.lang.Strings to be added to the archive
static GrowableArrayCHeap<OopHandle, mtClassShared>* _extra_interned_strings = nullptr;
// Extra Symbols to be added to the archive
static GrowableArrayCHeap<Symbol*, mtClassShared>* _extra_symbols = nullptr;
// Methods managed by SystemDictionary::find_method_handle_intrinsic() to be added to the archive
static GrowableArray<Method*>* _pending_method_handle_intrinsics = nullptr;

void MetaspaceShared::read_extra_data(JavaThread* current, const char* filename) {
  _extra_interned_strings = new GrowableArrayCHeap<OopHandle, mtClassShared>(10000);
  _extra_symbols = new GrowableArrayCHeap<Symbol*, mtClassShared>(1000);

  HashtableTextDump reader(filename);
  reader.check_version("VERSION: 1.0");

  while (reader.remain() > 0) {
    int utf8_length;
    int prefix_type = reader.scan_prefix(&utf8_length);
    ResourceMark rm(current);
    if (utf8_length == 0x7fffffff) {
      // buf_len will overflown 32-bit value.
      aot_log_error(aot)("string length too large: %d", utf8_length);
      MetaspaceShared::unrecoverable_loading_error();
    }
    int buf_len = utf8_length+1;
    char* utf8_buffer = NEW_RESOURCE_ARRAY(char, buf_len);
    reader.get_utf8(utf8_buffer, utf8_length);
    utf8_buffer[utf8_length] = '\0';

    if (prefix_type == HashtableTextDump::SymbolPrefix) {
      _extra_symbols->append(SymbolTable::new_permanent_symbol(utf8_buffer));
    } else{
      assert(prefix_type == HashtableTextDump::StringPrefix, "Sanity");
      ExceptionMark em(current);
      JavaThread* THREAD = current; // For exception macros.
      oop str = StringTable::intern(utf8_buffer, THREAD);

      if (HAS_PENDING_EXCEPTION) {
        log_warning(aot, heap)("[line %d] extra interned string allocation failed; size too large: %d",
                               reader.last_line_no(), utf8_length);
        CLEAR_PENDING_EXCEPTION;
      } else {
#if INCLUDE_CDS_JAVA_HEAP
        if (ArchiveHeapWriter::is_string_too_large_to_archive(str)) {
          log_warning(aot, heap)("[line %d] extra interned string ignored; size too large: %d",
                                 reader.last_line_no(), utf8_length);
          continue;
        }
        // Make sure this string is included in the dumped interned string table.
        assert(str != nullptr, "must succeed");
        _extra_interned_strings->append(OopHandle(Universe::vm_global(), str));
#endif
      }
    }
  }
}

void MetaspaceShared::make_method_handle_intrinsics_shareable() {
  for (int i = 0; i < _pending_method_handle_intrinsics->length(); i++) {
    Method* m = ArchiveBuilder::current()->get_buffered_addr(_pending_method_handle_intrinsics->at(i));
    m->remove_unshareable_info();
    // Each method has its own constant pool (which is distinct from m->method_holder()->constants());
    m->constants()->remove_unshareable_info();
  }
}

void MetaspaceShared::write_method_handle_intrinsics() {
  int len = _pending_method_handle_intrinsics->length();
  _archived_method_handle_intrinsics = ArchiveBuilder::new_ro_array<Method*>(len);
  int word_size = _archived_method_handle_intrinsics->size();
  for (int i = 0; i < len; i++) {
    Method* m = _pending_method_handle_intrinsics->at(i);
    ArchiveBuilder::current()->write_pointer_in_buffer(_archived_method_handle_intrinsics->adr_at(i), m);
    word_size += m->size() + m->constMethod()->size() + m->constants()->size();
    if (m->constants()->cache() != nullptr) {
      word_size += m->constants()->cache()->size();
    }
  }
  log_info(aot)("Archived %d method handle intrinsics (%d bytes)", len, word_size * BytesPerWord);
}

// About "serialize" --
//
// This is (probably a badly named) way to read/write a data stream of pointers and
// miscellaneous data from/to the shared archive file. The usual code looks like this:
//
//     // These two global C++ variables are initialized during dump time.
//     static int _archived_int;
//     static MetaspaceObj* archived_ptr;
//
//     void MyClass::serialize(SerializeClosure* soc) {
//         soc->do_int(&_archived_int);
//         soc->do_int(&_archived_ptr);
//     }
//
//     At dumptime, these two variables are stored into the CDS archive.
//     At runtime, these two variables are loaded from the CDS archive.
//     In addition, the pointer is relocated as necessary.
//
// Some of the xxx::serialize() functions may have side effects and assume that
// the archive is already mapped. For example, SymbolTable::serialize_shared_table_header()
// unconditionally makes the set of archived symbols available. Therefore, we put most
// of these xxx::serialize() functions inside MetaspaceShared::serialize(), which
// is called AFTER we made the decision to map the archive.
//
// However, some of the "serialized" data are used to decide whether an archive should
// be mapped or not (e.g., for checking if the -Djdk.module.main property is compatible
// with the archive). The xxx::serialize() functions for these data must be put inside
// MetaspaceShared::early_serialize(). Such functions must not produce side effects that
// assume we will always decides to map the archive.

void MetaspaceShared::early_serialize(SerializeClosure* soc) {
  int tag = 0;
  soc->do_tag(--tag);
  CDS_JAVA_HEAP_ONLY(Modules::serialize_archived_module_info(soc);)
  soc->do_tag(666);
}

void MetaspaceShared::serialize(SerializeClosure* soc) {
  int tag = 0;
  soc->do_tag(--tag);

  // Verify the sizes of various metadata in the system.
  soc->do_tag(sizeof(Method));
  soc->do_tag(sizeof(ConstMethod));
  soc->do_tag(arrayOopDesc::base_offset_in_bytes(T_BYTE));
  soc->do_tag(sizeof(ConstantPool));
  soc->do_tag(sizeof(ConstantPoolCache));
  soc->do_tag(objArrayOopDesc::base_offset_in_bytes());
  soc->do_tag(typeArrayOopDesc::base_offset_in_bytes(T_BYTE));
  soc->do_tag(sizeof(Symbol));

  // Need to do this first, as subsequent steps may call virtual functions
  // in archived Metadata objects.
  CppVtables::serialize(soc);
  soc->do_tag(--tag);

  // Dump/restore miscellaneous metadata.
  JavaClasses::serialize_offsets(soc);
  Universe::serialize(soc);
  soc->do_tag(--tag);

  // Dump/restore references to commonly used names and signatures.
  vmSymbols::serialize(soc);
  soc->do_tag(--tag);

  // Dump/restore the symbol/string/subgraph_info tables
  SymbolTable::serialize_shared_table_header(soc);
  StringTable::serialize_shared_table_header(soc);
  HeapShared::serialize_tables(soc);
  SystemDictionaryShared::serialize_dictionary_headers(soc);
  AOTLinkedClassBulkLoader::serialize(soc, true);
  FinalImageRecipes::serialize(soc);
  TrainingData::serialize(soc);
  InstanceMirrorKlass::serialize_offsets(soc);

  // Dump/restore well known classes (pointers)
  SystemDictionaryShared::serialize_vm_classes(soc);
  soc->do_tag(--tag);

  CDS_JAVA_HEAP_ONLY(ClassLoaderDataShared::serialize(soc);)
  soc->do_ptr((void**)&_archived_method_handle_intrinsics);

  LambdaFormInvokers::serialize(soc);
  AdapterHandlerLibrary::serialize_shared_table_header(soc);

  soc->do_tag(666);
}

static void rewrite_nofast_bytecode(const methodHandle& method) {
  BytecodeStream bcs(method);
  while (!bcs.is_last_bytecode()) {
    Bytecodes::Code opcode = bcs.next();
    switch (opcode) {
    case Bytecodes::_getfield:      *bcs.bcp() = Bytecodes::_nofast_getfield;      break;
    case Bytecodes::_putfield:      *bcs.bcp() = Bytecodes::_nofast_putfield;      break;
    case Bytecodes::_aload_0:       *bcs.bcp() = Bytecodes::_nofast_aload_0;       break;
    case Bytecodes::_iload: {
      if (!bcs.is_wide()) {
        *bcs.bcp() = Bytecodes::_nofast_iload;
      }
      break;
    }
    default: break;
    }
  }
}

// [1] Rewrite all bytecodes as needed, so that the ConstMethod* will not be modified
//     at run time by RewriteBytecodes/RewriteFrequentPairs
// [2] Assign a fingerprint, so one doesn't need to be assigned at run-time.
void MetaspaceShared::rewrite_nofast_bytecodes_and_calculate_fingerprints(Thread* thread, InstanceKlass* ik) {
  for (int i = 0; i < ik->methods()->length(); i++) {
    methodHandle m(thread, ik->methods()->at(i));
    if (ik->can_be_verified_at_dumptime() && ik->is_linked()) {
      rewrite_nofast_bytecode(m);
    }
    Fingerprinter fp(m);
    // The side effect of this call sets method's fingerprint field.
    fp.fingerprint();
  }
}

class VM_PopulateDumpSharedSpace : public VM_Operation {
private:
  ArchiveHeapInfo _heap_info;
  FileMapInfo* _map_info;
  StaticArchiveBuilder& _builder;

  void dump_java_heap_objects();
  void dump_shared_symbol_table(GrowableArray<Symbol*>* symbols) {
    log_info(aot)("Dumping symbol table ...");
    SymbolTable::write_to_archive(symbols);
  }
  char* dump_early_read_only_tables();
  char* dump_read_only_tables(AOTClassLocationConfig*& cl_config);

public:

  VM_PopulateDumpSharedSpace(StaticArchiveBuilder& b) :
    VM_Operation(), _heap_info(), _map_info(nullptr), _builder(b) {}

  bool skip_operation() const { return false; }

  VMOp_Type type() const { return VMOp_PopulateDumpSharedSpace; }
  ArchiveHeapInfo* heap_info()  { return &_heap_info; }
  FileMapInfo* map_info() const { return _map_info; }
  void doit();   // outline because gdb sucks
  bool allow_nested_vm_operations() const { return true; }
}; // class VM_PopulateDumpSharedSpace

class StaticArchiveBuilder : public ArchiveBuilder {
public:
  StaticArchiveBuilder() : ArchiveBuilder() {}

  virtual void iterate_roots(MetaspaceClosure* it) {
    AOTArtifactFinder::all_cached_classes_do(it);
    SystemDictionaryShared::dumptime_classes_do(it);
    Universe::metaspace_pointers_do(it);
    vmSymbols::metaspace_pointers_do(it);
    TrainingData::iterate_roots(it);

    // The above code should find all the symbols that are referenced by the
    // archived classes. We just need to add the extra symbols which
    // may not be used by any of the archived classes -- these are usually
    // symbols that we anticipate to be used at run time, so we can store
    // them in the RO region, to be shared across multiple processes.
    if (_extra_symbols != nullptr) {
      for (int i = 0; i < _extra_symbols->length(); i++) {
        it->push(_extra_symbols->adr_at(i));
      }
    }

    for (int i = 0; i < _pending_method_handle_intrinsics->length(); i++) {
      it->push(_pending_method_handle_intrinsics->adr_at(i));
    }
  }
};

char* VM_PopulateDumpSharedSpace::dump_early_read_only_tables() {
  ArchiveBuilder::OtherROAllocMark mark;

  CDS_JAVA_HEAP_ONLY(Modules::dump_archived_module_info());

  DumpRegion* ro_region = ArchiveBuilder::current()->ro_region();
  char* start = ro_region->top();
  WriteClosure wc(ro_region);
  MetaspaceShared::early_serialize(&wc);
  return start;
}

char* VM_PopulateDumpSharedSpace::dump_read_only_tables(AOTClassLocationConfig*& cl_config) {
  ArchiveBuilder::OtherROAllocMark mark;

  SystemDictionaryShared::write_to_archive();
  cl_config = AOTClassLocationConfig::dumptime()->write_to_archive();
  AOTClassLinker::write_to_archive();
  if (CDSConfig::is_dumping_preimage_static_archive()) {
    FinalImageRecipes::record_recipes();
  }

  TrainingData::dump_training_data();

  MetaspaceShared::write_method_handle_intrinsics();

  // Write lambform lines into archive
  LambdaFormInvokers::dump_static_archive_invokers();

  if (CDSConfig::is_dumping_adapters()) {
    AdapterHandlerLibrary::dump_aot_adapter_table();
  }

  // Write the other data to the output array.
  DumpRegion* ro_region = ArchiveBuilder::current()->ro_region();
  char* start = ro_region->top();
  WriteClosure wc(ro_region);
  MetaspaceShared::serialize(&wc);

  return start;
}

void VM_PopulateDumpSharedSpace::doit() {
  if (!CDSConfig::is_dumping_final_static_archive()) {
    guarantee(!CDSConfig::is_using_archive(), "We should not be using an archive when we dump");
  }

  DEBUG_ONLY(SystemDictionaryShared::NoClassLoadingMark nclm);

  _pending_method_handle_intrinsics = new (mtClassShared) GrowableArray<Method*>(256, mtClassShared);
  if (CDSConfig::is_dumping_method_handles()) {
    // When dumping AOT-linked classes, some classes may have direct references to a method handle
    // intrinsic. The easiest thing is to save all of them into the AOT cache.
    SystemDictionary::get_all_method_handle_intrinsics(_pending_method_handle_intrinsics);
  }

  AOTClassLocationConfig::dumptime_check_nonempty_dirs();

  NOT_PRODUCT(SystemDictionary::verify();)

  // Block concurrent class unloading from changing the _dumptime_table
  MutexLocker ml(DumpTimeTable_lock, Mutex::_no_safepoint_check_flag);

  _builder.gather_source_objs();
  _builder.reserve_buffer();

  CppVtables::dumptime_init(&_builder);

  _builder.sort_metadata_objs();
  _builder.dump_rw_metadata();
  _builder.dump_ro_metadata();
  _builder.relocate_metaspaceobj_embedded_pointers();

  log_info(aot)("Make classes shareable");
  _builder.make_klasses_shareable();
  MetaspaceShared::make_method_handle_intrinsics_shareable();

  dump_java_heap_objects();
  dump_shared_symbol_table(_builder.symbols());

  char* early_serialized_data = dump_early_read_only_tables();
  AOTClassLocationConfig* cl_config;
  char* serialized_data = dump_read_only_tables(cl_config);

  if (CDSConfig::is_dumping_lambdas_in_legacy_mode()) {
    log_info(aot)("Adjust lambda proxy class dictionary");
    LambdaProxyClassDictionary::adjust_dumptime_table();
  }

  log_info(cds)("Make training data shareable");
  _builder.make_training_data_shareable();

  // The vtable clones contain addresses of the current process.
  // We don't want to write these addresses into the archive.
  CppVtables::zero_archived_vtables();

  // Write the archive file
  if (CDSConfig::is_dumping_final_static_archive()) {
    FileMapInfo::free_current_info(); // FIXME: should not free current info
  }
  const char* static_archive = CDSConfig::output_archive_path();
  assert(static_archive != nullptr, "sanity");
  _map_info = new FileMapInfo(static_archive, true);
  _map_info->populate_header(MetaspaceShared::core_region_alignment());
  _map_info->set_early_serialized_data(early_serialized_data);
  _map_info->set_serialized_data(serialized_data);
  _map_info->set_cloned_vtables(CppVtables::vtables_serialized_base());
  _map_info->header()->set_class_location_config(cl_config);
}

class CollectClassesForLinking : public KlassClosure {
  GrowableArray<OopHandle> _mirrors;

public:
   CollectClassesForLinking() : _mirrors() {
     // ClassLoaderDataGraph::loaded_classes_do_keepalive() requires ClassLoaderDataGraph_lock.
     // We cannot link the classes while holding this lock (or else we may run into deadlock).
     // Therefore, we need to first collect all the classes, keeping them alive by
     // holding onto their java_mirrors in global OopHandles. We then link the classes after
     // releasing the lock.
     MutexLocker lock(ClassLoaderDataGraph_lock);
     ClassLoaderDataGraph::loaded_classes_do_keepalive(this);
   }

  ~CollectClassesForLinking() {
    for (int i = 0; i < _mirrors.length(); i++) {
      _mirrors.at(i).release(Universe::vm_global());
    }
  }

  void do_cld(ClassLoaderData* cld) {
    assert(cld->is_alive(), "must be");
  }

  void do_klass(Klass* k) {
    if (k->is_instance_klass()) {
      _mirrors.append(OopHandle(Universe::vm_global(), k->java_mirror()));
    }
  }

  const GrowableArray<OopHandle>* mirrors() const { return &_mirrors; }
};

// Check if we can eagerly link this class at dump time, so we can avoid the
// runtime linking overhead (especially verification)
bool MetaspaceShared::may_be_eagerly_linked(InstanceKlass* ik) {
  if (CDSConfig::preserve_all_dumptime_verification_states(ik)) {
    assert(ik->can_be_verified_at_dumptime(), "sanity");
  }
  if (!ik->can_be_verified_at_dumptime()) {
    // For old classes, try to leave them in the unlinked state, so
    // we can still store them in the archive. They must be
    // linked/verified at runtime.
    return false;
  }
  if (CDSConfig::is_dumping_dynamic_archive() && ik->defined_by_other_loaders()) {
    // Linking of unregistered classes at this stage may cause more
    // classes to be resolved, resulting in calls to ClassLoader.loadClass()
    // that may not be expected by custom class loaders.
    //
    // It's OK to do this for the built-in loaders as we know they can
    // tolerate this.
    return false;
  }
  return true;
}

void MetaspaceShared::link_shared_classes(TRAPS) {
  AOTClassLinker::initialize();
  AOTClassInitializer::init_test_class(CHECK);

  while (true) {
    ResourceMark rm(THREAD);
    CollectClassesForLinking collect_classes;
    bool has_linked = false;
    const GrowableArray<OopHandle>* mirrors = collect_classes.mirrors();
    for (int i = 0; i < mirrors->length(); i++) {
      OopHandle mirror = mirrors->at(i);
      InstanceKlass* ik = InstanceKlass::cast(java_lang_Class::as_Klass(mirror.resolve()));
      if (may_be_eagerly_linked(ik)) {
        has_linked |= try_link_class(THREAD, ik);
      }
      if (CDSConfig::is_dumping_heap() && ik->is_linked() && !ik->is_initialized()) {
        AOTClassInitializer::maybe_preinit_class(ik, CHECK);
      }
    }

    if (!has_linked) {
      break;
    }
    // Class linking includes verification which may load more classes.
    // Keep scanning until we have linked no more classes.
  }

  // Eargerly resolve all string constants in constant pools
  {
    ResourceMark rm(THREAD);
    CollectClassesForLinking collect_classes;
    const GrowableArray<OopHandle>* mirrors = collect_classes.mirrors();
    for (int i = 0; i < mirrors->length(); i++) {
      OopHandle mirror = mirrors->at(i);
      InstanceKlass* ik = InstanceKlass::cast(java_lang_Class::as_Klass(mirror.resolve()));
      AOTConstantPoolResolver::preresolve_string_cp_entries(ik, CHECK);
      if (CDSConfig::is_dumping_preimage_static_archive()) {
        FinalImageRecipes::add_reflection_data_flags(ik, CHECK);
      }
    }
  }

  if (CDSConfig::is_dumping_final_static_archive()) {
    FinalImageRecipes::apply_recipes(CHECK);
  }
}

// Preload classes from a list, populate the shared spaces and dump to a
// file.
void MetaspaceShared::preload_and_dump(TRAPS) {
  CDSConfig::DumperThreadMark dumper_thread_mark(THREAD);
  ResourceMark rm(THREAD);
<<<<<<< HEAD
  HandleMark hm(THREAD);

  if (CDSConfig::is_dumping_final_static_archive() && AOTPrintTrainingInfo) {
    tty->print_cr("==================== archived_training_data ** before dumping ====================");
    TrainingData::print_archived_training_data_on(tty);
  }
=======
 HandleMark hm(THREAD);

 if (CDSConfig::is_dumping_final_static_archive() && AOTPrintTrainingInfo) {
   tty->print_cr("==================== archived_training_data ** before dumping ====================");
   TrainingData::print_archived_training_data_on(tty);
 }
>>>>>>> e3f85c96

  StaticArchiveBuilder builder;
  preload_and_dump_impl(builder, THREAD);
  if (HAS_PENDING_EXCEPTION) {
    if (PENDING_EXCEPTION->is_a(vmClasses::OutOfMemoryError_klass())) {
      aot_log_error(aot)("Out of memory. Please run with a larger Java heap, current MaxHeapSize = "
                     "%zuM", MaxHeapSize/M);
      MetaspaceShared::writing_error();
    } else {
      oop message = java_lang_Throwable::message(PENDING_EXCEPTION);
      aot_log_error(aot)("%s: %s", PENDING_EXCEPTION->klass()->external_name(),
                         message == nullptr ? "(null)" : java_lang_String::as_utf8_string(message));
      MetaspaceShared::writing_error(err_msg("Unexpected exception, use -Xlog:aot%s,exceptions=trace for detail",
                                             CDSConfig::new_aot_flags_used() ? "" : ",cds"));
    }
    if (CDSConfig::is_experimental_leyden_workflow()) {
      vm_exit(1);
    }
  }

  if (CDSConfig::new_aot_flags_used()) {
    if (CDSConfig::is_dumping_preimage_static_archive()) {
      // We are in the JVM that runs the training run. Continue execution,
      // so that it can finish all clean-up and return the correct exit
      // code to the OS.
    } else {
      // The JLI launcher only recognizes the "old" -Xshare:dump flag.
      // When the new -XX:AOTMode=create flag is used, we can't return
      // to the JLI launcher, as the launcher will fail when trying to
      // run the main class, which is not what we want.
      struct stat st;
      if (os::stat(AOTCache, &st) != 0) {
        tty->print_cr("AOTCache creation failed: %s", AOTCache);
        vm_exit(0);
      } else {
        tty->print_cr("AOTCache creation is complete: %s " INT64_FORMAT " bytes", AOTCache, (int64_t)(st.st_size));
        vm_exit(0);
      }
    }
  }
}

#if INCLUDE_CDS_JAVA_HEAP && defined(_LP64)
void MetaspaceShared::adjust_heap_sizes_for_dumping() {
  if (!CDSConfig::is_dumping_heap() || UseCompressedOops) {
    return;
  }
  // CDS heap dumping requires all string oops to have an offset
  // from the heap bottom that can be encoded in 32-bit.
  julong max_heap_size = (julong)(4 * G);

  if (MinHeapSize > max_heap_size) {
    log_debug(aot)("Setting MinHeapSize to 4G for CDS dumping, original size = %zuM", MinHeapSize/M);
    FLAG_SET_ERGO(MinHeapSize, max_heap_size);
  }
  if (InitialHeapSize > max_heap_size) {
    log_debug(aot)("Setting InitialHeapSize to 4G for CDS dumping, original size = %zuM", InitialHeapSize/M);
    FLAG_SET_ERGO(InitialHeapSize, max_heap_size);
  }
  if (MaxHeapSize > max_heap_size) {
    log_debug(aot)("Setting MaxHeapSize to 4G for CDS dumping, original size = %zuM", MaxHeapSize/M);
    FLAG_SET_ERGO(MaxHeapSize, max_heap_size);
  }
}
#endif // INCLUDE_CDS_JAVA_HEAP && _LP64

void MetaspaceShared::get_default_classlist(char* default_classlist, const size_t buf_size) {
  const char* filesep = os::file_separator();
  jio_snprintf(default_classlist, buf_size, "%s%slib%sclasslist",
               Arguments::get_java_home(), filesep, filesep);
}

void MetaspaceShared::preload_classes(TRAPS) {
  char default_classlist[JVM_MAXPATHLEN];
  const char* classlist_path;

  get_default_classlist(default_classlist, JVM_MAXPATHLEN);
  if (SharedClassListFile == nullptr) {
    classlist_path = default_classlist;
  } else {
    classlist_path = SharedClassListFile;
  }

  aot_log_info(aot)("Loading classes to share ...");
  ClassListParser::parse_classlist(classlist_path,
                                   ClassListParser::_parse_all, CHECK);
  if (ExtraSharedClassListFile) {
    ClassListParser::parse_classlist(ExtraSharedClassListFile,
                                     ClassListParser::_parse_all, CHECK);
  }
  if (classlist_path != default_classlist) {
    struct stat statbuf;
    if (os::stat(default_classlist, &statbuf) == 0) {
      // File exists, let's use it.
      ClassListParser::parse_classlist(default_classlist,
                                       ClassListParser::_parse_lambda_forms_invokers_only, CHECK);
    }
  }

  // Some classes are used at CDS runtime but are not loaded, and therefore archived, at
  // dumptime. We can perform dummmy calls to these classes at dumptime to ensure they
  // are archived.
  exercise_runtime_cds_code(CHECK);

  aot_log_info(aot)("Loading classes to share: done.");
}

void MetaspaceShared::exercise_runtime_cds_code(TRAPS) {
  // Exercise the manifest processing code
  const char* dummy = "Manifest-Version: 1.0\n";
  CDSProtectionDomain::create_jar_manifest(dummy, strlen(dummy), CHECK);

  // Exercise FileSystem and URL code
  CDSProtectionDomain::to_file_URL("dummy.jar", Handle(), CHECK);
}

bool MetaspaceShared::is_recording_preimage_static_archive() {
  if (CDSConfig::is_dumping_preimage_static_archive()) {
      return _preimage_static_archive_dumped == 0;
  }
  return false;
}

jlong MetaspaceShared::get_preimage_static_archive_recording_duration() {
  if (CDSConfig::is_dumping_preimage_static_archive()) {
    if (_preimage_static_archive_recording_duration == 0) {
      // The recording has not yet finished so return the current elapsed time.
      return Management::ticks_to_ms(os::elapsed_counter());
    }
    return _preimage_static_archive_recording_duration;
  }
  return 0;
}

void MetaspaceShared::preload_and_dump_impl(StaticArchiveBuilder& builder, TRAPS) {
  if (CDSConfig::is_dumping_preimage_static_archive()) {
    if (Atomic::cmpxchg(&_preimage_static_archive_dumped, 0, 1) != 0) {
      return;
    }
    _preimage_static_archive_recording_duration = Management::ticks_to_ms(os::elapsed_counter());
  }

  if (CDSConfig::is_dumping_classic_static_archive()) {
    // We are running with -Xshare:dump
    preload_classes(CHECK);

    if (SharedArchiveConfigFile) {
      log_info(aot)("Reading extra data from %s ...", SharedArchiveConfigFile);
      read_extra_data(THREAD, SharedArchiveConfigFile);
      log_info(aot)("Reading extra data: done.");
    }
  }

  if (CDSConfig::is_dumping_preimage_static_archive()) {
    log_info(aot)("Reading lambda form invokers from JDK default classlist ...");
    char default_classlist[JVM_MAXPATHLEN];
    get_default_classlist(default_classlist, JVM_MAXPATHLEN);
    struct stat statbuf;
    if (os::stat(default_classlist, &statbuf) == 0) {
      ClassListParser::parse_classlist(default_classlist,
                                       ClassListParser::_parse_lambda_forms_invokers_only, CHECK);
    }
  }

#if INCLUDE_CDS_JAVA_HEAP
  if (CDSConfig::is_dumping_heap()) {
    assert(CDSConfig::allow_only_single_java_thread(), "Required");
    if (!HeapShared::is_archived_boot_layer_available(THREAD)) {
      report_loading_error("archivedBootLayer not available, disabling full module graph");
      CDSConfig::stop_dumping_full_module_graph();
    }
    // Do this before link_shared_classes(), as the following line may load new classes.
    HeapShared::init_for_dumping(CHECK);
  }
#endif

  if (CDSConfig::is_dumping_final_static_archive()) {
    if (ExtraSharedClassListFile) {
      log_info(aot)("Loading extra classes from %s ...", ExtraSharedClassListFile);
      ClassListParser::parse_classlist(ExtraSharedClassListFile,
                                       ClassListParser::_parse_all, CHECK);
    }
  }

  // Rewrite and link classes
  log_info(aot)("Rewriting and linking classes ...");

  // Link any classes which got missed. This would happen if we have loaded classes that
  // were not explicitly specified in the classlist. E.g., if an interface implemented by class K
  // fails verification, all other interfaces that were not specified in the classlist but
  // are implemented by K are not verified.
  link_shared_classes(CHECK);
  log_info(aot)("Rewriting and linking classes: done");
  TrainingData::init_dumptime_table(CHECK); // captures TrainingDataSetLocker

  TrainingData::init_dumptime_table(CHECK); // captures TrainingDataSetLocker

  if (CDSConfig::is_dumping_regenerated_lambdaform_invokers()) {
    LambdaFormInvokers::regenerate_holder_classes(CHECK);
  }

#if INCLUDE_CDS_JAVA_HEAP
  if (CDSConfig::is_dumping_heap()) {
    ArchiveHeapWriter::init();

    if (CDSConfig::is_dumping_full_module_graph()) {
      ClassLoaderDataShared::ensure_module_entry_tables_exist();
      HeapShared::reset_archived_object_states(CHECK);
    }

    if (ArchiveLoaderLookupCache) {
      SystemDictionaryShared::create_loader_positive_lookup_cache(CHECK);
    }

    AOTReferenceObjSupport::initialize(CHECK);
    AOTReferenceObjSupport::stabilize_cached_reference_objects(CHECK);

    if (CDSConfig::is_initing_classes_at_dump_time()) {
      // java.lang.Class::reflectionFactory cannot be archived yet. We set this field
      // to null, and it will be initialized again at runtime.
      log_debug(aot)("Resetting Class::reflectionFactory");
      TempNewSymbol method_name = SymbolTable::new_symbol("resetArchivedStates");
      Symbol* method_sig = vmSymbols::void_method_signature();
      JavaValue result(T_VOID);
      JavaCalls::call_static(&result, vmClasses::Class_klass(),
                             method_name, method_sig, CHECK);

      // Perhaps there is a way to avoid hard-coding these names here.
      // See discussion in JDK-8342481.
    }

    // Do this at the very end, when no Java code will be executed. Otherwise
    // some new strings may be added to the intern table.
    StringTable::allocate_shared_strings_array(CHECK);
  } else {
    log_info(aot)("Not dumping heap, reset CDSConfig::_is_using_optimized_module_handling");
    CDSConfig::stop_using_optimized_module_handling();
  }
#endif

  VM_PopulateDumpSharedSpace op(builder);
  VMThread::execute(&op);
  FileMapInfo* mapinfo = op.map_info();
  ArchiveHeapInfo* heap_info = op.heap_info();

  if (CDSConfig::is_dumping_final_static_archive()) {
    if (AOTCodeCache::is_caching_enabled()) {
      if (log_is_enabled(Info, cds, jit)) {
        AOTCacheAccess::test_heap_access_api();
      }

      // We have just created the final image. Let's run the AOT compiler
      if (AOTPrintTrainingInfo) {
        tty->print_cr("==================== archived_training_data ** after dumping ====================");
        TrainingData::print_archived_training_data_on(tty);
      }

      CDSConfig::enable_dumping_aot_code();
      {
        builder.start_ac_region();
        if (AOTCodeCache::is_dumping_code()) {
          Precompiler::compile_cached_code(&builder, CHECK);
        }
        // Write the contents to aot code region and close AOTCodeCache before packing the region
        AOTCodeCache::close();
        builder.end_ac_region();
      }
      CDSConfig::disable_dumping_aot_code();
    }
  }

  bool status = write_static_archive(&builder, mapinfo, heap_info);
  if (status && CDSConfig::is_dumping_preimage_static_archive()) {
    if (CDSConfig::is_experimental_leyden_workflow()) {
      fork_and_dump_final_static_archive_experimental_leyden_workflow(CHECK);
    } else {
      tty->print_cr("%s AOTConfiguration recorded: %s",
                    CDSConfig::has_temp_aot_config_file() ? "Temporary" : "", AOTConfiguration);
      if (CDSConfig::is_one_step_training()) {
        fork_and_dump_final_static_archive(CHECK);
      }
    }
  }

  if (!status) {
    THROW_MSG(vmSymbols::java_io_IOException(), "Encountered error while dumping");
  }
}

bool MetaspaceShared::write_static_archive(ArchiveBuilder* builder, FileMapInfo* map_info, ArchiveHeapInfo* heap_info) {
  // relocate the data so that it can be mapped to MetaspaceShared::requested_base_address()
  // without runtime relocation.
  builder->relocate_to_requested();

  map_info->open_as_output();
  if (!map_info->is_open()) {
    return false;
  }
  builder->write_archive(map_info, heap_info);

  if (AllowArchivingWithJavaAgent) {
    aot_log_warning(aot)("This %s was created with AllowArchivingWithJavaAgent. It should be used "
            "for testing purposes only and should not be used in a production environment", CDSConfig::type_of_archive_being_loaded());
  }
  return true;
}

static void print_java_launcher(outputStream* st) {
  st->print("%s%sbin%sjava", Arguments::get_java_home(), os::file_separator(), os::file_separator());
}

static void append_args(GrowableArray<Handle>* args, const char* arg, TRAPS) {
  Handle string = java_lang_String::create_from_str(arg, CHECK);
  args->append(string);
}

// Pass all options in Arguments::jvm_args_array() to a child JVM process
// using the JAVA_TOOL_OPTIONS environment variable.
static int exec_jvm_with_java_tool_options(const char* java_launcher_path, TRAPS) {
  ResourceMark rm(THREAD);
  HandleMark hm(THREAD);
  GrowableArray<Handle> args;

  const char* cp = Arguments::get_appclasspath();
  if (cp != nullptr && strlen(cp) > 0 && strcmp(cp, ".") != 0) {
    // We cannot use "-cp", because "-cp" is only interpreted by the java launcher,
    // and is not interpreter by arguments.cpp when it loads args from JAVA_TOOL_OPTIONS
    stringStream ss;
    ss.print("-Djava.class.path=");
    ss.print_raw(cp);
    append_args(&args, ss.freeze(), CHECK_0);
    // CDS$ProcessLauncher::execWithJavaToolOptions() must unset CLASSPATH, which has
    // a higher priority than -Djava.class.path=
  }

  // Pass all arguments. These include those from JAVA_TOOL_OPTIONS and _JAVA_OPTIONS.
  for (int i = 0; i < Arguments::num_jvm_args(); i++) {
    const char* arg = Arguments::jvm_args_array()[i];
    if (strncmp("-XX:AOTMode", arg, 11) == 0) {
      // Filter it out. We will set AOTMode=create below.
    } else {
      append_args(&args, arg, CHECK_0);
    }
  }

  // We don't pass Arguments::jvm_flags_array(), as those will be added by
  // the child process when it loads .hotspotrc

  if (CDSConfig::is_experimental_leyden_workflow()) {
    stringStream ss;
    ss.print("-XX:CDSPreimage=");
    ss.print_raw(CDSPreimage);
    append_args(&args, ss.freeze(), CHECK_0);
  } else {
    if (CDSConfig::has_temp_aot_config_file()) {
      stringStream ss;
      ss.print("-XX:AOTConfiguration=");
      ss.print_raw(AOTConfiguration);
      append_args(&args, ss.freeze(), CHECK_0);
    }
    append_args(&args, "-XX:AOTMode=create", CHECK_0);
  }

  Symbol* klass_name = SymbolTable::new_symbol("jdk/internal/misc/CDS$ProcessLauncher");
  Klass* k = SystemDictionary::resolve_or_fail(klass_name, true, CHECK_0);
  Symbol* methodName = SymbolTable::new_symbol("execWithJavaToolOptions");
  Symbol* methodSignature = SymbolTable::new_symbol("(Ljava/lang/String;[Ljava/lang/String;)I");

  Handle launcher = java_lang_String::create_from_str(java_launcher_path, CHECK_0);
  objArrayOop array = oopFactory::new_objArray(vmClasses::String_klass(), args.length(), CHECK_0);
  for (int i = 0; i < args.length(); i++) {
    array->obj_at_put(i, args.at(i)());
  }
  objArrayHandle launcher_args(THREAD, array);

  // The following call will pass all options inside the JAVA_TOOL_OPTIONS env variable to
  // the child process. It will also clear the _JAVA_OPTIONS and CLASSPATH env variables for
  // the child process.
  //
  // Note: the env variables are set only for the child process. They are not changed
  // for the current process. See java.lang.ProcessBuilder::environment().
  JavaValue result(T_OBJECT);
  JavaCallArguments javacall_args(2);
  javacall_args.push_oop(launcher);
  javacall_args.push_oop(launcher_args);
  JavaCalls::call_static(&result,
                          InstanceKlass::cast(k),
                          methodName,
                          methodSignature,
                          &javacall_args,
                          CHECK_0);
  return result.get_jint();
}

// This is for debugging purposes only (-XX:+CDSManualFinalImage) so we don't bother
// quoating any special characters. The user should avoid using special chars.
static void print_vm_arguments(outputStream* st) {
  const char* cp = Arguments::get_appclasspath();
  if (cp != nullptr && strlen(cp) > 0 && strcmp(cp, ".") != 0) {
    st->print(" -cp ");  st->print_raw(cp);
  }
  for (int i = 0; i < Arguments::num_jvm_args(); i++) {
    st->print(" %s", Arguments::jvm_args_array()[i]);
  }
}

void MetaspaceShared::fork_and_dump_final_static_archive_experimental_leyden_workflow(TRAPS) {
  assert(CDSConfig::is_dumping_preimage_static_archive(), "sanity");

  ResourceMark rm;
  stringStream ss;
  print_java_launcher(&ss);

  if (CDSManualFinalImage) {
    print_vm_arguments(&ss);
    ss.print(" -XX:CDSPreimage=%s", SharedArchiveFile);
    const char* cmd = ss.freeze();

    tty->print_cr("-XX:+CDSManualFinalImage is specified");
    tty->print_cr("Please manually execute the following command to create the final CDS image:");
    tty->print("    "); tty->print_raw_cr(cmd);

    // The following is useful if the dumping was trigger by a script that builds
    // a complex command-line.
    tty->print_cr("Note: to recreate the preimage only:");
    tty->print_cr("    rm -f %s", CacheDataStore);
    tty->print("    ");
    print_java_launcher(tty);
    print_vm_arguments(tty);
    if (Arguments::java_command() != nullptr) {
      tty->print(" %s", Arguments::java_command());
    }
    tty->cr();
  } else {
    const char* cmd = ss.freeze();
    log_info(cds)("Launching child process to create final CDS image:");
    log_info(cds)("    %s", cmd);
    int status = exec_jvm_with_java_tool_options(cmd, CHECK);
    if (status != 0) {
      log_error(cds)("Child process finished; status = %d", status);
      log_error(cds)("To reproduce the error");
      ResourceMark rm;
      LogStream ls(Log(cds)::error());
      ls.print("    "); ls.print_raw_cr(cmd);

      // The following is useful if the dumping was trigger by a script that builds
      // a complex command-line.
      ls.print_cr("Note: to recreate the preimage only:");
      ls.print_cr("    rm -f %s", CacheDataStore);
      ls.print("    ");
      print_java_launcher(&ls);
      print_vm_arguments(&ls);
      ls.print(" -XX:+UnlockDiagnosticVMOptions -XX:+CDSManualFinalImage");
      if (Arguments::java_command() != nullptr) {
        ls.print(" %s", Arguments::java_command());
      }
      ls.cr();

      vm_direct_exit(status);
    } else {
      log_info(cds)("Child process finished; status = %d", status);
      // On Windows, need WRITE permission to remove the file.
      WINDOWS_ONLY(chmod(CDSPreimage, _S_IREAD | _S_IWRITE));
      status = remove(CDSPreimage);
      if (status != 0) {
        log_error(cds)("Failed to remove CDSPreimage file %s", CDSPreimage);
      } else {
        log_info(cds)("Removed CDSPreimage file %s", CDSPreimage);
      }
    }
  }
}

void MetaspaceShared::fork_and_dump_final_static_archive(TRAPS) {
  assert(CDSConfig::is_dumping_preimage_static_archive(), "sanity");

  ResourceMark rm;
  stringStream ss;
  print_java_launcher(&ss);
  const char* cmd = ss.freeze();
  tty->print_cr("Launching child process %s to assemble AOT cache %s using configuration %s", cmd, AOTCacheOutput, AOTConfiguration);
  int status = exec_jvm_with_java_tool_options(cmd, CHECK);
  if (status != 0) {
    log_error(cds)("Child process failed; status = %d", status);
    // We leave the temp config file for debugging
  } else if (CDSConfig::has_temp_aot_config_file()) {
    const char* tmp_config = AOTConfiguration;
    // On Windows, need WRITE permission to remove the file.
    WINDOWS_ONLY(chmod(tmp_config, _S_IREAD | _S_IWRITE));
    status = remove(tmp_config);
    if (status != 0) {
      log_error(cds)("Failed to remove temporary AOT configuration file %s", tmp_config);
    } else {
      tty->print_cr("Removed temporary AOT configuration file %s", tmp_config);
    }
  }
}

// Returns true if the class's status has changed.
bool MetaspaceShared::try_link_class(JavaThread* current, InstanceKlass* ik) {
  ExceptionMark em(current);
  JavaThread* THREAD = current; // For exception macros.
  assert(CDSConfig::is_dumping_archive(), "sanity");

  if (ik->is_shared() && !CDSConfig::is_dumping_final_static_archive()) {
    assert(CDSConfig::is_dumping_dynamic_archive(), "must be");
    return false;
  }

  if (ik->is_loaded() && !ik->is_linked() && ik->can_be_verified_at_dumptime() &&
      !SystemDictionaryShared::has_class_failed_verification(ik)) {
    bool saved = BytecodeVerificationLocal;
    if (ik->defined_by_other_loaders() && ik->class_loader() == nullptr) {
      // The verification decision is based on BytecodeVerificationRemote
      // for non-system classes. Since we are using the null classloader
      // to load non-system classes for customized class loaders during dumping,
      // we need to temporarily change BytecodeVerificationLocal to be the same as
      // BytecodeVerificationRemote. Note this can cause the parent system
      // classes also being verified. The extra overhead is acceptable during
      // dumping.
      BytecodeVerificationLocal = BytecodeVerificationRemote;
    }
    ik->link_class(THREAD);
    if (HAS_PENDING_EXCEPTION) {
      ResourceMark rm(THREAD);
      aot_log_warning(aot)("Preload Warning: Verification failed for %s",
                    ik->external_name());
      CLEAR_PENDING_EXCEPTION;
      SystemDictionaryShared::set_class_has_failed_verification(ik);
    } else {
      assert(!SystemDictionaryShared::has_class_failed_verification(ik), "sanity");
      ik->compute_has_loops_flag_for_methods();
    }
    BytecodeVerificationLocal = saved;
    return true;
  } else {
    return false;
  }
}

void VM_PopulateDumpSharedSpace::dump_java_heap_objects() {
  if (CDSConfig::is_dumping_heap()) {
    HeapShared::write_heap(&_heap_info);
  } else if (!CDSConfig::is_dumping_preimage_static_archive()) {
    CDSConfig::log_reasons_for_not_dumping_heap();
  }
}

void MetaspaceShared::set_shared_metaspace_range(void* base, void *static_top, void* top) {
  assert(base <= static_top && static_top <= top, "must be");
  _shared_metaspace_static_top = static_top;
  MetaspaceObj::set_shared_metaspace_range(base, top);
}

bool MetaspaceShared::is_shared_dynamic(void* p) {
  if ((p < MetaspaceObj::shared_metaspace_top()) &&
      (p >= _shared_metaspace_static_top)) {
    return true;
  } else {
    return false;
  }
}

bool MetaspaceShared::is_shared_static(void* p) {
  if (is_in_shared_metaspace(p) && !is_shared_dynamic(p)) {
    return true;
  } else {
    return false;
  }
}

// This function is called when the JVM is unable to load the specified archive(s) due to one
// of the following conditions.
// - There's an error that indicates that the archive(s) files were corrupt or otherwise damaged.
// - When -XX:+RequireSharedSpaces is specified, AND the JVM cannot load the archive(s) due
//   to version or classpath mismatch.
void MetaspaceShared::unrecoverable_loading_error(const char* message) {
  report_loading_error("%s", message);

  if (CDSConfig::is_dumping_final_static_archive()) {
    vm_exit_during_initialization("Must be a valid AOT configuration generated by the current JVM", AOTConfiguration);
  } else if (CDSConfig::new_aot_flags_used()) {
    vm_exit_during_initialization("Unable to use AOT cache.", nullptr);
  } else {
    vm_exit_during_initialization("Unable to use shared archive.", nullptr);
  }
}

void MetaspaceShared::report_loading_error(const char* format, ...) {
  // When using AOT cache, errors messages are always printed on the error channel.
  LogStream ls_aot(LogLevel::Error, LogTagSetMapping<LOG_TAGS(aot)>::tagset());

  // If we are loading load the default CDS archive, it may fail due to incompatible VM options.
  // Print at the info level to avoid excessive verbosity.
  // However, if the user has specified a CDS archive (or AOT cache), they would be interested in
  // knowing that the loading fails, so we print at the error level.
  LogLevelType level = (!CDSConfig::is_using_archive() || CDSConfig::is_using_only_default_archive()) ?
                        LogLevel::Info : LogLevel::Error;
  LogStream ls_cds(level, LogTagSetMapping<LOG_TAGS(cds)>::tagset());

  LogStream& ls = CDSConfig::new_aot_flags_used() ? ls_aot : ls_cds;
  va_list ap;
  va_start(ap, format);

  static bool printed_error = false;
  if (!printed_error) { // No need for locks. Loading error checks happen only in main thread.
    ls.print_cr("An error has occurred while processing the %s. Run with -Xlog:%s for details.",
                CDSConfig::type_of_archive_being_loaded(), CDSConfig::new_aot_flags_used() ? "aot" : "aot,cds");
    printed_error = true;
  }
  ls.vprint_cr(format, ap);

  va_end(ap);
}

// This function is called when the JVM is unable to write the specified CDS archive due to an
// unrecoverable error.
void MetaspaceShared::unrecoverable_writing_error(const char* message) {
  writing_error(message);
  vm_direct_exit(1);
}

// This function is called when the JVM is unable to write the specified CDS archive due to a
// an error. The error will be propagated
void MetaspaceShared::writing_error(const char* message) {
  aot_log_error(aot)("An error has occurred while writing the shared archive file.");
  if (message != nullptr) {
    aot_log_error(aot)("%s", message);
  }
}

void MetaspaceShared::initialize_runtime_shared_and_meta_spaces() {
  assert(CDSConfig::is_using_archive(), "Must be called when UseSharedSpaces is enabled");
  MapArchiveResult result = MAP_ARCHIVE_OTHER_FAILURE;

  FileMapInfo* static_mapinfo = FileMapInfo::current_info();
  FileMapInfo* dynamic_mapinfo = nullptr;

  if (static_mapinfo != nullptr) {
    aot_log_info(aot)("Core region alignment: %zu", static_mapinfo->core_region_alignment());
    dynamic_mapinfo = open_dynamic_archive();

    aot_log_info(aot)("ArchiveRelocationMode: %d", ArchiveRelocationMode);

    // First try to map at the requested address
    result = map_archives(static_mapinfo, dynamic_mapinfo, true);
    if (result == MAP_ARCHIVE_MMAP_FAILURE) {
      // Mapping has failed (probably due to ASLR). Let's map at an address chosen
      // by the OS.
      aot_log_info(aot)("Try to map archive(s) at an alternative address");
      result = map_archives(static_mapinfo, dynamic_mapinfo, false);
    }
  }

  if (result == MAP_ARCHIVE_SUCCESS) {
    bool dynamic_mapped = (dynamic_mapinfo != nullptr && dynamic_mapinfo->is_mapped());
    char* cds_base = static_mapinfo->mapped_base();
    char* cds_end =  dynamic_mapped ? dynamic_mapinfo->mapped_end() : static_mapinfo->mapped_end();
    // Register CDS memory region with LSan.
    LSAN_REGISTER_ROOT_REGION(cds_base, cds_end - cds_base);
    set_shared_metaspace_range(cds_base, static_mapinfo->mapped_end(), cds_end);
    _relocation_delta = static_mapinfo->relocation_delta();
    _requested_base_address = static_mapinfo->requested_base_address();
    if (dynamic_mapped) {
      // turn AutoCreateSharedArchive off if successfully mapped
      AutoCreateSharedArchive = false;
    }
  } else {
    set_shared_metaspace_range(nullptr, nullptr, nullptr);
    if (CDSConfig::is_dumping_dynamic_archive()) {
      aot_log_warning(aot)("-XX:ArchiveClassesAtExit is unsupported when base CDS archive is not loaded. Run with -Xlog:cds for more info.");
    }
    UseSharedSpaces = false;
    // The base archive cannot be mapped. We cannot dump the dynamic shared archive.
    AutoCreateSharedArchive = false;
    CDSConfig::disable_dumping_dynamic_archive();
    if (PrintSharedArchiveAndExit) {
      MetaspaceShared::unrecoverable_loading_error("Unable to use shared archive.");
    } else if (RequireSharedSpaces) {
      MetaspaceShared::unrecoverable_loading_error("Unable to map shared spaces");
    } else if (CDSConfig::is_dumping_final_static_archive()) {
      assert(CDSPreimage != nullptr, "must be");
      log_error(cds)("Unable to map shared spaces for CDSPreimage = %s", CDSPreimage);
      MetaspaceShared::unrecoverable_loading_error();
    } else {
      report_loading_error("Unable to map shared spaces");
    }
  }

  // If mapping failed and -XShare:on, the vm should exit
  bool has_failed = false;
  if (static_mapinfo != nullptr && !static_mapinfo->is_mapped()) {
    has_failed = true;
    delete static_mapinfo;
  }
  if (dynamic_mapinfo != nullptr && !dynamic_mapinfo->is_mapped()) {
    has_failed = true;
    delete dynamic_mapinfo;
  }
  if (RequireSharedSpaces && has_failed) {
    // static archive mapped but dynamic archive failed
      MetaspaceShared::unrecoverable_loading_error("Unable to map shared spaces");
  }
}

// This is called very early at VM start up to get the size of the cached_code region
void MetaspaceShared::open_static_archive() {
  if (!UseSharedSpaces) { // FIXME -- is this still needed??
    return;
  }
  const char* static_archive = CDSConfig::input_static_archive_path();
  assert(static_archive != nullptr, "sanity");
  FileMapInfo* mapinfo = new FileMapInfo(static_archive, true);
  if (!mapinfo->open_as_input()) {
    delete(mapinfo);
  } else {
    FileMapRegion* r = mapinfo->region_at(MetaspaceShared::ac);
    AOTCacheAccess::set_aot_code_region_size(r->used_aligned());
  }
}

FileMapInfo* MetaspaceShared::open_dynamic_archive() {
  if (CDSConfig::is_dumping_dynamic_archive()) {
    return nullptr;
  }
  const char* dynamic_archive = CDSConfig::input_dynamic_archive_path();
  if (dynamic_archive == nullptr) {
    return nullptr;
  }

  FileMapInfo* mapinfo = new FileMapInfo(dynamic_archive, false);
  if (!mapinfo->open_as_input()) {
    delete(mapinfo);
    if (RequireSharedSpaces) {
      MetaspaceShared::unrecoverable_loading_error("Failed to initialize dynamic archive");
    }
    return nullptr;
  }
  return mapinfo;
}

// use_requested_addr:
//  true  = map at FileMapHeader::_requested_base_address
//  false = map at an alternative address picked by OS.
MapArchiveResult MetaspaceShared::map_archives(FileMapInfo* static_mapinfo, FileMapInfo* dynamic_mapinfo,
                                               bool use_requested_addr) {
  if (use_requested_addr && static_mapinfo->requested_base_address() == nullptr) {
    aot_log_info(aot)("Archive(s) were created with -XX:SharedBaseAddress=0. Always map at os-selected address.");
    return MAP_ARCHIVE_MMAP_FAILURE;
  }

  PRODUCT_ONLY(if (ArchiveRelocationMode == 1 && use_requested_addr) {
      // For product build only -- this is for benchmarking the cost of doing relocation.
      // For debug builds, the check is done below, after reserving the space, for better test coverage
      // (see comment below).
      aot_log_info(aot)("ArchiveRelocationMode == 1: always map archive(s) at an alternative address");
      return MAP_ARCHIVE_MMAP_FAILURE;
    });

  if (ArchiveRelocationMode == 2 && !use_requested_addr) {
    aot_log_info(aot)("ArchiveRelocationMode == 2: never map archive(s) at an alternative address");
    return MAP_ARCHIVE_MMAP_FAILURE;
  };

  if (dynamic_mapinfo != nullptr) {
    // Ensure that the OS won't be able to allocate new memory spaces between the two
    // archives, or else it would mess up the simple comparison in MetaspaceObj::is_shared().
    assert(static_mapinfo->mapping_end_offset() == dynamic_mapinfo->mapping_base_offset(), "no gap");
  }

  ReservedSpace total_space_rs, archive_space_rs, class_space_rs;
  MapArchiveResult result = MAP_ARCHIVE_OTHER_FAILURE;
  size_t prot_zone_size = 0;
  char* mapped_base_address = reserve_address_space_for_archives(static_mapinfo,
                                                                 dynamic_mapinfo,
                                                                 use_requested_addr,
                                                                 total_space_rs,
                                                                 archive_space_rs,
                                                                 class_space_rs);
  if (mapped_base_address == nullptr) {
    result = MAP_ARCHIVE_MMAP_FAILURE;
    aot_log_debug(aot)("Failed to reserve spaces (use_requested_addr=%u)", (unsigned)use_requested_addr);
  } else {

    if (Metaspace::using_class_space()) {
      prot_zone_size = protection_zone_size();
    }

#ifdef ASSERT
    // Some sanity checks after reserving address spaces for archives
    //  and class space.
    assert(archive_space_rs.is_reserved(), "Sanity");
    if (Metaspace::using_class_space()) {
      assert(archive_space_rs.base() == mapped_base_address &&
          archive_space_rs.size() > protection_zone_size(),
          "Archive space must lead and include the protection zone");
      // Class space must closely follow the archive space. Both spaces
      //  must be aligned correctly.
      assert(class_space_rs.is_reserved() && class_space_rs.size() > 0,
             "A class space should have been reserved");
      assert(class_space_rs.base() >= archive_space_rs.end(),
             "class space should follow the cds archive space");
      assert(is_aligned(archive_space_rs.base(),
                        core_region_alignment()),
             "Archive space misaligned");
      assert(is_aligned(class_space_rs.base(),
                        Metaspace::reserve_alignment()),
             "class space misaligned");
    }
#endif // ASSERT

    aot_log_info(aot)("Reserved archive_space_rs [" INTPTR_FORMAT " - " INTPTR_FORMAT "] (%zu) bytes%s",
                   p2i(archive_space_rs.base()), p2i(archive_space_rs.end()), archive_space_rs.size(),
                   (prot_zone_size > 0 ? " (includes protection zone)" : ""));
    aot_log_info(aot)("Reserved class_space_rs   [" INTPTR_FORMAT " - " INTPTR_FORMAT "] (%zu) bytes",
                   p2i(class_space_rs.base()), p2i(class_space_rs.end()), class_space_rs.size());

    if (MetaspaceShared::use_windows_memory_mapping()) {
      // We have now reserved address space for the archives, and will map in
      //  the archive files into this space.
      //
      // Special handling for Windows: on Windows we cannot map a file view
      //  into an existing memory mapping. So, we unmap the address range we
      //  just reserved again, which will make it available for mapping the
      //  archives.
      // Reserving this range has not been for naught however since it makes
      //  us reasonably sure the address range is available.
      //
      // But still it may fail, since between unmapping the range and mapping
      //  in the archive someone else may grab the address space. Therefore
      //  there is a fallback in FileMap::map_region() where we just read in
      //  the archive files sequentially instead of mapping it in. We couple
      //  this with use_requested_addr, since we're going to patch all the
      //  pointers anyway so there's no benefit to mmap.
      if (use_requested_addr) {
        assert(!total_space_rs.is_reserved(), "Should not be reserved for Windows");
        aot_log_info(aot)("Windows mmap workaround: releasing archive space.");
        MemoryReserver::release(archive_space_rs);
        // Mark as not reserved
        archive_space_rs = {};
        // The protection zone is part of the archive:
        // See comment above, the Windows way of loading CDS is to mmap the individual
        // parts of the archive into the address region we just vacated. The protection
        // zone will not be mapped (and, in fact, does not exist as physical region in
        // the archive). Therefore, after removing the archive space above, we must
        // re-reserve the protection zone part lest something else gets mapped into that
        // area later.
        if (prot_zone_size > 0) {
          assert(prot_zone_size >= os::vm_allocation_granularity(), "must be"); // not just page size!
          char* p = os::attempt_reserve_memory_at(mapped_base_address, prot_zone_size,
                                                  mtClassShared);
          assert(p == mapped_base_address || p == nullptr, "must be");
          if (p == nullptr) {
            aot_log_debug(aot)("Failed to re-reserve protection zone");
            return MAP_ARCHIVE_MMAP_FAILURE;
          }
        }
      }
    }

    if (prot_zone_size > 0) {
      os::commit_memory(mapped_base_address, prot_zone_size, false); // will later be protected
      // Before mapping the core regions into the newly established address space, we mark
      // start and the end of the future protection zone with canaries. That way we easily
      // catch mapping errors (accidentally mapping data into the future protection zone).
      *(mapped_base_address) = 'P';
      *(mapped_base_address + prot_zone_size - 1) = 'P';
    }

    MapArchiveResult static_result = map_archive(static_mapinfo, mapped_base_address, archive_space_rs);
    MapArchiveResult dynamic_result = (static_result == MAP_ARCHIVE_SUCCESS) ?
                                     map_archive(dynamic_mapinfo, mapped_base_address, archive_space_rs) : MAP_ARCHIVE_OTHER_FAILURE;

    DEBUG_ONLY(if (ArchiveRelocationMode == 1 && use_requested_addr) {
      // This is for simulating mmap failures at the requested address. In
      //  debug builds, we do it here (after all archives have possibly been
      //  mapped), so we can thoroughly test the code for failure handling
      //  (releasing all allocated resource, etc).
      aot_log_info(aot)("ArchiveRelocationMode == 1: always map archive(s) at an alternative address");
      if (static_result == MAP_ARCHIVE_SUCCESS) {
        static_result = MAP_ARCHIVE_MMAP_FAILURE;
      }
      if (dynamic_result == MAP_ARCHIVE_SUCCESS) {
        dynamic_result = MAP_ARCHIVE_MMAP_FAILURE;
      }
    });

    if (static_result == MAP_ARCHIVE_SUCCESS) {
      if (dynamic_result == MAP_ARCHIVE_SUCCESS) {
        result = MAP_ARCHIVE_SUCCESS;
      } else if (dynamic_result == MAP_ARCHIVE_OTHER_FAILURE) {
        assert(dynamic_mapinfo != nullptr && !dynamic_mapinfo->is_mapped(), "must have failed");
        // No need to retry mapping the dynamic archive again, as it will never succeed
        // (bad file, etc) -- just keep the base archive.
        log_warning(cds, dynamic)("Unable to use shared archive. The top archive failed to load: %s",
                                  dynamic_mapinfo->full_path());
        result = MAP_ARCHIVE_SUCCESS;
        // TODO, we can give the unused space for the dynamic archive to class_space_rs, but there's no
        // easy API to do that right now.
      } else {
        result = MAP_ARCHIVE_MMAP_FAILURE;
      }
    } else if (static_result == MAP_ARCHIVE_OTHER_FAILURE) {
      result = MAP_ARCHIVE_OTHER_FAILURE;
    } else {
      result = MAP_ARCHIVE_MMAP_FAILURE;
    }
  }

  if (result == MAP_ARCHIVE_SUCCESS) {
    SharedBaseAddress = (size_t)mapped_base_address;
#ifdef _LP64
    if (Metaspace::using_class_space()) {
      assert(prot_zone_size > 0 &&
             *(mapped_base_address) == 'P' &&
             *(mapped_base_address + prot_zone_size - 1) == 'P',
             "Protection zone was overwritten?");
      // Set up ccs in metaspace.
      Metaspace::initialize_class_space(class_space_rs);

      // Set up compressed Klass pointer encoding: the encoding range must
      //  cover both archive and class space.
      const address encoding_base = (address)mapped_base_address;
      const address klass_range_start = encoding_base + prot_zone_size;
      const size_t klass_range_size = (address)class_space_rs.end() - klass_range_start;
      if (INCLUDE_CDS_JAVA_HEAP || UseCompactObjectHeaders) {
        // The CDS archive may contain narrow Klass IDs that were precomputed at archive generation time:
        // - every archived java object header (only if INCLUDE_CDS_JAVA_HEAP)
        // - every archived Klass' prototype   (only if +UseCompactObjectHeaders)
        //
        // In order for those IDs to still be valid, we need to dictate base and shift: base should be the
        // mapping start (including protection zone), shift should be the shift used at archive generation time.
        CompressedKlassPointers::initialize_for_given_encoding(
          klass_range_start, klass_range_size,
          encoding_base, ArchiveBuilder::precomputed_narrow_klass_shift() // precomputed encoding, see ArchiveBuilder
        );
      } else {
        // Let JVM freely choose encoding base and shift
        CompressedKlassPointers::initialize(klass_range_start, klass_range_size);
      }
      CompressedKlassPointers::establish_protection_zone(encoding_base, prot_zone_size);

      // map_or_load_heap_region() compares the current narrow oop and klass encodings
      // with the archived ones, so it must be done after all encodings are determined.
      static_mapinfo->map_or_load_heap_region();
    }
#endif // _LP64
    log_info(aot)("initial optimized module handling: %s", CDSConfig::is_using_optimized_module_handling() ? "enabled" : "disabled");
    log_info(aot)("initial full module graph: %s", CDSConfig::is_using_full_module_graph() ? "enabled" : "disabled");
  } else {
    unmap_archive(static_mapinfo);
    unmap_archive(dynamic_mapinfo);
    release_reserved_spaces(total_space_rs, archive_space_rs, class_space_rs);
  }

  return result;
}


// This will reserve two address spaces suitable to house Klass structures, one
//  for the cds archives (static archive and optionally dynamic archive) and
//  optionally one move for ccs.
//
// Since both spaces must fall within the compressed class pointer encoding
//  range, they are allocated close to each other.
//
// Space for archives will be reserved first, followed by a potential gap,
//  followed by the space for ccs:
//
// +-- Base address             A        B                     End
// |                            |        |                      |
// v                            v        v                      v
// +-------------+--------------+        +----------------------+
// | static arc  | [dyn. arch]  | [gap]  | compr. class space   |
// +-------------+--------------+        +----------------------+
//
// (The gap may result from different alignment requirements between metaspace
//  and CDS)
//
// If UseCompressedClassPointers is disabled, only one address space will be
//  reserved:
//
// +-- Base address             End
// |                            |
// v                            v
// +-------------+--------------+
// | static arc  | [dyn. arch]  |
// +-------------+--------------+
//
// Base address: If use_archive_base_addr address is true, the Base address is
//  determined by the address stored in the static archive. If
//  use_archive_base_addr address is false, this base address is determined
//  by the platform.
//
// If UseCompressedClassPointers=1, the range encompassing both spaces will be
//  suitable to en/decode narrow Klass pointers: the base will be valid for
//  encoding, the range [Base, End) and not surpass the max. range for that encoding.
//
// Return:
//
// - On success:
//    - total_space_rs will be reserved as whole for archive_space_rs and
//      class_space_rs if UseCompressedClassPointers is true.
//      On Windows, try reserve archive_space_rs and class_space_rs
//      separately first if use_archive_base_addr is true.
//    - archive_space_rs will be reserved and large enough to host static and
//      if needed dynamic archive: [Base, A).
//      archive_space_rs.base and size will be aligned to CDS reserve
//      granularity.
//    - class_space_rs: If UseCompressedClassPointers=1, class_space_rs will
//      be reserved. Its start address will be aligned to metaspace reserve
//      alignment, which may differ from CDS alignment. It will follow the cds
//      archive space, close enough such that narrow class pointer encoding
//      covers both spaces.
//      If UseCompressedClassPointers=0, class_space_rs remains unreserved.
// - On error: null is returned and the spaces remain unreserved.
char* MetaspaceShared::reserve_address_space_for_archives(FileMapInfo* static_mapinfo,
                                                          FileMapInfo* dynamic_mapinfo,
                                                          bool use_archive_base_addr,
                                                          ReservedSpace& total_space_rs,
                                                          ReservedSpace& archive_space_rs,
                                                          ReservedSpace& class_space_rs) {

  address const base_address = (address) (use_archive_base_addr ? static_mapinfo->requested_base_address() : nullptr);
  const size_t archive_space_alignment = core_region_alignment();

  // Size and requested location of the archive_space_rs (for both static and dynamic archives)
  size_t archive_end_offset  = (dynamic_mapinfo == nullptr) ? static_mapinfo->mapping_end_offset() : dynamic_mapinfo->mapping_end_offset();
  size_t archive_space_size = align_up(archive_end_offset, archive_space_alignment);

  if (!Metaspace::using_class_space()) {
    // Get the simple case out of the way first:
    // no compressed class space, simple allocation.

    // When running without class space, requested archive base should be aligned to cds core alignment.
    assert(is_aligned(base_address, archive_space_alignment),
             "Archive base address unaligned: " PTR_FORMAT ", needs alignment: %zu.",
             p2i(base_address), archive_space_alignment);

    archive_space_rs = MemoryReserver::reserve((char*)base_address,
                                               archive_space_size,
                                               archive_space_alignment,
                                               os::vm_page_size(),
                                               mtNone);
    if (archive_space_rs.is_reserved()) {
      assert(base_address == nullptr ||
             (address)archive_space_rs.base() == base_address, "Sanity");
      // Register archive space with NMT.
      MemTracker::record_virtual_memory_tag(archive_space_rs, mtClassShared);
      return archive_space_rs.base();
    }
    return nullptr;
  }

#ifdef _LP64

  // Complex case: two spaces adjacent to each other, both to be addressable
  //  with narrow class pointers.
  // We reserve the whole range spanning both spaces, then split that range up.

  const size_t class_space_alignment = Metaspace::reserve_alignment();

  // When running with class space, requested archive base must satisfy both cds core alignment
  // and class space alignment.
  const size_t base_address_alignment = MAX2(class_space_alignment, archive_space_alignment);
  assert(is_aligned(base_address, base_address_alignment),
           "Archive base address unaligned: " PTR_FORMAT ", needs alignment: %zu.",
           p2i(base_address), base_address_alignment);

  size_t class_space_size = CompressedClassSpaceSize;
  assert(CompressedClassSpaceSize > 0 &&
         is_aligned(CompressedClassSpaceSize, class_space_alignment),
         "CompressedClassSpaceSize malformed: %zu", CompressedClassSpaceSize);

  const size_t ccs_begin_offset = align_up(archive_space_size, class_space_alignment);
  const size_t gap_size = ccs_begin_offset - archive_space_size;

  // Reduce class space size if it would not fit into the Klass encoding range
  constexpr size_t max_encoding_range_size = 4 * G;
  guarantee(archive_space_size < max_encoding_range_size - class_space_alignment, "Archive too large");
  if ((archive_space_size + gap_size + class_space_size) > max_encoding_range_size) {
    class_space_size = align_down(max_encoding_range_size - archive_space_size - gap_size, class_space_alignment);
    log_info(metaspace)("CDS initialization: reducing class space size from %zu to %zu",
        CompressedClassSpaceSize, class_space_size);
    FLAG_SET_ERGO(CompressedClassSpaceSize, class_space_size);
  }

  const size_t total_range_size =
      archive_space_size + gap_size + class_space_size;

  // Test that class space base address plus shift can be decoded by aarch64, when restored.
  const int precomputed_narrow_klass_shift = ArchiveBuilder::precomputed_narrow_klass_shift();
  if (!CompressedKlassPointers::check_klass_decode_mode(base_address, precomputed_narrow_klass_shift,
                                                        total_range_size)) {
    aot_log_info(aot)("CDS initialization: Cannot use SharedBaseAddress " PTR_FORMAT " with precomputed shift %d.",
                  p2i(base_address), precomputed_narrow_klass_shift);
    use_archive_base_addr = false;
  }

  assert(total_range_size > ccs_begin_offset, "must be");
  if (use_windows_memory_mapping() && use_archive_base_addr) {
    if (base_address != nullptr) {
      // On Windows, we cannot safely split a reserved memory space into two (see JDK-8255917).
      // Hence, we optimistically reserve archive space and class space side-by-side. We only
      // do this for use_archive_base_addr=true since for use_archive_base_addr=false case
      // caller will not split the combined space for mapping, instead read the archive data
      // via sequential file IO.
      address ccs_base = base_address + archive_space_size + gap_size;
      archive_space_rs = MemoryReserver::reserve((char*)base_address,
                                                 archive_space_size,
                                                 archive_space_alignment,
                                                 os::vm_page_size(),
                                                 mtNone);
      class_space_rs   = MemoryReserver::reserve((char*)ccs_base,
                                                 class_space_size,
                                                 class_space_alignment,
                                                 os::vm_page_size(),
                                                 mtNone);
    }
    if (!archive_space_rs.is_reserved() || !class_space_rs.is_reserved()) {
      release_reserved_spaces(total_space_rs, archive_space_rs, class_space_rs);
      return nullptr;
    }
    MemTracker::record_virtual_memory_tag(archive_space_rs, mtClassShared);
    MemTracker::record_virtual_memory_tag(class_space_rs, mtClass);
  } else {
    if (use_archive_base_addr && base_address != nullptr) {
      total_space_rs = MemoryReserver::reserve((char*) base_address,
                                               total_range_size,
                                               base_address_alignment,
                                               os::vm_page_size(),
                                               mtNone);
    } else {
      // We did not manage to reserve at the preferred address, or were instructed to relocate. In that
      // case we reserve wherever possible, but the start address needs to be encodable as narrow Klass
      // encoding base since the archived heap objects contain narrow Klass IDs pre-calculated toward the start
      // of the shared Metaspace. That prevents us from using zero-based encoding and therefore we won't
      // try allocating in low-address regions.
      total_space_rs = Metaspace::reserve_address_space_for_compressed_classes(total_range_size, false /* optimize_for_zero_base */);
    }

    if (!total_space_rs.is_reserved()) {
      return nullptr;
    }

    // Paranoid checks:
    assert(!use_archive_base_addr || (address)total_space_rs.base() == base_address,
           "Sanity (" PTR_FORMAT " vs " PTR_FORMAT ")", p2i(base_address), p2i(total_space_rs.base()));
    assert(is_aligned(total_space_rs.base(), base_address_alignment), "Sanity");
    assert(total_space_rs.size() == total_range_size, "Sanity");

    // Now split up the space into ccs and cds archive. For simplicity, just leave
    //  the gap reserved at the end of the archive space. Do not do real splitting.
    archive_space_rs = total_space_rs.first_part(ccs_begin_offset,
                                                 (size_t)archive_space_alignment);
    class_space_rs = total_space_rs.last_part(ccs_begin_offset);
    MemTracker::record_virtual_memory_split_reserved(total_space_rs.base(), total_space_rs.size(),
                                                     ccs_begin_offset, mtClassShared, mtClass);
  }
  assert(is_aligned(archive_space_rs.base(), archive_space_alignment), "Sanity");
  assert(is_aligned(archive_space_rs.size(), archive_space_alignment), "Sanity");
  assert(is_aligned(class_space_rs.base(), class_space_alignment), "Sanity");
  assert(is_aligned(class_space_rs.size(), class_space_alignment), "Sanity");


  return archive_space_rs.base();

#else
  ShouldNotReachHere();
  return nullptr;
#endif

}

void MetaspaceShared::release_reserved_spaces(ReservedSpace& total_space_rs,
                                              ReservedSpace& archive_space_rs,
                                              ReservedSpace& class_space_rs) {
  if (total_space_rs.is_reserved()) {
    aot_log_debug(aot)("Released shared space (archive + class) " INTPTR_FORMAT, p2i(total_space_rs.base()));
    MemoryReserver::release(total_space_rs);
    total_space_rs = {};
  } else {
    if (archive_space_rs.is_reserved()) {
      aot_log_debug(aot)("Released shared space (archive) " INTPTR_FORMAT, p2i(archive_space_rs.base()));
      MemoryReserver::release(archive_space_rs);
      archive_space_rs = {};
    }
    if (class_space_rs.is_reserved()) {
      aot_log_debug(aot)("Released shared space (classes) " INTPTR_FORMAT, p2i(class_space_rs.base()));
      MemoryReserver::release(class_space_rs);
      class_space_rs = {};
    }
  }
}

static int archive_regions[]     = { MetaspaceShared::rw, MetaspaceShared::ro };
static int archive_regions_count = 2;

MapArchiveResult MetaspaceShared::map_archive(FileMapInfo* mapinfo, char* mapped_base_address, ReservedSpace rs) {
  assert(CDSConfig::is_using_archive(), "must be runtime");
  if (mapinfo == nullptr) {
    return MAP_ARCHIVE_SUCCESS; // The dynamic archive has not been specified. No error has happened -- trivially succeeded.
  }

  if (!mapinfo->validate_aot_class_linking()) {
    return MAP_ARCHIVE_OTHER_FAILURE;
  }

  mapinfo->set_is_mapped(false);
  if (mapinfo->core_region_alignment() != (size_t)core_region_alignment()) {
    report_loading_error("Unable to map CDS archive -- core_region_alignment() expected: %zu"
                         " actual: %zu", mapinfo->core_region_alignment(), core_region_alignment());
    return MAP_ARCHIVE_OTHER_FAILURE;
  }

  MapArchiveResult result =
    mapinfo->map_regions(archive_regions, archive_regions_count, mapped_base_address, rs);

  if (result != MAP_ARCHIVE_SUCCESS) {
    unmap_archive(mapinfo);
    return result;
  }

  if (!mapinfo->validate_class_location()) {
    unmap_archive(mapinfo);
    return MAP_ARCHIVE_OTHER_FAILURE;
  }

  if (mapinfo->is_static()) {
    // Currently, only static archive uses early serialized data.
    char* buffer = mapinfo->early_serialized_data();
    intptr_t* array = (intptr_t*)buffer;
    ReadClosure rc(&array, (intptr_t)mapped_base_address);
    early_serialize(&rc);
  }

  if (!mapinfo->validate_aot_class_linking()) {
    unmap_archive(mapinfo);
    return MAP_ARCHIVE_OTHER_FAILURE;
  }

  mapinfo->set_is_mapped(true);
  return MAP_ARCHIVE_SUCCESS;
}

void MetaspaceShared::unmap_archive(FileMapInfo* mapinfo) {
  assert(CDSConfig::is_using_archive(), "must be runtime");
  if (mapinfo != nullptr) {
    mapinfo->unmap_regions(archive_regions, archive_regions_count);
    mapinfo->unmap_region(MetaspaceShared::bm);
    mapinfo->set_is_mapped(false);
  }
}

// For -XX:PrintSharedArchiveAndExit
class CountSharedSymbols : public SymbolClosure {
 private:
   int _count;
 public:
   CountSharedSymbols() : _count(0) {}
  void do_symbol(Symbol** sym) {
    _count++;
  }
  int total() { return _count; }

};

// Read the miscellaneous data from the shared file, and
// serialize it out to its various destinations.

void MetaspaceShared::initialize_shared_spaces() {
  FileMapInfo *static_mapinfo = FileMapInfo::current_info();

  // Verify various attributes of the archive, plus initialize the
  // shared string/symbol tables.
  char* buffer = static_mapinfo->serialized_data();
  intptr_t* array = (intptr_t*)buffer;
  ReadClosure rc(&array, (intptr_t)SharedBaseAddress);
  serialize(&rc);

  // Finish up archived heap initialization. These must be
  // done after ReadClosure.
  static_mapinfo->patch_heap_embedded_pointers();
  ArchiveHeapLoader::finish_initialization();
  Universe::load_archived_object_instances();
  AOTCodeCache::initialize();

  // Close the mapinfo file
  static_mapinfo->close();

  static_mapinfo->unmap_region(MetaspaceShared::bm);

  FileMapInfo *dynamic_mapinfo = FileMapInfo::dynamic_info();
  if (dynamic_mapinfo != nullptr) {
    intptr_t* buffer = (intptr_t*)dynamic_mapinfo->serialized_data();
    ReadClosure rc(&buffer, (intptr_t)SharedBaseAddress);
    ArchiveBuilder::serialize_dynamic_archivable_items(&rc);
    DynamicArchive::setup_array_klasses();
    dynamic_mapinfo->close();
    dynamic_mapinfo->unmap_region(MetaspaceShared::bm);
  }

  LogStreamHandle(Info, aot) lsh;
  if (lsh.is_enabled()) {
    lsh.print("Using AOT-linked classes: %s (static archive: %s aot-linked classes",
              BOOL_TO_STR(CDSConfig::is_using_aot_linked_classes()),
              static_mapinfo->header()->has_aot_linked_classes() ? "has" : "no");
    if (dynamic_mapinfo != nullptr) {
      lsh.print(", dynamic archive: %s aot-linked classes",
                dynamic_mapinfo->header()->has_aot_linked_classes() ? "has" : "no");
    }
    lsh.print_cr(")");
  }

  // Set up LambdaFormInvokers::_lambdaform_lines for dynamic dump
  if (CDSConfig::is_dumping_dynamic_archive()) {
    // Read stored LF format lines stored in static archive
    LambdaFormInvokers::read_static_archive_invokers();
  }

  if (PrintSharedArchiveAndExit) {
    // Print archive names
    if (dynamic_mapinfo != nullptr) {
      tty->print_cr("\n\nBase archive name: %s", CDSConfig::input_static_archive_path());
      tty->print_cr("Base archive version %d", static_mapinfo->version());
    } else {
      tty->print_cr("Static archive name: %s", static_mapinfo->full_path());
      tty->print_cr("Static archive version %d", static_mapinfo->version());
    }

    SystemDictionaryShared::print_shared_archive(tty);
    if (dynamic_mapinfo != nullptr) {
      tty->print_cr("\n\nDynamic archive name: %s", dynamic_mapinfo->full_path());
      tty->print_cr("Dynamic archive version %d", dynamic_mapinfo->version());
      SystemDictionaryShared::print_shared_archive(tty, false/*dynamic*/);
    }
    TrainingData::print_archived_training_data_on(tty);

    TrainingData::print_archived_training_data_on(tty);

    if (AOTCodeCache::is_on_for_use()) {
      tty->print_cr("\n\nAOT Code");
      AOTCodeCache::print_on(tty);
    }

    // collect shared symbols and strings
    CountSharedSymbols cl;
    SymbolTable::shared_symbols_do(&cl);
    tty->print_cr("Number of shared symbols: %d", cl.total());
    tty->print_cr("Number of shared strings: %zu", StringTable::shared_entry_count());
    tty->print_cr("VM version: %s\r\n", static_mapinfo->vm_version());
    if (FileMapInfo::current_info() == nullptr || _archive_loading_failed) {
      tty->print_cr("archive is invalid");
      vm_exit(1);
    } else {
      tty->print_cr("archive is valid");
      vm_exit(0);
    }
  }
}

// JVM/TI RedefineClasses() support:
bool MetaspaceShared::remap_shared_readonly_as_readwrite() {
  assert(SafepointSynchronize::is_at_safepoint(), "must be at safepoint");

  if (CDSConfig::is_using_archive()) {
    // remap the shared readonly space to shared readwrite, private
    FileMapInfo* mapinfo = FileMapInfo::current_info();
    if (!mapinfo->remap_shared_readonly_as_readwrite()) {
      return false;
    }
    if (FileMapInfo::dynamic_info() != nullptr) {
      mapinfo = FileMapInfo::dynamic_info();
      if (!mapinfo->remap_shared_readonly_as_readwrite()) {
        return false;
      }
    }
    _remapped_readwrite = true;
  }
  return true;
}

void MetaspaceShared::print_on(outputStream* st) {
  if (CDSConfig::is_using_archive()) {
    st->print("CDS archive(s) mapped at: ");
    address base = (address)MetaspaceObj::shared_metaspace_base();
    address static_top = (address)_shared_metaspace_static_top;
    address top = (address)MetaspaceObj::shared_metaspace_top();
    st->print("[" PTR_FORMAT "-" PTR_FORMAT "-" PTR_FORMAT "), ", p2i(base), p2i(static_top), p2i(top));
    st->print("size %zu, ", top - base);
    st->print("SharedBaseAddress: " PTR_FORMAT ", ArchiveRelocationMode: %d.", SharedBaseAddress, ArchiveRelocationMode);
  } else {
    st->print("CDS archive(s) not mapped");
  }
  st->cr();
}<|MERGE_RESOLUTION|>--- conflicted
+++ resolved
@@ -836,21 +836,12 @@
 void MetaspaceShared::preload_and_dump(TRAPS) {
   CDSConfig::DumperThreadMark dumper_thread_mark(THREAD);
   ResourceMark rm(THREAD);
-<<<<<<< HEAD
   HandleMark hm(THREAD);
 
   if (CDSConfig::is_dumping_final_static_archive() && AOTPrintTrainingInfo) {
     tty->print_cr("==================== archived_training_data ** before dumping ====================");
     TrainingData::print_archived_training_data_on(tty);
   }
-=======
- HandleMark hm(THREAD);
-
- if (CDSConfig::is_dumping_final_static_archive() && AOTPrintTrainingInfo) {
-   tty->print_cr("==================== archived_training_data ** before dumping ====================");
-   TrainingData::print_archived_training_data_on(tty);
- }
->>>>>>> e3f85c96
 
   StaticArchiveBuilder builder;
   preload_and_dump_impl(builder, THREAD);
