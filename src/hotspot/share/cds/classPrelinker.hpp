/*
 * Copyright (c) 2022, 2024, Oracle and/or its affiliates. All rights reserved.
 * DO NOT ALTER OR REMOVE COPYRIGHT NOTICES OR THIS FILE HEADER.
 *
 * This code is free software; you can redistribute it and/or modify it
 * under the terms of the GNU General Public License version 2 only, as
 * published by the Free Software Foundation.
 *
 * This code is distributed in the hope that it will be useful, but WITHOUT
 * ANY WARRANTY; without even the implied warranty of MERCHANTABILITY or
 * FITNESS FOR A PARTICULAR PURPOSE.  See the GNU General Public License
 * version 2 for more details (a copy is included in the LICENSE file that
 * accompanied this code).
 *
 * You should have received a copy of the GNU General Public License version
 * 2 along with this work; if not, write to the Free Software Foundation,
 * Inc., 51 Franklin St, Fifth Floor, Boston, MA 02110-1301 USA.
 *
 * Please contact Oracle, 500 Oracle Parkway, Redwood Shores, CA 94065 USA
 * or visit www.oracle.com if you need additional information or have any
 * questions.
 *
 */

#ifndef SHARE_CDS_CLASSPRELINKER_HPP
#define SHARE_CDS_CLASSPRELINKER_HPP

#include "interpreter/bytecodes.hpp"
#include "oops/oopsHierarchy.hpp"
#include "memory/allStatic.hpp"
#include "memory/allocation.hpp"
#include "runtime/handles.hpp"
#include "utilities/exceptions.hpp"
#include "utilities/macros.hpp"
#include "utilities/resourceHash.hpp"

class ConstantPool;
class constantPoolHandle;
class InstanceKlass;
class Klass;
class SerializeClosure;

template <typename T> class GrowableArray;

// ClassPrelinker is used to perform ahead-of-time linking of ConstantPool entries
// for archived InstanceKlasses.
//
// At run time, Java classes are loaded dynamically and may be replaced with JVMTI.
// Therefore, we take care to prelink only the ConstantPool entries that are
// guatanteed to resolve to the same results at both dump time and run time.
//
// For example, a JVM_CONSTANT_Class reference to a supertype can be safely resolved
// at dump time, because at run time we will load a class from the CDS archive only
// if all of its supertypes are loaded from the CDS archive.
class ClassPrelinker :  AllStatic {
  class PreloadedKlassRecorder;
  using ClassesTable = ResourceHashtable<InstanceKlass*, bool, 15889, AnyObj::C_HEAP, mtClassShared> ;
  static ClassesTable* _processed_classes;

#ifdef ASSERT
  template <typename T> static bool is_in_archivebuilder_buffer(T p) {
    return is_in_archivebuilder_buffer((address)(p));
  }
  static bool is_in_archivebuilder_buffer(address p);
#endif

  static void resolve_string(constantPoolHandle cp, int cp_index, TRAPS) NOT_CDS_JAVA_HEAP_RETURN;
  static bool is_class_resolution_deterministic(InstanceKlass* cp_holder, Klass* resolved_class);
<<<<<<< HEAD
  static bool is_indy_resolution_deterministic(ConstantPool* cp, int cp_index);

  static Klass* find_loaded_class(Thread* current, oop class_loader, Symbol* name);
  static Klass* find_loaded_class(Thread* current, ConstantPool* cp, int class_cp_index);

  // fmi = FieldRef/MethodRef/InterfaceMethodRef
  static void maybe_resolve_fmi_ref(InstanceKlass* ik, Method* m, Bytecodes::Code bc, int raw_index,
                                    GrowableArray<bool>* resolve_fmi_list, TRAPS);
  // helper
  static Klass* resolve_boot_class_or_fail(const char* class_name, TRAPS);

  // java/lang/reflect/Proxy caching
  static void init_dynamic_proxy_cache(TRAPS);
=======
>>>>>>> 8464ce6d

  static Klass* find_loaded_class(Thread* current, oop class_loader, Symbol* name);
  static Klass* find_loaded_class(Thread* current, ConstantPool* cp, int class_cp_index);

  // fmi = FieldRef/MethodRef/InterfaceMethodRef
  static void maybe_resolve_fmi_ref(InstanceKlass* ik, Method* m, Bytecodes::Code bc, int raw_index,
                                    GrowableArray<bool>* resolve_fmi_list, TRAPS);
public:
  static void initialize();
  static void dispose();

  static void preresolve_class_cp_entries(JavaThread* current, InstanceKlass* ik, GrowableArray<bool>* preresolve_list);
  static void preresolve_field_and_method_cp_entries(JavaThread* current, InstanceKlass* ik, GrowableArray<bool>* preresolve_list);
<<<<<<< HEAD
  static void preresolve_indy_cp_entries(JavaThread* current, InstanceKlass* ik, GrowableArray<bool>* preresolve_list);

  // java/lang/Class$ReflectionData caching
  static int class_reflection_data_flags(InstanceKlass* ik, TRAPS);
  static void generate_reflection_data(JavaThread* current, InstanceKlass* ik, int rd_flags);

  // java/lang/reflect/Proxy caching
  static void trace_dynamic_proxy_class(oop loader, const char* proxy_name, objArrayOop interfaces, int access_flags);
  static void define_dynamic_proxy_class(Handle loader, Handle proxy_name, Handle interfaces, int access_flags, TRAPS);
=======

  // Is this class resolved as part of vmClasses::resolve_all()? If so, these
  // classes are guatanteed to be loaded at runtime (and cannot be replaced by JVMTI)
  // when CDS is enabled. Therefore, we can safely keep a direct reference to these
  // classes.
  static bool is_vm_class(InstanceKlass* ik);
>>>>>>> 8464ce6d

  // Resolve all constant pool entries that are safe to be stored in the
  // CDS archive.
  static void dumptime_resolve_constants(InstanceKlass* ik, TRAPS);

  static bool is_resolution_deterministic(ConstantPool* cp, int cp_index);
};

#endif // SHARE_CDS_CLASSPRELINKER_HPP<|MERGE_RESOLUTION|>--- conflicted
+++ resolved
@@ -66,22 +66,13 @@
 
   static void resolve_string(constantPoolHandle cp, int cp_index, TRAPS) NOT_CDS_JAVA_HEAP_RETURN;
   static bool is_class_resolution_deterministic(InstanceKlass* cp_holder, Klass* resolved_class);
-<<<<<<< HEAD
   static bool is_indy_resolution_deterministic(ConstantPool* cp, int cp_index);
 
-  static Klass* find_loaded_class(Thread* current, oop class_loader, Symbol* name);
-  static Klass* find_loaded_class(Thread* current, ConstantPool* cp, int class_cp_index);
-
-  // fmi = FieldRef/MethodRef/InterfaceMethodRef
-  static void maybe_resolve_fmi_ref(InstanceKlass* ik, Method* m, Bytecodes::Code bc, int raw_index,
-                                    GrowableArray<bool>* resolve_fmi_list, TRAPS);
   // helper
   static Klass* resolve_boot_class_or_fail(const char* class_name, TRAPS);
 
   // java/lang/reflect/Proxy caching
   static void init_dynamic_proxy_cache(TRAPS);
-=======
->>>>>>> 8464ce6d
 
   static Klass* find_loaded_class(Thread* current, oop class_loader, Symbol* name);
   static Klass* find_loaded_class(Thread* current, ConstantPool* cp, int class_cp_index);
@@ -95,7 +86,6 @@
 
   static void preresolve_class_cp_entries(JavaThread* current, InstanceKlass* ik, GrowableArray<bool>* preresolve_list);
   static void preresolve_field_and_method_cp_entries(JavaThread* current, InstanceKlass* ik, GrowableArray<bool>* preresolve_list);
-<<<<<<< HEAD
   static void preresolve_indy_cp_entries(JavaThread* current, InstanceKlass* ik, GrowableArray<bool>* preresolve_list);
 
   // java/lang/Class$ReflectionData caching
@@ -105,14 +95,6 @@
   // java/lang/reflect/Proxy caching
   static void trace_dynamic_proxy_class(oop loader, const char* proxy_name, objArrayOop interfaces, int access_flags);
   static void define_dynamic_proxy_class(Handle loader, Handle proxy_name, Handle interfaces, int access_flags, TRAPS);
-=======
-
-  // Is this class resolved as part of vmClasses::resolve_all()? If so, these
-  // classes are guatanteed to be loaded at runtime (and cannot be replaced by JVMTI)
-  // when CDS is enabled. Therefore, we can safely keep a direct reference to these
-  // classes.
-  static bool is_vm_class(InstanceKlass* ik);
->>>>>>> 8464ce6d
 
   // Resolve all constant pool entries that are safe to be stored in the
   // CDS archive.
