--- conflicted
+++ resolved
@@ -227,15 +227,12 @@
                                         // some expensive operations.
   bool   _has_aot_linked_classes;       // Was the CDS archive created with -XX:+AOTClassLinking
   bool   _has_full_module_graph;        // Does this CDS archive contain the full archived module graph?
-<<<<<<< HEAD
   bool   _has_archived_invokedynamic;   // Does the archive have aot-linked invokedynamic CP entries?
   bool   _has_archived_packages;
   bool   _has_archived_protection_domains;
   int    _gc_kind;                      // Universe::heap()->kind();
   char   _gc_name[32];                  // Universe::heap()->name();
   size_t _ptrmap_size_in_bits;          // Size of pointer relocation bitmap
-=======
->>>>>>> 8f756196
   HeapRootSegments _heap_root_segments; // Heap root segments info
   size_t _heap_oopmap_start_pos;        // The first bit in the oopmap corresponds to this position in the heap.
   size_t _heap_ptrmap_start_pos;        // The first bit in the ptrmap corresponds to this position in the heap.
@@ -459,14 +456,9 @@
   void  write_header();
   void  write_region(int region, char* base, size_t size,
                      bool read_only, bool allow_exec);
-<<<<<<< HEAD
-  size_t remove_bitmap_leading_zeros(CHeapBitMap* map);
+  size_t remove_bitmap_zeros(CHeapBitMap* map);
   char* write_bitmap_region(CHeapBitMap* rw_ptrmap, CHeapBitMap* ro_ptrmap,
                             CHeapBitMap* cc_ptrmap, ArchiveHeapInfo* heap_info,
-=======
-  size_t remove_bitmap_zeros(CHeapBitMap* map);
-  char* write_bitmap_region(CHeapBitMap* rw_ptrmap, CHeapBitMap* ro_ptrmap, ArchiveHeapInfo* heap_info,
->>>>>>> 8f756196
                             size_t &size_in_bytes);
   size_t write_heap_region(ArchiveHeapInfo* heap_info);
   void  write_bytes(const void* buffer, size_t count);
