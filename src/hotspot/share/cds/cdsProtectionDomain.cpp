--- conflicted
+++ resolved
@@ -219,7 +219,7 @@
   return url_h;
 }
 
-<<<<<<< HEAD
+
 Handle CDSProtectionDomain::get_archived_protection_domain(JavaThread* current, InstanceKlass* klass) {
   oop pd = nullptr;
 
@@ -247,7 +247,8 @@
   } else {
     return Handle(current, pd);
   }
-=======
+}
+
 oop CDSProtectionDomain::to_file_URL(const char* path, Handle url_h, TRAPS) {
   JavaValue result(T_OBJECT);
   Handle path_string = java_lang_String::create_from_str(path, CHECK_NULL);
@@ -257,7 +258,6 @@
                          vmSymbols::toFileURL_signature(),
                          path_string, CHECK_NULL);
   return result.get_oop();
->>>>>>> db56266a
 }
 
 // Get the ProtectionDomain associated with the CodeSource from the classloader.
