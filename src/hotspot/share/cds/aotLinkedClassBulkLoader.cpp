/*
 * Copyright (c) 2024, 2025, Oracle and/or its affiliates. All rights reserved.
 * DO NOT ALTER OR REMOVE COPYRIGHT NOTICES OR THIS FILE HEADER.
 *
 * This code is free software; you can redistribute it and/or modify it
 * under the terms of the GNU General Public License version 2 only, as
 * published by the Free Software Foundation.
 *
 * This code is distributed in the hope that it will be useful, but WITHOUT
 * ANY WARRANTY; without even the implied warranty of MERCHANTABILITY or
 * FITNESS FOR A PARTICULAR PURPOSE.  See the GNU General Public License
 * version 2 for more details (a copy is included in the LICENSE file that
 * accompanied this code).
 *
 * You should have received a copy of the GNU General Public License version
 * 2 along with this work; if not, write to the Free Software Foundation,
 * Inc., 51 Franklin St, Fifth Floor, Boston, MA 02110-1301 USA.
 *
 * Please contact Oracle, 500 Oracle Parkway, Redwood Shores, CA 94065 USA
 * or visit www.oracle.com if you need additional information or have any
 * questions.
 *
 */

#include "cds/aotCacheAccess.hpp"
#include "cds/aotClassInitializer.hpp"
#include "cds/aotClassLinker.hpp"
#include "cds/aotLinkedClassBulkLoader.hpp"
#include "cds/aotLinkedClassTable.hpp"
#include "cds/archiveBuilder.hpp"
#include "cds/archiveUtils.inline.hpp"
#include "cds/cdsConfig.hpp"
#include "cds/cdsProtectionDomain.hpp"
#include "cds/heapShared.hpp"
#include "cds/lambdaFormInvokers.inline.hpp"
#include "classfile/classLoaderDataGraph.hpp"
#include "classfile/classLoaderData.hpp"
#include "classfile/classLoaderExt.hpp"
#include "classfile/classLoader.hpp"
#include "classfile/dictionary.hpp"
#include "classfile/javaClasses.hpp"
#include "classfile/systemDictionary.hpp"
#include "classfile/systemDictionaryShared.hpp"
#include "classfile/vmClasses.hpp"
#include "compiler/compilationPolicy.hpp"
#include "gc/shared/gcVMOperations.hpp"
#include "memory/resourceArea.hpp"
#include "oops/constantPool.inline.hpp"
#include "oops/instanceKlass.hpp"
#include "oops/klass.inline.hpp"
#include "oops/trainingData.hpp"
#include "runtime/handles.inline.hpp"
#include "runtime/javaCalls.hpp"
#include "runtime/java.hpp"
#include "runtime/perfData.inline.hpp"
#include "runtime/timer.hpp"
#include "services/management.hpp"

bool AOTLinkedClassBulkLoader::_boot2_completed = false;
bool AOTLinkedClassBulkLoader::_platform_completed = false;
bool AOTLinkedClassBulkLoader::_app_completed = false;
bool AOTLinkedClassBulkLoader::_all_completed = false;

static PerfCounter* _perf_classes_preloaded = nullptr;
static PerfTickCounters* _perf_class_preload_counters = nullptr;

void AOTLinkedClassBulkLoader::serialize(SerializeClosure* soc, bool is_static_archive) {
  AOTLinkedClassTable::get(is_static_archive)->serialize(soc);

  if (is_static_archive) {
    if (soc->reading() && UsePerfData) {
      JavaThread* THREAD = JavaThread::current();
      NEWPERFEVENTCOUNTER(_perf_classes_preloaded, SUN_CLS, "preloadedClasses");
      NEWPERFTICKCOUNTERS(_perf_class_preload_counters, SUN_CLS, "classPreload");
    }
  }
}

bool AOTLinkedClassBulkLoader::class_preloading_finished() {
  if (!CDSConfig::is_using_aot_linked_classes()) {
    return true;
  } else {
    // The ConstantPools of preloaded classes have references to other preloaded classes. We don't
    // want any Java code (including JVMCI compiler) to use these classes until all of them
    // are loaded.
    return Atomic::load_acquire(&_all_completed);
  }
}

bool AOTLinkedClassBulkLoader::class_preloading_finished() {
  if (!CDSConfig::is_using_aot_linked_classes()) {
    return true;
  } else {
    // The ConstantPools of preloaded classes have references to other preloaded classes. We don't
    // want any Java code (including JVMCI compiler) to use these classes until all of them
    // are loaded.
    return Atomic::load_acquire(&_all_completed);
  }
}

void AOTLinkedClassBulkLoader::load_javabase_classes(JavaThread* current) {
  assert(CDSConfig::is_using_aot_linked_classes(), "sanity");
  load_classes_in_loader(current, AOTLinkedClassCategory::BOOT1, nullptr); // only java.base classes
}

void AOTLinkedClassBulkLoader::load_non_javabase_classes(JavaThread* current) {
  assert(CDSConfig::is_using_aot_linked_classes(), "sanity");

  // is_using_aot_linked_classes() requires is_using_full_module_graph(). As a result,
  // the platform/system class loader should already have been initialized as part
  // of the FMG support.
  if (!CDSConfig::is_dumping_final_static_archive()) {
    assert(CDSConfig::is_using_full_module_graph(), "must be");
  }
  assert(SystemDictionary::java_platform_loader() != nullptr, "must be");
  assert(SystemDictionary::java_system_loader() != nullptr,   "must be");

  load_classes_in_loader(current, AOTLinkedClassCategory::BOOT2, nullptr); // all boot classes outside of java.base
  _boot2_completed = true;

  load_classes_in_loader(current, AOTLinkedClassCategory::PLATFORM, SystemDictionary::java_platform_loader());
  _platform_completed = true;

  load_classes_in_loader(current, AOTLinkedClassCategory::APP, SystemDictionary::java_system_loader());

  if (AOTPrintTrainingInfo) {
    tty->print_cr("==================== archived_training_data ** after all classes preloaded ====================");
    TrainingData::print_archived_training_data_on(tty);
  }

<<<<<<< HEAD
  if (log_is_enabled(Info, cds, jit)) {
    AOTCacheAccess::test_heap_access_api();
  }


=======
>>>>>>> e3f85c96
  _app_completed = true;
  Atomic::release_store(&_all_completed, true);
}

void AOTLinkedClassBulkLoader::load_classes_in_loader(JavaThread* current, AOTLinkedClassCategory class_category, oop class_loader_oop) {
  load_classes_in_loader_impl(class_category, class_loader_oop, current);
  if (current->has_pending_exception()) {
    // We cannot continue, as we might have loaded some of the aot-linked classes, which
    // may have dangling C++ pointers to other aot-linked classes that we have failed to load.
    exit_on_exception(current);
  }
}

void AOTLinkedClassBulkLoader::exit_on_exception(JavaThread* current) {
  assert(current->has_pending_exception(), "precondition");
  ResourceMark rm(current);
  if (current->pending_exception()->is_a(vmClasses::OutOfMemoryError_klass())) {
    log_error(aot)("Out of memory. Please run with a larger Java heap, current MaxHeapSize = "
                   "%zuM", MaxHeapSize/M);
  } else {
    log_error(aot)("%s: %s", current->pending_exception()->klass()->external_name(),
                   java_lang_String::as_utf8_string(java_lang_Throwable::message(current->pending_exception())));
  }
  vm_exit_during_initialization("Unexpected exception when loading aot-linked classes.");
}

void AOTLinkedClassBulkLoader::load_classes_in_loader_impl(AOTLinkedClassCategory class_category, oop class_loader_oop, TRAPS) {
  Handle h_loader(THREAD, class_loader_oop);
  load_table(AOTLinkedClassTable::for_static_archive(),  class_category, h_loader, CHECK);
  load_table(AOTLinkedClassTable::for_dynamic_archive(), class_category, h_loader, CHECK);

  // Initialize the InstanceKlasses of all archived heap objects that are reachable from the
  // archived java class mirrors.
  //
  // Only the classes in the static archive can have archived mirrors.
  AOTLinkedClassTable* static_table = AOTLinkedClassTable::for_static_archive();
  switch (class_category) {
  case AOTLinkedClassCategory::BOOT1:
    // Delayed until finish_loading_javabase_classes(), as the VM is not ready to
    // execute some of the <clinit> methods.
    break;
  case AOTLinkedClassCategory::BOOT2:
    init_required_classes_for_loader(h_loader, static_table->boot2(), CHECK);
    break;
  case AOTLinkedClassCategory::PLATFORM:
    init_required_classes_for_loader(h_loader, static_table->platform(), CHECK);
    break;
  case AOTLinkedClassCategory::APP:
    init_required_classes_for_loader(h_loader, static_table->app(), CHECK);
    break;
  case AOTLinkedClassCategory::UNREGISTERED:
    ShouldNotReachHere();
    break;
  }

  if (Universe::is_fully_initialized() && VerifyDuringStartup) {
    // Make sure we're still in a clean state.
    VM_Verify verify_op;
    VMThread::execute(&verify_op);
  }
}

void AOTLinkedClassBulkLoader::load_table(AOTLinkedClassTable* table, AOTLinkedClassCategory class_category, Handle loader, TRAPS) {
  if (class_category != AOTLinkedClassCategory::BOOT1) {
    assert(Universe::is_module_initialized(), "sanity");
  }

  const char* category_name = AOTClassLinker::class_category_name(class_category);
  switch (class_category) {
  case AOTLinkedClassCategory::BOOT1:
    load_classes_impl(class_category, table->boot(), category_name, loader, CHECK);
    break;

  case AOTLinkedClassCategory::BOOT2:
    load_classes_impl(class_category, table->boot2(), category_name, loader, CHECK);
    break;

  case AOTLinkedClassCategory::PLATFORM:
    {
      initiate_loading(THREAD, category_name, loader, table->boot());
      initiate_loading(THREAD, category_name, loader, table->boot2());
      load_classes_impl(class_category, table->platform(), category_name, loader, CHECK);
    }
    break;
  case AOTLinkedClassCategory::APP:
    {
      initiate_loading(THREAD, category_name, loader, table->boot());
      initiate_loading(THREAD, category_name, loader, table->boot2());
      initiate_loading(THREAD, category_name, loader, table->platform());
      load_classes_impl(class_category, table->app(), category_name, loader, CHECK);
    }
    break;
  case AOTLinkedClassCategory::UNREGISTERED:
  default:
    ShouldNotReachHere(); // Currently aot-linked classes are not supported for this category.
    break;
  }
}

void AOTLinkedClassBulkLoader::load_classes_impl(AOTLinkedClassCategory class_category, Array<InstanceKlass*>* classes,
                                                 const char* category_name, Handle loader, TRAPS) {
  if (classes == nullptr) {
    return;
  }

  ClassLoaderData* loader_data = ClassLoaderData::class_loader_data(loader());

  for (int i = 0; i < classes->length(); i++) {
    if (UsePerfData) {
      _perf_classes_preloaded->inc();
    }
    InstanceKlass* ik = classes->at(i);
    if (log_is_enabled(Info, aot, load)) {
      ResourceMark rm(THREAD);
      log_info(aot, load)("%-5s %s%s%s", category_name, ik->external_name(),
                          ik->is_loaded() ? " (already loaded)" : "",
                          ik->is_hidden() ? " (hidden)" : "");
    }

    if (!ik->is_loaded()) {
      if (ik->is_hidden()) {
        load_hidden_class(loader_data, ik, CHECK);
      } else {
        InstanceKlass* actual;
        if (loader_data == ClassLoaderData::the_null_class_loader_data()) {
          actual = SystemDictionary::load_instance_class(ik->name(), loader, CHECK);
        } else {
          actual = SystemDictionaryShared::find_or_load_shared_class(ik->name(), loader, CHECK);
        }

        if (actual != ik) {
          ResourceMark rm(THREAD);
          log_error(aot)("Unable to resolve %s class from %s: %s", category_name, CDSConfig::type_of_archive_being_loaded(), ik->external_name());
          log_error(aot)("Expected: " INTPTR_FORMAT ", actual: " INTPTR_FORMAT, p2i(ik), p2i(actual));
          log_error(aot)("JVMTI class retransformation is not supported when archive was generated with -XX:+AOTClassLinking.");
          MetaspaceShared::unrecoverable_loading_error();
        }
        assert(actual->is_loaded(), "must be");
      }
    }
  }
}

// Initiate loading of the <classes> in the <initiating_loader>. The <classes> should have already been loaded
// by a parent loader of the <initiating_loader>. This is necessary for handling pre-resolved CP entries.
//
// For example, we initiate the loading of java/lang/String in the AppClassLoader. This will allow
// any App classes to have a pre-resolved ConstantPool entry that references java/lang/String.
//
// TODO: we can limit the number of initiated classes to only those that are actually referenced by
// AOT-linked classes loaded by <initiating_loader>.
void AOTLinkedClassBulkLoader::initiate_loading(JavaThread* current, const char* category_name,
                                                Handle initiating_loader, Array<InstanceKlass*>* classes) {
  if (classes == nullptr) {
    return;
  }

  assert(initiating_loader() == SystemDictionary::java_platform_loader() ||
         initiating_loader() == SystemDictionary::java_system_loader(), "must be");
  ClassLoaderData* loader_data = ClassLoaderData::class_loader_data(initiating_loader());
  MonitorLocker mu1(SystemDictionary_lock);

  for (int i = 0; i < classes->length(); i++) {
    InstanceKlass* ik = classes->at(i);
    assert(ik->is_loaded(), "must have already been loaded by a parent loader");
    assert(ik->class_loader() != initiating_loader(), "must be a parent loader");
    assert(ik->class_loader() == nullptr ||
           ik->class_loader() == SystemDictionary::java_platform_loader(), "must be");
    if (ik->is_public() && !ik->is_hidden()) {
      if (log_is_enabled(Info, aot, load)) {
        ResourceMark rm(current);
        const char* defining_loader = (ik->class_loader() == nullptr ? "boot" : "plat");
        log_info(aot, load)("%s %s (initiated, defined by %s)", category_name, ik->external_name(),
                            defining_loader);
      }
      SystemDictionary::add_to_initiating_loader(current, ik, loader_data);
    }
  }
}

// Currently, we archive only three types of hidden classes:
//    - LambdaForms
//    - lambda proxy classes
//    - StringConcat classes
// See HeapShared::is_archivable_hidden_klass().
//
// LambdaForm classes (with names like java/lang/invoke/LambdaForm$MH+0x800000015) logically
// belong to the boot loader, but they are usually stored in their own special ClassLoaderData to
// facilitate class unloading, as a LambdaForm may refer to a class loaded by a custom loader
// that may be unloaded.
//
// We only support AOT-resolution of indys in the boot/platform/app loader, so there's no need
// to support class unloading. For simplicity, we put all archived LambdaForm classes in the
// "main" ClassLoaderData of the boot loader.
//
// (Even if we were to support other loaders, we would still feel free to ignore any requirement
// of class unloading, for any class asset in the AOT cache.  Anything that makes it into the AOT
// cache has a lifetime dispensation from unloading.  After all, the AOT cache never grows, and
// we can assume that the user is content with its size, and doesn't need its footprint to shrink.)
//
// Lambda proxy classes are normally stored in the same ClassLoaderData as their nest hosts, and
// StringConcat are normally stored in the main ClassLoaderData of the boot class loader. We
// do the same for the archived copies of such classes.
void AOTLinkedClassBulkLoader::load_hidden_class(ClassLoaderData* loader_data, InstanceKlass* ik, TRAPS) {
  assert(HeapShared::is_lambda_form_klass(ik) ||
         HeapShared::is_lambda_proxy_klass(ik) ||
         HeapShared::is_string_concat_klass(ik), "sanity");
  DEBUG_ONLY({
      assert(ik->java_super()->is_loaded(), "must be");
      for (int i = 0; i < ik->local_interfaces()->length(); i++) {
        assert(ik->local_interfaces()->at(i)->is_loaded(), "must be");
      }
    });

  Handle pd;
  PackageEntry* pkg_entry = nullptr;

  // Since a hidden class does not have a name, it cannot be reloaded
  // normally via the system dictionary. Instead, we have to finish the
  // loading job here.

  if (HeapShared::is_lambda_proxy_klass(ik)) {
    InstanceKlass* nest_host = ik->nest_host_not_null();
    assert(nest_host->is_loaded(), "must be");
    pd = Handle(THREAD, nest_host->protection_domain());
    pkg_entry = nest_host->package();
  }

  ik->restore_unshareable_info(loader_data, pd, pkg_entry, CHECK);
  SystemDictionary::load_shared_class_misc(ik, loader_data);
  ik->add_to_hierarchy(THREAD);
  assert(ik->is_loaded(), "Must be in at least loaded state");

  DEBUG_ONLY({
      // Make sure we don't make this hidden class available by name, even if we don't
      // use any special ClassLoaderData.
      Handle loader(THREAD, loader_data->class_loader());
      ResourceMark rm(THREAD);
      assert(SystemDictionary::resolve_or_null(ik->name(), loader, THREAD) == nullptr,
             "hidden classes cannot be accessible by name: %s", ik->external_name());
      if (HAS_PENDING_EXCEPTION) {
        CLEAR_PENDING_EXCEPTION;
      }
    });
}

void AOTLinkedClassBulkLoader::finish_loading_javabase_classes(TRAPS) {
  init_required_classes_for_loader(Handle(), AOTLinkedClassTable::for_static_archive()->boot(), CHECK);
}

// Some AOT-linked classes for <class_loader> must be initialized early. This includes
// - classes that were AOT-initialized by AOTClassInitializer
// - the classes of all objects that are reachable from the archived mirrors of
//   the AOT-linked classes for <class_loader>.
void AOTLinkedClassBulkLoader::init_required_classes_for_loader(Handle class_loader, Array<InstanceKlass*>* classes, TRAPS) {
  if (classes != nullptr) {
    for (int i = 0; i < classes->length(); i++) {
      InstanceKlass* ik = classes->at(i);
      if (ik->class_loader_data() == nullptr) {
        // This class is not yet loaded. We will initialize it in a later phase.
        // For example, we have loaded only AOTLinkedClassCategory::BOOT1 classes
        // but k is part of AOTLinkedClassCategory::BOOT2.
        continue;
      }
      if (ik->has_aot_initialized_mirror()) {
        ik->initialize_with_aot_initialized_mirror(CHECK);
      } else {
        // Some cached heap objects may hold references to methods in aot-linked
        // classes (via MemberName). We need to make sure all classes are
        // linked to allow such MemberNames to be invoked.
        if (ik->is_rewritten()) {
          // (ik->is_rewritten() == false) means the class failed verification
          // during the assembly phase, so there's no need to link it here.
          ik->link_class(CHECK);
        }
      }
    }
  }

  HeapShared::init_classes_for_special_subgraph(class_loader, CHECK);
}

bool AOTLinkedClassBulkLoader::is_pending_aot_linked_class(Klass* k) {
  if (!CDSConfig::is_using_aot_linked_classes()) {
    return false;
  }

  if (_all_completed) { // no more pending aot-linked classes
    return false;
  }

  if (k->is_objArray_klass()) {
    k = ObjArrayKlass::cast(k)->bottom_klass();
  }
  if (!k->is_instance_klass()) {
    // type array klasses (and their higher dimensions),
    // must have been loaded before a GC can ever happen.
    return false;
  }

  // There's a small window during VM start-up where a not-yet loaded aot-linked
  // class k may be discovered by the GC during VM initialization. This can happen
  // when the heap contains an aot-cached instance of k, but k is not ready to be
  // loaded yet. (TODO: JDK-8342429 eliminates this possibility)
  //
  // The following checks try to limit this window as much as possible for each of
  // the four AOTLinkedClassCategory of classes that can be aot-linked.

  InstanceKlass* ik = InstanceKlass::cast(k);
  if (ik->defined_by_boot_loader()) {
    if (ik->module() != nullptr && ik->in_javabase_module()) {
      // AOTLinkedClassCategory::BOOT1 -- all aot-linked classes in
      // java.base must have been loaded before a GC can ever happen.
      return false;
    } else {
      // AOTLinkedClassCategory::BOOT2 classes cannot be loaded until
      // module system is ready.
      return !_boot2_completed;
    }
  } else if (ik->defined_by_platform_loader()) {
    // AOTLinkedClassCategory::PLATFORM classes cannot be loaded until
    // the platform class loader is initialized.
    return !_platform_completed;
  } else if (ik->defined_by_app_loader()) {
    // AOTLinkedClassCategory::APP cannot be loaded until the app class loader
    // is initialized.
    return !_app_completed;
  } else {
    return false;
  }
}

void AOTLinkedClassBulkLoader::replay_training_at_init(Array<InstanceKlass*>* classes, TRAPS) {
  if (classes != nullptr) {
    for (int i = 0; i < classes->length(); i++) {
      InstanceKlass* ik = classes->at(i);
      if (ik->has_aot_initialized_mirror() && ik->is_initialized() && !ik->has_init_deps_processed()) {
        CompilationPolicy::replay_training_at_init(ik, CHECK);
      }
    }
  }
}

void AOTLinkedClassBulkLoader::replay_training_at_init_for_preloaded_classes(TRAPS) {
  if (CDSConfig::is_using_aot_linked_classes() && TrainingData::have_data()) {
    // Only static archive can have training data.
    AOTLinkedClassTable* table = AOTLinkedClassTable::for_static_archive();
    replay_training_at_init(table->boot(),     CHECK);
    replay_training_at_init(table->boot2(),    CHECK);
    replay_training_at_init(table->platform(), CHECK);
    replay_training_at_init(table->app(),      CHECK);
  }
<<<<<<< HEAD
}

void AOTLinkedClassBulkLoader::print_counters_on(outputStream* st) {
  if (UsePerfData && _perf_class_preload_counters != nullptr) {
    st->print_cr("AOTLinkedClassBulkLoader:");
    st->print_cr("  preload:           " JLONG_FORMAT_W(6) "us (elapsed) " JLONG_FORMAT_W(6) " (thread) / " JLONG_FORMAT_W(5) " events",
                 _perf_class_preload_counters->elapsed_counter_value_us(),
                 _perf_class_preload_counters->thread_counter_value_us(),
                 _perf_classes_preloaded->get_value());
  }
=======
>>>>>>> e3f85c96
}<|MERGE_RESOLUTION|>--- conflicted
+++ resolved
@@ -87,17 +87,6 @@
   }
 }
 
-bool AOTLinkedClassBulkLoader::class_preloading_finished() {
-  if (!CDSConfig::is_using_aot_linked_classes()) {
-    return true;
-  } else {
-    // The ConstantPools of preloaded classes have references to other preloaded classes. We don't
-    // want any Java code (including JVMCI compiler) to use these classes until all of them
-    // are loaded.
-    return Atomic::load_acquire(&_all_completed);
-  }
-}
-
 void AOTLinkedClassBulkLoader::load_javabase_classes(JavaThread* current) {
   assert(CDSConfig::is_using_aot_linked_classes(), "sanity");
   load_classes_in_loader(current, AOTLinkedClassCategory::BOOT1, nullptr); // only java.base classes
@@ -128,14 +117,10 @@
     TrainingData::print_archived_training_data_on(tty);
   }
 
-<<<<<<< HEAD
   if (log_is_enabled(Info, cds, jit)) {
     AOTCacheAccess::test_heap_access_api();
   }
 
-
-=======
->>>>>>> e3f85c96
   _app_completed = true;
   Atomic::release_store(&_all_completed, true);
 }
@@ -488,7 +473,6 @@
     replay_training_at_init(table->platform(), CHECK);
     replay_training_at_init(table->app(),      CHECK);
   }
-<<<<<<< HEAD
 }
 
 void AOTLinkedClassBulkLoader::print_counters_on(outputStream* st) {
@@ -499,6 +483,4 @@
                  _perf_class_preload_counters->thread_counter_value_us(),
                  _perf_classes_preloaded->get_value());
   }
-=======
->>>>>>> e3f85c96
 }