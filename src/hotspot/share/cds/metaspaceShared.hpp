--- conflicted
+++ resolved
@@ -115,14 +115,10 @@
   static bool is_shared_dynamic(void* p) NOT_CDS_RETURN_(false);
   static bool is_shared_static(void* p) NOT_CDS_RETURN_(false);
 
-<<<<<<< HEAD
   static bool is_recording_preimage_static_archive() NOT_CDS_RETURN_(false);
   static jlong get_preimage_static_archive_recording_duration() NOT_CDS_RETURN_(0);
 
-  static void unrecoverable_loading_error(const char* message = nullptr) ATTRIBUTE_PRINTF(1, 0);
-=======
   static void unrecoverable_loading_error(const char* message = "unrecoverable error");
->>>>>>> cedd1a53
   static void report_loading_error(const char* format, ...) ATTRIBUTE_PRINTF(1, 0);
 
   static void unrecoverable_writing_error(const char* message = nullptr);
