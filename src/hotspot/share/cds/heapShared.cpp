--- conflicted
+++ resolved
@@ -877,18 +877,13 @@
     check_special_subgraph_classes();
   }
 
-<<<<<<< HEAD
-  StringTable::write_shared_table(_dumped_interned_strings);
+  StringTable::write_shared_table();
   GrowableArrayCHeap<oop, mtClassShared>* roots = new GrowableArrayCHeap<oop, mtClassShared>(_pending_roots->length());
   for (int i = 0; i < _pending_roots->length(); i++) {
     roots->append(_pending_roots->at(i).resolve());
   }
   ArchiveHeapWriter::write(roots, heap_info);
   delete roots;
-=======
-  StringTable::write_shared_table();
-  ArchiveHeapWriter::write(_pending_roots, heap_info);
->>>>>>> 0f5c6081
 
   ArchiveBuilder::OtherROAllocMark mark;
   write_subgraph_info_table();
