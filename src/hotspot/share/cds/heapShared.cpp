/*
 * Copyright (c) 2018, 2025, Oracle and/or its affiliates. All rights reserved.
 * DO NOT ALTER OR REMOVE COPYRIGHT NOTICES OR THIS FILE HEADER.
 *
 * This code is free software; you can redistribute it and/or modify it
 * under the terms of the GNU General Public License version 2 only, as
 * published by the Free Software Foundation.
 *
 * This code is distributed in the hope that it will be useful, but WITHOUT
 * ANY WARRANTY; without even the implied warranty of MERCHANTABILITY or
 * FITNESS FOR A PARTICULAR PURPOSE.  See the GNU General Public License
 * version 2 for more details (a copy is included in the LICENSE file that
 * accompanied this code).
 *
 * You should have received a copy of the GNU General Public License version
 * 2 along with this work; if not, write to the Free Software Foundation,
 * Inc., 51 Franklin St, Fifth Floor, Boston, MA 02110-1301 USA.
 *
 * Please contact Oracle, 500 Oracle Parkway, Redwood Shores, CA 94065 USA
 * or visit www.oracle.com if you need additional information or have any
 * questions.
 *
 */

#include "cds/aotArtifactFinder.hpp"
#include "cds/aotClassInitializer.hpp"
#include "cds/aotClassLocation.hpp"
#include "cds/archiveBuilder.hpp"
#include "cds/archiveHeapLoader.hpp"
#include "cds/archiveHeapWriter.hpp"
#include "cds/archiveUtils.hpp"
#include "cds/cdsAccess.hpp"
#include "cds/cdsConfig.hpp"
#include "cds/cdsEnumKlass.hpp"
#include "cds/cdsHeapVerifier.hpp"
#include "cds/heapShared.hpp"
#include "cds/metaspaceShared.hpp"
#include "classfile/classLoaderData.hpp"
#include "classfile/classLoaderExt.hpp"
#include "classfile/javaClasses.inline.hpp"
#include "classfile/modules.hpp"
#include "classfile/stringTable.hpp"
#include "classfile/symbolTable.hpp"
#include "classfile/systemDictionary.hpp"
#include "classfile/systemDictionaryShared.hpp"
#include "classfile/vmClasses.hpp"
#include "classfile/vmSymbols.hpp"
#include "gc/shared/collectedHeap.hpp"
#include "gc/shared/gcLocker.hpp"
#include "gc/shared/gcVMOperations.hpp"
#include "logging/log.hpp"
#include "logging/logStream.hpp"
#include "memory/iterator.inline.hpp"
#include "memory/resourceArea.hpp"
#include "memory/universe.hpp"
#include "oops/compressedOops.inline.hpp"
#include "oops/fieldStreams.inline.hpp"
#include "oops/objArrayOop.inline.hpp"
#include "oops/oop.inline.hpp"
#include "oops/typeArrayOop.inline.hpp"
#include "prims/jvmtiExport.hpp"
#include "runtime/arguments.hpp"
#include "runtime/fieldDescriptor.inline.hpp"
#include "runtime/init.hpp"
#include "runtime/javaCalls.hpp"
#include "runtime/mutexLocker.hpp"
#include "runtime/safepointVerifiers.hpp"
#include "utilities/bitMap.inline.hpp"
#include "utilities/copy.hpp"
#if INCLUDE_G1GC
#include "gc/g1/g1CollectedHeap.hpp"
#endif

#if INCLUDE_CDS_JAVA_HEAP

struct ArchivableStaticFieldInfo {
  const char* klass_name;
  const char* field_name;
  InstanceKlass* klass;
  int offset;
  BasicType type;

  ArchivableStaticFieldInfo(const char* k, const char* f)
  : klass_name(k), field_name(f), klass(nullptr), offset(0), type(T_ILLEGAL) {}

  bool valid() {
    return klass_name != nullptr;
  }
};

class HeapShared::ContextMark : public StackObj {
  ResourceMark rm;
public:
  ContextMark(const char* c) : rm{} {
    _context->push(c);
  }
  ~ContextMark() {
    _context->pop();
  }
};

DumpedInternedStrings *HeapShared::_dumped_interned_strings = nullptr;

size_t HeapShared::_alloc_count[HeapShared::ALLOC_STAT_SLOTS];
size_t HeapShared::_alloc_size[HeapShared::ALLOC_STAT_SLOTS];
size_t HeapShared::_total_obj_count;
size_t HeapShared::_total_obj_size;

#ifndef PRODUCT
#define ARCHIVE_TEST_FIELD_NAME "archivedObjects"
static Array<char>* _archived_ArchiveHeapTestClass = nullptr;
static const char* _test_class_name = nullptr;
static Klass* _test_class = nullptr;
static const ArchivedKlassSubGraphInfoRecord* _test_class_record = nullptr;
#endif


//
// If you add new entries to the following tables, you should know what you're doing!
//

static ArchivableStaticFieldInfo archive_subgraph_entry_fields[] = {
  {"java/lang/Integer$IntegerCache",              "archivedCache"},
  {"java/lang/Long$LongCache",                    "archivedCache"},
  {"java/lang/Byte$ByteCache",                    "archivedCache"},
  {"java/lang/Short$ShortCache",                  "archivedCache"},
  {"java/lang/Character$CharacterCache",          "archivedCache"},
  {"java/util/jar/Attributes$Name",               "KNOWN_NAMES"},
  {"sun/util/locale/BaseLocale",                  "constantBaseLocales"},
  {"jdk/internal/module/ArchivedModuleGraph",     "archivedModuleGraph"},
  {"java/util/ImmutableCollections",              "archivedObjects"},
  {"java/lang/ModuleLayer",                       "EMPTY_LAYER"},
  {"java/lang/module/Configuration",              "EMPTY_CONFIGURATION"},
  {"jdk/internal/math/FDBigInteger",              "archivedCaches"},
  {"java/lang/reflect/Proxy$ProxyBuilder",        "archivedData"},    // FIXME -- requires AOTClassLinking

#ifndef PRODUCT
  {nullptr, nullptr}, // Extra slot for -XX:ArchiveHeapTestClass
#endif
  {nullptr, nullptr},
};

// full module graph
static ArchivableStaticFieldInfo fmg_archive_subgraph_entry_fields[] = {
  {"jdk/internal/loader/ArchivedClassLoaders",    "archivedClassLoaders"},
  {ARCHIVED_BOOT_LAYER_CLASS,                     ARCHIVED_BOOT_LAYER_FIELD},
  {"java/lang/Module$ArchivedData",               "archivedData"},
  {nullptr, nullptr},
};

KlassSubGraphInfo* HeapShared::_dump_time_special_subgraph;
ArchivedKlassSubGraphInfoRecord* HeapShared::_run_time_special_subgraph;
<<<<<<< HEAD
GrowableArrayCHeap<OopHandle, mtClassShared>* HeapShared::_pending_roots = nullptr;
GrowableArrayCHeap<const char*, mtClassShared>* HeapShared::_context = nullptr;
GrowableArrayCHeap<OopHandle, mtClassShared>* HeapShared::_root_segments;
=======
GrowableArrayCHeap<oop, mtClassShared>* HeapShared::_pending_roots = nullptr;
GrowableArrayCHeap<OopHandle, mtClassShared>* HeapShared::_root_segments = nullptr;
>>>>>>> a83760a6
int HeapShared::_root_segment_max_size_elems;
OopHandle HeapShared::_scratch_basic_type_mirrors[T_VOID+1];
MetaspaceObjToOopHandleTable* HeapShared::_scratch_objects_table = nullptr;

static bool is_subgraph_root_class_of(ArchivableStaticFieldInfo fields[], InstanceKlass* ik) {
  for (int i = 0; fields[i].valid(); i++) {
    if (fields[i].klass == ik) {
      return true;
    }
  }
  return false;
}

bool HeapShared::is_subgraph_root_class(InstanceKlass* ik) {
  return is_subgraph_root_class_of(archive_subgraph_entry_fields, ik) ||
         is_subgraph_root_class_of(fmg_archive_subgraph_entry_fields, ik);
}

unsigned HeapShared::oop_hash(oop const& p) {
  // Do not call p->identity_hash() as that will update the
  // object header.
  return primitive_hash(cast_from_oop<intptr_t>(p));
}

static void reset_states(oop obj, TRAPS) {
  Handle h_obj(THREAD, obj);
  InstanceKlass* klass = InstanceKlass::cast(obj->klass());
  TempNewSymbol method_name = SymbolTable::new_symbol("resetArchivedStates");
  Symbol* method_sig = vmSymbols::void_method_signature();

  while (klass != nullptr) {
    Method* method = klass->find_method(method_name, method_sig);
    if (method != nullptr) {
      assert(method->is_private(), "must be");
      if (log_is_enabled(Debug, cds)) {
        ResourceMark rm(THREAD);
        log_debug(cds)("  calling %s", method->name_and_sig_as_C_string());
      }
      JavaValue result(T_VOID);
      JavaCalls::call_special(&result, h_obj, klass,
                              method_name, method_sig, CHECK);
    }
    klass = klass->java_super();
  }
}

void HeapShared::reset_archived_object_states(TRAPS) {
  assert(CDSConfig::is_dumping_heap(), "dump-time only");
  log_debug(cds)("Resetting platform loader");
  reset_states(SystemDictionary::java_platform_loader(), CHECK);
  log_debug(cds)("Resetting system loader");
  reset_states(SystemDictionary::java_system_loader(), CHECK);

  // Clean up jdk.internal.loader.ClassLoaders::bootLoader(), which is not
  // directly used for class loading, but rather is used by the core library
  // to keep track of resources, etc, loaded by the null class loader.
  //
  // Note, this object is non-null, and is not the same as
  // ClassLoaderData::the_null_class_loader_data()->class_loader(),
  // which is null.
  log_debug(cds)("Resetting boot loader");
  JavaValue result(T_OBJECT);
  JavaCalls::call_static(&result,
                         vmClasses::jdk_internal_loader_ClassLoaders_klass(),
                         vmSymbols::bootLoader_name(),
                         vmSymbols::void_BuiltinClassLoader_signature(),
                         CHECK);
  Handle boot_loader(THREAD, result.get_oop());
  reset_states(boot_loader(), CHECK);
}

HeapShared::ArchivedObjectCache* HeapShared::_archived_object_cache = nullptr;

bool HeapShared::has_been_archived(oop obj) {
  assert(CDSConfig::is_dumping_heap(), "dump-time only");
  return archived_object_cache()->get(obj) != nullptr;
}

int HeapShared::append_root(oop obj) {
  assert(CDSConfig::is_dumping_heap(), "dump-time only");
  if (obj != nullptr) {
    assert(has_been_archived(obj), "must be");
  }
  // No GC should happen since we aren't scanning _pending_roots.
  assert(Thread::current() == (Thread*)VMThread::vm_thread(), "should be in vm thread");

<<<<<<< HEAD
  if (_pending_roots == nullptr) {
    _pending_roots = new GrowableArrayCHeap<OopHandle, mtClassShared>(500);
  }

  OopHandle oh(Universe::vm_global(), obj);
  return _pending_roots->append(oh);
=======
  return _pending_roots->append(obj);
>>>>>>> a83760a6
}

objArrayOop HeapShared::root_segment(int segment_idx) {
  if (CDSConfig::is_dumping_heap() && !CDSConfig::is_dumping_final_static_archive()) {
    assert(Thread::current() == (Thread*)VMThread::vm_thread(), "should be in vm thread");
  } else {
    assert(CDSConfig::is_using_archive(), "must be");
  }

  objArrayOop segment = (objArrayOop)_root_segments->at(segment_idx).resolve();
  assert(segment != nullptr, "should have been initialized");
  return segment;
}

inline unsigned int oop_handle_hash(const OopHandle& oh) {
  oop o = oh.resolve();
  if (o == nullptr) {
    return 0;
  } else {
    return o->identity_hash();
  }
}

inline bool oop_handle_equals(const OopHandle& a, const OopHandle& b) {
  return a.resolve() == b.resolve();
}

class OrigToScratchObjectTable: public ResourceHashtable<OopHandle, OopHandle,
    36137, // prime number
    AnyObj::C_HEAP,
    mtClassShared,
    oop_handle_hash,
    oop_handle_equals> {};

static OrigToScratchObjectTable* _orig_to_scratch_object_table = nullptr;

void HeapShared::track_scratch_object(oop orig_obj, oop scratch_obj) {
  MutexLocker ml(ArchivedObjectTables_lock, Mutex::_no_safepoint_check_flag);
  if (_orig_to_scratch_object_table == nullptr) {
    _orig_to_scratch_object_table = new (mtClass)OrigToScratchObjectTable();
  }

  OopHandle orig_h(Universe::vm_global(), orig_obj);
  OopHandle scratch_h(Universe::vm_global(), scratch_obj);
  _orig_to_scratch_object_table->put_when_absent(orig_h, scratch_h);
}

oop HeapShared::orig_to_scratch_object(oop orig_obj) {
  MutexLocker ml(ArchivedObjectTables_lock, Mutex::_no_safepoint_check_flag);
  if (_orig_to_scratch_object_table != nullptr) {
    OopHandle orig(&orig_obj);
    OopHandle* v = _orig_to_scratch_object_table->get(orig);
    if (v != nullptr) {
      return v->resolve();
    }
  }
  return nullptr;
}

// Permanent oops are used to support AOT-compiled methods, which may have in-line references
// to Strings and MH oops.
//
// At runtime, these oops are stored in _runtime_permanent_oops (which keeps them alive forever)
// and are accssed vis CDSAccess::get_archived_object(int).
struct PermanentOopInfo {
  int _index;       // Gets assigned only if HeapShared::get_archived_object_permanent_index() has been called on the object
  int _heap_offset; // Offset of the object from the bottom of the archived heap.
  PermanentOopInfo(int index, int heap_offset) : _index(index), _heap_offset(heap_offset) {}
};

class PermanentOopTable: public ResourceHashtable<OopHandle, PermanentOopInfo,
    36137, // prime number
    AnyObj::C_HEAP,
    mtClassShared,
    oop_handle_hash,
    oop_handle_equals> {};

static int _dumptime_permanent_oop_count = 0;
static PermanentOopTable* _dumptime_permanent_oop_table = nullptr;
static GrowableArrayCHeap<OopHandle, mtClassShared>* _runtime_permanent_oops = nullptr;

// ArchiveHeapWriter adds each archived heap object to _dumptime_permanent_oop_table,
// so we can remember their offset (from the bottom of the archived heap).
void HeapShared::add_to_permanent_oop_table(oop obj, int offset) {
  assert_at_safepoint();
  if (_dumptime_permanent_oop_table == nullptr) {
    _dumptime_permanent_oop_table = new (mtClass)PermanentOopTable();
  }

  PermanentOopInfo info(-1, offset);
  OopHandle oh(Universe::vm_global(), obj);
  _dumptime_permanent_oop_table->put_when_absent(oh, info);
}

// A permanent index is assigned to an archived object ONLY when
// the AOT compiler calls this function.
int HeapShared::get_archived_object_permanent_index(oop obj) {
  MutexLocker ml(ArchivedObjectTables_lock, Mutex::_no_safepoint_check_flag);

  if (!CDSConfig::is_dumping_heap()) {
    return -1; // Called by the Leyden old workflow
  }
  if (_dumptime_permanent_oop_table == nullptr) {
    return -1;
  }

  if (_orig_to_scratch_object_table != nullptr) {
    OopHandle orig(&obj);
    OopHandle* v = _orig_to_scratch_object_table->get(orig);
    if (v != nullptr) {
      obj = v->resolve();
    }
  }

  OopHandle tmp(&obj);
  PermanentOopInfo* info = _dumptime_permanent_oop_table->get(tmp);
  if (info == nullptr) {
    return -1;
  } else {
    if (info->_index < 0) {
      info->_index = _dumptime_permanent_oop_count++;
    }
    return info->_index;
  }
}

oop HeapShared::get_archived_object(int permanent_index) {
  assert(permanent_index >= 0, "sanity");
  assert(ArchiveHeapLoader::is_in_use(), "sanity");
  assert(_runtime_permanent_oops != nullptr, "sanity");

  return _runtime_permanent_oops->at(permanent_index).resolve();
}

// Remember all archived heap objects that have a permanent index.
//   table[i] = offset of oop whose permanent index is i.
void CachedCodeDirectoryInternal::dumptime_init_internal() {
  const int count = _dumptime_permanent_oop_count;
  if (count == 0) {
    // Avoid confusing CDS code with zero-sized tables, just return.
    log_info(cds)("No permanent oops");
    _permanent_oop_count = count;
    _permanent_oop_offsets = nullptr;
    return;
  }

  int* table = (int*)CDSAccess::allocate_from_code_cache(count * sizeof(int));
  for (int i = 0; i < count; i++) {
    table[count] = -1;
  }
  _dumptime_permanent_oop_table->iterate([&](OopHandle o, PermanentOopInfo& info) {
    int index = info._index;
    if (index >= 0) {
      assert(index < count, "sanity");
      table[index] = info._heap_offset;
    }
    return true; // continue
  });

  for (int i = 0; i < count; i++) {
    assert(table[i] >= 0, "must be");
  }

  log_info(cds)("Dumped %d permanent oops", count);

  _permanent_oop_count = count;
  CDSAccess::set_pointer(&_permanent_oop_offsets, table);
}

// This is called during the bootstrap of the production run, before any GC can happen.
// Record each permanent oop in a OopHandle for GC safety.
void CachedCodeDirectoryInternal::runtime_init_internal() {
  int count = _permanent_oop_count;
  int* table = _permanent_oop_offsets;
  _runtime_permanent_oops = new GrowableArrayCHeap<OopHandle, mtClassShared>();
  for (int i = 0; i < count; i++) {
    oop obj = ArchiveHeapLoader::oop_from_offset(table[i]);
    OopHandle oh(Universe::vm_global(), obj);
    _runtime_permanent_oops->append(oh);
  }
};

void HeapShared::get_segment_indexes(int idx, int& seg_idx, int& int_idx) {
  assert(_root_segment_max_size_elems > 0, "sanity");

  // Try to avoid divisions for the common case.
  if (idx < _root_segment_max_size_elems) {
    seg_idx = 0;
    int_idx = idx;
  } else {
    seg_idx = idx / _root_segment_max_size_elems;
    int_idx = idx % _root_segment_max_size_elems;
  }

  assert(idx == seg_idx * _root_segment_max_size_elems + int_idx,
         "sanity: %d index maps to %d segment and %d internal", idx, seg_idx, int_idx);
}

// Returns an objArray that contains all the roots of the archived objects
oop HeapShared::get_root(int index, bool clear) {
  assert(index >= 0, "sanity");
  assert(!CDSConfig::is_dumping_heap() && CDSConfig::is_using_archive(), "runtime only");
  assert(!_root_segments->is_empty(), "must have loaded shared heap");
  int seg_idx, int_idx;
  get_segment_indexes(index, seg_idx, int_idx);
  oop result = root_segment(seg_idx)->obj_at(int_idx);
  if (clear) {
    clear_root(index);
  }
  return result;
}

void HeapShared::clear_root(int index) {
  assert(index >= 0, "sanity");
  assert(CDSConfig::is_using_archive(), "must be");
  if (ArchiveHeapLoader::is_in_use()) {
    int seg_idx, int_idx;
    get_segment_indexes(index, seg_idx, int_idx);
    if (log_is_enabled(Debug, cds, heap)) {
      oop old = root_segment(seg_idx)->obj_at(int_idx);
      log_debug(cds, heap)("Clearing root %d: was " PTR_FORMAT, index, p2i(old));
    }
    root_segment(seg_idx)->obj_at_put(int_idx, nullptr);
  }
}

bool HeapShared::archive_object(oop obj, oop referrer, KlassSubGraphInfo* subgraph_info) {
  assert(CDSConfig::is_dumping_heap(), "dump-time only");

  assert(!obj->is_stackChunk(), "do not archive stack chunks");
  if (has_been_archived(obj)) {
    return true;
  }

  if (ArchiveHeapWriter::is_too_large_to_archive(obj->size())) {
    log_debug(cds, heap)("Cannot archive, object (" PTR_FORMAT ") is too large: %zu",
                         p2i(obj), obj->size());
    debug_trace();
    return false;
  } else {
    count_allocation(obj->size());
    ArchiveHeapWriter::add_source_obj(obj);
    CachedOopInfo info = make_cached_oop_info(obj, referrer);
    archived_object_cache()->put_when_absent(obj, info);
    archived_object_cache()->maybe_grow();
    mark_native_pointers(obj);

    Klass* k = obj->klass();
    if (k->is_instance_klass()) {
      // Whenever we see a non-array Java object of type X, we mark X to be aot-initialized.
      // This ensures that during the production run, whenever Java code sees a cached object
      // of type X, we know that X is already initialized. (see TODO comment below ...)

      if (InstanceKlass::cast(k)->is_enum_subclass()
          // We can't rerun <clinit> of enum classes (see cdsEnumKlass.cpp) so
          // we must store them as AOT-initialized.
          || (subgraph_info == _dump_time_special_subgraph))
          // TODO: we do this only for the special subgraph for now. Extending this to
          // other subgraphs would require more refactoring of the core library (such as
          // move some initialization logic into runtimeSetup()).
          //
          // For the other subgraphs, we have a weaker mechanism to ensure that
          // all classes in a subgraph are initialized before the subgraph is programmatically
          // returned from jdk.internal.misc.CDS::initializeFromArchive().
          // See HeapShared::initialize_from_archived_subgraph().
      {
        AOTArtifactFinder::add_aot_inited_class(InstanceKlass::cast(k));
      }

      if (java_lang_Class::is_instance(obj)) {
        Klass* mirror_k = java_lang_Class::as_Klass(obj);
        if (mirror_k != nullptr) {
          AOTArtifactFinder::add_cached_class(mirror_k);
        }
      } else if (java_lang_invoke_ResolvedMethodName::is_instance(obj)) {
        Method* m = java_lang_invoke_ResolvedMethodName::vmtarget(obj);
        if (m != nullptr) {
          InstanceKlass* method_holder = m->method_holder();
          AOTArtifactFinder::add_cached_class(method_holder);
        }
      }
    }

    if (log_is_enabled(Debug, cds, heap)) {
      ResourceMark rm;
      LogTarget(Debug, cds, heap) log;
      LogStream out(log);
      out.print("Archived heap object " PTR_FORMAT " : %s ",
                p2i(obj), obj->klass()->external_name());
      if (java_lang_Class::is_instance(obj)) {
        Klass* k = java_lang_Class::as_Klass(obj);
        if (k != nullptr) {
          out.print("%s", k->external_name());
        } else {
          out.print("primitive");
        }
      }
      out.cr();
    }

    return true;
  }
}

class MetaspaceObjToOopHandleTable: public ResourceHashtable<MetaspaceObj*, OopHandle,
    36137, // prime number
    AnyObj::C_HEAP,
    mtClassShared> {
public:
  oop get_oop(MetaspaceObj* ptr) {
    MutexLocker ml(ScratchObjects_lock, Mutex::_no_safepoint_check_flag);
    OopHandle* handle = get(ptr);
    if (handle != nullptr) {
      return handle->resolve();
    } else {
      return nullptr;
    }
  }
  void set_oop(MetaspaceObj* ptr, oop o) {
    MutexLocker ml(ScratchObjects_lock, Mutex::_no_safepoint_check_flag);
    OopHandle handle(Universe::vm_global(), o);
    bool is_new = put(ptr, handle);
    assert(is_new, "cannot set twice");
  }
  void remove_oop(MetaspaceObj* ptr) {
    MutexLocker ml(ScratchObjects_lock, Mutex::_no_safepoint_check_flag);
    OopHandle* handle = get(ptr);
    if (handle != nullptr) {
      handle->release(Universe::vm_global());
      remove(ptr);
    }
  }
};

void HeapShared::add_scratch_resolved_references(ConstantPool* src, objArrayOop dest) {
  if (SystemDictionaryShared::is_builtin_loader(src->pool_holder()->class_loader_data())) {
    _scratch_objects_table->set_oop(src, dest);
  }
}

objArrayOop HeapShared::scratch_resolved_references(ConstantPool* src) {
  return (objArrayOop)_scratch_objects_table->get_oop(src);
}

void HeapShared::init_dumping() {
  _scratch_objects_table = new (mtClass)MetaspaceObjToOopHandleTable();
  _pending_roots = new GrowableArrayCHeap<oop, mtClassShared>(500);
}

void HeapShared::init_scratch_objects_for_basic_type_mirrors(TRAPS) {
  for (int i = T_BOOLEAN; i < T_VOID+1; i++) {
    BasicType bt = (BasicType)i;
    if (!is_reference_type(bt)) {
      oop m = java_lang_Class::create_basic_type_mirror(type2name(bt), bt, CHECK);
      _scratch_basic_type_mirrors[i] = OopHandle(Universe::vm_global(), m);
      track_scratch_object(Universe::java_mirror(bt), m);
    }
  }
}

// Given java_mirror that represents a (primitive or reference) type T,
// return the "scratch" version that represents the same type T.
// Note that if java_mirror will be returned if it's already a
// scratch mirror.
//
// See java_lang_Class::create_scratch_mirror() for more info.
oop HeapShared::scratch_java_mirror(oop java_mirror) {
  assert(java_lang_Class::is_instance(java_mirror), "must be");

  for (int i = T_BOOLEAN; i < T_VOID+1; i++) {
    BasicType bt = (BasicType)i;
    if (!is_reference_type(bt)) {
      if (_scratch_basic_type_mirrors[i].resolve() == java_mirror) {
        return java_mirror;
      }
    }
  }

  if (java_lang_Class::is_primitive(java_mirror)) {
    return scratch_java_mirror(java_lang_Class::as_BasicType(java_mirror));
  } else {
    return scratch_java_mirror(java_lang_Class::as_Klass(java_mirror));
  }
}

oop HeapShared::scratch_java_mirror(BasicType t) {
  assert((uint)t < T_VOID+1, "range check");
  assert(!is_reference_type(t), "sanity");
  return _scratch_basic_type_mirrors[t].resolve();
}

oop HeapShared::scratch_java_mirror(Klass* k) {
  return _scratch_objects_table->get_oop(k);
}

void HeapShared::set_scratch_java_mirror(Klass* k, oop mirror) {
  track_scratch_object(k->java_mirror(), mirror);
  _scratch_objects_table->set_oop(k, mirror);
}

void HeapShared::remove_scratch_objects(Klass* k) {
  // Klass is being deallocated. Java mirror can still be alive, and it should not
  // point to dead klass. We need to break the link from mirror to the Klass.
  // See how InstanceKlass::deallocate_contents does it for normal mirrors.
  oop mirror = _scratch_objects_table->get_oop(k);
  if (mirror != nullptr) {
    java_lang_Class::set_klass(mirror, nullptr);
  }
  _scratch_objects_table->remove_oop(k);
  if (k->is_instance_klass()) {
    _scratch_objects_table->remove(InstanceKlass::cast(k)->constants());
  }
  if (mirror != nullptr) {
    OopHandle tmp(&mirror);
    OopHandle* v = _orig_to_scratch_object_table->get(tmp);
    if (v != nullptr) {
      oop scratch_mirror = v->resolve();
      java_lang_Class::set_klass(scratch_mirror, nullptr);
      _orig_to_scratch_object_table->remove(tmp);
    }
  }
}

//TODO: we eventually want a more direct test for these kinds of things.
//For example the JVM could record some bit of context from the creation
//of the klass, such as who called the hidden class factory.  Using
//string compares on names is fragile and will break as soon as somebody
//changes the names in the JDK code.  See discussion in JDK-8342481 for
//related ideas about marking AOT-related classes.
bool HeapShared::is_lambda_form_klass(InstanceKlass* ik) {
  return ik->is_hidden() &&
    (ik->name()->starts_with("java/lang/invoke/LambdaForm$MH+") ||
     ik->name()->starts_with("java/lang/invoke/LambdaForm$DMH+") ||
     ik->name()->starts_with("java/lang/invoke/LambdaForm$BMH+") ||
     ik->name()->starts_with("java/lang/invoke/LambdaForm$VH+"));
}

bool HeapShared::is_lambda_proxy_klass(InstanceKlass* ik) {
  return ik->is_hidden() && (ik->name()->index_of_at(0, "$$Lambda+", 9) > 0);
}

bool HeapShared::is_string_concat_klass(InstanceKlass* ik) {
  return ik->is_hidden() && ik->name()->starts_with("java/lang/String$$StringConcat");
}

bool HeapShared::is_archivable_hidden_klass(InstanceKlass* ik) {
  return CDSConfig::is_dumping_method_handles() &&
    (is_lambda_form_klass(ik) || is_lambda_proxy_klass(ik) || is_string_concat_klass(ik));
}


void HeapShared::copy_and_rescan_aot_inited_mirror(InstanceKlass* ik) {
  ik->set_has_aot_initialized_mirror();
  if (AOTClassInitializer::is_runtime_setup_required(ik)) {
    ik->set_is_runtime_setup_required();
  }

  oop orig_mirror = ik->java_mirror();
  oop m = scratch_java_mirror(ik);
  assert(ik->is_initialized(), "must be");

  int nfields = 0;
  for (JavaFieldStream fs(ik); !fs.done(); fs.next()) {
    if (fs.access_flags().is_static()) {
      fieldDescriptor& fd = fs.field_descriptor();
      int offset = fd.offset();
      switch (fd.field_type()) {
      case T_OBJECT:
      case T_ARRAY:
        {
          oop field_obj = orig_mirror->obj_field(offset);
          if (offset == java_lang_Class::reflection_data_offset()) {
            // Class::reflectData use SoftReference, which cannot be archived. Set it
            // to null and it will be recreated at runtime.
            field_obj = nullptr;
          }
          m->obj_field_put(offset, field_obj);
          if (field_obj != nullptr) {
            bool success = archive_reachable_objects_from(1, _dump_time_special_subgraph, field_obj);
            assert(success, "sanity");
          }
        }
        break;
      case T_BOOLEAN:
        m->bool_field_put(offset, orig_mirror->bool_field(offset));
        break;
      case T_BYTE:
        m->byte_field_put(offset, orig_mirror->byte_field(offset));
        break;
      case T_SHORT:
        m->short_field_put(offset, orig_mirror->short_field(offset));
        break;
      case T_CHAR:
        m->char_field_put(offset, orig_mirror->char_field(offset));
        break;
      case T_INT:
        m->int_field_put(offset, orig_mirror->int_field(offset));
        break;
      case T_LONG:
        m->long_field_put(offset, orig_mirror->long_field(offset));
        break;
      case T_FLOAT:
        m->float_field_put(offset, orig_mirror->float_field(offset));
        break;
      case T_DOUBLE:
        m->double_field_put(offset, orig_mirror->double_field(offset));
        break;
      default:
        ShouldNotReachHere();
      }
      nfields ++;
    }
  }

  oop class_data = java_lang_Class::class_data(orig_mirror);
  java_lang_Class::set_class_data(m, class_data);
  if (class_data != nullptr) {
    bool success = archive_reachable_objects_from(1, _dump_time_special_subgraph, class_data);
    assert(success, "sanity");
  }

  if (log_is_enabled(Debug, cds, init)) {
    ResourceMark rm;
    log_debug(cds, init)("copied %3d field(s) in aot-initialized mirror %s%s%s", nfields, ik->external_name(),
                         ik->is_hidden() ? " (hidden)" : "",
                         ik->is_enum_subclass() ? " (enum)" : "");
  }
}

static void copy_java_mirror_hashcode(oop orig_mirror, oop scratch_m) {
  // We need to retain the identity_hash, because it may have been used by some hashtables
  // in the shared heap.
  if (!orig_mirror->fast_no_hash_check()) {
    intptr_t src_hash = orig_mirror->identity_hash();
    if (UseCompactObjectHeaders) {
      narrowKlass nk = CompressedKlassPointers::encode(orig_mirror->klass());
      scratch_m->set_mark(markWord::prototype().set_narrow_klass(nk).copy_set_hash(src_hash));
    } else {
      scratch_m->set_mark(markWord::prototype().copy_set_hash(src_hash));
    }
    assert(scratch_m->mark().is_unlocked(), "sanity");

    DEBUG_ONLY(intptr_t archived_hash = scratch_m->identity_hash());
    assert(src_hash == archived_hash, "Different hash codes: original " INTPTR_FORMAT ", archived " INTPTR_FORMAT, src_hash, archived_hash);
  }
}

static objArrayOop get_archived_resolved_references(InstanceKlass* src_ik) {
  if (SystemDictionaryShared::is_builtin_loader(src_ik->class_loader_data())) {
    objArrayOop rr = src_ik->constants()->resolved_references_or_null();
    if (rr != nullptr && !ArchiveHeapWriter::is_too_large_to_archive(rr)) {
      return HeapShared::scratch_resolved_references(src_ik->constants());
    }
  }
  return nullptr;
}

void HeapShared::archive_strings() {
  oop shared_strings_array = StringTable::init_shared_strings_array(_dumped_interned_strings);
  bool success = archive_reachable_objects_from(1, _dump_time_special_subgraph, shared_strings_array);
  // We must succeed because:
  // - _dumped_interned_strings do not contain any large strings.
  // - StringTable::init_shared_table() doesn't create any large arrays.
  assert(success, "shared strings array must not point to arrays or strings that are too large to archive");
  StringTable::set_shared_strings_array_index(append_root(shared_strings_array));
}

int HeapShared::archive_exception_instance(oop exception) {
  bool success = archive_reachable_objects_from(1, _dump_time_special_subgraph, exception);
  assert(success, "sanity");
  return append_root(exception);
}

void HeapShared::mark_native_pointers(oop orig_obj) {
  if (java_lang_Class::is_instance(orig_obj)) {
    ArchiveHeapWriter::mark_native_pointer(orig_obj, java_lang_Class::klass_offset());
    ArchiveHeapWriter::mark_native_pointer(orig_obj, java_lang_Class::array_klass_offset());
  } else if (java_lang_invoke_ResolvedMethodName::is_instance(orig_obj)) {
    ArchiveHeapWriter::mark_native_pointer(orig_obj, java_lang_invoke_ResolvedMethodName::vmtarget_offset());
  }
}

void HeapShared::get_pointer_info(oop src_obj, bool& has_oop_pointers, bool& has_native_pointers) {
  CachedOopInfo* info = archived_object_cache()->get(src_obj);
  assert(info != nullptr, "must be");
  has_oop_pointers = info->has_oop_pointers();
  has_native_pointers = info->has_native_pointers();
}

void HeapShared::set_has_native_pointers(oop src_obj) {
  CachedOopInfo* info = archived_object_cache()->get(src_obj);
  assert(info != nullptr, "must be");
  info->set_has_native_pointers();
}

// Between start_scanning_for_oops() and end_scanning_for_oops(), we discover all Java heap objects that
// should be stored in the AOT cache. The scanning is coordinated by AOTArtifactFinder.
void HeapShared::start_scanning_for_oops() {
  {
    NoSafepointVerifier nsv;

    // The special subgraph doesn't belong to any class. We use Object_klass() here just
    // for convenience.
    _dump_time_special_subgraph = init_subgraph_info(vmClasses::Object_klass(), false);
    _context = new GrowableArrayCHeap<const char*, mtClassShared>(250);

    // Cache for recording where the archived objects are copied to
    create_archived_object_cache();

    if (UseCompressedOops || UseG1GC) {
      log_info(cds)("Heap range = [" PTR_FORMAT " - "  PTR_FORMAT "]",
                    UseCompressedOops ? p2i(CompressedOops::begin()) :
                                        p2i((address)G1CollectedHeap::heap()->reserved().start()),
                    UseCompressedOops ? p2i(CompressedOops::end()) :
                                        p2i((address)G1CollectedHeap::heap()->reserved().end()));
    }

    archive_subgraphs();
  }

  init_seen_objects_table();
  Universe::archive_exception_instances();
}

void HeapShared::end_scanning_for_oops() {
  archive_strings();
  delete_seen_objects_table();
}

void HeapShared::write_heap(ArchiveHeapInfo *heap_info) {
  {
    NoSafepointVerifier nsv;
    if (!SkipArchiveHeapVerification) {
      CDSHeapVerifier::verify();
    }
    check_special_subgraph_classes();
  }

  StringTable::write_shared_table(_dumped_interned_strings);
  GrowableArrayCHeap<oop, mtClassShared>* roots = new GrowableArrayCHeap<oop, mtClassShared>(_pending_roots->length());
  for (int i = 0; i < _pending_roots->length(); i++) {
    roots->append(_pending_roots->at(i).resolve());
  }
  ArchiveHeapWriter::write(roots, heap_info);
  delete roots;

  ArchiveBuilder::OtherROAllocMark mark;
  write_subgraph_info_table();
}

void HeapShared::scan_java_mirror(oop orig_mirror) {
  oop m = scratch_java_mirror(orig_mirror);
  if (m != nullptr) { // nullptr if for custom class loader
    copy_java_mirror_hashcode(orig_mirror, m);
    bool success = archive_reachable_objects_from(1, _dump_time_special_subgraph, m);
    assert(success, "sanity");
  }
}

void HeapShared::scan_java_class(Klass* orig_k) {
  scan_java_mirror(orig_k->java_mirror());

  if (orig_k->is_instance_klass()) {
    InstanceKlass* orig_ik = InstanceKlass::cast(orig_k);
    orig_ik->constants()->prepare_resolved_references_for_archiving();
    objArrayOop rr = get_archived_resolved_references(orig_ik);
    if (rr != nullptr) {
      bool success = HeapShared::archive_reachable_objects_from(1, _dump_time_special_subgraph, rr);
      assert(success, "must be");
    }

    orig_ik->constants()->add_dumped_interned_strings();
  }
}

void HeapShared::archive_subgraphs() {
  assert(CDSConfig::is_dumping_heap(), "must be");

  archive_object_subgraphs(archive_subgraph_entry_fields,
                           false /* is_full_module_graph */);

  if (CDSConfig::is_dumping_full_module_graph()) {
    archive_object_subgraphs(fmg_archive_subgraph_entry_fields,
                             true /* is_full_module_graph */);
    Modules::verify_archived_modules();
  }
}

//
// Subgraph archiving support
//
HeapShared::DumpTimeKlassSubGraphInfoTable* HeapShared::_dump_time_subgraph_info_table = nullptr;
HeapShared::RunTimeKlassSubGraphInfoTable   HeapShared::_run_time_subgraph_info_table;

// Get the subgraph_info for Klass k. A new subgraph_info is created if
// there is no existing one for k. The subgraph_info records the "buffered"
// address of the class.
KlassSubGraphInfo* HeapShared::init_subgraph_info(Klass* k, bool is_full_module_graph) {
  assert(CDSConfig::is_dumping_heap(), "dump time only");
  bool created;
  KlassSubGraphInfo* info =
    _dump_time_subgraph_info_table->put_if_absent(k, KlassSubGraphInfo(k, is_full_module_graph),
                                                  &created);
  assert(created, "must not initialize twice");
  return info;
}

KlassSubGraphInfo* HeapShared::get_subgraph_info(Klass* k) {
  assert(CDSConfig::is_dumping_heap(), "dump time only");
  KlassSubGraphInfo* info = _dump_time_subgraph_info_table->get(k);
  assert(info != nullptr, "must have been initialized");
  return info;
}

// Add an entry field to the current KlassSubGraphInfo.
void KlassSubGraphInfo::add_subgraph_entry_field(int static_field_offset, oop v) {
  assert(CDSConfig::is_dumping_heap(), "dump time only");
  if (_subgraph_entry_fields == nullptr) {
    _subgraph_entry_fields =
      new (mtClass) GrowableArray<int>(10, mtClass);
  }
  _subgraph_entry_fields->append(static_field_offset);
  _subgraph_entry_fields->append(HeapShared::append_root(v));
}

// Add the Klass* for an object in the current KlassSubGraphInfo's subgraphs.
// Only objects of boot classes can be included in sub-graph.
void KlassSubGraphInfo::add_subgraph_object_klass(Klass* orig_k) {
  assert(CDSConfig::is_dumping_heap(), "dump time only");

  if (_subgraph_object_klasses == nullptr) {
    _subgraph_object_klasses =
      new (mtClass) GrowableArray<Klass*>(50, mtClass);
  }

  if (_k == orig_k) {
    // Don't add the Klass containing the sub-graph to it's own klass
    // initialization list.
    return;
  }

  if (orig_k->is_instance_klass()) {
#ifdef ASSERT
    InstanceKlass* ik = InstanceKlass::cast(orig_k);
    if (CDSConfig::is_dumping_method_handles()) {
      // -XX:AOTInitTestClass must be used carefully in regression tests to
      // include only classes that are safe to aot-initialize.
      assert(ik->class_loader() == nullptr ||
             HeapShared::is_lambda_proxy_klass(ik) ||
             AOTClassInitializer::has_test_class(),
            "we can archive only instances of boot classes or lambda proxy classes");
    } else {
      assert(ik->class_loader() == nullptr, "must be boot class");
    }
#endif
    // vmClasses::xxx_klass() are not updated, need to check
    // the original Klass*
    if (orig_k == vmClasses::String_klass() ||
        orig_k == vmClasses::Object_klass()) {
      // Initialized early during VM initialization. No need to be added
      // to the sub-graph object class list.
      return;
    }
    check_allowed_klass(InstanceKlass::cast(orig_k));
  } else if (orig_k->is_objArray_klass()) {
    Klass* abk = ObjArrayKlass::cast(orig_k)->bottom_klass();
    if (abk->is_instance_klass()) {
      assert(InstanceKlass::cast(abk)->is_shared_boot_class(),
            "must be boot class");
      check_allowed_klass(InstanceKlass::cast(ObjArrayKlass::cast(orig_k)->bottom_klass()));
    }
    if (orig_k == Universe::objectArrayKlass()) {
      // Initialized early during Universe::genesis. No need to be added
      // to the list.
      return;
    }
  } else {
    assert(orig_k->is_typeArray_klass(), "must be");
    // Primitive type arrays are created early during Universe::genesis.
    return;
  }

  if (log_is_enabled(Debug, cds, heap)) {
    if (!_subgraph_object_klasses->contains(orig_k)) {
      ResourceMark rm;
      log_debug(cds, heap)("Adding klass %s", orig_k->external_name());
    }
  }

  _subgraph_object_klasses->append_if_missing(orig_k);
  _has_non_early_klasses |= is_non_early_klass(orig_k);
}

void KlassSubGraphInfo::check_allowed_klass(InstanceKlass* ik) {
#ifndef PRODUCT
  if (AOTClassInitializer::has_test_class()) {
<<<<<<< HEAD
    // The tests can put in arbitrary types of objects.
=======
    // The tests can cache arbitrary types of objects.
>>>>>>> a83760a6
    return;
  }
#endif

  if (ik->module()->name() == vmSymbols::java_base()) {
    assert(ik->package() != nullptr, "classes in java.base cannot be in unnamed package");
    return;
  }

  const char* lambda_msg = "";
  if (CDSConfig::is_dumping_method_handles()) {
    lambda_msg = ", or a lambda proxy class";
    if (HeapShared::is_lambda_proxy_klass(ik) &&
        (ik->class_loader() == nullptr ||
         ik->class_loader() == SystemDictionary::java_platform_loader() ||
         ik->class_loader() == SystemDictionary::java_system_loader())) {
      return;
    }
  }

#ifndef PRODUCT
  if (!ik->module()->is_named() && ik->package() == nullptr && ArchiveHeapTestClass != nullptr) {
    // This class is loaded by ArchiveHeapTestClass
    return;
  }
  const char* testcls_msg = ", or a test class in an unnamed package of an unnamed module";
#else
  const char* testcls_msg = "";
#endif

  ResourceMark rm;
  log_error(cds, heap)("Class %s not allowed in archive heap. Must be in java.base%s%s",
                       ik->external_name(), lambda_msg, testcls_msg);
  MetaspaceShared::unrecoverable_writing_error();
}

bool KlassSubGraphInfo::is_non_early_klass(Klass* k) {
  if (k->is_objArray_klass()) {
    k = ObjArrayKlass::cast(k)->bottom_klass();
  }
  if (k->is_instance_klass()) {
    if (!SystemDictionaryShared::is_early_klass(InstanceKlass::cast(k))) {
      ResourceMark rm;
      log_info(cds, heap)("non-early: %s", k->external_name());
      return true;
    } else {
      return false;
    }
  } else {
    return false;
  }
}

// Initialize an archived subgraph_info_record from the given KlassSubGraphInfo.
void ArchivedKlassSubGraphInfoRecord::init(KlassSubGraphInfo* info) {
  _k = ArchiveBuilder::get_buffered_klass(info->klass());
  _entry_field_records = nullptr;
  _subgraph_object_klasses = nullptr;
  _is_full_module_graph = info->is_full_module_graph();

  if (_is_full_module_graph) {
    // Consider all classes referenced by the full module graph as early -- we will be
    // allocating objects of these classes during JVMTI early phase, so they cannot
    // be processed by (non-early) JVMTI ClassFileLoadHook
    _has_non_early_klasses = false;
  } else {
    _has_non_early_klasses = info->has_non_early_klasses();
  }

  if (_has_non_early_klasses) {
    ResourceMark rm;
    log_info(cds, heap)(
          "Subgraph of klass %s has non-early klasses and cannot be used when JVMTI ClassFileLoadHook is enabled",
          _k->external_name());
  }

  // populate the entry fields
  GrowableArray<int>* entry_fields = info->subgraph_entry_fields();
  if (entry_fields != nullptr) {
    int num_entry_fields = entry_fields->length();
    assert(num_entry_fields % 2 == 0, "sanity");
    _entry_field_records =
      ArchiveBuilder::new_ro_array<int>(num_entry_fields);
    for (int i = 0 ; i < num_entry_fields; i++) {
      _entry_field_records->at_put(i, entry_fields->at(i));
    }
  }

  // <recorded_klasses> has the Klasses of all the objects that are referenced by this subgraph.
  // Copy those that need to be explicitly initialized into <_subgraph_object_klasses>.
  GrowableArray<Klass*>* recorded_klasses = info->subgraph_object_klasses();
  if (recorded_klasses != nullptr) {
    // AOT-inited classes are automatically marked as "initialized" during bootstrap. When
    // programmatically loading a subgraph, we only need to explicitly initialize the classes
    // that are not aot-inited.
    int num_to_copy = 0;
    for (int i = 0; i < recorded_klasses->length(); i++) {
      Klass* subgraph_k = ArchiveBuilder::get_buffered_klass(recorded_klasses->at(i));
      if (!subgraph_k->has_aot_initialized_mirror()) {
        num_to_copy ++;
      }
    }

    _subgraph_object_klasses = ArchiveBuilder::new_ro_array<Klass*>(num_to_copy);
    bool is_special = (_k == ArchiveBuilder::get_buffered_klass(vmClasses::Object_klass()));
    for (int i = 0, n = 0; i < recorded_klasses->length(); i++) {
      Klass* subgraph_k = ArchiveBuilder::get_buffered_klass(recorded_klasses->at(i));
      if (subgraph_k->has_aot_initialized_mirror()) {
        continue;
      }
      if (log_is_enabled(Info, cds, heap)) {
        ResourceMark rm;
        const char* owner_name =  is_special ? "<special>" : _k->external_name();
        if (subgraph_k->is_instance_klass()) {
          InstanceKlass* src_ik = InstanceKlass::cast(ArchiveBuilder::current()->get_source_addr(subgraph_k));
        }
        log_info(cds, heap)(
          "Archived object klass %s (%2d) => %s",
          owner_name, n, subgraph_k->external_name());
      }
      _subgraph_object_klasses->at_put(n, subgraph_k);
      ArchivePtrMarker::mark_pointer(_subgraph_object_klasses->adr_at(n));
      n++;
    }
  }

  ArchivePtrMarker::mark_pointer(&_k);
  ArchivePtrMarker::mark_pointer(&_entry_field_records);
  ArchivePtrMarker::mark_pointer(&_subgraph_object_klasses);
}

class HeapShared::CopyKlassSubGraphInfoToArchive : StackObj {
  CompactHashtableWriter* _writer;
public:
  CopyKlassSubGraphInfoToArchive(CompactHashtableWriter* writer) : _writer(writer) {}

  bool do_entry(Klass* klass, KlassSubGraphInfo& info) {
    if (info.subgraph_object_klasses() != nullptr || info.subgraph_entry_fields() != nullptr) {
      ArchivedKlassSubGraphInfoRecord* record = HeapShared::archive_subgraph_info(&info);
      Klass* buffered_k = ArchiveBuilder::get_buffered_klass(klass);
      unsigned int hash = SystemDictionaryShared::hash_for_shared_dictionary((address)buffered_k);
      u4 delta = ArchiveBuilder::current()->any_to_offset_u4(record);
      _writer->add(hash, delta);
    }
    return true; // keep on iterating
  }
};

ArchivedKlassSubGraphInfoRecord* HeapShared::archive_subgraph_info(KlassSubGraphInfo* info) {
  ArchivedKlassSubGraphInfoRecord* record =
      (ArchivedKlassSubGraphInfoRecord*)ArchiveBuilder::ro_region_alloc(sizeof(ArchivedKlassSubGraphInfoRecord));
  record->init(info);
  if (info ==  _dump_time_special_subgraph) {
    _run_time_special_subgraph = record;
  }
  return record;
}

// Build the records of archived subgraph infos, which include:
// - Entry points to all subgraphs from the containing class mirror. The entry
//   points are static fields in the mirror. For each entry point, the field
//   offset, and value are recorded in the sub-graph
//   info. The value is stored back to the corresponding field at runtime.
// - A list of klasses that need to be loaded/initialized before archived
//   java object sub-graph can be accessed at runtime.
void HeapShared::write_subgraph_info_table() {
  // Allocate the contents of the hashtable(s) inside the RO region of the CDS archive.
  DumpTimeKlassSubGraphInfoTable* d_table = _dump_time_subgraph_info_table;
  CompactHashtableStats stats;

  _run_time_subgraph_info_table.reset();

  CompactHashtableWriter writer(d_table->_count, &stats);
  CopyKlassSubGraphInfoToArchive copy(&writer);
  d_table->iterate(&copy);
  writer.dump(&_run_time_subgraph_info_table, "subgraphs");

#ifndef PRODUCT
  if (ArchiveHeapTestClass != nullptr) {
    size_t len = strlen(ArchiveHeapTestClass) + 1;
    Array<char>* array = ArchiveBuilder::new_ro_array<char>((int)len);
    strncpy(array->adr_at(0), ArchiveHeapTestClass, len);
    _archived_ArchiveHeapTestClass = array;
  }
#endif
  if (log_is_enabled(Info, cds, heap)) {
    print_stats();
  }
}

void HeapShared::add_root_segment(objArrayOop segment_oop) {
  assert(segment_oop != nullptr, "must be");
  assert(ArchiveHeapLoader::is_in_use(), "must be");
  if (_root_segments == nullptr) {
    _root_segments = new GrowableArrayCHeap<OopHandle, mtClassShared>(10);
  }
  _root_segments->push(OopHandle(Universe::vm_global(), segment_oop));
}

void HeapShared::init_root_segment_sizes(int max_size_elems) {
  _root_segment_max_size_elems = max_size_elems;
}

void HeapShared::serialize_tables(SerializeClosure* soc) {

#ifndef PRODUCT
  soc->do_ptr(&_archived_ArchiveHeapTestClass);
  if (soc->reading() && _archived_ArchiveHeapTestClass != nullptr) {
    _test_class_name = _archived_ArchiveHeapTestClass->adr_at(0);
    setup_test_class(_test_class_name);
  }
#endif

  _run_time_subgraph_info_table.serialize_header(soc);
  soc->do_ptr(&_run_time_special_subgraph);
}

static void verify_the_heap(Klass* k, const char* which) {
  if (VerifyArchivedFields > 0) {
    ResourceMark rm;
    log_info(cds, heap)("Verify heap %s initializing static field(s) in %s",
                        which, k->external_name());

    VM_Verify verify_op;
    VMThread::execute(&verify_op);

    if (VerifyArchivedFields > 1 && is_init_completed()) {
      // At this time, the oop->klass() of some archived objects in the heap may not
      // have been loaded into the system dictionary yet. Nevertheless, oop->klass() should
      // have enough information (object size, oop maps, etc) so that a GC can be safely
      // performed.
      //
      // -XX:VerifyArchivedFields=2 force a GC to happen in such an early stage
      // to check for GC safety.
      log_info(cds, heap)("Trigger GC %s initializing static field(s) in %s",
                          which, k->external_name());
      FlagSetting fs1(VerifyBeforeGC, true);
      FlagSetting fs2(VerifyDuringGC, true);
      FlagSetting fs3(VerifyAfterGC,  true);
      Universe::heap()->collect(GCCause::_java_lang_system_gc);
    }
  }
}

// Before GC can execute, we must ensure that all oops reachable from HeapShared::roots()
// have a valid klass. I.e., oopDesc::klass() must have already been resolved.
//
// Note: if a ArchivedKlassSubGraphInfoRecord contains non-early classes, and JVMTI
// ClassFileLoadHook is enabled, it's possible for this class to be dynamically replaced. In
// this case, we will not load the ArchivedKlassSubGraphInfoRecord and will clear its roots.
void HeapShared::resolve_classes(JavaThread* current) {
  assert(CDSConfig::is_using_archive(), "runtime only!");
  if (!ArchiveHeapLoader::is_in_use()) {
    return; // nothing to do
  }

  if (!CDSConfig::is_using_aot_linked_classes()) {
    assert( _run_time_special_subgraph != nullptr, "must be");
    Array<Klass*>* klasses = _run_time_special_subgraph->subgraph_object_klasses();
    if (klasses != nullptr) {
      for (int i = 0; i < klasses->length(); i++) {
        Klass* k = klasses->at(i);
        ExceptionMark em(current); // no exception can happen here
        resolve_or_init(k, /*do_init*/false, current);
      }
    }
  }

  resolve_classes_for_subgraphs(current, archive_subgraph_entry_fields);
  resolve_classes_for_subgraphs(current, fmg_archive_subgraph_entry_fields);
}

void HeapShared::resolve_classes_for_subgraphs(JavaThread* current, ArchivableStaticFieldInfo fields[]) {
  for (int i = 0; fields[i].valid(); i++) {
    ArchivableStaticFieldInfo* info = &fields[i];
    TempNewSymbol klass_name = SymbolTable::new_symbol(info->klass_name);
    InstanceKlass* k = SystemDictionaryShared::find_builtin_class(klass_name);
    assert(k != nullptr && k->is_shared_boot_class(), "sanity");
    resolve_classes_for_subgraph_of(current, k);
  }
}

void HeapShared::resolve_classes_for_subgraph_of(JavaThread* current, Klass* k) {
  JavaThread* THREAD = current;
  ExceptionMark em(THREAD);
  const ArchivedKlassSubGraphInfoRecord* record =
   resolve_or_init_classes_for_subgraph_of(k, /*do_init=*/false, THREAD);
  if (HAS_PENDING_EXCEPTION) {
   CLEAR_PENDING_EXCEPTION;
  }
  if (record == nullptr) {
   clear_archived_roots_of(k);
  }
}

void HeapShared::initialize_java_lang_invoke(TRAPS) {
  if (CDSConfig::is_using_aot_linked_classes() || CDSConfig::is_dumping_method_handles()) {
    resolve_or_init("java/lang/invoke/Invokers$Holder", true, CHECK);
    resolve_or_init("java/lang/invoke/MethodHandle", true, CHECK);
    resolve_or_init("java/lang/invoke/MethodHandleNatives", true, CHECK);
    resolve_or_init("java/lang/invoke/DirectMethodHandle$Holder", true, CHECK);
    resolve_or_init("java/lang/invoke/DelegatingMethodHandle$Holder", true, CHECK);
    resolve_or_init("java/lang/invoke/LambdaForm$Holder", true, CHECK);
    resolve_or_init("java/lang/invoke/BoundMethodHandle$Species_L", true, CHECK);
  }
}

// Initialize the InstanceKlasses of objects that are reachable from the following roots:
//   - interned strings
//   - Klass::java_mirror() -- including aot-initialized mirrors such as those of Enum klasses.
//   - ConstantPool::resolved_references()
//   - Universe::<xxx>_exception_instance()
//
// For example, if this enum class is initialized at AOT cache assembly time:
//
//    enum Fruit {
//       APPLE, ORANGE, BANANA;
//       static final Set<Fruit> HAVE_SEEDS = new HashSet<>(Arrays.asList(APPLE, ORANGE));
//   }
//
// the aot-initialized mirror of Fruit has a static field that references HashSet, which
// should be initialized before any Java code can access the Fruit class. Note that
// HashSet itself doesn't necessary need to be an aot-initialized class.
void HeapShared::init_classes_for_special_subgraph(Handle class_loader, TRAPS) {
  if (!ArchiveHeapLoader::is_in_use()) {
    return;
  }

  assert( _run_time_special_subgraph != nullptr, "must be");
  Array<Klass*>* klasses = _run_time_special_subgraph->subgraph_object_klasses();
  if (klasses != nullptr) {
    for (int pass = 0; pass < 2; pass ++) {
      for (int i = 0; i < klasses->length(); i++) {
        Klass* k = klasses->at(i);
        if (k->class_loader_data() == nullptr) {
          // This class is not yet loaded. We will initialize it in a later phase.
          // For example, we have loaded only AOTLinkedClassCategory::BOOT1 classes
          // but k is part of AOTLinkedClassCategory::BOOT2.
          continue;
        }
        if (k->class_loader() == class_loader()) {
          if (pass == 0) {
            if (k->is_instance_klass()) {
              InstanceKlass::cast(k)->link_class(CHECK);
            }
          } else {
            resolve_or_init(k, /*do_init*/true, CHECK);
          }
        }
      }
    }
  }
}

void HeapShared::initialize_from_archived_subgraph(JavaThread* current, Klass* k) {
  JavaThread* THREAD = current;
  if (!ArchiveHeapLoader::is_in_use()) {
    return; // nothing to do
  }

  if (k->name()->equals("jdk/internal/module/ArchivedModuleGraph") &&
      !CDSConfig::is_using_optimized_module_handling() &&
      // archive was created with --module-path
      AOTClassLocationConfig::runtime()->num_module_paths() > 0) {
    // ArchivedModuleGraph was created with a --module-path that's different than the runtime --module-path.
    // Thus, it might contain references to modules that do not exist at runtime. We cannot use it.
    log_info(cds, heap)("Skip initializing ArchivedModuleGraph subgraph: is_using_optimized_module_handling=%s num_module_paths=%d",
                        BOOL_TO_STR(CDSConfig::is_using_optimized_module_handling()),
                        AOTClassLocationConfig::runtime()->num_module_paths());
    return;
  }

  ExceptionMark em(THREAD);
  const ArchivedKlassSubGraphInfoRecord* record =
    resolve_or_init_classes_for_subgraph_of(k, /*do_init=*/true, THREAD);

  if (HAS_PENDING_EXCEPTION) {
    CLEAR_PENDING_EXCEPTION;
    // None of the field value will be set if there was an exception when initializing the classes.
    // The java code will not see any of the archived objects in the
    // subgraphs referenced from k in this case.
    return;
  }

  if (record != nullptr) {
    init_archived_fields_for(k, record);
  }
}

const ArchivedKlassSubGraphInfoRecord*
HeapShared::resolve_or_init_classes_for_subgraph_of(Klass* k, bool do_init, TRAPS) {
  assert(!CDSConfig::is_dumping_heap(), "Should not be called when dumping heap");

  if (!k->is_shared()) {
    return nullptr;
  }
  unsigned int hash = SystemDictionaryShared::hash_for_shared_dictionary_quick(k);
  const ArchivedKlassSubGraphInfoRecord* record = _run_time_subgraph_info_table.lookup(k, hash, 0);

#ifndef PRODUCT
  if (_test_class_name != nullptr && k->name()->equals(_test_class_name) && record != nullptr) {
    _test_class = k;
    _test_class_record = record;
  }
#endif

  // Initialize from archived data. Currently this is done only
  // during VM initialization time. No lock is needed.
  if (record == nullptr) {
    if (log_is_enabled(Info, cds, heap)) {
      ResourceMark rm(THREAD);
      log_info(cds, heap)("subgraph %s is not recorded",
                          k->external_name());
    }
    return nullptr;
  } else {
    if (record->is_full_module_graph() && !CDSConfig::is_using_full_module_graph()) {
      if (log_is_enabled(Info, cds, heap)) {
        ResourceMark rm(THREAD);
        log_info(cds, heap)("subgraph %s cannot be used because full module graph is disabled",
                            k->external_name());
      }
      return nullptr;
    }

    if (record->has_non_early_klasses() && JvmtiExport::should_post_class_file_load_hook()) {
      if (log_is_enabled(Info, cds, heap)) {
        ResourceMark rm(THREAD);
        log_info(cds, heap)("subgraph %s cannot be used because JVMTI ClassFileLoadHook is enabled",
                            k->external_name());
      }
      return nullptr;
    }

    if (log_is_enabled(Info, cds, heap)) {
      ResourceMark rm;
      log_info(cds, heap)("%s subgraph %s ", do_init ? "init" : "resolve", k->external_name());
    }

    resolve_or_init(k, do_init, CHECK_NULL);

    // Load/link/initialize the klasses of the objects in the subgraph.
    // nullptr class loader is used.
    Array<Klass*>* klasses = record->subgraph_object_klasses();
    if (klasses != nullptr) {
      for (int i = 0; i < klasses->length(); i++) {
        Klass* klass = klasses->at(i);
        if (!klass->is_shared()) {
          return nullptr;
        }
        resolve_or_init(klass, do_init, CHECK_NULL);
      }
    }
  }

  return record;
}

void HeapShared::resolve_or_init(const char* klass_name, bool do_init, TRAPS) {
  TempNewSymbol klass_name_sym =  SymbolTable::new_symbol(klass_name);
  InstanceKlass* k = SystemDictionaryShared::find_builtin_class(klass_name_sym);
  if (k == nullptr) {
    return;
  }
  assert(k->is_shared_boot_class(), "sanity");
  resolve_or_init(k, false, CHECK);
  if (do_init) {
    resolve_or_init(k, true, CHECK);
  }
}

void HeapShared::resolve_or_init(Klass* k, bool do_init, TRAPS) {
  if (!do_init) {
    if (k->class_loader_data() == nullptr) {
      Klass* resolved_k = SystemDictionary::resolve_or_null(k->name(), CHECK);
      assert(resolved_k == k, "classes used by archived heap must not be replaced by JVMTI ClassFileLoadHook");
    }
  } else {
    assert(k->class_loader_data() != nullptr, "must have been resolved by HeapShared::resolve_classes");
    if (k->is_instance_klass()) {
      InstanceKlass* ik = InstanceKlass::cast(k);
      ik->initialize(CHECK);
    } else if (k->is_objArray_klass()) {
      ObjArrayKlass* oak = ObjArrayKlass::cast(k);
      oak->initialize(CHECK);
    }
  }
}

void HeapShared::init_archived_fields_for(Klass* k, const ArchivedKlassSubGraphInfoRecord* record) {
  verify_the_heap(k, "before");

  // Load the subgraph entry fields from the record and store them back to
  // the corresponding fields within the mirror.
  oop m = k->java_mirror();
  Array<int>* entry_field_records = record->entry_field_records();
  if (entry_field_records != nullptr) {
    int efr_len = entry_field_records->length();
    assert(efr_len % 2 == 0, "sanity");
    for (int i = 0; i < efr_len; i += 2) {
      int field_offset = entry_field_records->at(i);
      int root_index = entry_field_records->at(i+1);
      oop v = get_root(root_index, /*clear=*/true);
      if (k->has_aot_initialized_mirror()) {
        assert(v == m->obj_field(field_offset), "must be aot-initialized");
      } else {
        m->obj_field_put(field_offset, v);
      }
      log_debug(cds, heap)("  " PTR_FORMAT " init field @ %2d = " PTR_FORMAT, p2i(k), field_offset, p2i(v));
    }

    // Done. Java code can see the archived sub-graphs referenced from k's
    // mirror after this point.
    if (log_is_enabled(Info, cds, heap)) {
      ResourceMark rm;
      log_info(cds, heap)("initialize_from_archived_subgraph %s " PTR_FORMAT "%s%s",
                          k->external_name(), p2i(k), JvmtiExport::is_early_phase() ? " (early)" : "",
                          k->has_aot_initialized_mirror() ? " (aot-inited)" : "");
    }
  }

  verify_the_heap(k, "after ");
}

void HeapShared::clear_archived_roots_of(Klass* k) {
  unsigned int hash = SystemDictionaryShared::hash_for_shared_dictionary_quick(k);
  const ArchivedKlassSubGraphInfoRecord* record = _run_time_subgraph_info_table.lookup(k, hash, 0);
  if (record != nullptr) {
    Array<int>* entry_field_records = record->entry_field_records();
    if (entry_field_records != nullptr) {
      int efr_len = entry_field_records->length();
      assert(efr_len % 2 == 0, "sanity");
      for (int i = 0; i < efr_len; i += 2) {
        int root_index = entry_field_records->at(i+1);
        clear_root(root_index);
      }
    }
  }
}

// Push all oops that are referenced by _referencing_obj onto the _stack.
class HeapShared::ReferentPusher: public BasicOopIterateClosure {
  PendingOopStack* _stack;
  GrowableArray<oop> _found_oop_fields;
  int _level;
  bool _record_klasses_only;
  KlassSubGraphInfo* _subgraph_info;
  oop _referencing_obj;
 public:
  ReferentPusher(PendingOopStack* stack,
                           int level,
                           bool record_klasses_only,
                           KlassSubGraphInfo* subgraph_info,
                           oop orig) :
    _stack(stack),
    _found_oop_fields(),
    _level(level),
    _record_klasses_only(record_klasses_only),
    _subgraph_info(subgraph_info),
    _referencing_obj(orig) {
  }
  void do_oop(narrowOop *p) { ReferentPusher::do_oop_work(p); }
  void do_oop(      oop *p) { ReferentPusher::do_oop_work(p); }

  ~ReferentPusher() {
    while (_found_oop_fields.length() > 0) {
      // This produces the exact same traversal order as the previous version
      // of ReferentPusher that recurses on the C stack -- a depth-first search,
      // walking the oop fields in _referencing_obj by ascending field offsets.
      oop obj = _found_oop_fields.pop();
      _stack->push(PendingOop(obj, _referencing_obj, _level + 1));
    }
  }

 protected:
  template <class T> void do_oop_work(T *p) {
    oop obj = RawAccess<>::oop_load(p);
    if (!CompressedOops::is_null(obj)) {
      size_t field_delta = pointer_delta(p, _referencing_obj, sizeof(char));

      if (!_record_klasses_only && log_is_enabled(Debug, cds, heap)) {
        ResourceMark rm;
        log_debug(cds, heap)("(%d) %s[%zu] ==> " PTR_FORMAT " size %zu %s", _level,
                             _referencing_obj->klass()->external_name(), field_delta,
                             p2i(obj), obj->size() * HeapWordSize, obj->klass()->external_name());
        if (log_is_enabled(Trace, cds, heap)) {
          LogTarget(Trace, cds, heap) log;
          LogStream out(log);
          obj->print_on(&out);
        }
      }

      _found_oop_fields.push(obj);
    }
  }

 public:
  oop referencing_obj()                       { return _referencing_obj;      }
  KlassSubGraphInfo* subgraph_info()          { return _subgraph_info;        }
};

// Checks if an oop has any non-null oop fields
class PointsToOopsChecker : public BasicOopIterateClosure {
  bool _result;

  template <class T> void check(T *p) {
    _result |= (HeapAccess<>::oop_load(p) != nullptr);
  }

public:
  PointsToOopsChecker() : _result(false) {}
  void do_oop(narrowOop *p) { check(p); }
  void do_oop(      oop *p) { check(p); }
  bool result() { return _result; }
};

HeapShared::CachedOopInfo HeapShared::make_cached_oop_info(oop obj, oop referrer) {
  PointsToOopsChecker points_to_oops_checker;
  obj->oop_iterate(&points_to_oops_checker);
  return CachedOopInfo(referrer, points_to_oops_checker.result());
}

void HeapShared::init_box_classes(TRAPS) {
  if (ArchiveHeapLoader::is_in_use()) {
    vmClasses::Boolean_klass()->initialize(CHECK);
    vmClasses::Character_klass()->initialize(CHECK);
    vmClasses::Float_klass()->initialize(CHECK);
    vmClasses::Double_klass()->initialize(CHECK);
    vmClasses::Byte_klass()->initialize(CHECK);
    vmClasses::Short_klass()->initialize(CHECK);
    vmClasses::Integer_klass()->initialize(CHECK);
    vmClasses::Long_klass()->initialize(CHECK);
    vmClasses::Void_klass()->initialize(CHECK);
  }
}

void HeapShared::exit_on_error() {
  if (_context != nullptr) {
    ResourceMark rm;
    LogStream ls(Log(cds, heap)::error());
    ls.print_cr("Context");
    for (int i = 0; i < _context->length(); i++) {
      const char* s = _context->at(i);
      ls.print_cr("- %s", s);
    }
  }
  debug_trace();
  MetaspaceShared::unrecoverable_writing_error();
}

// (1) If orig_obj has not been archived yet, archive it.
// (2) If orig_obj has not been seen yet (since start_recording_subgraph() was called),
//     trace all  objects that are reachable from it, and make sure these objects are archived.
// (3) Record the klasses of all objects that are reachable from orig_obj (including those that
//     were already archived when this function is called)
bool HeapShared::archive_reachable_objects_from(int level,
                                                KlassSubGraphInfo* subgraph_info,
                                                oop orig_obj) {
  assert(orig_obj != nullptr, "must be");
  PendingOopStack stack;
  stack.push(PendingOop(orig_obj, nullptr, level));

  while (stack.length() > 0) {
    PendingOop po = stack.pop();
    _object_being_archived = po;
    bool status = walk_one_object(&stack, po.level(), subgraph_info, po.obj(), po.referrer());
    _object_being_archived = PendingOop();

    if (!status) {
      // Don't archive a subgraph root that's too big. For archives static fields, that's OK
      // as the Java code will take care of initializing this field dynamically.
      assert(level == 1, "VM should have exited with unarchivable objects for _level > 1");
      return false;
    }
  }

  return true;
}

bool HeapShared::walk_one_object(PendingOopStack* stack, int level, KlassSubGraphInfo* subgraph_info,
                                 oop orig_obj, oop referrer) {
  assert(orig_obj != nullptr, "must be");
  if (!JavaClasses::is_supported_for_archiving(orig_obj)) {
    // This object has injected fields that cannot be supported easily, so we disallow them for now.
    // If you get an error here, you probably made a change in the JDK library that has added
    // these objects that are referenced (directly or indirectly) by static fields.
    ResourceMark rm;
    log_error(cds, heap)("Cannot archive object " PTR_FORMAT " of class %s", p2i(orig_obj), orig_obj->klass()->external_name());
    exit_on_error();
  }

  if (log_is_enabled(Debug, cds, heap) && java_lang_Class::is_instance(orig_obj)) {
    ResourceMark rm;
    LogTarget(Debug, cds, heap) log;
    LogStream out(log);
    out.print("Found java mirror " PTR_FORMAT " ", p2i(orig_obj));
    Klass* k = java_lang_Class::as_Klass(orig_obj);
    if (k != nullptr) {
      out.print("%s", k->external_name());
    } else {
      out.print("primitive");
    }
    out.print_cr("; scratch mirror = "  PTR_FORMAT,
                 p2i(scratch_java_mirror(orig_obj)));
  }

  if (CDSConfig::is_initing_classes_at_dump_time()) {
    if (java_lang_Class::is_instance(orig_obj)) {
      orig_obj = scratch_java_mirror(orig_obj);
      assert(orig_obj != nullptr, "must be archived");
    }
  } else if (java_lang_Class::is_instance(orig_obj) && subgraph_info != _dump_time_special_subgraph) {
    // Without CDSConfig::is_initing_classes_at_dump_time(), we only allow archived objects to
    // point to the mirrors of (1) j.l.Object, (2) primitive classes, and (3) box classes. These are initialized
    // very early by HeapShared::init_box_classes().
    if (orig_obj == vmClasses::Object_klass()->java_mirror()
        || java_lang_Class::is_primitive(orig_obj)
        || orig_obj == vmClasses::Boolean_klass()->java_mirror()
        || orig_obj == vmClasses::Character_klass()->java_mirror()
        || orig_obj == vmClasses::Float_klass()->java_mirror()
        || orig_obj == vmClasses::Double_klass()->java_mirror()
        || orig_obj == vmClasses::Byte_klass()->java_mirror()
        || orig_obj == vmClasses::Short_klass()->java_mirror()
        || orig_obj == vmClasses::Integer_klass()->java_mirror()
        || orig_obj == vmClasses::Long_klass()->java_mirror()
        || orig_obj == vmClasses::Void_klass()->java_mirror()) {
      orig_obj = scratch_java_mirror(orig_obj);
      assert(orig_obj != nullptr, "must be archived");
    } else {
      // If you get an error here, you probably made a change in the JDK library that has added a Class
      // object that is referenced (directly or indirectly) by an ArchivableStaticFieldInfo
      // defined at the top of this file.
      log_error(cds, heap)("(%d) Unknown java.lang.Class object is in the archived sub-graph", level);
      debug_trace();
      MetaspaceShared::unrecoverable_writing_error();
    }
  }

  if (has_been_seen_during_subgraph_recording(orig_obj)) {
    // orig_obj has already been archived and traced. Nothing more to do.
    return true;
  } else {
    set_has_been_seen_during_subgraph_recording(orig_obj);
  }

  bool already_archived = has_been_archived(orig_obj);
  bool record_klasses_only = already_archived;
  if (!already_archived) {
    ++_num_new_archived_objs;
    if (!archive_object(orig_obj, referrer, subgraph_info)) {
      // Skip archiving the sub-graph referenced from the current entry field.
      ResourceMark rm;
      log_error(cds, heap)(
        "Cannot archive the sub-graph referenced from %s object ("
        PTR_FORMAT ") size %zu, skipped.",
        orig_obj->klass()->external_name(), p2i(orig_obj), orig_obj->size() * HeapWordSize);
      if (level == 1) {
        // Don't archive a subgraph root that's too big. For archives static fields, that's OK
        // as the Java code will take care of initializing this field dynamically.
        return false;
      } else {
        // We don't know how to handle an object that has been archived, but some of its reachable
        // objects cannot be archived. Bail out for now. We might need to fix this in the future if
        // we have a real use case.
        exit_on_error();
      }
    }
  }

  Klass *orig_k = orig_obj->klass();
  subgraph_info->add_subgraph_object_klass(orig_k);

  {
    // Find all the oops that are referenced by orig_obj, push them onto the stack
    // so we can work on them next.
    ResourceMark rm;
    ReferentPusher pusher(stack, level, record_klasses_only, subgraph_info, orig_obj);
    orig_obj->oop_iterate(&pusher);
  }

  if (CDSConfig::is_initing_classes_at_dump_time()) {
    // The enum klasses are archived with aot-initialized mirror.
    // See AOTClassInitializer::can_archive_initialized_mirror().
  } else {
    if (CDSEnumKlass::is_enum_obj(orig_obj)) {
      CDSEnumKlass::handle_enum_obj(level + 1, subgraph_info, orig_obj);
    }
  }

  return true;
}

//
// Start from the given static field in a java mirror and archive the
// complete sub-graph of java heap objects that are reached directly
// or indirectly from the starting object by following references.
// Sub-graph archiving restrictions (current):
//
// - All classes of objects in the archived sub-graph (including the
//   entry class) must be boot class only.
// - No java.lang.Class instance (java mirror) can be included inside
//   an archived sub-graph. Mirror can only be the sub-graph entry object.
//
// The Java heap object sub-graph archiving process (see ReferentPusher):
//
// 1) Java object sub-graph archiving starts from a given static field
// within a Class instance (java mirror). If the static field is a
// reference field and points to a non-null java object, proceed to
// the next step.
//
// 2) Archives the referenced java object. If an archived copy of the
// current object already exists, updates the pointer in the archived
// copy of the referencing object to point to the current archived object.
// Otherwise, proceed to the next step.
//
// 3) Follows all references within the current java object and recursively
// archive the sub-graph of objects starting from each reference.
//
// 4) Updates the pointer in the archived copy of referencing object to
// point to the current archived object.
//
// 5) The Klass of the current java object is added to the list of Klasses
// for loading and initializing before any object in the archived graph can
// be accessed at runtime.
//
void HeapShared::archive_reachable_objects_from_static_field(InstanceKlass *k,
                                                             const char* klass_name,
                                                             int field_offset,
                                                             const char* field_name) {
  assert(CDSConfig::is_dumping_heap(), "dump time only");
  assert(k->is_shared_boot_class(), "must be boot class");

  oop m = k->java_mirror();

  KlassSubGraphInfo* subgraph_info = get_subgraph_info(k);
  oop f = m->obj_field(field_offset);

  log_debug(cds, heap)("Start archiving from: %s::%s (" PTR_FORMAT ")", klass_name, field_name, p2i(f));

  if (!CompressedOops::is_null(f)) {
    if (log_is_enabled(Trace, cds, heap)) {
      LogTarget(Trace, cds, heap) log;
      LogStream out(log);
      f->print_on(&out);
    }

    bool success = archive_reachable_objects_from(1, subgraph_info, f);
    if (!success) {
      log_error(cds, heap)("Archiving failed %s::%s (some reachable objects cannot be archived)",
                           klass_name, field_name);
    } else {
      // Note: the field value is not preserved in the archived mirror.
      // Record the field as a new subGraph entry point. The recorded
      // information is restored from the archive at runtime.
      subgraph_info->add_subgraph_entry_field(field_offset, f);
      log_info(cds, heap)("Archived field %s::%s => " PTR_FORMAT, klass_name, field_name, p2i(f));
    }
  } else {
    // The field contains null, we still need to record the entry point,
    // so it can be restored at runtime.
    subgraph_info->add_subgraph_entry_field(field_offset, nullptr);
  }
}

#ifndef PRODUCT
class VerifySharedOopClosure: public BasicOopIterateClosure {
 public:
  void do_oop(narrowOop *p) { VerifySharedOopClosure::do_oop_work(p); }
  void do_oop(      oop *p) { VerifySharedOopClosure::do_oop_work(p); }

 protected:
  template <class T> void do_oop_work(T *p) {
    oop obj = RawAccess<>::oop_load(p);
    if (!CompressedOops::is_null(obj)) {
      HeapShared::verify_reachable_objects_from(obj);
    }
  }
};

void HeapShared::verify_subgraph_from_static_field(InstanceKlass* k, int field_offset) {
  assert(CDSConfig::is_dumping_heap(), "dump time only");
  assert(k->is_shared_boot_class(), "must be boot class");

  oop m = k->java_mirror();
  oop f = m->obj_field(field_offset);
  if (!CompressedOops::is_null(f)) {
    verify_subgraph_from(f);
  }
}

void HeapShared::verify_subgraph_from(oop orig_obj) {
  if (!has_been_archived(orig_obj)) {
    // It's OK for the root of a subgraph to be not archived. See comments in
    // archive_reachable_objects_from().
    return;
  }

  // Verify that all objects reachable from orig_obj are archived.
  init_seen_objects_table();
  verify_reachable_objects_from(orig_obj);
  delete_seen_objects_table();
}

void HeapShared::verify_reachable_objects_from(oop obj) {
  _num_total_verifications ++;
  if (java_lang_Class::is_instance(obj)) {
    obj = scratch_java_mirror(obj);
    assert(obj != nullptr, "must be");
  }
  if (!has_been_seen_during_subgraph_recording(obj)) {
    set_has_been_seen_during_subgraph_recording(obj);
    assert(has_been_archived(obj), "must be");
    VerifySharedOopClosure walker;
    obj->oop_iterate(&walker);
  }
}
#endif

void HeapShared::check_special_subgraph_classes() {
  if (CDSConfig::is_initing_classes_at_dump_time()) {
    // We can have aot-initialized classes (such as Enums) that can reference objects
    // of arbitrary types. Currently, we trust the JEP 483 implementation to only
    // aot-initialize classes that are "safe".
    //
    // TODO: we need an automatic tool that checks the safety of aot-initialized
    // classes (when we extend the set of aot-initialized classes beyond JEP 483)
    return;
  } else {
    // In this case, the special subgraph should contain a few specific types
    GrowableArray<Klass*>* klasses = _dump_time_special_subgraph->subgraph_object_klasses();
    int num = klasses->length();
    for (int i = 0; i < num; i++) {
      Klass* subgraph_k = klasses->at(i);
      Symbol* name = subgraph_k->name();
      if (subgraph_k->is_instance_klass() &&
          name != vmSymbols::java_lang_Class() &&
          name != vmSymbols::java_lang_String() &&
          name != vmSymbols::java_lang_ArithmeticException() &&
          name != vmSymbols::java_lang_ArrayIndexOutOfBoundsException() &&
          name != vmSymbols::java_lang_ArrayStoreException() &&
          name != vmSymbols::java_lang_ClassCastException() &&
          name != vmSymbols::java_lang_InternalError() &&
          name != vmSymbols::java_lang_NullPointerException()) {
        ResourceMark rm;
        fatal("special subgraph cannot have objects of type %s", subgraph_k->external_name());
      }
    }
  }
}

HeapShared::SeenObjectsTable* HeapShared::_seen_objects_table = nullptr;
HeapShared::PendingOop HeapShared::_object_being_archived;
int HeapShared::_num_new_walked_objs;
int HeapShared::_num_new_archived_objs;
int HeapShared::_num_old_recorded_klasses;

int HeapShared::_num_total_subgraph_recordings = 0;
int HeapShared::_num_total_walked_objs = 0;
int HeapShared::_num_total_archived_objs = 0;
int HeapShared::_num_total_recorded_klasses = 0;
int HeapShared::_num_total_verifications = 0;

bool HeapShared::has_been_seen_during_subgraph_recording(oop obj) {
  return _seen_objects_table->get(obj) != nullptr;
}

void HeapShared::set_has_been_seen_during_subgraph_recording(oop obj) {
  assert(!has_been_seen_during_subgraph_recording(obj), "sanity");
  _seen_objects_table->put_when_absent(obj, true);
  _seen_objects_table->maybe_grow();
  ++ _num_new_walked_objs;
}

void HeapShared::start_recording_subgraph(InstanceKlass *k, const char* class_name, bool is_full_module_graph) {
  log_info(cds, heap)("Start recording subgraph(s) for archived fields in %s", class_name);
  init_subgraph_info(k, is_full_module_graph);
  init_seen_objects_table();
  _num_new_walked_objs = 0;
  _num_new_archived_objs = 0;
  _num_old_recorded_klasses = get_subgraph_info(k)->num_subgraph_object_klasses();
}

void HeapShared::done_recording_subgraph(InstanceKlass *k, const char* class_name) {
  int num_new_recorded_klasses = get_subgraph_info(k)->num_subgraph_object_klasses() -
    _num_old_recorded_klasses;
  log_info(cds, heap)("Done recording subgraph(s) for archived fields in %s: "
                      "walked %d objs, archived %d new objs, recorded %d classes",
                      class_name, _num_new_walked_objs, _num_new_archived_objs,
                      num_new_recorded_klasses);

  delete_seen_objects_table();

  _num_total_subgraph_recordings ++;
  _num_total_walked_objs      += _num_new_walked_objs;
  _num_total_archived_objs    += _num_new_archived_objs;
  _num_total_recorded_klasses +=  num_new_recorded_klasses;
}

class ArchivableStaticFieldFinder: public FieldClosure {
  InstanceKlass* _ik;
  Symbol* _field_name;
  bool _found;
  int _offset;
public:
  ArchivableStaticFieldFinder(InstanceKlass* ik, Symbol* field_name) :
    _ik(ik), _field_name(field_name), _found(false), _offset(-1) {}

  virtual void do_field(fieldDescriptor* fd) {
    if (fd->name() == _field_name) {
      assert(!_found, "fields can never be overloaded");
      if (is_reference_type(fd->field_type())) {
        _found = true;
        _offset = fd->offset();
      }
    }
  }
  bool found()     { return _found;  }
  int offset()     { return _offset; }
};

void HeapShared::init_subgraph_entry_fields(ArchivableStaticFieldInfo fields[],
                                            TRAPS) {
  for (int i = 0; fields[i].valid(); i++) {
    ArchivableStaticFieldInfo* info = &fields[i];
    TempNewSymbol klass_name =  SymbolTable::new_symbol(info->klass_name);
    TempNewSymbol field_name =  SymbolTable::new_symbol(info->field_name);
    ResourceMark rm; // for stringStream::as_string() etc.

#ifndef PRODUCT
    bool is_test_class = (ArchiveHeapTestClass != nullptr) && (strcmp(info->klass_name, ArchiveHeapTestClass) == 0);
    const char* test_class_name = ArchiveHeapTestClass;
#else
    bool is_test_class = false;
    const char* test_class_name = ""; // avoid C++ printf checks warnings.
#endif

    if (is_test_class) {
      log_warning(cds)("Loading ArchiveHeapTestClass %s ...", test_class_name);
    }

    Klass* k = SystemDictionary::resolve_or_fail(klass_name, true, THREAD);
    if (HAS_PENDING_EXCEPTION) {
      CLEAR_PENDING_EXCEPTION;
      stringStream st;
      st.print("Fail to initialize archive heap: %s cannot be loaded by the boot loader", info->klass_name);
      THROW_MSG(vmSymbols::java_lang_IllegalArgumentException(), st.as_string());
    }

    if (!k->is_instance_klass()) {
      stringStream st;
      st.print("Fail to initialize archive heap: %s is not an instance class", info->klass_name);
      THROW_MSG(vmSymbols::java_lang_IllegalArgumentException(), st.as_string());
    }

    InstanceKlass* ik = InstanceKlass::cast(k);
    assert(InstanceKlass::cast(ik)->is_shared_boot_class(),
           "Only support boot classes");

    if (is_test_class) {
      if (ik->module()->is_named()) {
        // We don't want ArchiveHeapTestClass to be abused to easily load/initialize arbitrary
        // core-lib classes. You need to at least append to the bootclasspath.
        stringStream st;
        st.print("ArchiveHeapTestClass %s is not in unnamed module", test_class_name);
        THROW_MSG(vmSymbols::java_lang_IllegalArgumentException(), st.as_string());
      }

      if (ik->package() != nullptr) {
        // This restriction makes HeapShared::is_a_test_class_in_unnamed_module() easy.
        stringStream st;
        st.print("ArchiveHeapTestClass %s is not in unnamed package", test_class_name);
        THROW_MSG(vmSymbols::java_lang_IllegalArgumentException(), st.as_string());
      }
    } else {
      if (ik->module()->name() != vmSymbols::java_base()) {
        // We don't want to deal with cases when a module is unavailable at runtime.
        // FUTURE -- load from archived heap only when module graph has not changed
        //           between dump and runtime.
        stringStream st;
        st.print("%s is not in java.base module", info->klass_name);
        THROW_MSG(vmSymbols::java_lang_IllegalArgumentException(), st.as_string());
      }
    }

    if (is_test_class) {
      log_warning(cds)("Initializing ArchiveHeapTestClass %s ...", test_class_name);
    }
    ik->initialize(CHECK);

    ArchivableStaticFieldFinder finder(ik, field_name);
    ik->do_local_static_fields(&finder);
    if (!finder.found()) {
      stringStream st;
      st.print("Unable to find the static T_OBJECT field %s::%s", info->klass_name, info->field_name);
      THROW_MSG(vmSymbols::java_lang_IllegalArgumentException(), st.as_string());
    }

    info->klass = ik;
    info->offset = finder.offset();
  }
}

void HeapShared::init_subgraph_entry_fields(TRAPS) {
  assert(CDSConfig::is_dumping_heap(), "must be");
  _dump_time_subgraph_info_table = new (mtClass)DumpTimeKlassSubGraphInfoTable();
  init_subgraph_entry_fields(archive_subgraph_entry_fields, CHECK);
  if (CDSConfig::is_dumping_full_module_graph()) {
    init_subgraph_entry_fields(fmg_archive_subgraph_entry_fields, CHECK);
  }
}

#ifndef PRODUCT
void HeapShared::setup_test_class(const char* test_class_name) {
  ArchivableStaticFieldInfo* p = archive_subgraph_entry_fields;
  int num_slots = sizeof(archive_subgraph_entry_fields) / sizeof(ArchivableStaticFieldInfo);
  assert(p[num_slots - 2].klass_name == nullptr, "must have empty slot that's patched below");
  assert(p[num_slots - 1].klass_name == nullptr, "must have empty slot that marks the end of the list");

  if (test_class_name != nullptr) {
    p[num_slots - 2].klass_name = test_class_name;
    p[num_slots - 2].field_name = ARCHIVE_TEST_FIELD_NAME;
  }
}

// See if ik is one of the test classes that are pulled in by -XX:ArchiveHeapTestClass
// during runtime. This may be called before the module system is initialized so
// we cannot rely on InstanceKlass::module(), etc.
bool HeapShared::is_a_test_class_in_unnamed_module(Klass* ik) {
  if (_test_class != nullptr) {
    if (ik == _test_class) {
      return true;
    }
    Array<Klass*>* klasses = _test_class_record->subgraph_object_klasses();
    if (klasses == nullptr) {
      return false;
    }

    for (int i = 0; i < klasses->length(); i++) {
      Klass* k = klasses->at(i);
      if (k == ik) {
        Symbol* name;
        if (k->is_instance_klass()) {
          name = InstanceKlass::cast(k)->name();
        } else if (k->is_objArray_klass()) {
          Klass* bk = ObjArrayKlass::cast(k)->bottom_klass();
          if (!bk->is_instance_klass()) {
            return false;
          }
          name = bk->name();
        } else {
          return false;
        }

        // See KlassSubGraphInfo::check_allowed_klass() - we only allow test classes
        // to be:
        //   (A) java.base classes (which must not be in the unnamed module)
        //   (B) test classes which must be in the unnamed package of the unnamed module.
        // So if we see a '/' character in the class name, it must be in (A);
        // otherwise it must be in (B).
        if (name->index_of_at(0, "/", 1)  >= 0) {
          return false; // (A)
        }

        return true; // (B)
      }
    }
  }

  return false;
}

void HeapShared::initialize_test_class_from_archive(JavaThread* current) {
  Klass* k = _test_class;
  if (k != nullptr && ArchiveHeapLoader::is_in_use()) {
    JavaThread* THREAD = current;
    ExceptionMark em(THREAD);
    const ArchivedKlassSubGraphInfoRecord* record =
      resolve_or_init_classes_for_subgraph_of(k, /*do_init=*/false, THREAD);

    // The _test_class is in the unnamed module, so it can't call CDS.initializeFromArchive()
    // from its <clinit> method. So we set up its "archivedObjects" field first, before
    // calling its <clinit>. This is not strictly clean, but it's a convenient way to write unit
    // test cases (see test/hotspot/jtreg/runtime/cds/appcds/cacheObject/ArchiveHeapTestClass.java).
    if (record != nullptr) {
      init_archived_fields_for(k, record);
    }
    resolve_or_init_classes_for_subgraph_of(k, /*do_init=*/true, THREAD);
  }
}
#endif

void HeapShared::init_for_dumping(TRAPS) {
  if (CDSConfig::is_dumping_heap()) {
    setup_test_class(ArchiveHeapTestClass);
    _dumped_interned_strings = new (mtClass)DumpedInternedStrings(INITIAL_TABLE_SIZE, MAX_TABLE_SIZE);
    init_subgraph_entry_fields(CHECK);
  }
}

void HeapShared::archive_object_subgraphs(ArchivableStaticFieldInfo fields[],
                                          bool is_full_module_graph) {
  _num_total_subgraph_recordings = 0;
  _num_total_walked_objs = 0;
  _num_total_archived_objs = 0;
  _num_total_recorded_klasses = 0;
  _num_total_verifications = 0;

  // For each class X that has one or more archived fields:
  // [1] Dump the subgraph of each archived field
  // [2] Create a list of all the class of the objects that can be reached
  //     by any of these static fields.
  //     At runtime, these classes are initialized before X's archived fields
  //     are restored by HeapShared::initialize_from_archived_subgraph().
  for (int i = 0; fields[i].valid(); ) {
    ArchivableStaticFieldInfo* info = &fields[i];
    const char* klass_name = info->klass_name;
    start_recording_subgraph(info->klass, klass_name, is_full_module_graph);

    ContextMark cm(klass_name);
    // If you have specified consecutive fields of the same klass in
    // fields[], these will be archived in the same
    // {start_recording_subgraph ... done_recording_subgraph} pass to
    // save time.
    for (; fields[i].valid(); i++) {
      ArchivableStaticFieldInfo* f = &fields[i];
      if (f->klass_name != klass_name) {
        break;
      }

      ContextMark cm(f->field_name);
      archive_reachable_objects_from_static_field(f->klass, f->klass_name,
                                                  f->offset, f->field_name);
    }
    done_recording_subgraph(info->klass, klass_name);
  }

  log_info(cds, heap)("Archived subgraph records = %d",
                      _num_total_subgraph_recordings);
  log_info(cds, heap)("  Walked %d objects", _num_total_walked_objs);
  log_info(cds, heap)("  Archived %d objects", _num_total_archived_objs);
  log_info(cds, heap)("  Recorded %d klasses", _num_total_recorded_klasses);

#ifndef PRODUCT
  for (int i = 0; fields[i].valid(); i++) {
    ArchivableStaticFieldInfo* f = &fields[i];
    verify_subgraph_from_static_field(f->klass, f->offset);
  }
  log_info(cds, heap)("  Verified %d references", _num_total_verifications);
#endif
}

// Not all the strings in the global StringTable are dumped into the archive, because
// some of those strings may be only referenced by classes that are excluded from
// the archive. We need to explicitly mark the strings that are:
//   [1] used by classes that WILL be archived;
//   [2] included in the SharedArchiveConfigFile.
void HeapShared::add_to_dumped_interned_strings(oop string) {
  assert_at_safepoint(); // DumpedInternedStrings uses raw oops
  assert(!ArchiveHeapWriter::is_string_too_large_to_archive(string), "must be");
  bool created;
  _dumped_interned_strings->put_if_absent(string, true, &created);
  if (created) {
    // Prevent string deduplication from changing the value field to
    // something not in the archive.
    java_lang_String::set_deduplication_forbidden(string);
    _dumped_interned_strings->maybe_grow();
  }
}

bool HeapShared::is_dumped_interned_string(oop o) {
  return _dumped_interned_strings->get(o) != nullptr;
}

void HeapShared::debug_trace() {
  ResourceMark rm;
  oop referrer = _object_being_archived.referrer();
  if (referrer != nullptr) {
    LogStream ls(Log(cds, heap)::error());
    ls.print_cr("Reference trace");
    CDSHeapVerifier::trace_to_root(&ls, referrer);
  }
}

#ifndef PRODUCT
// At dump-time, find the location of all the non-null oop pointers in an archived heap
// region. This way we can quickly relocate all the pointers without using
// BasicOopIterateClosure at runtime.
class FindEmbeddedNonNullPointers: public BasicOopIterateClosure {
  void* _start;
  BitMap *_oopmap;
  int _num_total_oops;
  int _num_null_oops;
 public:
  FindEmbeddedNonNullPointers(void* start, BitMap* oopmap)
    : _start(start), _oopmap(oopmap), _num_total_oops(0),  _num_null_oops(0) {}

  virtual void do_oop(narrowOop* p) {
    assert(UseCompressedOops, "sanity");
    _num_total_oops ++;
    narrowOop v = *p;
    if (!CompressedOops::is_null(v)) {
      size_t idx = p - (narrowOop*)_start;
      _oopmap->set_bit(idx);
    } else {
      _num_null_oops ++;
    }
  }
  virtual void do_oop(oop* p) {
    assert(!UseCompressedOops, "sanity");
    _num_total_oops ++;
    if ((*p) != nullptr) {
      size_t idx = p - (oop*)_start;
      _oopmap->set_bit(idx);
    } else {
      _num_null_oops ++;
    }
  }
  int num_total_oops() const { return _num_total_oops; }
  int num_null_oops()  const { return _num_null_oops; }
};
#endif

void HeapShared::count_allocation(size_t size) {
  _total_obj_count ++;
  _total_obj_size += size;
  for (int i = 0; i < ALLOC_STAT_SLOTS; i++) {
    if (size <= (size_t(1) << i)) {
      _alloc_count[i] ++;
      _alloc_size[i] += size;
      return;
    }
  }
}

static double avg_size(size_t size, size_t count) {
  double avg = 0;
  if (count > 0) {
    avg = double(size * HeapWordSize) / double(count);
  }
  return avg;
}

void HeapShared::print_stats() {
  size_t huge_count = _total_obj_count;
  size_t huge_size = _total_obj_size;

  for (int i = 0; i < ALLOC_STAT_SLOTS; i++) {
    size_t byte_size_limit = (size_t(1) << i) * HeapWordSize;
    size_t count = _alloc_count[i];
    size_t size = _alloc_size[i];
    log_info(cds, heap)("%8zu objects are <= %-6zu"
                        " bytes (total %8zu bytes, avg %8.1f bytes)",
                        count, byte_size_limit, size * HeapWordSize, avg_size(size, count));
    huge_count -= count;
    huge_size -= size;
  }

  log_info(cds, heap)("%8zu huge  objects               (total %8zu bytes"
                      ", avg %8.1f bytes)",
                      huge_count, huge_size * HeapWordSize,
                      avg_size(huge_size, huge_count));
  log_info(cds, heap)("%8zu total objects               (total %8zu bytes"
                      ", avg %8.1f bytes)",
                      _total_obj_count, _total_obj_size * HeapWordSize,
                      avg_size(_total_obj_size, _total_obj_count));
}

bool HeapShared::is_archived_boot_layer_available(JavaThread* current) {
  TempNewSymbol klass_name = SymbolTable::new_symbol(ARCHIVED_BOOT_LAYER_CLASS);
  InstanceKlass* k = SystemDictionary::find_instance_klass(current, klass_name, Handle());
  if (k == nullptr) {
    return false;
  } else {
    TempNewSymbol field_name = SymbolTable::new_symbol(ARCHIVED_BOOT_LAYER_FIELD);
    TempNewSymbol field_signature = SymbolTable::new_symbol("Ljdk/internal/module/ArchivedBootLayer;");
    fieldDescriptor fd;
    if (k->find_field(field_name, field_signature, true, &fd) != nullptr) {
      oop m = k->java_mirror();
      oop f = m->obj_field(fd.offset());
      if (CompressedOops::is_null(f)) {
        return false;
      }
    } else {
      return false;
    }
  }
  return true;
}

#endif // INCLUDE_CDS_JAVA_HEAP<|MERGE_RESOLUTION|>--- conflicted
+++ resolved
@@ -150,14 +150,9 @@
 
 KlassSubGraphInfo* HeapShared::_dump_time_special_subgraph;
 ArchivedKlassSubGraphInfoRecord* HeapShared::_run_time_special_subgraph;
-<<<<<<< HEAD
 GrowableArrayCHeap<OopHandle, mtClassShared>* HeapShared::_pending_roots = nullptr;
 GrowableArrayCHeap<const char*, mtClassShared>* HeapShared::_context = nullptr;
-GrowableArrayCHeap<OopHandle, mtClassShared>* HeapShared::_root_segments;
-=======
-GrowableArrayCHeap<oop, mtClassShared>* HeapShared::_pending_roots = nullptr;
 GrowableArrayCHeap<OopHandle, mtClassShared>* HeapShared::_root_segments = nullptr;
->>>>>>> a83760a6
 int HeapShared::_root_segment_max_size_elems;
 OopHandle HeapShared::_scratch_basic_type_mirrors[T_VOID+1];
 MetaspaceObjToOopHandleTable* HeapShared::_scratch_objects_table = nullptr;
@@ -244,16 +239,8 @@
   // No GC should happen since we aren't scanning _pending_roots.
   assert(Thread::current() == (Thread*)VMThread::vm_thread(), "should be in vm thread");
 
-<<<<<<< HEAD
-  if (_pending_roots == nullptr) {
-    _pending_roots = new GrowableArrayCHeap<OopHandle, mtClassShared>(500);
-  }
-
   OopHandle oh(Universe::vm_global(), obj);
   return _pending_roots->append(oh);
-=======
-  return _pending_roots->append(obj);
->>>>>>> a83760a6
 }
 
 objArrayOop HeapShared::root_segment(int segment_idx) {
@@ -600,7 +587,7 @@
 
 void HeapShared::init_dumping() {
   _scratch_objects_table = new (mtClass)MetaspaceObjToOopHandleTable();
-  _pending_roots = new GrowableArrayCHeap<oop, mtClassShared>(500);
+  _pending_roots = new GrowableArrayCHeap<OopHandle, mtClassShared>(500);
 }
 
 void HeapShared::init_scratch_objects_for_basic_type_mirrors(TRAPS) {
@@ -1050,11 +1037,7 @@
 void KlassSubGraphInfo::check_allowed_klass(InstanceKlass* ik) {
 #ifndef PRODUCT
   if (AOTClassInitializer::has_test_class()) {
-<<<<<<< HEAD
-    // The tests can put in arbitrary types of objects.
-=======
     // The tests can cache arbitrary types of objects.
->>>>>>> a83760a6
     return;
   }
 #endif
