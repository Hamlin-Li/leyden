/*
 * Copyright (c) 2020, 2024, Oracle and/or its affiliates. All rights reserved.
 * DO NOT ALTER OR REMOVE COPYRIGHT NOTICES OR THIS FILE HEADER.
 *
 * This code is free software; you can redistribute it and/or modify it
 * under the terms of the GNU General Public License version 2 only, as
 * published by the Free Software Foundation.
 *
 * This code is distributed in the hope that it will be useful, but WITHOUT
 * ANY WARRANTY; without even the implied warranty of MERCHANTABILITY or
 * FITNESS FOR A PARTICULAR PURPOSE.  See the GNU General Public License
 * version 2 for more details (a copy is included in the LICENSE file that
 * accompanied this code).
 *
 * You should have received a copy of the GNU General Public License version
 * 2 along with this work; if not, write to the Free Software Foundation,
 * Inc., 51 Franklin St, Fifth Floor, Boston, MA 02110-1301 USA.
 *
 * Please contact Oracle, 500 Oracle Parkway, Redwood Shores, CA 94065 USA
 * or visit www.oracle.com if you need additional information or have any
 * questions.
 *
 */

#include "precompiled.hpp"
#include "cds/aotClassLinker.hpp"
#include "cds/cdsConfig.hpp"
#include "cds/dumpAllocStats.hpp"
#include "logging/log.hpp"
#include "logging/logMessage.hpp"

void DumpAllocStats::print_stats(int ro_all, int rw_all) {
  // symbols
  _counts[RO][SymbolHashentryType] = _symbol_stats.hashentry_count;
  _bytes [RO][SymbolHashentryType] = _symbol_stats.hashentry_bytes;

  _counts[RO][SymbolBucketType] = _symbol_stats.bucket_count;
  _bytes [RO][SymbolBucketType] = _symbol_stats.bucket_bytes;

  // strings
  _counts[RO][StringHashentryType] = _string_stats.hashentry_count;
  _bytes [RO][StringHashentryType] = _string_stats.hashentry_bytes;

  _counts[RO][StringBucketType] = _string_stats.bucket_count;
  _bytes [RO][StringBucketType] = _string_stats.bucket_bytes;

  int all_ro_count = 0;
  int all_ro_bytes = 0;
  int all_rw_count = 0;
  int all_rw_bytes = 0;

// To make fmt_stats be a syntactic constant (for format warnings), use #define.
#define fmt_stats "%-20s: %8d %10d %5.1f | %8d %10d %5.1f | %8d %10d %5.1f"
  const char *sep = "--------------------+---------------------------+---------------------------+--------------------------";
  const char *hdr = "                        ro_cnt   ro_bytes     % |   rw_cnt   rw_bytes     % |  all_cnt  all_bytes     %";

  LogMessage(cds) msg;

  msg.debug("Detailed metadata info (excluding heap region):");
  msg.debug("%s", hdr);
  msg.debug("%s", sep);
  for (int type = 0; type < int(_number_of_types); type ++) {
    const char *name = type_name((Type)type);
    int ro_count = _counts[RO][type];
    int ro_bytes = _bytes [RO][type];
    int rw_count = _counts[RW][type];
    int rw_bytes = _bytes [RW][type];
    int count = ro_count + rw_count;
    int bytes = ro_bytes + rw_bytes;

    double ro_perc = percent_of(ro_bytes, ro_all);
    double rw_perc = percent_of(rw_bytes, rw_all);
    double perc    = percent_of(bytes, ro_all + rw_all);

    msg.debug(fmt_stats, name,
                         ro_count, ro_bytes, ro_perc,
                         rw_count, rw_bytes, rw_perc,
                         count, bytes, perc);

    all_ro_count += ro_count;
    all_ro_bytes += ro_bytes;
    all_rw_count += rw_count;
    all_rw_bytes += rw_bytes;
  }

  int all_count = all_ro_count + all_rw_count;
  int all_bytes = all_ro_bytes + all_rw_bytes;

  double all_ro_perc = percent_of(all_ro_bytes, ro_all);
  double all_rw_perc = percent_of(all_rw_bytes, rw_all);
  double all_perc    = percent_of(all_bytes, ro_all + rw_all);

  msg.debug("%s", sep);
  msg.debug(fmt_stats, "Total",
                       all_ro_count, all_ro_bytes, all_ro_perc,
                       all_rw_count, all_rw_bytes, all_rw_perc,
                       all_count, all_bytes, all_perc);

  msg.flush();

  assert(all_ro_bytes == ro_all && all_rw_bytes == rw_all,
         "everything should have been counted (used/counted: ro %d/%d, rw %d/%d",
         ro_all, all_ro_bytes, rw_all, all_rw_bytes);

#undef fmt_stats

  msg.info("Class  CP entries = %6d, archived = %6d (%5.1f%%), reverted = %6d",
           _num_klass_cp_entries, _num_klass_cp_entries_archived,
           percent_of(_num_klass_cp_entries_archived, _num_klass_cp_entries),
           _num_klass_cp_entries_reverted);
  msg.info("Field  CP entries = %6d, archived = %6d (%5.1f%%), reverted = %6d",
           _num_field_cp_entries, _num_field_cp_entries_archived,
           percent_of(_num_field_cp_entries_archived, _num_field_cp_entries),
           _num_field_cp_entries_reverted);
  msg.info("Method CP entries = %6d, archived = %6d (%5.1f%%), reverted = %6d",
           _num_method_cp_entries, _num_method_cp_entries_archived,
           percent_of(_num_method_cp_entries_archived, _num_method_cp_entries),
           _num_method_cp_entries_reverted);
<<<<<<< HEAD
  msg.info("Indy   CP entries = %6d, archived = %6d (%5.1f%%), reverted = %6d",
           _num_indy_cp_entries, _num_indy_cp_entries_archived,
           percent_of(_num_indy_cp_entries_archived, _num_indy_cp_entries),
           _num_indy_cp_entries_reverted);
  msg.info("Platform loader initiated classes = %5d", AOTClassLinker::num_platform_initiated_classes());
  msg.info("App      loader initiated classes = %5d", AOTClassLinker::num_app_initiated_classes());
  msg.info("Dynamic proxy classes             = %5d%s", _num_dynamic_proxy_classes,
           CDSConfig::is_dumping_full_module_graph() ? "" : " (not archiving FMG)");
}
=======
}

#ifdef ASSERT
void DumpAllocStats::verify(int expected_byte_size, bool read_only) const {
  int bytes = 0;
  const int what = (int)(read_only ? RO : RW);
  for (int type = 0; type < int(_number_of_types); type ++) {
    bytes += _bytes[what][type];
  }
  assert(bytes == expected_byte_size, "counter mismatch (%s: %d vs %d)",
         (read_only ? "RO" : "RW"), bytes, expected_byte_size);
}
#endif // ASSERT
>>>>>>> db56266a
<|MERGE_RESOLUTION|>--- conflicted
+++ resolved
@@ -116,7 +116,6 @@
            _num_method_cp_entries, _num_method_cp_entries_archived,
            percent_of(_num_method_cp_entries_archived, _num_method_cp_entries),
            _num_method_cp_entries_reverted);
-<<<<<<< HEAD
   msg.info("Indy   CP entries = %6d, archived = %6d (%5.1f%%), reverted = %6d",
            _num_indy_cp_entries, _num_indy_cp_entries_archived,
            percent_of(_num_indy_cp_entries_archived, _num_indy_cp_entries),
@@ -125,8 +124,6 @@
   msg.info("App      loader initiated classes = %5d", AOTClassLinker::num_app_initiated_classes());
   msg.info("Dynamic proxy classes             = %5d%s", _num_dynamic_proxy_classes,
            CDSConfig::is_dumping_full_module_graph() ? "" : " (not archiving FMG)");
-}
-=======
 }
 
 #ifdef ASSERT
@@ -139,5 +136,4 @@
   assert(bytes == expected_byte_size, "counter mismatch (%s: %d vs %d)",
          (read_only ? "RO" : "RW"), bytes, expected_byte_size);
 }
-#endif // ASSERT
->>>>>>> db56266a
+#endif // ASSERT