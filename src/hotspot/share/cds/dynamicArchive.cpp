/*
 * Copyright (c) 2019, 2025, Oracle and/or its affiliates. All rights reserved.
 * DO NOT ALTER OR REMOVE COPYRIGHT NOTICES OR THIS FILE HEADER.
 *
 * This code is free software; you can redistribute it and/or modify it
 * under the terms of the GNU General Public License version 2 only, as
 * published by the Free Software Foundation.
 *
 * This code is distributed in the hope that it will be useful, but WITHOUT
 * ANY WARRANTY; without even the implied warranty of MERCHANTABILITY or
 * FITNESS FOR A PARTICULAR PURPOSE.  See the GNU General Public License
 * version 2 for more details (a copy is included in the LICENSE file that
 * accompanied this code).
 *
 * You should have received a copy of the GNU General Public License version
 * 2 along with this work; if not, write to the Free Software Foundation,
 * Inc., 51 Franklin St, Fifth Floor, Boston, MA 02110-1301 USA.
 *
 * Please contact Oracle, 500 Oracle Parkway, Redwood Shores, CA 94065 USA
 * or visit www.oracle.com if you need additional information or have any
 * questions.
 *
 */

#include "precompiled.hpp"
#include "cds/aotClassLinker.hpp"
#include "cds/archiveBuilder.hpp"
#include "cds/archiveHeapWriter.hpp"
#include "cds/archiveUtils.inline.hpp"
#include "cds/cds_globals.hpp"
#include "cds/cdsConfig.hpp"
#include "cds/dynamicArchive.hpp"
#include "cds/metaspaceShared.hpp"
#include "cds/regeneratedClasses.hpp"
#include "classfile/classLoader.hpp"
#include "classfile/classLoaderData.inline.hpp"
#include "classfile/symbolTable.hpp"
#include "classfile/systemDictionaryShared.hpp"
#include "classfile/vmSymbols.hpp"
#include "gc/shared/collectedHeap.hpp"
#include "gc/shared/gcVMOperations.hpp"
#include "gc/shared/gc_globals.hpp"
#include "jvm.h"
#include "logging/log.hpp"
#include "memory/metaspaceClosure.hpp"
#include "memory/resourceArea.hpp"
#include "oops/klass.inline.hpp"
#include "runtime/arguments.hpp"
#include "runtime/os.hpp"
#include "runtime/sharedRuntime.hpp"
#include "runtime/vmOperations.hpp"
#include "runtime/vmThread.hpp"
#include "utilities/align.hpp"
#include "utilities/bitMap.inline.hpp"


class DynamicArchiveBuilder : public ArchiveBuilder {
  const char* _archive_name;
public:
  DynamicArchiveBuilder(const char* archive_name) : _archive_name(archive_name) {}
  void mark_pointer(address* ptr_loc) {
    ArchivePtrMarker::mark_pointer(ptr_loc);
  }

  static int dynamic_dump_method_comparator(Method* a, Method* b) {
    Symbol* a_name = a->name();
    Symbol* b_name = b->name();

    if (a_name == b_name) {
      return 0;
    }

    u4 a_offset = ArchiveBuilder::current()->any_to_offset_u4(a_name);
    u4 b_offset = ArchiveBuilder::current()->any_to_offset_u4(b_name);

    if (a_offset < b_offset) {
      return -1;
    } else {
      assert(a_offset > b_offset, "must be");
      return 1;
    }
  }

public:
  DynamicArchiveHeader *_header;

  void init_header();
  void release_header();
  void post_dump();
  void sort_methods();
  void sort_methods(InstanceKlass* ik) const;
  void remark_pointers_for_instance_klass(InstanceKlass* k, bool should_mark) const;
  void write_archive(char* serialized_data);
  void gather_array_klasses();

public:
  DynamicArchiveBuilder() : ArchiveBuilder() { }

  // Do this before and after the archive dump to see if any corruption
  // is caused by dynamic dumping.
  void verify_universe(const char* info) {
    if (VerifyBeforeExit) {
      log_info(cds)("Verify %s", info);
      // Among other things, this ensures that Eden top is correct.
      Universe::heap()->prepare_for_verify();
      Universe::verify(info);
    }
  }

  void doit() {
    verify_universe("Before CDS dynamic dump");
    DEBUG_ONLY(SystemDictionaryShared::NoClassLoadingMark nclm);

    // Block concurrent class unloading from changing the _dumptime_table
    MutexLocker ml(DumpTimeTable_lock, Mutex::_no_safepoint_check_flag);
    SystemDictionaryShared::find_all_archivable_classes();

    if (SystemDictionaryShared::is_dumptime_table_empty()) {
      log_warning(cds, dynamic)("There is no class to be included in the dynamic archive.");
      return;
    }

    log_info(cds,dynamic)("CDS dynamic dump: clinit = " JLONG_FORMAT "ms)",
                          ClassLoader::class_init_time_ms());

    init_header();
    gather_source_objs();
    gather_array_klasses();
    reserve_buffer();

    log_info(cds, dynamic)("Copying %d klasses and %d symbols",
                           klasses()->length(), symbols()->length());
    dump_rw_metadata();
    dump_ro_metadata();
    relocate_metaspaceobj_embedded_pointers();

    verify_estimate_size(_estimated_metaspaceobj_bytes, "MetaspaceObjs");

    sort_methods();

    log_info(cds)("Make classes shareable");
    make_klasses_shareable();

    char* serialized_data;
    {
      // Write the symbol table and system dictionaries to the RO space.
      // Note that these tables still point to the *original* objects, so
      // they would need to call DynamicArchive::original_to_target() to
      // get the correct addresses.
      assert(current_dump_region() == ro_region(), "Must be RO space");
      SymbolTable::write_to_archive(symbols());

      ArchiveBuilder::OtherROAllocMark mark;
      SystemDictionaryShared::write_to_archive(false);

      DynamicArchive::dump_array_klasses();
      AOTClassLinker::write_to_archive();
      TrainingData::dump_training_data();

      serialized_data = ro_region()->top();
      WriteClosure wc(ro_region());
      ArchiveBuilder::serialize_dynamic_archivable_items(&wc);
    }

    verify_estimate_size(_estimated_hashtable_bytes, "Hashtables");

    log_info(cds)("Adjust lambda proxy class dictionary");
    SystemDictionaryShared::adjust_lambda_proxy_class_dictionary();

    log_info(cds)("Make training data shareable");
    make_training_data_shareable();

    relocate_to_requested();

    write_archive(serialized_data);
    release_header();
    DynamicArchive::post_dump();

    post_dump();

    assert(_num_dump_regions_used == _total_dump_regions, "must be");
    verify_universe("After CDS dynamic dump");
  }

  virtual void iterate_roots(MetaspaceClosure* it) {
    FileMapInfo::metaspace_pointers_do(it);
    SystemDictionaryShared::dumptime_classes_do(it);
    TrainingData::iterate_roots(it);
    iterate_primitive_array_klasses(it);
  }

  void iterate_primitive_array_klasses(MetaspaceClosure* it) {
    for (int i = T_BOOLEAN; i <= T_LONG; i++) {
      assert(is_java_primitive((BasicType)i), "sanity");
      Klass* k = Universe::typeArrayKlass((BasicType)i);  // this give you "[I", etc
      assert(MetaspaceShared::is_shared_static((void*)k),
        "one-dimensional primitive array should be in static archive");
      ArrayKlass* ak = ArrayKlass::cast(k);
      while (ak != nullptr && ak->is_shared()) {
        Klass* next_k = ak->array_klass_or_null();
        if (next_k != nullptr) {
          ak = ArrayKlass::cast(next_k);
        } else {
          ak = nullptr;
        }
      }
      if (ak != nullptr) {
        assert(ak->dimension() > 1, "sanity");
        // this is the lowest dimension that's not in the static archive
        it->push(&ak);
      }
    }
  }
};

void DynamicArchiveBuilder::init_header() {
  FileMapInfo* mapinfo = new FileMapInfo(_archive_name, false);
  assert(FileMapInfo::dynamic_info() == mapinfo, "must be");
  FileMapInfo* base_info = FileMapInfo::current_info();
  // header only be available after populate_header
  mapinfo->populate_header(base_info->core_region_alignment());
  _header = mapinfo->dynamic_header();

  _header->set_base_header_crc(base_info->crc());
  for (int i = 0; i < MetaspaceShared::n_regions; i++) {
    _header->set_base_region_crc(i, base_info->region_crc(i));
  }
}

void DynamicArchiveBuilder::release_header() {
  // We temporarily allocated a dynamic FileMapInfo for dumping, which makes it appear we
  // have mapped a dynamic archive, but we actually have not. We are in a safepoint now.
  // Let's free it so that if class loading happens after we leave the safepoint, nothing
  // bad will happen.
  assert(SafepointSynchronize::is_at_safepoint(), "must be");
  FileMapInfo *mapinfo = FileMapInfo::dynamic_info();
  assert(mapinfo != nullptr && _header == mapinfo->dynamic_header(), "must be");
  delete mapinfo;
  assert(!DynamicArchive::is_mapped(), "must be");
  _header = nullptr;
}

void DynamicArchiveBuilder::post_dump() {
  ArchivePtrMarker::reset_map_and_vs();
  AOTClassLinker::dispose();
}

void DynamicArchiveBuilder::sort_methods() {
  InstanceKlass::disable_method_binary_search();
  for (int i = 0; i < klasses()->length(); i++) {
    Klass* k = get_buffered_addr(klasses()->at(i));
    if (k->is_instance_klass()) {
      sort_methods(InstanceKlass::cast(k));
    }
  }
}

// The address order of the copied Symbols may be different than when the original
// klasses were created. Re-sort all the tables. See Method::sort_methods().
void DynamicArchiveBuilder::sort_methods(InstanceKlass* ik) const {
  assert(ik != nullptr, "DynamicArchiveBuilder currently doesn't support dumping the base archive");
  if (MetaspaceShared::is_in_shared_metaspace(ik)) {
    // We have reached a supertype that's already in the base archive
    return;
  }
  assert(is_in_buffer_space(ik), "method sorting must be done on buffered class, not original class");
  if (ik->java_mirror() == nullptr) {
    // null mirror means this class has already been visited and methods are already sorted
    return;
  }
  ik->remove_java_mirror();

  if (log_is_enabled(Debug, cds, dynamic)) {
    ResourceMark rm;
    log_debug(cds, dynamic)("sorting methods for " PTR_FORMAT " (" PTR_FORMAT ") %s",
                            p2i(ik), p2i(to_requested(ik)), ik->external_name());
  }

  // Method sorting may re-layout the [iv]tables, which would change the offset(s)
  // of the locations in an InstanceKlass that would contain pointers. Let's clear
  // all the existing pointer marking bits, and re-mark the pointers after sorting.
  remark_pointers_for_instance_klass(ik, false);

  // Make sure all supertypes have been sorted
  sort_methods(ik->java_super());
  Array<InstanceKlass*>* interfaces = ik->local_interfaces();
  int len = interfaces->length();
  for (int i = 0; i < len; i++) {
    sort_methods(interfaces->at(i));
  }

#ifdef ASSERT
  if (ik->methods() != nullptr) {
    for (int m = 0; m < ik->methods()->length(); m++) {
      Symbol* name = ik->methods()->at(m)->name();
      assert(MetaspaceShared::is_in_shared_metaspace(name) || is_in_buffer_space(name), "must be");
    }
  }
  if (ik->default_methods() != nullptr) {
    for (int m = 0; m < ik->default_methods()->length(); m++) {
      Symbol* name = ik->default_methods()->at(m)->name();
      assert(MetaspaceShared::is_in_shared_metaspace(name) || is_in_buffer_space(name), "must be");
    }
  }
#endif

  Method::sort_methods(ik->methods(), /*set_idnums=*/true, dynamic_dump_method_comparator);
  if (ik->default_methods() != nullptr) {
    Method::sort_methods(ik->default_methods(), /*set_idnums=*/false, dynamic_dump_method_comparator);
  }
  if (ik->is_linked()) {
    // If the class has already been linked, we must relayout the i/v tables, whose order depends
    // on the method sorting order.
    // If the class is unlinked, we cannot layout the i/v tables yet. This is OK, as the
    // i/v tables will be initialized at runtime after bytecode verification.
    ik->vtable().initialize_vtable();
    ik->itable().initialize_itable();
  }

  // Set all the pointer marking bits after sorting.
  remark_pointers_for_instance_klass(ik, true);
}

template<bool should_mark>
class PointerRemarker: public MetaspaceClosure {
public:
  virtual bool do_ref(Ref* ref, bool read_only) {
    if (should_mark) {
      ArchivePtrMarker::mark_pointer(ref->addr());
    } else {
      ArchivePtrMarker::clear_pointer(ref->addr());
    }
    return false; // don't recurse
  }
};

void DynamicArchiveBuilder::remark_pointers_for_instance_klass(InstanceKlass* k, bool should_mark) const {
  if (should_mark) {
    PointerRemarker<true> marker;
    k->metaspace_pointers_do(&marker);
    marker.finish();
  } else {
    PointerRemarker<false> marker;
    k->metaspace_pointers_do(&marker);
    marker.finish();
  }
}

void DynamicArchiveBuilder::write_archive(char* serialized_data) {
  _header->set_shared_path_table(FileMapInfo::shared_path_table().table());
  _header->set_serialized_data(serialized_data);

  FileMapInfo* dynamic_info = FileMapInfo::dynamic_info();
  assert(dynamic_info != nullptr, "Sanity");

  dynamic_info->open_for_write();
  ArchiveHeapInfo no_heap_for_dynamic_dump;
  ArchiveBuilder::write_archive(dynamic_info, &no_heap_for_dynamic_dump);

  address base = _requested_dynamic_archive_bottom;
  address top  = _requested_dynamic_archive_top;
  size_t file_size = pointer_delta(top, base, sizeof(char));

  log_info(cds, dynamic)("Written dynamic archive " PTR_FORMAT " - " PTR_FORMAT
                         " [" UINT32_FORMAT " bytes header, " SIZE_FORMAT " bytes total]",
                         p2i(base), p2i(top), _header->header_size(), file_size);

  log_info(cds, dynamic)("%d klasses; %d symbols", klasses()->length(), symbols()->length());
}

void DynamicArchiveBuilder::gather_array_klasses() {
  for (int i = 0; i < klasses()->length(); i++) {
    if (klasses()->at(i)->is_objArray_klass()) {
      ObjArrayKlass* oak = ObjArrayKlass::cast(klasses()->at(i));
      Klass* elem = oak->element_klass();
      if (MetaspaceShared::is_shared_static(elem)) {
        // Only capture the array klass whose element_klass is in the static archive.
        // During run time, setup (see DynamicArchive::setup_array_klasses()) is needed
        // so that the element_klass can find its array klasses from the dynamic archive.
        DynamicArchive::append_array_klass(oak);
      } else {
        // The element_klass and its array klasses are in the same archive.
        assert(!MetaspaceShared::is_shared_static(oak),
          "we should not gather klasses that are already in the static archive");
      }
    }
  }
  log_debug(cds)("Total array klasses gathered for dynamic archive: %d", DynamicArchive::num_array_klasses());
}

class VM_PopulateDynamicDumpSharedSpace: public VM_GC_Sync_Operation {
  DynamicArchiveBuilder _builder;
public:
  VM_PopulateDynamicDumpSharedSpace(const char* archive_name)
  : VM_GC_Sync_Operation(), _builder(archive_name) {}
  VMOp_Type type() const { return VMOp_PopulateDumpSharedSpace; }
  void doit() {
    ResourceMark rm;
    if (AllowArchivingWithJavaAgent) {
      log_warning(cds)("This archive was created with AllowArchivingWithJavaAgent. It should be used "
              "for testing purposes only and should not be used in a production environment");
    }
    FileMapInfo::check_nonempty_dir_in_shared_path_table();

    _builder.doit();
  }
  ~VM_PopulateDynamicDumpSharedSpace() {
    RegeneratedClasses::cleanup();
  }
};

// _array_klasses and _dynamic_archive_array_klasses only hold the array klasses
// which have element klass in the static archive.
GrowableArray<ObjArrayKlass*>* DynamicArchive::_array_klasses = nullptr;
Array<ObjArrayKlass*>* DynamicArchive::_dynamic_archive_array_klasses = nullptr;

void DynamicArchive::append_array_klass(ObjArrayKlass* ak) {
  if (_array_klasses == nullptr) {
    _array_klasses = new (mtClassShared) GrowableArray<ObjArrayKlass*>(50, mtClassShared);
  }
  _array_klasses->append(ak);
}

void DynamicArchive::dump_array_klasses() {
  assert(CDSConfig::is_dumping_dynamic_archive(), "sanity");
  if (_array_klasses != nullptr) {
    ArchiveBuilder* builder = ArchiveBuilder::current();
    int num_array_klasses = _array_klasses->length();
    _dynamic_archive_array_klasses =
        ArchiveBuilder::new_ro_array<ObjArrayKlass*>(num_array_klasses);
    for (int i = 0; i < num_array_klasses; i++) {
      builder->write_pointer_in_buffer(_dynamic_archive_array_klasses->adr_at(i), _array_klasses->at(i));
    }
  }
}

void DynamicArchive::setup_array_klasses() {
  if (_dynamic_archive_array_klasses != nullptr) {
    for (int i = 0; i < _dynamic_archive_array_klasses->length(); i++) {
      ObjArrayKlass* oak = _dynamic_archive_array_klasses->at(i);
      assert(!oak->is_typeArray_klass(), "all type array classes must be in static archive");

      Klass* elm = oak->element_klass();
      assert(MetaspaceShared::is_shared_static((void*)elm), "must be");

      if (elm->is_instance_klass()) {
        assert(InstanceKlass::cast(elm)->array_klasses() == nullptr, "must be");
        InstanceKlass::cast(elm)->set_array_klasses(oak);
      } else {
        assert(elm->is_array_klass(), "sanity");
        assert(ArrayKlass::cast(elm)->higher_dimension() == nullptr, "must be");
        ArrayKlass::cast(elm)->set_higher_dimension(oak);
      }
    }
    log_debug(cds)("Total array klasses read from dynamic archive: %d", _dynamic_archive_array_klasses->length());
  }
}

void DynamicArchive::serialize_array_klasses(SerializeClosure* soc) {
  soc->do_ptr(&_dynamic_archive_array_klasses);
}

void DynamicArchive::make_array_klasses_shareable() {
  if (_array_klasses != nullptr) {
    int num_array_klasses = _array_klasses->length();
    for (int i = 0; i < num_array_klasses; i++) {
      ObjArrayKlass* k = ArchiveBuilder::current()->get_buffered_addr(_array_klasses->at(i));
      k->remove_unshareable_info();
    }
  }
}

void DynamicArchive::post_dump() {
  if (_array_klasses != nullptr) {
    delete _array_klasses;
    _array_klasses = nullptr;
  }
}

int DynamicArchive::num_array_klasses() {
  return _array_klasses != nullptr ? _array_klasses->length() : 0;
}

void DynamicArchive::check_for_dynamic_dump() {
  if (CDSConfig::is_dumping_dynamic_archive() && !CDSConfig::is_using_archive()) {
    // This could happen if SharedArchiveFile has failed to load:
    // - -Xshare:off was specified
    // - SharedArchiveFile points to an non-existent file.
    // - SharedArchiveFile points to an archive that has failed CRC check
    // - SharedArchiveFile is not specified and the VM doesn't have a compatible default archive

#define __THEMSG " is unsupported when base CDS archive is not loaded. Run with -Xlog:cds for more info."
    if (RecordDynamicDumpInfo) {
      log_error(cds)("-XX:+RecordDynamicDumpInfo%s", __THEMSG);
      MetaspaceShared::unrecoverable_loading_error();
    } else {
      assert(ArchiveClassesAtExit != nullptr, "sanity");
      log_warning(cds)("-XX:ArchiveClassesAtExit" __THEMSG);
    }
#undef __THEMSG
    CDSConfig::disable_dumping_dynamic_archive();
  }
}

void DynamicArchive::dump_at_exit(JavaThread* current, const char* archive_name) {
  ExceptionMark em(current);
  ResourceMark rm(current);
  CDSConfig::DumperThreadMark dumper_thread_mark(current);

  if (!CDSConfig::is_dumping_dynamic_archive() || archive_name == nullptr) {
    return;
  }

  log_info(cds, dynamic)("Preparing for dynamic dump at exit in thread %s", current->name());

  JavaThread* THREAD = current; // For TRAPS processing related to link_shared_classes

  {
    // FIXME-HACK - make sure we have at least one class in the dynamic archive
    TempNewSymbol class_name = SymbolTable::new_symbol("sun/nio/cs/IBM850"); // unusual class; shouldn't be used by our tests cases.
    SystemDictionary::resolve_or_null(class_name, Handle(), Handle(), THREAD);
    guarantee(!HAS_PENDING_EXCEPTION, "must have this class");
  }

  MetaspaceShared::link_shared_classes(false/*not from jcmd*/, THREAD);
  if (!HAS_PENDING_EXCEPTION) {
<<<<<<< HEAD
    // copy shared path table to saved.
    TrainingData::init_dumptime_table(CHECK); // captures TrainingDataSetLocker
    if (!HAS_PENDING_EXCEPTION) {
      VM_PopulateDynamicDumpSharedSpace op(archive_name);
      VMThread::execute(&op);
      return;
    }
=======
    VM_PopulateDynamicDumpSharedSpace op(archive_name);
    VMThread::execute(&op);
    return;
>>>>>>> 973c6307
  }

  // One of the prepatory steps failed
  oop ex = current->pending_exception();
  log_error(cds)("Dynamic dump has failed");
  log_error(cds)("%s: %s", ex->klass()->external_name(),
                 java_lang_String::as_utf8_string(java_lang_Throwable::message(ex)));
  CLEAR_PENDING_EXCEPTION;
  CDSConfig::disable_dumping_dynamic_archive();  // Just for good measure
}

// This is called by "jcmd VM.cds dynamic_dump"
void DynamicArchive::dump_for_jcmd(const char* archive_name, TRAPS) {
  CDSConfig::DumperThreadMark dumper_thread_mark(THREAD);
  assert(CDSConfig::is_using_archive() && RecordDynamicDumpInfo, "already checked in arguments.cpp");
  assert(ArchiveClassesAtExit == nullptr, "already checked in arguments.cpp");
  assert(CDSConfig::is_dumping_dynamic_archive(), "already checked by check_for_dynamic_dump() during VM startup");
  MetaspaceShared::link_shared_classes(true/*from jcmd*/, CHECK);
  // copy shared path table to saved.
  TrainingData::init_dumptime_table(CHECK); // captures TrainingDataSetLocker
  VM_PopulateDynamicDumpSharedSpace op(archive_name);
  VMThread::execute(&op);
}

bool DynamicArchive::validate(FileMapInfo* dynamic_info) {
  assert(!dynamic_info->is_static(), "must be");
  // Check if the recorded base archive matches with the current one
  FileMapInfo* base_info = FileMapInfo::current_info();
  DynamicArchiveHeader* dynamic_header = dynamic_info->dynamic_header();

  // Check the header crc
  if (dynamic_header->base_header_crc() != base_info->crc()) {
    log_warning(cds)("Dynamic archive cannot be used: static archive header checksum verification failed.");
    return false;
  }

  // Check each space's crc
  for (int i = 0; i < MetaspaceShared::n_regions; i++) {
    if (dynamic_header->base_region_crc(i) != base_info->region_crc(i)) {
      log_warning(cds)("Dynamic archive cannot be used: static archive region #%d checksum verification failed.", i);
      return false;
    }
  }

  return true;
}

void DynamicArchiveHeader::print(outputStream* st) {
  ResourceMark rm;

  st->print_cr("- base_header_crc:                0x%08x", base_header_crc());
  for (int i = 0; i < NUM_CDS_REGIONS; i++) {
    st->print_cr("- base_region_crc[%d]:             0x%08x", i, base_region_crc(i));
  }
}<|MERGE_RESOLUTION|>--- conflicted
+++ resolved
@@ -518,25 +518,19 @@
   {
     // FIXME-HACK - make sure we have at least one class in the dynamic archive
     TempNewSymbol class_name = SymbolTable::new_symbol("sun/nio/cs/IBM850"); // unusual class; shouldn't be used by our tests cases.
-    SystemDictionary::resolve_or_null(class_name, Handle(), Handle(), THREAD);
+    SystemDictionary::resolve_or_null(class_name, Handle(), THREAD);
     guarantee(!HAS_PENDING_EXCEPTION, "must have this class");
   }
 
   MetaspaceShared::link_shared_classes(false/*not from jcmd*/, THREAD);
   if (!HAS_PENDING_EXCEPTION) {
-<<<<<<< HEAD
     // copy shared path table to saved.
-    TrainingData::init_dumptime_table(CHECK); // captures TrainingDataSetLocker
+    TrainingData::init_dumptime_table(THREAD); // captures TrainingDataSetLocker
     if (!HAS_PENDING_EXCEPTION) {
       VM_PopulateDynamicDumpSharedSpace op(archive_name);
       VMThread::execute(&op);
       return;
     }
-=======
-    VM_PopulateDynamicDumpSharedSpace op(archive_name);
-    VMThread::execute(&op);
-    return;
->>>>>>> 973c6307
   }
 
   // One of the prepatory steps failed
