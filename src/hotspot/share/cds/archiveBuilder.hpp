--- conflicted
+++ resolved
@@ -435,15 +435,12 @@
     mark_and_relocate_to_buffered_addr((address*)ptr_location);
   }
 
-<<<<<<< HEAD
   bool has_been_archived(address src_addr) const;
-=======
+
   bool has_been_buffered(address src_addr) const;
   template <typename T> bool has_been_buffered(T src_addr) const {
     return has_been_buffered((address)src_addr);
   }
-
->>>>>>> 41a2d49f
   address get_buffered_addr(address src_addr) const;
   template <typename T> T get_buffered_addr(T src_addr) const {
     CDS_ONLY(return (T)get_buffered_addr((address)src_addr);)
