/*
 * Copyright (c) 2023, 2025, Oracle and/or its affiliates. All rights reserved.
 * DO NOT ALTER OR REMOVE COPYRIGHT NOTICES OR THIS FILE HEADER.
 *
 * This code is free software; you can redistribute it and/or modify it
 * under the terms of the GNU General Public License version 2 only, as
 * published by the Free Software Foundation.
 *
 * This code is distributed in the hope that it will be useful, but WITHOUT
 * ANY WARRANTY; without even the implied warranty of MERCHANTABILITY or
 * FITNESS FOR A PARTICULAR PURPOSE.  See the GNU General Public License
 * version 2 for more details (a copy is included in the LICENSE file that
 * accompanied this code).
 *
 * You should have received a copy of the GNU General Public License version
 * 2 along with this work; if not, write to the Free Software Foundation,
 * Inc., 51 Franklin St, Fifth Floor, Boston, MA 02110-1301 USA.
 *
 * Please contact Oracle, 500 Oracle Parkway, Redwood Shores, CA 94065 USA
 * or visit www.oracle.com if you need additional information or have any
 * questions.
 *
 */

#include "cds/archiveHeapLoader.hpp"
#include "cds/cdsConfig.hpp"
#include "cds/cds_globals.hpp"
#include "cds/classListWriter.hpp"
#include "cds/heapShared.hpp"
#include "cds/metaspaceShared.hpp"
#include "classfile/classLoaderDataShared.hpp"
#include "classfile/moduleEntry.hpp"
#include "classfile/systemDictionaryShared.hpp"
#include "code/SCCache.hpp"
#include "include/jvm_io.h"
#include "logging/log.hpp"
#include "prims/jvmtiExport.hpp"
#include "memory/universe.hpp"
#include "runtime/arguments.hpp"
#include "runtime/globals_extension.hpp"
#include "runtime/java.hpp"
#include "runtime/vmThread.hpp"
#include "utilities/defaultStream.hpp"
#include "utilities/formatBuffer.hpp"

bool CDSConfig::_is_dumping_static_archive = false;
bool CDSConfig::_is_dumping_dynamic_archive = false;
bool CDSConfig::_is_using_optimized_module_handling = true;
bool CDSConfig::_is_dumping_full_module_graph = true;
bool CDSConfig::_is_using_full_module_graph = true;
bool CDSConfig::_has_aot_linked_classes = false;
bool CDSConfig::_has_archived_invokedynamic = false;
bool CDSConfig::_is_loading_packages = false;
bool CDSConfig::_is_loading_protection_domains = false;
bool CDSConfig::_is_security_manager_allowed = false;
bool CDSConfig::_old_cds_flags_used = false;
bool CDSConfig::_disable_heap_dumping = false;

char* CDSConfig::_default_archive_path = nullptr;
char* CDSConfig::_static_archive_path = nullptr;
char* CDSConfig::_dynamic_archive_path = nullptr;

JavaThread* CDSConfig::_dumper_thread = nullptr;

int CDSConfig::get_status() {
  assert(Universe::is_fully_initialized(), "status is finalized only after Universe is initialized");
  return (is_dumping_archive()              ? IS_DUMPING_ARCHIVE : 0) |
         (is_dumping_static_archive()       ? IS_DUMPING_STATIC_ARCHIVE : 0) |
         (is_logging_lambda_form_invokers() ? IS_LOGGING_LAMBDA_FORM_INVOKERS : 0) |
         (is_using_archive()                ? IS_USING_ARCHIVE : 0) |
         (is_dumping_heap()                 ? IS_DUMPING_HEAP : 0) |
         (is_logging_dynamic_proxies()      ? IS_LOGGING_DYNAMIC_PROXIES : 0) |
         (is_dumping_packages()             ? IS_DUMPING_PACKAGES : 0) |
         (is_dumping_protection_domains()   ? IS_DUMPING_PROTECTION_DOMAINS : 0);
}

void CDSConfig::initialize() {
  if (is_dumping_static_archive() && !is_dumping_final_static_archive()) {
    UseSharedSpaces = false;
  }

  // Initialize shared archive paths which could include both base and dynamic archive paths
  // This must be after set_ergonomics_flags() called so flag UseCompressedOops is set properly.
  //
  // UseSharedSpaces may be disabled if -XX:SharedArchiveFile is invalid.
  if (is_dumping_static_archive() || is_using_archive()) {
    init_shared_archive_paths();
  }

  if (!is_dumping_heap()) {
    _is_dumping_full_module_graph = false;
  }
}

char* CDSConfig::default_archive_path() {
  if (_default_archive_path == nullptr) {
    char jvm_path[JVM_MAXPATHLEN];
    os::jvm_path(jvm_path, sizeof(jvm_path));
    char *end = strrchr(jvm_path, *os::file_separator());
    if (end != nullptr) *end = '\0';
    stringStream tmp;
    tmp.print("%s%sclasses", jvm_path, os::file_separator());
#ifdef _LP64
    if (!UseCompressedOops) {
      tmp.print_raw("_nocoops");
    }
    if (UseCompactObjectHeaders) {
      // Note that generation of xxx_coh.jsa variants require
      // --enable-cds-archive-coh at build time
      tmp.print_raw("_coh");
    }
#endif
    tmp.print_raw(".jsa");
    _default_archive_path = os::strdup(tmp.base());
  }
  return _default_archive_path;
}

int CDSConfig::num_archives(const char* archive_path) {
  if (archive_path == nullptr) {
    return 0;
  }
  int npaths = 1;
  char* p = (char*)archive_path;
  while (*p != '\0') {
    if (*p == os::path_separator()[0]) {
      npaths++;
    }
    p++;
  }
  return npaths;
}

void CDSConfig::extract_shared_archive_paths(const char* archive_path,
                                             char** base_archive_path,
                                             char** top_archive_path) {
  char* begin_ptr = (char*)archive_path;
  char* end_ptr = strchr((char*)archive_path, os::path_separator()[0]);
  if (end_ptr == nullptr || end_ptr == begin_ptr) {
    vm_exit_during_initialization("Base archive was not specified", archive_path);
  }
  size_t len = end_ptr - begin_ptr;
  char* cur_path = NEW_C_HEAP_ARRAY(char, len + 1, mtInternal);
  strncpy(cur_path, begin_ptr, len);
  cur_path[len] = '\0';
  *base_archive_path = cur_path;

  begin_ptr = ++end_ptr;
  if (*begin_ptr == '\0') {
    vm_exit_during_initialization("Top archive was not specified", archive_path);
  }
  end_ptr = strchr(begin_ptr, '\0');
  assert(end_ptr != nullptr, "sanity");
  len = end_ptr - begin_ptr;
  cur_path = NEW_C_HEAP_ARRAY(char, len + 1, mtInternal);
  strncpy(cur_path, begin_ptr, len + 1);
  *top_archive_path = cur_path;
}

static void set_new_workflow_default_CachedCodeFile() {
  size_t len = strlen(CacheDataStore) + 6;
  char* file = AllocateHeap(len, mtArguments);
  jio_snprintf(file, len, "%s.code", CacheDataStore);
  FLAG_SET_ERGO(CachedCodeFile, file);
}

void CDSConfig::init_shared_archive_paths() {
  if (ArchiveClassesAtExit != nullptr) {
    assert(!RecordDynamicDumpInfo, "already checked");
    if (is_dumping_static_archive()) {
      vm_exit_during_initialization("-XX:ArchiveClassesAtExit cannot be used with -Xshare:dump");
    }
    check_unsupported_dumping_module_options();

    if (os::same_files(default_archive_path(), ArchiveClassesAtExit)) {
      vm_exit_during_initialization(
        "Cannot specify the default CDS archive for -XX:ArchiveClassesAtExit", default_archive_path());
    }
  }

  if (SharedArchiveFile == nullptr) {
    _static_archive_path = default_archive_path();
  } else {
    int archives = num_archives(SharedArchiveFile);
    assert(archives > 0, "must be");

    if (is_dumping_archive() && archives > 1) {
      vm_exit_during_initialization(
        "Cannot have more than 1 archive file specified in -XX:SharedArchiveFile during CDS dumping");
    }

    if (CDSPreimage != nullptr && archives > 1) {
      vm_exit_during_initialization("CDSPreimage must point to a single file", CDSPreimage);
    }

    if (is_dumping_static_archive()) {
      assert(archives == 1, "must be");
      // Static dump is simple: only one archive is allowed in SharedArchiveFile. This file
      // will be overwritten no matter regardless of its contents
      _static_archive_path = os::strdup_check_oom(SharedArchiveFile, mtArguments);
    } else {
      // SharedArchiveFile may specify one or two files. In case (c), the path for base.jsa
      // is read from top.jsa
      //    (a) 1 file:  -XX:SharedArchiveFile=base.jsa
      //    (b) 2 files: -XX:SharedArchiveFile=base.jsa:top.jsa
      //    (c) 2 files: -XX:SharedArchiveFile=top.jsa
      //
      // However, if either RecordDynamicDumpInfo or ArchiveClassesAtExit is used, we do not
      // allow cases (b) and (c). Case (b) is already checked above.

      if (archives > 2) {
        vm_exit_during_initialization(
          "Cannot have more than 2 archive files specified in the -XX:SharedArchiveFile option");
      }
      if (archives == 1) {
        char* base_archive_path = nullptr;
        bool success =
          FileMapInfo::get_base_archive_name_from_header(SharedArchiveFile, &base_archive_path);
        if (!success) {
          if (CDSPreimage != nullptr) {
            vm_exit_during_initialization("Unable to map shared spaces from CDSPreimage", CDSPreimage);
          }

          // If +AutoCreateSharedArchive and the specified shared archive does not exist,
          // regenerate the dynamic archive base on default archive.
          if (AutoCreateSharedArchive && !os::file_exists(SharedArchiveFile)) {
            enable_dumping_dynamic_archive();
            ArchiveClassesAtExit = const_cast<char *>(SharedArchiveFile);
            _static_archive_path = default_archive_path();
            SharedArchiveFile = nullptr;
          } else {
            if (AutoCreateSharedArchive) {
              warning("-XX:+AutoCreateSharedArchive is unsupported when base CDS archive is not loaded. Run with -Xlog:cds for more info.");
              AutoCreateSharedArchive = false;
            }
            Arguments::no_shared_spaces("invalid archive");
          }
        } else if (base_archive_path == nullptr) {
          // User has specified a single archive, which is a static archive.
          _static_archive_path = const_cast<char *>(SharedArchiveFile);
        } else {
          // User has specified a single archive, which is a dynamic archive.
          _dynamic_archive_path = const_cast<char *>(SharedArchiveFile);
          _static_archive_path = base_archive_path; // has been c-heap allocated.
        }
      } else {
        extract_shared_archive_paths((const char*)SharedArchiveFile,
                                      &_static_archive_path, &_dynamic_archive_path);
        if (_static_archive_path == nullptr) {
          assert(_dynamic_archive_path == nullptr, "must be");
          Arguments::no_shared_spaces("invalid archive");
        }
      }

      if (_dynamic_archive_path != nullptr) {
        // Check for case (c)
        if (RecordDynamicDumpInfo) {
          vm_exit_during_initialization("-XX:+RecordDynamicDumpInfo is unsupported when a dynamic CDS archive is specified in -XX:SharedArchiveFile",
                                        SharedArchiveFile);
        }
        if (ArchiveClassesAtExit != nullptr) {
          vm_exit_during_initialization("-XX:ArchiveClassesAtExit is unsupported when a dynamic CDS archive is specified in -XX:SharedArchiveFile",
                                        SharedArchiveFile);
        }
      }

      if (ArchiveClassesAtExit != nullptr && os::same_files(SharedArchiveFile, ArchiveClassesAtExit)) {
          vm_exit_during_initialization(
            "Cannot have the same archive file specified for -XX:SharedArchiveFile and -XX:ArchiveClassesAtExit",
            SharedArchiveFile);
      }
    }
  }
}

static char* bad_module_prop_key   = nullptr;
static char* bad_module_prop_value = nullptr;

void CDSConfig::check_internal_module_property(const char* key, const char* value) {
  if (Arguments::is_incompatible_cds_internal_module_property(key)) {
    stop_using_optimized_module_handling();
    if (bad_module_prop_key == nullptr) {
      // We don't want to print an unconditional warning here, as we are still processing the command line.
      // A later argument may specify something like -Xshare:off, which makes such a warning irrelevant.
      //
      // Instead, we save the info so we can warn when necessary: we are doing it only during CacheDataStore
      // creation for now, but could add it to other places.
      bad_module_prop_key   = os::strdup(key);
      bad_module_prop_value = os::strdup(value);
    }
    log_info(cds)("optimized module handling/full module graph: disabled due to incompatible property: %s=%s", key, value);
  }
}

void CDSConfig::check_incompatible_property(const char* key, const char* value) {
  static const char* incompatible_properties[] = {
    "java.system.class.loader",
    "jdk.module.showModuleResolution",
    "jdk.module.validation"
  };

  for (const char* property : incompatible_properties) {
    if (strcmp(key, property) == 0) {
      stop_dumping_full_module_graph();
      stop_using_full_module_graph();
      log_info(cds)("full module graph: disabled due to incompatible property: %s=%s", key, value);
      break;
    }
  }

  // Match the logic in java/lang/System.java, but we need to know this before the System class is initialized.
  if (strcmp(key, "java.security.manager") == 0) {
    if (strcmp(value, "disallowed") != 0) {
      _is_security_manager_allowed = true;
    }
  }
}

// Returns any JVM command-line option, such as "--patch-module", that's not supported by CDS.
static const char* find_any_unsupported_module_option() {
  // Note that arguments.cpp has translated the command-line options into properties. If we find an
  // unsupported property, translate it back to its command-line option for better error reporting.

  // The following properties are checked by Arguments::is_internal_module_property() and cannot be
  // directly specified in the command-line.
  static const char* unsupported_module_properties[] = {
    "jdk.module.limitmods",
    "jdk.module.upgrade.path",
    "jdk.module.patch.0"
  };
  static const char* unsupported_module_options[] = {
    "--limit-modules",
    "--upgrade-module-path",
    "--patch-module"
  };

  assert(ARRAY_SIZE(unsupported_module_properties) == ARRAY_SIZE(unsupported_module_options), "must be");
  SystemProperty* sp = Arguments::system_properties();
  while (sp != nullptr) {
    for (uint i = 0; i < ARRAY_SIZE(unsupported_module_properties); i++) {
      if (strcmp(sp->key(), unsupported_module_properties[i]) == 0) {
        return unsupported_module_options[i];
      }
    }
    sp = sp->next();
  }

  return nullptr; // not found
}

void CDSConfig::check_unsupported_dumping_module_options() {
  assert(is_dumping_archive(), "this function is only used with CDS dump time");
  const char* option = find_any_unsupported_module_option();
  if (option != nullptr) {
    vm_exit_during_initialization("Cannot use the following option when dumping the shared archive", option);
  }
  // Check for an exploded module build in use with -Xshare:dump.
  if (!Arguments::has_jimage()) {
    vm_exit_during_initialization("Dumping the shared archive is not supported with an exploded module build");
  }
}

bool CDSConfig::has_unsupported_runtime_module_options() {
  assert(is_using_archive(), "this function is only used with -Xshare:{on,auto}");
  if (ArchiveClassesAtExit != nullptr) {
    // dynamic dumping, just return false for now.
    // check_unsupported_dumping_properties() will be called later to check the same set of
    // properties, and will exit the VM with the correct error message if the unsupported properties
    // are used.
    return false;
  }
  const char* option = find_any_unsupported_module_option();
  if (option != nullptr) {
    if (RequireSharedSpaces) {
      warning("CDS is disabled when the %s option is specified.", option);
    } else {
      log_info(cds)("CDS is disabled when the %s option is specified.", option);
    }
    return true;
  }
  return false;
}

#define CHECK_ALIAS(f) check_flag_alias(FLAG_IS_DEFAULT(f), #f)

void CDSConfig::check_flag_alias(bool alias_is_default, const char* alias_name) {
  if (_old_cds_flags_used && !alias_is_default) {
    vm_exit_during_initialization(err_msg("Option %s cannot be used at the same time with "
                                          "-Xshare:on, -Xshare:auto, -Xshare:off, -Xshare:dump, "
                                          "DumpLoadedClassList, SharedClassListFile, or SharedArchiveFile",
                                          alias_name));
  }
}

void CDSConfig::check_flag_aliases() {
  if (!FLAG_IS_DEFAULT(DumpLoadedClassList) ||
      !FLAG_IS_DEFAULT(SharedClassListFile) ||
      !FLAG_IS_DEFAULT(SharedArchiveFile)) {
    _old_cds_flags_used = true;
  }

  CHECK_ALIAS(AOTCache);
  CHECK_ALIAS(AOTConfiguration);
  CHECK_ALIAS(AOTMode);

  if (FLAG_IS_DEFAULT(AOTCache) && FLAG_IS_DEFAULT(AOTConfiguration) && FLAG_IS_DEFAULT(AOTMode)) {
    // Aliases not used.
    return;
  }

  if (FLAG_IS_DEFAULT(AOTMode) || strcmp(AOTMode, "auto") == 0 || strcmp(AOTMode, "on") == 0) {
    if (!FLAG_IS_DEFAULT(AOTConfiguration)) {
      vm_exit_during_initialization("AOTConfiguration can only be used with -XX:AOTMode=record or -XX:AOTMode=create");
    }

    if (!FLAG_IS_DEFAULT(AOTCache)) {
      assert(FLAG_IS_DEFAULT(SharedArchiveFile), "already checked");
      FLAG_SET_ERGO(SharedArchiveFile, AOTCache);
    }

    UseSharedSpaces = true;
    if (FLAG_IS_DEFAULT(AOTMode) || (strcmp(AOTMode, "auto") == 0)) {
      RequireSharedSpaces = false;
    } else {
      assert(strcmp(AOTMode, "on") == 0, "already checked");
      RequireSharedSpaces = true;
    }
  } else if (strcmp(AOTMode, "off") == 0) {
    UseSharedSpaces = false;
    RequireSharedSpaces = false;
  } else {
    // AOTMode is record or create
    if (FLAG_IS_DEFAULT(AOTConfiguration)) {
      vm_exit_during_initialization(err_msg("-XX:AOTMode=%s cannot be used without setting AOTConfiguration", AOTMode));
    }

    if (strcmp(AOTMode, "record") == 0) {
      if (!FLAG_IS_DEFAULT(AOTCache)) {
        vm_exit_during_initialization("AOTCache must not be specified when using -XX:AOTMode=record");
      }

      assert(FLAG_IS_DEFAULT(DumpLoadedClassList), "already checked");
      FLAG_SET_ERGO(DumpLoadedClassList, AOTConfiguration);
      UseSharedSpaces = false;
      RequireSharedSpaces = false;
    } else {
      assert(strcmp(AOTMode, "create") == 0, "checked by AOTModeConstraintFunc");
      if (FLAG_IS_DEFAULT(AOTCache)) {
        vm_exit_during_initialization("AOTCache must be specified when using -XX:AOTMode=create");
      }

      assert(FLAG_IS_DEFAULT(SharedClassListFile), "already checked");
      FLAG_SET_ERGO(SharedClassListFile, AOTConfiguration);
      assert(FLAG_IS_DEFAULT(SharedArchiveFile), "already checked");
      FLAG_SET_ERGO(SharedArchiveFile, AOTCache);

      CDSConfig::enable_dumping_static_archive();
    }
  }
}

bool CDSConfig::check_vm_args_consistency(bool patch_mod_javabase, bool mode_flag_cmd_line, bool xshare_auto_cmd_line) {
  check_flag_aliases();

  if (!FLAG_IS_DEFAULT(AOTMode)) {
    // Using any form of the new AOTMode switch enables enhanced optimizations.
    FLAG_SET_ERGO_IF_DEFAULT(AOTClassLinking, true);
  }

  if (CacheDataStore != nullptr) {
    // Leyden temp work-around:
    //
    // By default, when using CacheDataStore, use the HeapBasedNarrowOop mode so that
    // AOT code can be always work regardless of runtime heap range.
    //
    // If you are *absolutely sure* that the CompressedOops::mode() will be the same
    // between training and production runs (e.g., if you specify -Xmx128m
    // for both training and production runs, and you know the OS will always reserve
    // the heap under 4GB), you can explicitly disable this with:
    //     java -XX:-UseCompatibleCompressedOops -XX:CacheDataStore=...
    // However, this is risky and there's a chance that the production run will be slower
    // because it is unable to load the AOT code cache.
#ifdef _LP64
    // FLAG_SET_ERGO_IF_DEFAULT(UseCompatibleCompressedOops, true); // FIXME @iklam - merge with mainline - UseCompatibleCompressedOops
#endif

    // Leyden temp: make sure the user knows if CDS archive somehow fails to load.
    if (UseSharedSpaces && !xshare_auto_cmd_line) {
      log_info(cds)("Enabled -Xshare:on by default for troubleshooting Leyden prototype");
      RequireSharedSpaces = true;
    }

    if (FLAG_IS_DEFAULT(AOTClassLinking)) {
      // New workflow - enable AOTClassLinking by default.
      // TODO: make new workflow work, even when AOTClassLinking is false.
      //
      // NOTE: in old workflow, we cannot enable AOTClassLinking by default. That
      // should be an opt-in option, per JEP nnn.
      FLAG_SET_ERGO(AOTClassLinking, true);
    }

    if (SharedArchiveFile != nullptr) {
      vm_exit_during_initialization("CacheDataStore and SharedArchiveFile cannot be both specified");
    }
    if (!AOTClassLinking) {
      // TODO: in the forked JVM, we should ensure all classes are loaded from the hotspot.cds.preimage.
      // AOTClassLinking only loads the classes for built-in loaders. We need to load the classes
      // for custom loaders as well.
      vm_exit_during_initialization("CacheDataStore requires AOTClassLinking");
    }

    if (CDSPreimage == nullptr) {
      if (os::file_exists(CacheDataStore) /* && TODO: CDS file is valid*/) {
        // The CacheDataStore is already up to date. Use it. Also turn on cached code by default.
        SharedArchiveFile = CacheDataStore;
        FLAG_SET_ERGO_IF_DEFAULT(ReplayTraining, true);
        FLAG_SET_ERGO_IF_DEFAULT(LoadCachedCode, true);
        if (LoadCachedCode && FLAG_IS_DEFAULT(CachedCodeFile)) {
          set_new_workflow_default_CachedCodeFile();
        }
      } else {
        // The preimage dumping phase -- run the app and write the preimage file
        size_t len = strlen(CacheDataStore) + 10;
        char* preimage = AllocateHeap(len, mtArguments);
        jio_snprintf(preimage, len, "%s.preimage", CacheDataStore);

        UseSharedSpaces = false;
        enable_dumping_static_archive();
        SharedArchiveFile = preimage;
        log_info(cds)("CacheDataStore needs to be updated. Writing %s file", SharedArchiveFile);

        // At VM exit, the module graph may be contaminated with program states. We should rebuild the
        // module graph when dumping the CDS final image.
        log_info(cds)("full module graph: disabled when writing CDS preimage");
        HeapShared::disable_writing();
        stop_dumping_full_module_graph();
        FLAG_SET_ERGO(ArchivePackages, false);
        FLAG_SET_ERGO(ArchiveProtectionDomains, false);

        FLAG_SET_ERGO_IF_DEFAULT(RecordTraining, true);
      }
    } else {
      // The final image dumping phase -- load the preimage and write the final image file
      SharedArchiveFile = CDSPreimage;
      UseSharedSpaces = true;
      log_info(cds)("Generate CacheDataStore %s from CDSPreimage %s", CacheDataStore, CDSPreimage);
      // Force -Xbatch for AOT compilation.
      if (FLAG_SET_CMDLINE(BackgroundCompilation, false) != JVMFlag::SUCCESS) {
        return false;
      }
      RecordTraining = false; // This will be updated inside MetaspaceShared::preload_and_dump()

      FLAG_SET_ERGO_IF_DEFAULT(ReplayTraining, true);
      // Settings for AOT
      FLAG_SET_ERGO_IF_DEFAULT(StoreCachedCode, true);
      if (StoreCachedCode && FLAG_IS_DEFAULT(CachedCodeFile)) {
        set_new_workflow_default_CachedCodeFile();
        // Cannot dump cached code until metadata and heap are dumped.
        disable_dumping_cached_code();
      }
      if (StoreCachedCode) {
        log_info(cds)("ArchiveAdapters is enabled");
        FLAG_SET_ERGO_IF_DEFAULT(ArchiveAdapters, true);
      }
    }
  } else {
    // Old workflow
    if (CDSPreimage != nullptr) {
      vm_exit_during_initialization("CDSPreimage must be specified only when CacheDataStore is specified");
    }
  }

  if (FLAG_IS_DEFAULT(UsePermanentHeapObjects)) {
    if (StoreCachedCode || AOTClassLinking) {
      FLAG_SET_ERGO(UsePermanentHeapObjects, true);
    }
  }

  if (LoadCachedCode) {
    // This must be true. Cached code is hard-wired to use permanent objects.
    UsePermanentHeapObjects = true;
  }

  if (AOTClassLinking) {
    // If AOTClassLinking is specified, enable all these optimizations by default.
    FLAG_SET_ERGO_IF_DEFAULT(AOTInvokeDynamicLinking, true);
    FLAG_SET_ERGO_IF_DEFAULT(ArchiveDynamicProxies, true);
    FLAG_SET_ERGO_IF_DEFAULT(ArchiveLoaderLookupCache, true);
    FLAG_SET_ERGO_IF_DEFAULT(ArchivePackages, true);
    FLAG_SET_ERGO_IF_DEFAULT(ArchiveProtectionDomains, true);
    FLAG_SET_ERGO_IF_DEFAULT(ArchiveReflectionData, true);

    FLAG_SET_ERGO(ArchiveLoaderLookupCache, false);  // FIXME -- leyden+JEP483 merge
  } else {
    // All of these *might* depend on AOTClassLinking. Better be safe than sorry.
    // TODO: more fine-grained handling.
    FLAG_SET_ERGO(AOTInvokeDynamicLinking, false);
    FLAG_SET_ERGO(ArchiveDynamicProxies, false);
    FLAG_SET_ERGO(ArchiveLoaderLookupCache, false);
    FLAG_SET_ERGO(ArchivePackages, false);
    FLAG_SET_ERGO(ArchiveProtectionDomains, false);
    FLAG_SET_ERGO(ArchiveReflectionData, false);
  }

#ifdef _WINDOWS
  // This optimization is not working on Windows for some reason. See JDK-8338604.
  FLAG_SET_ERGO(ArchiveReflectionData, false);
#endif

  if (is_dumping_static_archive()) {
    if (is_dumping_preimage_static_archive() || is_dumping_final_static_archive()) {
      // Don't tweak execution mode
    } else if (!mode_flag_cmd_line) {
      // By default, -Xshare:dump runs in interpreter-only mode, which is required for deterministic archive.
      //
      // If your classlist is large and you don't care about deterministic dumping, you can use
      // -Xshare:dump -Xmixed to improve dumping speed.
      Arguments::set_mode_flags(Arguments::_int);
    } else if (Arguments::mode() == Arguments::_comp) {
      // -Xcomp may use excessive CPU for the test tiers. Also, -Xshare:dump runs a small and fixed set of
      // Java code, so there's not much benefit in running -Xcomp.
      log_info(cds)("reduced -Xcomp to -Xmixed for static dumping");
      Arguments::set_mode_flags(Arguments::_mixed);
    }

    // String deduplication may cause CDS to iterate the strings in different order from one
    // run to another which resulting in non-determinstic CDS archives.
    // Disable UseStringDeduplication while dumping CDS archive.
    UseStringDeduplication = false;

    // Don't use SoftReferences so that objects used by java.lang.invoke tables can be archived.
    Arguments::PropertyList_add(new SystemProperty("java.lang.invoke.MethodHandleNatives.USE_SOFT_CACHE", "false", false));
  }

  // RecordDynamicDumpInfo is not compatible with ArchiveClassesAtExit
  if (ArchiveClassesAtExit != nullptr && RecordDynamicDumpInfo) {
    jio_fprintf(defaultStream::output_stream(),
                "-XX:+RecordDynamicDumpInfo cannot be used with -XX:ArchiveClassesAtExit.\n");
    return false;
  }

  if (ArchiveClassesAtExit == nullptr && !RecordDynamicDumpInfo) {
    disable_dumping_dynamic_archive();
  } else {
    enable_dumping_dynamic_archive();
  }

  if (AutoCreateSharedArchive) {
    if (SharedArchiveFile == nullptr) {
      log_warning(cds)("-XX:+AutoCreateSharedArchive requires -XX:SharedArchiveFile");
      return false;
    }
    if (ArchiveClassesAtExit != nullptr) {
      log_warning(cds)("-XX:+AutoCreateSharedArchive does not work with ArchiveClassesAtExit");
      return false;
    }
  }

  if (is_using_archive() && patch_mod_javabase) {
    Arguments::no_shared_spaces("CDS is disabled when " JAVA_BASE_NAME " module is patched.");
  }
  if (is_using_archive() && has_unsupported_runtime_module_options()) {
    UseSharedSpaces = false;
  }

  if (is_dumping_archive()) {
    // Always verify non-system classes during CDS dump
    if (!BytecodeVerificationRemote) {
      BytecodeVerificationRemote = true;
      log_info(cds)("All non-system classes will be verified (-Xverify:remote) during CDS dump time.");
    }
  }

  if (AOTClassLinking) {
    if ((is_dumping_preimage_static_archive() && !is_using_optimized_module_handling()) ||
        (is_dumping_final_static_archive()    && !is_dumping_full_module_graph())) {
      if (bad_module_prop_key != nullptr) {
        log_warning(cds)("optimized module handling/full module graph: disabled due to incompatible property: %s=%s",
                         bad_module_prop_key, bad_module_prop_value);
      }
      vm_exit_during_initialization("CacheDataStore cannot be created because AOTClassLinking is enabled but full module graph is disabled");
    }
  }

  return true;
}

bool CDSConfig::is_dumping_classic_static_archive() {
  return _is_dumping_static_archive && CacheDataStore == nullptr && CDSPreimage == nullptr;
}

bool CDSConfig::is_dumping_preimage_static_archive() {
  return _is_dumping_static_archive && CacheDataStore != nullptr && CDSPreimage == nullptr;
}

bool CDSConfig::is_dumping_preimage_static_archive_with_triggers() {
  return (!FLAG_IS_DEFAULT(AOTEndTrainingOnMethodEntry)) && is_dumping_preimage_static_archive();
}

bool CDSConfig::is_dumping_final_static_archive() {
  if (CDSPreimage != nullptr) {
    assert(CacheDataStore != nullptr, "must be"); // should have been properly initialized by arguments.cpp
  }

  // Note: _is_dumping_static_archive is false! // FIXME -- refactor this so it makes more sense!
  return CacheDataStore != nullptr && CDSPreimage != nullptr;
}

bool CDSConfig::allow_only_single_java_thread() {
  // See comments in JVM_StartThread()
  return is_dumping_classic_static_archive() || is_dumping_final_static_archive();
}

bool CDSConfig::is_dumping_regenerated_lambdaform_invokers() {
  if (is_dumping_final_static_archive()) {
    // Not yet supported in new workflow -- the training data may point
    // to a method in a lambdaform holder class that was not regenerated
    // due to JDK-8318064.
    return false;
  } else {
    return is_dumping_archive();
  }
}

bool CDSConfig::is_logging_dynamic_proxies() {
  return ClassListWriter::is_enabled() || is_dumping_preimage_static_archive();
}

// Preserve all states that were examined used during dumptime verification, such
// that the verification result (pass or fail) cannot be changed at runtime.
//
// For example, if the verification of ik requires that class A must be a subtype of B,
// then this relationship between A and B cannot be changed at runtime. I.e., the app
// cannot load alternative versions of A and B such that A is not a subtype of B.
bool CDSConfig::preserve_all_dumptime_verification_states(const InstanceKlass* ik) {
  return is_dumping_aot_linked_classes() && SystemDictionaryShared::is_builtin(ik);
}

bool CDSConfig::is_using_archive() {
  return UseSharedSpaces;
}

bool CDSConfig::is_logging_lambda_form_invokers() {
  return ClassListWriter::is_enabled() || is_dumping_dynamic_archive() || is_dumping_preimage_static_archive();
}

void CDSConfig::stop_using_optimized_module_handling() {
  _is_using_optimized_module_handling = false;
  _is_dumping_full_module_graph = false; // This requires is_using_optimized_module_handling()
  _is_using_full_module_graph = false; // This requires is_using_optimized_module_handling()
}


CDSConfig::DumperThreadMark::DumperThreadMark(JavaThread* current) {
  assert(_dumper_thread == nullptr, "sanity");
  _dumper_thread = current;
}

CDSConfig::DumperThreadMark::~DumperThreadMark() {
  assert(_dumper_thread != nullptr, "sanity");
  _dumper_thread = nullptr;
}

bool CDSConfig::current_thread_is_vm_or_dumper() {
  Thread* t = Thread::current();
  return t != nullptr && (t->is_VM_thread() || t == _dumper_thread);
}

// If an incompatible VM options is found, return a text message that explains why
static const char* check_options_incompatible_with_dumping_heap() {
#if INCLUDE_CDS_JAVA_HEAP
  if (!UseCompressedClassPointers) {
    return "UseCompressedClassPointers must be true";
  }

  // Almost all GCs support heap region dump, except ZGC (so far).
  if (UseZGC) {
    return "ZGC is not supported";
  }

  return nullptr;
#else
  return "JVM not configured for writing Java heap objects";
#endif
}

void CDSConfig::log_reasons_for_not_dumping_heap() {
  const char* reason;

  assert(!is_dumping_heap(), "sanity");

  if (_disable_heap_dumping) {
    reason = "Programmatically disabled";
  } else {
    reason = check_options_incompatible_with_dumping_heap();
  }

  assert(reason != nullptr, "sanity");
  log_info(cds)("Archived java heap is not supported: %s", reason);
}

#if INCLUDE_CDS_JAVA_HEAP
bool CDSConfig::are_vm_options_incompatible_with_dumping_heap() {
  return check_options_incompatible_with_dumping_heap() != nullptr;
}


bool CDSConfig::is_dumping_heap() {
<<<<<<< HEAD
  return is_dumping_static_archive() && !is_dumping_preimage_static_archive()
    && HeapShared::can_write();
=======
  if (!is_dumping_static_archive() // heap dump is not supported in dynamic dump
      || are_vm_options_incompatible_with_dumping_heap()
      || _disable_heap_dumping) {
    return false;
  }

  return true;
>>>>>>> f0ea38b3
}

bool CDSConfig::is_loading_heap() {
  return ArchiveHeapLoader::is_in_use();
}

bool CDSConfig::is_using_full_module_graph() {
  if (ClassLoaderDataShared::is_full_module_graph_loaded()) {
    return true;
  }

  if (!_is_using_full_module_graph) {
    return false;
  }

  if (is_using_archive() && ArchiveHeapLoader::can_use()) {
    // Classes used by the archived full module graph are loaded in JVMTI early phase.
    assert(!(JvmtiExport::should_post_class_file_load_hook() && JvmtiExport::has_early_class_hook_env()),
           "CDS should be disabled if early class hooks are enabled");
    return true;
  } else {
    _is_using_full_module_graph = false;
    return false;
  }
}

void CDSConfig::stop_dumping_full_module_graph(const char* reason) {
  if (_is_dumping_full_module_graph) {
    _is_dumping_full_module_graph = false;
    if (reason != nullptr) {
      log_info(cds)("full module graph cannot be dumped: %s", reason);
    }
  }
}

void CDSConfig::stop_using_full_module_graph(const char* reason) {
  assert(!ClassLoaderDataShared::is_full_module_graph_loaded(), "you call this function too late!");
  if (_is_using_full_module_graph) {
    _is_using_full_module_graph = false;
    if (reason != nullptr) {
      log_info(cds)("full module graph cannot be loaded: %s", reason);
    }
  }
}

bool CDSConfig::is_dumping_aot_linked_classes() {
  if (is_dumping_preimage_static_archive()) {
    return AOTClassLinking;
  } else if (is_dumping_dynamic_archive()) {
    return is_using_full_module_graph() && AOTClassLinking;
  } else if (is_dumping_static_archive()) {
    return is_dumping_full_module_graph() && AOTClassLinking;
  } else {
    return false;
  }
}

bool CDSConfig::is_using_aot_linked_classes() {
  if (is_dumping_final_static_archive()) {
    // We assume that the final image is being dumped with the exact same module graph as the training run,
    // so all aot-linked classes can be loaded.
    return _has_aot_linked_classes;
  }
  // Make sure we have the exact same module graph as in the assembly phase, or else
  // some aot-linked classes may not be visible so cannot be loaded.
  return is_using_full_module_graph() && _has_aot_linked_classes;
}

bool CDSConfig::is_dumping_dynamic_proxies() {
  return is_dumping_full_module_graph() && is_dumping_invokedynamic() && ArchiveDynamicProxies;
}

void CDSConfig::set_has_aot_linked_classes(bool has_aot_linked_classes) {
  _has_aot_linked_classes |= has_aot_linked_classes;
}

bool CDSConfig::is_initing_classes_at_dump_time() {
  return is_dumping_heap() && is_dumping_aot_linked_classes();
}

bool CDSConfig::is_dumping_invokedynamic() {
  // Requires is_dumping_aot_linked_classes(). Otherwise the classes of some archived heap
  // objects used by the archive indy callsites may be replaced at runtime.
  return AOTInvokeDynamicLinking && is_dumping_aot_linked_classes() && is_dumping_heap();
}

bool CDSConfig::is_dumping_packages() {
  return ArchivePackages && is_dumping_heap();
}

bool CDSConfig::is_loading_packages() {
  return UseSharedSpaces && is_using_full_module_graph() && _is_loading_packages;
}

bool CDSConfig::is_dumping_protection_domains() {
  if (_is_security_manager_allowed) {
    // For sanity, don't archive PDs. TODO: can this be relaxed?
    return false;
  }
  // Archived PDs for the modules will reference their java.lang.Module, which must
  // also be archived.
  return ArchiveProtectionDomains && is_dumping_full_module_graph();
}

bool CDSConfig::is_loading_protection_domains() {
  if (_is_security_manager_allowed) {
    // For sanity, don't used any archived PDs. TODO: can this be relaxed?
    return false;
  }
  return UseSharedSpaces && is_using_full_module_graph() && _is_loading_protection_domains;
}

bool CDSConfig::is_dumping_reflection_data() {
  // reflection data use LambdaForm classes
  return ArchiveReflectionData && is_dumping_invokedynamic();
}

bool CDSConfig::is_loading_invokedynamic() {
  return UseSharedSpaces && is_using_full_module_graph() && _has_archived_invokedynamic;
}

#endif // INCLUDE_CDS_JAVA_HEAP

// This is allowed by default. We disable it only in the final image dump before the
// metadata and heap are dumped.
static bool _is_dumping_cached_code = true;

bool CDSConfig::is_dumping_cached_code() {
  return _is_dumping_cached_code;
}

void CDSConfig::disable_dumping_cached_code() {
  _is_dumping_cached_code = false;
}

void CDSConfig::enable_dumping_cached_code() {
  _is_dumping_cached_code = true;
}

bool CDSConfig::is_dumping_adapters() {
  return (ArchiveAdapters && is_dumping_final_static_archive());
}<|MERGE_RESOLUTION|>--- conflicted
+++ resolved
@@ -532,7 +532,7 @@
         // At VM exit, the module graph may be contaminated with program states. We should rebuild the
         // module graph when dumping the CDS final image.
         log_info(cds)("full module graph: disabled when writing CDS preimage");
-        HeapShared::disable_writing();
+        disable_heap_dumping();
         stop_dumping_full_module_graph();
         FLAG_SET_ERGO(ArchivePackages, false);
         FLAG_SET_ERGO(ArchiveProtectionDomains, false);
@@ -806,18 +806,13 @@
 
 
 bool CDSConfig::is_dumping_heap() {
-<<<<<<< HEAD
-  return is_dumping_static_archive() && !is_dumping_preimage_static_archive()
-    && HeapShared::can_write();
-=======
-  if (!is_dumping_static_archive() // heap dump is not supported in dynamic dump
+  if (!(is_dumping_classic_static_archive() || is_dumping_final_static_archive())
       || are_vm_options_incompatible_with_dumping_heap()
       || _disable_heap_dumping) {
     return false;
   }
 
   return true;
->>>>>>> f0ea38b3
 }
 
 bool CDSConfig::is_loading_heap() {
