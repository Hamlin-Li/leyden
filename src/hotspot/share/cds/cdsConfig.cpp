--- conflicted
+++ resolved
@@ -461,7 +461,11 @@
 bool CDSConfig::check_vm_args_consistency(bool patch_mod_javabase, bool mode_flag_cmd_line, bool xshare_auto_cmd_line) {
   check_flag_aliases();
 
-<<<<<<< HEAD
+  if (!FLAG_IS_DEFAULT(AOTMode)) {
+    // Using any form of the new AOTMode switch enables enhanced optimizations.
+    FLAG_SET_ERGO_IF_DEFAULT(AOTClassLinking, true);
+  }
+
   if (CacheDataStore != nullptr) {
     // Leyden temp work-around:
     //
@@ -574,11 +578,6 @@
   if (LoadCachedCode) {
     // This must be true. Cached code is hard-wired to use permanent objects.
     UsePermanentHeapObjects = true;
-=======
-  if (!FLAG_IS_DEFAULT(AOTMode)) {
-    // Using any form of the new AOTMode switch enables enhanced optimizations.
-    FLAG_SET_ERGO_IF_DEFAULT(AOTClassLinking, true);
->>>>>>> 1858dc14
   }
 
   if (AOTClassLinking) {
