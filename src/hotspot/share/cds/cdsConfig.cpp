/*
 * Copyright (c) 2023, 2025, Oracle and/or its affiliates. All rights reserved.
 * DO NOT ALTER OR REMOVE COPYRIGHT NOTICES OR THIS FILE HEADER.
 *
 * This code is free software; you can redistribute it and/or modify it
 * under the terms of the GNU General Public License version 2 only, as
 * published by the Free Software Foundation.
 *
 * This code is distributed in the hope that it will be useful, but WITHOUT
 * ANY WARRANTY; without even the implied warranty of MERCHANTABILITY or
 * FITNESS FOR A PARTICULAR PURPOSE.  See the GNU General Public License
 * version 2 for more details (a copy is included in the LICENSE file that
 * accompanied this code).
 *
 * You should have received a copy of the GNU General Public License version
 * 2 along with this work; if not, write to the Free Software Foundation,
 * Inc., 51 Franklin St, Fifth Floor, Boston, MA 02110-1301 USA.
 *
 * Please contact Oracle, 500 Oracle Parkway, Redwood Shores, CA 94065 USA
 * or visit www.oracle.com if you need additional information or have any
 * questions.
 *
 */

#include "cds/archiveHeapLoader.hpp"
#include "cds/cdsConfig.hpp"
#include "cds/cds_globals.hpp"
#include "cds/classListWriter.hpp"
#include "cds/filemap.hpp"
#include "cds/heapShared.hpp"
#include "cds/metaspaceShared.hpp"
#include "classfile/classLoaderDataShared.hpp"
#include "classfile/moduleEntry.hpp"
#include "classfile/systemDictionaryShared.hpp"
#include "code/SCCache.hpp"
#include "include/jvm_io.h"
#include "logging/log.hpp"
#include "prims/jvmtiExport.hpp"
#include "memory/universe.hpp"
#include "runtime/arguments.hpp"
#include "runtime/globals_extension.hpp"
#include "runtime/java.hpp"
#include "runtime/vmThread.hpp"
#include "utilities/defaultStream.hpp"
#include "utilities/formatBuffer.hpp"

bool CDSConfig::_is_dumping_static_archive = false;
bool CDSConfig::_is_dumping_preimage_static_archive = false;
bool CDSConfig::_is_dumping_final_static_archive = false;
bool CDSConfig::_is_dumping_dynamic_archive = false;
bool CDSConfig::_is_using_optimized_module_handling = true;
bool CDSConfig::_is_dumping_full_module_graph = true;
bool CDSConfig::_is_using_full_module_graph = true;
bool CDSConfig::_has_aot_linked_classes = false;
bool CDSConfig::_is_loading_packages = false;
bool CDSConfig::_is_loading_protection_domains = false;
bool CDSConfig::_is_security_manager_allowed = false;
bool CDSConfig::_old_cds_flags_used = false;
bool CDSConfig::_new_aot_flags_used = false;
bool CDSConfig::_disable_heap_dumping = false;

const char* CDSConfig::_default_archive_path = nullptr;
const char* CDSConfig::_input_static_archive_path = nullptr;
const char* CDSConfig::_input_dynamic_archive_path = nullptr;
const char* CDSConfig::_output_archive_path = nullptr;

JavaThread* CDSConfig::_dumper_thread = nullptr;

int CDSConfig::get_status() {
  assert(Universe::is_fully_initialized(), "status is finalized only after Universe is initialized");
  return (is_dumping_archive()              ? IS_DUMPING_ARCHIVE : 0) |
         (is_dumping_method_handles()       ? IS_DUMPING_METHOD_HANDLES : 0) |
         (is_dumping_static_archive()       ? IS_DUMPING_STATIC_ARCHIVE : 0) |
         (is_logging_lambda_form_invokers() ? IS_LOGGING_LAMBDA_FORM_INVOKERS : 0) |
         (is_using_archive()                ? IS_USING_ARCHIVE : 0) |
         (is_dumping_heap()                 ? IS_DUMPING_HEAP : 0) |
         (is_logging_dynamic_proxies()      ? IS_LOGGING_DYNAMIC_PROXIES : 0) |
         (is_dumping_packages()             ? IS_DUMPING_PACKAGES : 0) |
         (is_dumping_protection_domains()   ? IS_DUMPING_PROTECTION_DOMAINS : 0);
}

DEBUG_ONLY(static bool _cds_ergo_initialize_started = false);

void CDSConfig::ergo_initialize() {
  DEBUG_ONLY(_cds_ergo_initialize_started = true);
<<<<<<< HEAD
=======

  if (is_dumping_static_archive() && !is_dumping_final_static_archive()) {
    // Note: -Xshare and -XX:AOTMode flags are mutually exclusive.
    // - Classic workflow: -Xshare:on and -Xshare:dump cannot take effect at the same time.
    // - JEP 483 workflow: -XX:AOTMode:record and -XX:AOTMode=on cannot take effect at the same time.
    // So we can never come to here with RequireSharedSpaces==true.
    assert(!RequireSharedSpaces, "sanity");
>>>>>>> e3f26b05

  if (is_dumping_static_archive() && !is_dumping_final_static_archive()) {
    // If dumping the classic archive, or making an AOT training run (dumping a preimage archive),
    // for sanity, parse all classes from classfiles.
    // TODO: in the future, if we want to support re-training on top of an existing AOT cache, this
    // needs to be changed.
    if (RequireSharedSpaces) {
      if (is_experimental_leyden_workflow()) {
        log_info(cds)("-Xshare:on flag is ignored when creating a CacheDataStore");
      } else {
        // -Xshare and -XX:AOTMode flags are mutually exclusive:
        //   Class workflow: -Xshare:on and -Xshare:dump cannot take effect at the same time.
        //   JEP 483 workflow: -XX:AOTMode:record and -XX:AOTMode=on cannot take effect at the same time.
        ShouldNotReachHere();
      }
    }
    UseSharedSpaces = false;
  }

  // Initialize shared archive paths which could include both base and dynamic archive paths
  // This must be after set_ergonomics_flags() called so flag UseCompressedOops is set properly.
  if (is_dumping_static_archive() || is_using_archive()) {
    if (new_aot_flags_used()) {
      ergo_init_aot_paths();
<<<<<<< HEAD
    } else if (is_experimental_leyden_workflow()) {
      ergo_init_experimental_leyden_paths();
=======
>>>>>>> e3f26b05
    } else {
      ergo_init_classic_archive_paths();
    }
  }

  if (!is_dumping_heap()) {
    _is_dumping_full_module_graph = false;
  }
}

const char* CDSConfig::default_archive_path() {
  // The path depends on UseCompressedOops, etc, which are set by GC ergonomics just
  // before CDSConfig::ergo_initialize() is called.
  assert(_cds_ergo_initialize_started, "sanity");
  if (_default_archive_path == nullptr) {
    stringStream tmp;
    const char* subdir = WINDOWS_ONLY("bin") NOT_WINDOWS("lib");
    tmp.print("%s%s%s%s%s%sclasses", Arguments::get_java_home(), os::file_separator(), subdir,
              os::file_separator(), Abstract_VM_Version::vm_variant(), os::file_separator());
#ifdef _LP64
    if (!UseCompressedOops) {
      tmp.print_raw("_nocoops");
    }
    if (UseCompactObjectHeaders) {
      // Note that generation of xxx_coh.jsa variants require
      // --enable-cds-archive-coh at build time
      tmp.print_raw("_coh");
    }
#endif
    tmp.print_raw(".jsa");
    _default_archive_path = os::strdup(tmp.base());
  }
  return _default_archive_path;
}

int CDSConfig::num_archive_paths(const char* path_spec) {
  if (path_spec == nullptr) {
    return 0;
  }
  int npaths = 1;
  char* p = (char*)path_spec;
  while (*p != '\0') {
    if (*p == os::path_separator()[0]) {
      npaths++;
    }
    p++;
  }
  return npaths;
}

void CDSConfig::extract_archive_paths(const char* archive_path,
                                      const char** base_archive_path,
                                      const char** top_archive_path) {
  char* begin_ptr = (char*)archive_path;
  char* end_ptr = strchr((char*)archive_path, os::path_separator()[0]);
  if (end_ptr == nullptr || end_ptr == begin_ptr) {
    vm_exit_during_initialization("Base archive was not specified", archive_path);
  }
  size_t len = end_ptr - begin_ptr;
  char* cur_path = NEW_C_HEAP_ARRAY(char, len + 1, mtInternal);
  strncpy(cur_path, begin_ptr, len);
  cur_path[len] = '\0';
  *base_archive_path = cur_path;

  begin_ptr = ++end_ptr;
  if (*begin_ptr == '\0') {
    vm_exit_during_initialization("Top archive was not specified", archive_path);
  }
  end_ptr = strchr(begin_ptr, '\0');
  assert(end_ptr != nullptr, "sanity");
  len = end_ptr - begin_ptr;
  cur_path = NEW_C_HEAP_ARRAY(char, len + 1, mtInternal);
  strncpy(cur_path, begin_ptr, len + 1);
  *top_archive_path = cur_path;
}

void CDSConfig::ergo_init_classic_archive_paths() {
  assert(_cds_ergo_initialize_started, "sanity");
  if (ArchiveClassesAtExit != nullptr) {
    assert(!RecordDynamicDumpInfo, "already checked");
    if (is_dumping_static_archive()) {
      vm_exit_during_initialization("-XX:ArchiveClassesAtExit cannot be used with -Xshare:dump");
    }
    check_unsupported_dumping_module_options();

    if (os::same_files(default_archive_path(), ArchiveClassesAtExit)) {
      vm_exit_during_initialization(
        "Cannot specify the default CDS archive for -XX:ArchiveClassesAtExit", default_archive_path());
    }
  }

  if (SharedArchiveFile == nullptr) {
    _input_static_archive_path = default_archive_path();
    if (is_dumping_static_archive()) {
      _output_archive_path = _input_static_archive_path;
    }
  } else {
    int num_archives = num_archive_paths(SharedArchiveFile);
    assert(num_archives > 0, "must be");

    if (is_dumping_archive() && num_archives > 1) {
      vm_exit_during_initialization(
        "Cannot have more than 1 archive file specified in -XX:SharedArchiveFile during CDS dumping");
    }

    if (is_dumping_static_archive()) {
      assert(num_archives == 1, "just checked above");
      // Static dump is simple: only one archive is allowed in SharedArchiveFile. This file
      // will be overwritten regardless of its contents
      _output_archive_path = SharedArchiveFile;
    } else {
      // SharedArchiveFile may specify one or two files. In case (c), the path for base.jsa
      // is read from top.jsa
      //    (a) 1 file:  -XX:SharedArchiveFile=base.jsa
      //    (b) 2 files: -XX:SharedArchiveFile=base.jsa:top.jsa
      //    (c) 2 files: -XX:SharedArchiveFile=top.jsa
      //
      // However, if either RecordDynamicDumpInfo or ArchiveClassesAtExit is used, we do not
      // allow cases (b) and (c). Case (b) is already checked above.

      if (num_archives > 2) {
        vm_exit_during_initialization(
          "Cannot have more than 2 archive files specified in the -XX:SharedArchiveFile option");
      }

      if (num_archives == 1) {
        const char* base_archive_path = nullptr;
        bool success =
          FileMapInfo::get_base_archive_name_from_header(SharedArchiveFile, &base_archive_path);
        if (!success) {
          // If +AutoCreateSharedArchive and the specified shared archive does not exist,
          // regenerate the dynamic archive base on default archive.
          if (AutoCreateSharedArchive && !os::file_exists(SharedArchiveFile)) {
            enable_dumping_dynamic_archive(SharedArchiveFile);
            FLAG_SET_ERGO(ArchiveClassesAtExit, SharedArchiveFile);
            _input_static_archive_path = default_archive_path();
            FLAG_SET_ERGO(SharedArchiveFile, nullptr);
         } else {
            if (AutoCreateSharedArchive) {
              warning("-XX:+AutoCreateSharedArchive is unsupported when base CDS archive is not loaded. Run with -Xlog:cds for more info.");
              AutoCreateSharedArchive = false;
            }
            log_error(cds)("Not a valid archive (%s)", SharedArchiveFile);
            Arguments::no_shared_spaces("invalid archive");
          }
        } else if (base_archive_path == nullptr) {
          // User has specified a single archive, which is a static archive.
          _input_static_archive_path = SharedArchiveFile;
        } else {
          // User has specified a single archive, which is a dynamic archive.
          _input_dynamic_archive_path = SharedArchiveFile;
          _input_static_archive_path = base_archive_path; // has been c-heap allocated.
        }
      } else {
        extract_archive_paths(SharedArchiveFile,
                              &_input_static_archive_path, &_input_dynamic_archive_path);
        if (_input_static_archive_path == nullptr) {
          assert(_input_dynamic_archive_path == nullptr, "must be");
          Arguments::no_shared_spaces("invalid archive");
        }
      }

      if (_input_dynamic_archive_path != nullptr) {
        // Check for case (c)
        if (RecordDynamicDumpInfo) {
          vm_exit_during_initialization("-XX:+RecordDynamicDumpInfo is unsupported when a dynamic CDS archive is specified in -XX:SharedArchiveFile",
                                        SharedArchiveFile);
        }
        if (ArchiveClassesAtExit != nullptr) {
          vm_exit_during_initialization("-XX:ArchiveClassesAtExit is unsupported when a dynamic CDS archive is specified in -XX:SharedArchiveFile",
                                        SharedArchiveFile);
        }
      }

      if (ArchiveClassesAtExit != nullptr && os::same_files(SharedArchiveFile, ArchiveClassesAtExit)) {
          vm_exit_during_initialization(
            "Cannot have the same archive file specified for -XX:SharedArchiveFile and -XX:ArchiveClassesAtExit",
            SharedArchiveFile);
      }
    }
  }
}

static char* bad_module_prop_key   = nullptr;
static char* bad_module_prop_value = nullptr;

void CDSConfig::check_internal_module_property(const char* key, const char* value) {
  if (Arguments::is_incompatible_cds_internal_module_property(key)) {
    stop_using_optimized_module_handling();
    if (bad_module_prop_key == nullptr) {
      // We don't want to print an unconditional warning here, as we are still processing the command line.
      // A later argument may specify something like -Xshare:off, which makes such a warning irrelevant.
      //
      // Instead, we save the info so we can warn when necessary: we are doing it only during CacheDataStore
      // creation for now, but could add it to other places.
      bad_module_prop_key   = os::strdup(key);
      bad_module_prop_value = os::strdup(value);
    }
    log_info(cds)("optimized module handling/full module graph: disabled due to incompatible property: %s=%s", key, value);
  }
}

void CDSConfig::check_incompatible_property(const char* key, const char* value) {
  static const char* incompatible_properties[] = {
    "java.system.class.loader",
    "jdk.module.showModuleResolution",
    "jdk.module.validation"
  };

  for (const char* property : incompatible_properties) {
    if (strcmp(key, property) == 0) {
      stop_dumping_full_module_graph();
      stop_using_full_module_graph();
      log_info(cds)("full module graph: disabled due to incompatible property: %s=%s", key, value);
      break;
    }
  }

  // Match the logic in java/lang/System.java, but we need to know this before the System class is initialized.
  if (strcmp(key, "java.security.manager") == 0) {
    if (strcmp(value, "disallowed") != 0) {
      _is_security_manager_allowed = true;
    }
  }
}

// Returns any JVM command-line option, such as "--patch-module", that's not supported by CDS.
static const char* find_any_unsupported_module_option() {
  // Note that arguments.cpp has translated the command-line options into properties. If we find an
  // unsupported property, translate it back to its command-line option for better error reporting.

  // The following properties are checked by Arguments::is_internal_module_property() and cannot be
  // directly specified in the command-line.
  static const char* unsupported_module_properties[] = {
    "jdk.module.limitmods",
    "jdk.module.upgrade.path",
    "jdk.module.patch.0"
  };
  static const char* unsupported_module_options[] = {
    "--limit-modules",
    "--upgrade-module-path",
    "--patch-module"
  };

  assert(ARRAY_SIZE(unsupported_module_properties) == ARRAY_SIZE(unsupported_module_options), "must be");
  SystemProperty* sp = Arguments::system_properties();
  while (sp != nullptr) {
    for (uint i = 0; i < ARRAY_SIZE(unsupported_module_properties); i++) {
      if (strcmp(sp->key(), unsupported_module_properties[i]) == 0) {
        return unsupported_module_options[i];
      }
    }
    sp = sp->next();
  }

  return nullptr; // not found
}

void CDSConfig::check_unsupported_dumping_module_options() {
  assert(is_dumping_archive(), "this function is only used with CDS dump time");
  const char* option = find_any_unsupported_module_option();
  if (option != nullptr) {
    vm_exit_during_initialization("Cannot use the following option when dumping the shared archive", option);
  }
  // Check for an exploded module build in use with -Xshare:dump.
  if (!Arguments::has_jimage()) {
    vm_exit_during_initialization("Dumping the shared archive is not supported with an exploded module build");
  }
}

bool CDSConfig::has_unsupported_runtime_module_options() {
  assert(is_using_archive(), "this function is only used with -Xshare:{on,auto}");
  if (ArchiveClassesAtExit != nullptr) {
    // dynamic dumping, just return false for now.
    // check_unsupported_dumping_properties() will be called later to check the same set of
    // properties, and will exit the VM with the correct error message if the unsupported properties
    // are used.
    return false;
  }
  const char* option = find_any_unsupported_module_option();
  if (option != nullptr) {
    if (RequireSharedSpaces) {
      warning("CDS is disabled when the %s option is specified.", option);
    } else {
      if (new_aot_flags_used()) {
        log_warning(cds)("AOT cache is disabled when the %s option is specified.", option);
      } else {
        log_info(cds)("CDS is disabled when the %s option is specified.", option);
      }
    }
    return true;
  }
  return false;
}

#define CHECK_NEW_FLAG(f) check_new_flag(FLAG_IS_DEFAULT(f), #f)

void CDSConfig::check_new_flag(bool new_flag_is_default, const char* new_flag_name) {
  if (old_cds_flags_used() && !new_flag_is_default) {
    vm_exit_during_initialization(err_msg("Option %s cannot be used at the same time with "
                                          "-Xshare:on, -Xshare:auto, -Xshare:off, -Xshare:dump, "
                                          "DumpLoadedClassList, SharedClassListFile, or SharedArchiveFile",
                                          new_flag_name));
  }
}

#define CHECK_SINGLE_PATH(f) check_flag_single_path(#f, f)

void CDSConfig::check_flag_single_path(const char* flag_name, const char* value) {
  if (value != nullptr && num_archive_paths(value) != 1) {
    vm_exit_during_initialization(err_msg("Option %s must specify a single file name", flag_name));
  }
}

void CDSConfig::check_aot_flags() {
  if (!FLAG_IS_DEFAULT(DumpLoadedClassList) ||
      !FLAG_IS_DEFAULT(SharedClassListFile) ||
      !FLAG_IS_DEFAULT(SharedArchiveFile)) {
    _old_cds_flags_used = true;
  }

  // "New" AOT flags must not be mixed with "classic" flags such as -Xshare:dump
  CHECK_NEW_FLAG(AOTCache);
  CHECK_NEW_FLAG(AOTConfiguration);
  CHECK_NEW_FLAG(AOTMode);

  CHECK_SINGLE_PATH(AOTCache);
  CHECK_SINGLE_PATH(AOTConfiguration);

  if (FLAG_IS_DEFAULT(AOTCache) && FLAG_IS_DEFAULT(AOTConfiguration) && FLAG_IS_DEFAULT(AOTMode)) {
    // AOTCache/AOTConfiguration/AOTMode not used.
    return;
  } else {
    _new_aot_flags_used = true;
  }

  if (FLAG_IS_DEFAULT(AOTMode) || strcmp(AOTMode, "auto") == 0 || strcmp(AOTMode, "on") == 0) {
    check_aotmode_auto_or_on();
  } else if (strcmp(AOTMode, "off") == 0) {
    check_aotmode_off();
  } else {
    // AOTMode is record or create
    if (FLAG_IS_DEFAULT(AOTConfiguration)) {
      vm_exit_during_initialization(err_msg("-XX:AOTMode=%s cannot be used without setting AOTConfiguration", AOTMode));
    }

    if (strcmp(AOTMode, "record") == 0) {
      check_aotmode_record();
    } else {
      assert(strcmp(AOTMode, "create") == 0, "checked by AOTModeConstraintFunc");
      check_aotmode_create();
    }
  }
}

void CDSConfig::check_aotmode_off() {
  UseSharedSpaces = false;
  RequireSharedSpaces = false;
}

void CDSConfig::check_aotmode_auto_or_on() {
  if (!FLAG_IS_DEFAULT(AOTConfiguration)) {
    vm_exit_during_initialization("AOTConfiguration can only be used with -XX:AOTMode=record or -XX:AOTMode=create");
  }

  UseSharedSpaces = true;
  if (FLAG_IS_DEFAULT(AOTMode) || (strcmp(AOTMode, "auto") == 0)) {
    RequireSharedSpaces = false;
  } else {
    assert(strcmp(AOTMode, "on") == 0, "already checked");
    RequireSharedSpaces = true;
  }
}

void CDSConfig::check_aotmode_record() {
  if (!FLAG_IS_DEFAULT(AOTCache)) {
    vm_exit_during_initialization("AOTCache must not be specified when using -XX:AOTMode=record");
  }

  UseSharedSpaces = false;
  RequireSharedSpaces = false;
  _is_dumping_static_archive = true;
  _is_dumping_preimage_static_archive = true;

  // At VM exit, the module graph may be contaminated with program states.
  // We will rebuild the module graph when dumping the CDS final image.
  disable_heap_dumping();
}

void CDSConfig::check_aotmode_create() {
  if (FLAG_IS_DEFAULT(AOTCache)) {
    vm_exit_during_initialization("AOTCache must be specified when using -XX:AOTMode=create");
  }

  _is_dumping_final_static_archive = true;
  UseSharedSpaces = true;
  RequireSharedSpaces = true;

  if (!FileMapInfo::is_preimage_static_archive(AOTConfiguration)) {
    vm_exit_during_initialization("Must be a valid AOT configuration generated by the current JVM", AOTConfiguration);
  }

  CDSConfig::enable_dumping_static_archive();
}

void CDSConfig::ergo_init_aot_paths() {
  assert(_cds_ergo_initialize_started, "sanity");
  if (is_dumping_static_archive()) {
    if (is_dumping_preimage_static_archive()) {
      _output_archive_path = AOTConfiguration;
    } else {
      assert(is_dumping_final_static_archive(), "must be");
      _input_static_archive_path = AOTConfiguration;
      _output_archive_path = AOTCache;
    }
  } else if (is_using_archive()) {
    if (FLAG_IS_DEFAULT(AOTCache)) {
      // Only -XX:AOTMode={auto,on} is specified
      _input_static_archive_path = default_archive_path();
    } else {
      _input_static_archive_path = AOTCache;
    }
  }
}

<<<<<<< HEAD
void CDSConfig::ergo_init_experimental_leyden_paths() {
  assert(_cds_ergo_initialize_started, "sanity");
  if (is_dumping_static_archive()) {
    if (is_dumping_preimage_static_archive()) {
      _output_archive_path = CDSPreimage;
    } else {
      assert(is_dumping_final_static_archive(), "must be");
      _input_static_archive_path = CDSPreimage;
      _output_archive_path = CacheDataStore;
    }
  } else if (is_using_archive()) {
    _input_static_archive_path = CacheDataStore;
  }
}

bool CDSConfig::check_vm_args_consistency(bool patch_mod_javabase, bool mode_flag_cmd_line, bool xshare_auto_cmd_line) {
  assert(!_cds_ergo_initialize_started, "This is called earlier than CDSConfig::ergo_initialize()");
=======
bool CDSConfig::check_vm_args_consistency(bool patch_mod_javabase, bool mode_flag_cmd_line) {
  assert(!_cds_ergo_initialize_started, "This is called earlier than CDSConfig::ergo_initialize()");

>>>>>>> e3f26b05
  check_aot_flags();

  if (!FLAG_IS_DEFAULT(AOTMode)) {
    // Using any form of the new AOTMode switch enables enhanced optimizations.
    FLAG_SET_ERGO_IF_DEFAULT(AOTClassLinking, true);
  }

  if (CacheDataStore != nullptr) {
    if (!setup_experimental_leyden_workflow(xshare_auto_cmd_line)) {
      return false;
    }
  } else {
    if (CDSPreimage != nullptr) {
      vm_exit_during_initialization("CDSPreimage must be specified only when CacheDataStore is specified");
    }

    setup_compiler_args();
  }

  if (AOTClassLinking) {
    // If AOTClassLinking is specified, enable all these optimizations by default.
    FLAG_SET_ERGO_IF_DEFAULT(AOTInvokeDynamicLinking, true);
    FLAG_SET_ERGO_IF_DEFAULT(ArchiveDynamicProxies, true);
    FLAG_SET_ERGO_IF_DEFAULT(ArchiveLoaderLookupCache, true);
    FLAG_SET_ERGO_IF_DEFAULT(ArchivePackages, true);
    FLAG_SET_ERGO_IF_DEFAULT(ArchiveProtectionDomains, true);
    FLAG_SET_ERGO_IF_DEFAULT(ArchiveReflectionData, true);
  } else {
    // All of these *might* depend on AOTClassLinking. Better be safe than sorry.
    FLAG_SET_ERGO(AOTInvokeDynamicLinking, false);
    FLAG_SET_ERGO(ArchiveDynamicProxies, false);
    FLAG_SET_ERGO(ArchiveLoaderLookupCache, false);
    FLAG_SET_ERGO(ArchivePackages, false);
    FLAG_SET_ERGO(ArchiveProtectionDomains, false);
    FLAG_SET_ERGO(ArchiveReflectionData, false);

    if (CDSConfig::is_dumping_archive()) {
      FLAG_SET_ERGO(RecordTraining, false);
      FLAG_SET_ERGO(ReplayTraining, false);
      FLAG_SET_ERGO(StoreCachedCode, false);
      FLAG_SET_ERGO(LoadCachedCode, false);
    }
  }

  if (StoreCachedCode) {
    log_info(cds)("ArchiveAdapters is enabled");
    FLAG_SET_ERGO_IF_DEFAULT(ArchiveAdapters, true);
  }

#ifdef _WINDOWS
  // This optimization is not working on Windows for some reason. See JDK-8338604.
  FLAG_SET_ERGO(ArchiveReflectionData, false);
#endif

  if (is_dumping_static_archive()) {
    if (is_dumping_preimage_static_archive() || is_dumping_final_static_archive()) {
      // Don't tweak execution mode
    } else if (!mode_flag_cmd_line) {
      // By default, -Xshare:dump runs in interpreter-only mode, which is required for deterministic archive.
      //
      // If your classlist is large and you don't care about deterministic dumping, you can use
      // -Xshare:dump -Xmixed to improve dumping speed.
      Arguments::set_mode_flags(Arguments::_int);
    } else if (Arguments::mode() == Arguments::_comp) {
      // -Xcomp may use excessive CPU for the test tiers. Also, -Xshare:dump runs a small and fixed set of
      // Java code, so there's not much benefit in running -Xcomp.
      log_info(cds)("reduced -Xcomp to -Xmixed for static dumping");
      Arguments::set_mode_flags(Arguments::_mixed);
    }

    // String deduplication may cause CDS to iterate the strings in different order from one
    // run to another which resulting in non-determinstic CDS archives.
    // Disable UseStringDeduplication while dumping CDS archive.
    UseStringDeduplication = false;
  }

  // RecordDynamicDumpInfo is not compatible with ArchiveClassesAtExit
  if (ArchiveClassesAtExit != nullptr && RecordDynamicDumpInfo) {
    jio_fprintf(defaultStream::output_stream(),
                "-XX:+RecordDynamicDumpInfo cannot be used with -XX:ArchiveClassesAtExit.\n");
    return false;
  }

  if (ArchiveClassesAtExit == nullptr && !RecordDynamicDumpInfo) {
    disable_dumping_dynamic_archive();
  } else {
    enable_dumping_dynamic_archive(ArchiveClassesAtExit);
  }

  if (AutoCreateSharedArchive) {
    if (SharedArchiveFile == nullptr) {
      log_warning(cds)("-XX:+AutoCreateSharedArchive requires -XX:SharedArchiveFile");
      return false;
    }
    if (ArchiveClassesAtExit != nullptr) {
      log_warning(cds)("-XX:+AutoCreateSharedArchive does not work with ArchiveClassesAtExit");
      return false;
    }
  }

  if (is_using_archive() && patch_mod_javabase) {
    Arguments::no_shared_spaces("CDS is disabled when " JAVA_BASE_NAME " module is patched.");
  }
  if (is_using_archive() && has_unsupported_runtime_module_options()) {
    UseSharedSpaces = false;
  }

  if (is_dumping_archive()) {
    // Always verify non-system classes during CDS dump
    if (!BytecodeVerificationRemote) {
      BytecodeVerificationRemote = true;
      log_info(cds)("All non-system classes will be verified (-Xverify:remote) during CDS dump time.");
    }
  }

  if (AOTClassLinking) {
    if (is_dumping_final_static_archive() && !is_dumping_full_module_graph()) {
      if (bad_module_prop_key != nullptr) {
        log_warning(cds)("optimized module handling/full module graph: disabled due to incompatible property: %s=%s",
                         bad_module_prop_key, bad_module_prop_value);
      }
      if (is_experimental_leyden_workflow()) {
        vm_exit_during_initialization("CacheDataStore cannot be created because AOTClassLinking is enabled but full module graph is disabled");
      } else {
        vm_exit_during_initialization("AOT cache cannot be created because AOTClassLinking is enabled but full module graph is disabled");
      }
    }
  }

  return true;
}

void CDSConfig::setup_compiler_args() {
  // AOT profiles and AOT-compiled methods are supported only in the JEP 483 workflow.
  bool can_dump_profile_and_compiled_code = AOTClassLinking && new_aot_flags_used();

  if (is_dumping_preimage_static_archive() && can_dump_profile_and_compiled_code) {
    // JEP 483 workflow -- training
    FLAG_SET_ERGO_IF_DEFAULT(RecordTraining, true);
    FLAG_SET_ERGO(ReplayTraining, false);
    FLAG_SET_ERGO(StoreCachedCode, false);
    FLAG_SET_ERGO(LoadCachedCode, false);
  } else if (is_dumping_final_static_archive() && can_dump_profile_and_compiled_code) {
    // JEP 483 workflow -- assembly
    FLAG_SET_ERGO(RecordTraining, false); // This will be updated inside MetaspaceShared::preload_and_dump()
    FLAG_SET_ERGO_IF_DEFAULT(ReplayTraining, true);
    FLAG_SET_ERGO_IF_DEFAULT(StoreCachedCode, true);
    FLAG_SET_ERGO(LoadCachedCode, false);
    disable_dumping_cached_code(); // Cannot dump cached code until metadata and heap are dumped.
  } else if (is_using_archive() && new_aot_flags_used()) {
    // JEP 483 workflow -- production
    FLAG_SET_ERGO(RecordTraining, false);
    FLAG_SET_ERGO_IF_DEFAULT(ReplayTraining, true);
    FLAG_SET_ERGO(StoreCachedCode, false);
    FLAG_SET_ERGO_IF_DEFAULT(LoadCachedCode, true);

    if (UseSharedSpaces && FLAG_IS_DEFAULT(AOTMode)) {
      log_info(cds)("Enabled -XX:AOTMode=on by default for troubleshooting Leyden prototype");
      RequireSharedSpaces = true;
    }
  } else {
    FLAG_SET_ERGO(ReplayTraining, false);
    FLAG_SET_ERGO(RecordTraining, false);
    FLAG_SET_ERGO(StoreCachedCode, false);
    FLAG_SET_ERGO(LoadCachedCode, false);
  }
}

// Ergo set-up of various flags used by the experimental workflow that uses -XX:CacheDataStore. This workflow
// is deprecated and will be removed from Leyden.
bool CDSConfig::setup_experimental_leyden_workflow(bool xshare_auto_cmd_line) {
  // Leyden temp work-around:
  //
  // By default, when using CacheDataStore, use the HeapBasedNarrowOop mode so that
  // AOT code can be always work regardless of runtime heap range.
  //
  // If you are *absolutely sure* that the CompressedOops::mode() will be the same
  // between training and production runs (e.g., if you specify -Xmx128m
  // for both training and production runs, and you know the OS will always reserve
  // the heap under 4GB), you can explicitly disable this with:
  //     java -XX:-UseCompatibleCompressedOops -XX:CacheDataStore=...
  // However, this is risky and there's a chance that the production run will be slower
  // because it is unable to load the AOT code cache.
#ifdef _LP64
  // FLAG_SET_ERGO_IF_DEFAULT(UseCompatibleCompressedOops, true); // FIXME @iklam - merge with mainline - UseCompatibleCompressedOops
#endif

  if (FLAG_IS_DEFAULT(AOTClassLinking)) {
    FLAG_SET_ERGO(AOTClassLinking, true);
  }

  if (SharedArchiveFile != nullptr) {
    vm_exit_during_initialization("CacheDataStore and SharedArchiveFile cannot be both specified");
  }
  if (!AOTClassLinking) {
    vm_exit_during_initialization("CacheDataStore requires AOTClassLinking");
  }

  if (CDSPreimage == nullptr) {
    if (os::file_exists(CacheDataStore) /* && TODO: Need to check if CDS file is valid*/) {
      // The CacheDataStore is already up to date. Use it. Also turn on cached code by default.
      FLAG_SET_ERGO_IF_DEFAULT(ReplayTraining, true);
      FLAG_SET_ERGO_IF_DEFAULT(LoadCachedCode, true);

      // Leyden temp: make sure the user knows if CDS archive somehow fails to load.
      if (UseSharedSpaces && !xshare_auto_cmd_line) {
        log_info(cds)("Enabled -Xshare:on by default for troubleshooting Leyden prototype");
        RequireSharedSpaces = true;
      }
    } else {
      // The preimage dumping phase -- run the app and write the preimage file
      size_t len = strlen(CacheDataStore) + 10;
      char* preimage = AllocateHeap(len, mtArguments);
      jio_snprintf(preimage, len, "%s.preimage", CacheDataStore);

      UseSharedSpaces = false;
      enable_dumping_static_archive();
      CDSPreimage = preimage;
      log_info(cds)("CacheDataStore needs to be updated. Writing %s file", CDSPreimage);

      // At VM exit, the module graph may be contaminated with program states. We should rebuild the
      // module graph when dumping the CDS final image.
      log_info(cds)("full module graph: disabled when writing CDS preimage");
      disable_heap_dumping();
      stop_dumping_full_module_graph();
      FLAG_SET_ERGO(ArchivePackages, false);
      FLAG_SET_ERGO(ArchiveProtectionDomains, false);
      FLAG_SET_ERGO_IF_DEFAULT(RecordTraining, true);
      _is_dumping_static_archive = true;
      _is_dumping_preimage_static_archive = true;
    }
  } else {
    // The final image dumping phase -- load the preimage and write the final image file
    UseSharedSpaces = true;
    log_info(cds)("Generate CacheDataStore %s from CDSPreimage %s", CacheDataStore, CDSPreimage);
    // Force -Xbatch for AOT compilation.
    if (FLAG_SET_CMDLINE(BackgroundCompilation, false) != JVMFlag::SUCCESS) {
      return false;
    }
    RecordTraining = false; // This will be updated inside MetaspaceShared::preload_and_dump()

    FLAG_SET_ERGO_IF_DEFAULT(ReplayTraining, true);
    // Settings for AOT
    FLAG_SET_ERGO_IF_DEFAULT(StoreCachedCode, true);
    if (StoreCachedCode) {
      // Cannot dump cached code until metadata and heap are dumped.
      disable_dumping_cached_code();
    }
    _is_dumping_static_archive = true;
    _is_dumping_final_static_archive = true;
  }

  return true;
}

void CDSConfig::prepare_for_dumping() {
  assert(CDSConfig::is_dumping_archive(), "sanity");

  if (is_dumping_dynamic_archive() && !is_using_archive()) {
    assert(!is_dumping_static_archive(), "cannot be dumping both static and dynamic archives");

    // This could happen if SharedArchiveFile has failed to load:
    // - -Xshare:off was specified
    // - SharedArchiveFile points to an non-existent file.
    // - SharedArchiveFile points to an archive that has failed CRC check
    // - SharedArchiveFile is not specified and the VM doesn't have a compatible default archive

#define __THEMSG " is unsupported when base CDS archive is not loaded. Run with -Xlog:cds for more info."
    if (RecordDynamicDumpInfo) {
      log_error(cds)("-XX:+RecordDynamicDumpInfo%s", __THEMSG);
      MetaspaceShared::unrecoverable_loading_error();
    } else {
      assert(ArchiveClassesAtExit != nullptr, "sanity");
      log_warning(cds)("-XX:ArchiveClassesAtExit" __THEMSG);
    }
#undef __THEMSG
    disable_dumping_dynamic_archive();
    return;
  }

  check_unsupported_dumping_module_options();
}

bool CDSConfig::is_dumping_classic_static_archive() {
  return _is_dumping_static_archive &&
    !is_dumping_preimage_static_archive() &&
    !is_dumping_final_static_archive();
}

bool CDSConfig::is_dumping_preimage_static_archive() {
  return _is_dumping_preimage_static_archive;
}

bool CDSConfig::is_dumping_preimage_static_archive_with_triggers() {
  return (!FLAG_IS_DEFAULT(AOTEndTrainingOnMethodEntry)) && is_dumping_preimage_static_archive();
}

bool CDSConfig::is_dumping_final_static_archive() {
  return _is_dumping_final_static_archive;
}

void CDSConfig::enable_dumping_dynamic_archive(const char* output_path) {
  _is_dumping_dynamic_archive = true;
  if (output_path == nullptr) {
    // output_path can be null when the VM is started with -XX:+RecordDynamicDumpInfo
    // in anticipation of "jcmd VM.cds dynamic_dump", which will provide the actual
    // output path.
    _output_archive_path = nullptr;
  } else {
    _output_archive_path = os::strdup_check_oom(output_path, mtArguments);
  }
}

bool CDSConfig::allow_only_single_java_thread() {
  // See comments in JVM_StartThread()
  return is_dumping_classic_static_archive() || is_dumping_final_static_archive();
}

bool CDSConfig::is_dumping_regenerated_lambdaform_invokers() {
  if (is_dumping_final_static_archive()) {
    // No need to regenerate -- the lambda form invokers should have been regenerated
    // in the preimage archive (if allowed)
    return false;
  } else if (is_dumping_dynamic_archive() && is_using_aot_linked_classes()) {
    // The base archive has aot-linked classes that may have AOT-resolved CP references
    // that point to the lambda form invokers in the base archive. Such pointers will
    // be invalid if lambda form invokers are regenerated in the dynamic archive.
    return false;
  } else if (CDSConfig::is_dumping_method_handles()) {
    // Work around JDK-8310831, as some methods in lambda form holder classes may not get generated.
    return false;
  } else {
    return is_dumping_archive();
  }
}

bool CDSConfig::is_logging_dynamic_proxies() {
  return ClassListWriter::is_enabled() || is_dumping_preimage_static_archive();
}

// Preserve all states that were examined used during dumptime verification, such
// that the verification result (pass or fail) cannot be changed at runtime.
//
// For example, if the verification of ik requires that class A must be a subtype of B,
// then this relationship between A and B cannot be changed at runtime. I.e., the app
// cannot load alternative versions of A and B such that A is not a subtype of B.
bool CDSConfig::preserve_all_dumptime_verification_states(const InstanceKlass* ik) {
  return is_dumping_aot_linked_classes() && SystemDictionaryShared::is_builtin(ik);
}

bool CDSConfig::is_using_archive() {
  return UseSharedSpaces;
}

bool CDSConfig::is_logging_lambda_form_invokers() {
  return ClassListWriter::is_enabled() || is_dumping_dynamic_archive() || is_dumping_preimage_static_archive();
}

bool CDSConfig::is_dumping_regenerated_lambdaform_invokers() {
  if (is_dumping_final_static_archive()) {
    // No need to regenerate -- the lambda form invokers should have been regenerated
    // in the preimage archive (if allowed)
    return false;
  } else if (is_dumping_dynamic_archive() && is_using_aot_linked_classes()) {
    // The base archive has aot-linked classes that may have AOT-resolved CP references
    // that point to the lambda form invokers in the base archive. Such pointers will
    // be invalid if lambda form invokers are regenerated in the dynamic archive.
    return false;
  } else if (CDSConfig::is_dumping_method_handles()) {
    // Work around JDK-8310831, as some methods in lambda form holder classes may not get generated.
    return false;
  } else {
    return is_dumping_archive();
  }
}

void CDSConfig::stop_using_optimized_module_handling() {
  _is_using_optimized_module_handling = false;
  _is_dumping_full_module_graph = false; // This requires is_using_optimized_module_handling()
  _is_using_full_module_graph = false; // This requires is_using_optimized_module_handling()
}


CDSConfig::DumperThreadMark::DumperThreadMark(JavaThread* current) {
  assert(_dumper_thread == nullptr, "sanity");
  _dumper_thread = current;
}

CDSConfig::DumperThreadMark::~DumperThreadMark() {
  assert(_dumper_thread != nullptr, "sanity");
  _dumper_thread = nullptr;
}

bool CDSConfig::current_thread_is_vm_or_dumper() {
  Thread* t = Thread::current();
  return t != nullptr && (t->is_VM_thread() || t == _dumper_thread);
}

const char* CDSConfig::type_of_archive_being_loaded() {
  if (is_dumping_final_static_archive()) {
    return "AOT configuration file";
  } else if (new_aot_flags_used()) {
    return "AOT cache";
  } else {
    return "shared archive file";
  }
}

const char* CDSConfig::type_of_archive_being_written() {
  if (is_dumping_preimage_static_archive()) {
    return "AOT configuration file";
  } else if (new_aot_flags_used()) {
    return "AOT cache";
  } else {
    return "shared archive file";
  }
}

// If an incompatible VM options is found, return a text message that explains why
static const char* check_options_incompatible_with_dumping_heap() {
#if INCLUDE_CDS_JAVA_HEAP
  if (!UseCompressedClassPointers) {
    return "UseCompressedClassPointers must be true";
  }

  // Almost all GCs support heap region dump, except ZGC (so far).
  if (UseZGC) {
    return "ZGC is not supported";
  }

  return nullptr;
#else
  return "JVM not configured for writing Java heap objects";
#endif
}

void CDSConfig::log_reasons_for_not_dumping_heap() {
  const char* reason;

  assert(!is_dumping_heap(), "sanity");

  if (_disable_heap_dumping) {
    reason = "Programmatically disabled";
  } else {
    reason = check_options_incompatible_with_dumping_heap();
  }

  assert(reason != nullptr, "sanity");
  log_info(cds)("Archived java heap is not supported: %s", reason);
}

// This is *Legacy* optimization for lambdas before JEP 483. May be removed in the future.
bool CDSConfig::is_dumping_lambdas_in_legacy_mode() {
  return !is_dumping_method_handles();
}

#if INCLUDE_CDS_JAVA_HEAP
bool CDSConfig::are_vm_options_incompatible_with_dumping_heap() {
  return check_options_incompatible_with_dumping_heap() != nullptr;
}

bool CDSConfig::is_dumping_heap() {
  if (!(is_dumping_classic_static_archive() || is_dumping_final_static_archive())
      || are_vm_options_incompatible_with_dumping_heap()
      || _disable_heap_dumping) {
    return false;
  }
  return true;
}

bool CDSConfig::is_loading_heap() {
  return ArchiveHeapLoader::is_in_use();
}

bool CDSConfig::is_using_full_module_graph() {
  if (ClassLoaderDataShared::is_full_module_graph_loaded()) {
    return true;
  }

  if (!_is_using_full_module_graph) {
    return false;
  }

  if (is_using_archive() && ArchiveHeapLoader::can_use()) {
    // Classes used by the archived full module graph are loaded in JVMTI early phase.
    assert(!(JvmtiExport::should_post_class_file_load_hook() && JvmtiExport::has_early_class_hook_env()),
           "CDS should be disabled if early class hooks are enabled");
    return true;
  } else {
    _is_using_full_module_graph = false;
    return false;
  }
}

void CDSConfig::stop_dumping_full_module_graph(const char* reason) {
  if (_is_dumping_full_module_graph) {
    _is_dumping_full_module_graph = false;
    if (reason != nullptr) {
      log_info(cds)("full module graph cannot be dumped: %s", reason);
    }
  }
}

void CDSConfig::stop_using_full_module_graph(const char* reason) {
  assert(!ClassLoaderDataShared::is_full_module_graph_loaded(), "you call this function too late!");
  if (_is_using_full_module_graph) {
    _is_using_full_module_graph = false;
    if (reason != nullptr) {
      log_info(cds)("full module graph cannot be loaded: %s", reason);
    }
  }
}

bool CDSConfig::is_dumping_aot_linked_classes() {
  if (is_dumping_preimage_static_archive()) {
    return false;
  } else if (is_dumping_dynamic_archive()) {
    return is_using_full_module_graph() && AOTClassLinking;
  } else if (is_dumping_static_archive()) {
    return is_dumping_full_module_graph() && AOTClassLinking;
  } else {
    return false;
  }
}

bool CDSConfig::is_using_aot_linked_classes() {
  if (is_dumping_final_static_archive()) {
    // We assume that the final image is being dumped with the exact same module graph as the training run,
    // so all aot-linked classes can be loaded.
    return _has_aot_linked_classes;
  }
  // Make sure we have the exact same module graph as in the assembly phase, or else
  // some aot-linked classes may not be visible so cannot be loaded.
  return is_using_full_module_graph() && _has_aot_linked_classes;
}

bool CDSConfig::is_dumping_dynamic_proxies() {
  return is_dumping_full_module_graph() && is_dumping_invokedynamic() && ArchiveDynamicProxies;
}

void CDSConfig::set_has_aot_linked_classes(bool has_aot_linked_classes) {
  _has_aot_linked_classes |= has_aot_linked_classes;
}

bool CDSConfig::is_initing_classes_at_dump_time() {
  return is_dumping_heap() && is_dumping_aot_linked_classes();
}

bool CDSConfig::is_dumping_invokedynamic() {
  // Requires is_dumping_aot_linked_classes(). Otherwise the classes of some archived heap
  // objects used by the archive indy callsites may be replaced at runtime.
  return AOTInvokeDynamicLinking && is_dumping_aot_linked_classes() && is_dumping_heap();
}

bool CDSConfig::is_dumping_packages() {
  return ArchivePackages && is_dumping_heap();
}

bool CDSConfig::is_loading_packages() {
  return UseSharedSpaces && is_using_full_module_graph() && _is_loading_packages;
}

bool CDSConfig::is_dumping_protection_domains() {
  if (_is_security_manager_allowed) {
    // For sanity, don't archive PDs. TODO: can this be relaxed?
    return false;
  }
  // Archived PDs for the modules will reference their java.lang.Module, which must
  // also be archived.
  return ArchiveProtectionDomains && is_dumping_full_module_graph();
}

bool CDSConfig::is_loading_protection_domains() {
  if (_is_security_manager_allowed) {
    // For sanity, don't used any archived PDs. TODO: can this be relaxed?
    return false;
  }
  return UseSharedSpaces && is_using_full_module_graph() && _is_loading_protection_domains;
}

bool CDSConfig::is_dumping_reflection_data() {
  // reflection data use LambdaForm classes
  return ArchiveReflectionData && is_dumping_invokedynamic();
}

// When we are dumping aot-linked classes and we are able to write archived heap objects, we automatically
// enable the archiving of MethodHandles. This will in turn enable the archiving of MethodTypes and hidden
// classes that are used in the implementation of MethodHandles.
// Archived MethodHandles are required for higher-level optimizations such as AOT resolution of invokedynamic
// and dynamic proxies.
bool CDSConfig::is_dumping_method_handles() {
  return is_initing_classes_at_dump_time();
}

#endif // INCLUDE_CDS_JAVA_HEAP

// This is allowed by default. We disable it only in the final image dump before the
// metadata and heap are dumped.
static bool _is_dumping_cached_code = true;

bool CDSConfig::is_dumping_cached_code() {
  return _is_dumping_cached_code;
}

void CDSConfig::disable_dumping_cached_code() {
  _is_dumping_cached_code = false;
}

void CDSConfig::enable_dumping_cached_code() {
  _is_dumping_cached_code = true;
}

bool CDSConfig::is_dumping_adapters() {
  return (ArchiveAdapters && is_dumping_final_static_archive());
}

bool CDSConfig::is_experimental_leyden_workflow() {
  return CacheDataStore != nullptr || CDSPreimage != nullptr;
}<|MERGE_RESOLUTION|>--- conflicted
+++ resolved
@@ -83,16 +83,6 @@
 
 void CDSConfig::ergo_initialize() {
   DEBUG_ONLY(_cds_ergo_initialize_started = true);
-<<<<<<< HEAD
-=======
-
-  if (is_dumping_static_archive() && !is_dumping_final_static_archive()) {
-    // Note: -Xshare and -XX:AOTMode flags are mutually exclusive.
-    // - Classic workflow: -Xshare:on and -Xshare:dump cannot take effect at the same time.
-    // - JEP 483 workflow: -XX:AOTMode:record and -XX:AOTMode=on cannot take effect at the same time.
-    // So we can never come to here with RequireSharedSpaces==true.
-    assert(!RequireSharedSpaces, "sanity");
->>>>>>> e3f26b05
 
   if (is_dumping_static_archive() && !is_dumping_final_static_archive()) {
     // If dumping the classic archive, or making an AOT training run (dumping a preimage archive),
@@ -117,11 +107,8 @@
   if (is_dumping_static_archive() || is_using_archive()) {
     if (new_aot_flags_used()) {
       ergo_init_aot_paths();
-<<<<<<< HEAD
     } else if (is_experimental_leyden_workflow()) {
       ergo_init_experimental_leyden_paths();
-=======
->>>>>>> e3f26b05
     } else {
       ergo_init_classic_archive_paths();
     }
@@ -547,7 +534,6 @@
   }
 }
 
-<<<<<<< HEAD
 void CDSConfig::ergo_init_experimental_leyden_paths() {
   assert(_cds_ergo_initialize_started, "sanity");
   if (is_dumping_static_archive()) {
@@ -565,11 +551,7 @@
 
 bool CDSConfig::check_vm_args_consistency(bool patch_mod_javabase, bool mode_flag_cmd_line, bool xshare_auto_cmd_line) {
   assert(!_cds_ergo_initialize_started, "This is called earlier than CDSConfig::ergo_initialize()");
-=======
-bool CDSConfig::check_vm_args_consistency(bool patch_mod_javabase, bool mode_flag_cmd_line) {
-  assert(!_cds_ergo_initialize_started, "This is called earlier than CDSConfig::ergo_initialize()");
-
->>>>>>> e3f26b05
+
   check_aot_flags();
 
   if (!FLAG_IS_DEFAULT(AOTMode)) {
@@ -888,6 +870,28 @@
   return is_dumping_classic_static_archive() || is_dumping_final_static_archive();
 }
 
+bool CDSConfig::is_logging_dynamic_proxies() {
+  return ClassListWriter::is_enabled() || is_dumping_preimage_static_archive();
+}
+
+// Preserve all states that were examined used during dumptime verification, such
+// that the verification result (pass or fail) cannot be changed at runtime.
+//
+// For example, if the verification of ik requires that class A must be a subtype of B,
+// then this relationship between A and B cannot be changed at runtime. I.e., the app
+// cannot load alternative versions of A and B such that A is not a subtype of B.
+bool CDSConfig::preserve_all_dumptime_verification_states(const InstanceKlass* ik) {
+  return is_dumping_aot_linked_classes() && SystemDictionaryShared::is_builtin(ik);
+}
+
+bool CDSConfig::is_using_archive() {
+  return UseSharedSpaces;
+}
+
+bool CDSConfig::is_logging_lambda_form_invokers() {
+  return ClassListWriter::is_enabled() || is_dumping_dynamic_archive() || is_dumping_preimage_static_archive();
+}
+
 bool CDSConfig::is_dumping_regenerated_lambdaform_invokers() {
   if (is_dumping_final_static_archive()) {
     // No need to regenerate -- the lambda form invokers should have been regenerated
@@ -906,46 +910,6 @@
   }
 }
 
-bool CDSConfig::is_logging_dynamic_proxies() {
-  return ClassListWriter::is_enabled() || is_dumping_preimage_static_archive();
-}
-
-// Preserve all states that were examined used during dumptime verification, such
-// that the verification result (pass or fail) cannot be changed at runtime.
-//
-// For example, if the verification of ik requires that class A must be a subtype of B,
-// then this relationship between A and B cannot be changed at runtime. I.e., the app
-// cannot load alternative versions of A and B such that A is not a subtype of B.
-bool CDSConfig::preserve_all_dumptime_verification_states(const InstanceKlass* ik) {
-  return is_dumping_aot_linked_classes() && SystemDictionaryShared::is_builtin(ik);
-}
-
-bool CDSConfig::is_using_archive() {
-  return UseSharedSpaces;
-}
-
-bool CDSConfig::is_logging_lambda_form_invokers() {
-  return ClassListWriter::is_enabled() || is_dumping_dynamic_archive() || is_dumping_preimage_static_archive();
-}
-
-bool CDSConfig::is_dumping_regenerated_lambdaform_invokers() {
-  if (is_dumping_final_static_archive()) {
-    // No need to regenerate -- the lambda form invokers should have been regenerated
-    // in the preimage archive (if allowed)
-    return false;
-  } else if (is_dumping_dynamic_archive() && is_using_aot_linked_classes()) {
-    // The base archive has aot-linked classes that may have AOT-resolved CP references
-    // that point to the lambda form invokers in the base archive. Such pointers will
-    // be invalid if lambda form invokers are regenerated in the dynamic archive.
-    return false;
-  } else if (CDSConfig::is_dumping_method_handles()) {
-    // Work around JDK-8310831, as some methods in lambda form holder classes may not get generated.
-    return false;
-  } else {
-    return is_dumping_archive();
-  }
-}
-
 void CDSConfig::stop_using_optimized_module_handling() {
   _is_using_optimized_module_handling = false;
   _is_dumping_full_module_graph = false; // This requires is_using_optimized_module_handling()
