--- conflicted
+++ resolved
@@ -658,7 +658,6 @@
     FLAG_SET_ERGO_IF_DEFAULT(AOTClassLinking, true);
   }
 
-<<<<<<< HEAD
   if (CacheDataStore != nullptr) {
     if (!setup_experimental_leyden_workflow(xshare_auto_cmd_line)) {
       return false;
@@ -667,12 +666,9 @@
     if (CDSPreimage != nullptr) {
       vm_exit_during_initialization("CDSPreimage must be specified only when CacheDataStore is specified");
     }
-
-    setup_compiler_args();
-  }
-=======
+  }
+
   setup_compiler_args();
->>>>>>> e3f85c96
 
   if (AOTClassLinking) {
     // If AOTClassLinking is specified, enable all these optimizations by default.
@@ -803,7 +799,7 @@
     AOTCodeCache::enable_caching();
 
     if (UseSharedSpaces && FLAG_IS_DEFAULT(AOTMode)) {
-      log_info(cds)("Enabled -XX:AOTMode=on by default for troubleshooting Leyden prototype");
+      log_info(aot)("Enabled -XX:AOTMode=on by default for troubleshooting Leyden prototype");
       RequireSharedSpaces = true;
     }
   } else {
@@ -882,28 +878,6 @@
   }
 
   return true;
-}
-
-void CDSConfig::setup_compiler_args() {
-  // AOT profiles are supported only in the JEP 483 workflow.
-  bool can_dump_profiles = AOTClassLinking && new_aot_flags_used();
-
-  if (is_dumping_preimage_static_archive() && can_dump_profiles) {
-    // JEP 483 workflow -- training
-    FLAG_SET_ERGO_IF_DEFAULT(AOTRecordTraining, true);
-    FLAG_SET_ERGO(AOTReplayTraining, false);
-  } else if (is_dumping_final_static_archive() && can_dump_profiles) {
-    // JEP 483 workflow -- assembly
-    FLAG_SET_ERGO(AOTRecordTraining, false);
-    FLAG_SET_ERGO_IF_DEFAULT(AOTReplayTraining, true);
-  } else if (is_using_archive() && new_aot_flags_used()) {
-    // JEP 483 workflow -- production
-    FLAG_SET_ERGO(AOTRecordTraining, false);
-    FLAG_SET_ERGO_IF_DEFAULT(AOTReplayTraining, true);
-  } else {
-    FLAG_SET_ERGO(AOTReplayTraining, false);
-    FLAG_SET_ERGO(AOTRecordTraining, false);
-  }
 }
 
 void CDSConfig::prepare_for_dumping() {
