/*
 * Copyright (c) 2023, 2024, Oracle and/or its affiliates. All rights reserved.
 * DO NOT ALTER OR REMOVE COPYRIGHT NOTICES OR THIS FILE HEADER.
 *
 * This code is free software; you can redistribute it and/or modify it
 * under the terms of the GNU General Public License version 2 only, as
 * published by the Free Software Foundation.
 *
 * This code is distributed in the hope that it will be useful, but WITHOUT
 * ANY WARRANTY; without even the implied warranty of MERCHANTABILITY or
 * FITNESS FOR A PARTICULAR PURPOSE.  See the GNU General Public License
 * version 2 for more details (a copy is included in the LICENSE file that
 * accompanied this code).
 *
 * You should have received a copy of the GNU General Public License version
 * 2 along with this work; if not, write to the Free Software Foundation,
 * Inc., 51 Franklin St, Fifth Floor, Boston, MA 02110-1301 USA.
 *
 * Please contact Oracle, 500 Oracle Parkway, Redwood Shores, CA 94065 USA
 * or visit www.oracle.com if you need additional information or have any
 * questions.
 *
 */

#include "precompiled.hpp"
#include "cds/archiveHeapWriter.hpp"
#include "cds/cdsConfig.hpp"
#include "cds/filemap.hpp"
#include "cds/heapShared.hpp"
<<<<<<< HEAD
#include "cds/regeneratedClasses.hpp"
=======
>>>>>>> 41a2d49f
#include "classfile/javaClasses.hpp"
#include "classfile/systemDictionary.hpp"
#include "gc/shared/collectedHeap.hpp"
#include "memory/iterator.inline.hpp"
#include "memory/oopFactory.hpp"
#include "memory/universe.hpp"
#include "oops/compressedOops.hpp"
#include "oops/objArrayOop.inline.hpp"
#include "oops/oop.inline.hpp"
#include "oops/oopHandle.inline.hpp"
#include "oops/typeArrayKlass.hpp"
#include "oops/typeArrayOop.hpp"
#include "runtime/java.hpp"
#include "runtime/mutexLocker.hpp"
#include "utilities/bitMap.inline.hpp"
#if INCLUDE_G1GC
#include "gc/g1/g1CollectedHeap.hpp"
#include "gc/g1/g1HeapRegion.hpp"
#endif

#if INCLUDE_CDS_JAVA_HEAP

GrowableArrayCHeap<u1, mtClassShared>* ArchiveHeapWriter::_buffer = nullptr;

// The following are offsets from buffer_bottom()
size_t ArchiveHeapWriter::_buffer_used;

// Heap root segments
HeapRootSegments ArchiveHeapWriter::_heap_root_segments;

address ArchiveHeapWriter::_requested_bottom;
address ArchiveHeapWriter::_requested_top;

static size_t _num_strings = 0;
static size_t _string_bytes = 0; 
static size_t _num_packages = 0;
static size_t _num_protection_domains = 0;

GrowableArrayCHeap<ArchiveHeapWriter::NativePointerInfo, mtClassShared>* ArchiveHeapWriter::_native_pointers;
GrowableArrayCHeap<oop, mtClassShared>* ArchiveHeapWriter::_source_objs;
GrowableArrayCHeap<ArchiveHeapWriter::HeapObjOrder, mtClassShared>* ArchiveHeapWriter::_source_objs_order;

ArchiveHeapWriter::BufferOffsetToSourceObjectTable*
  ArchiveHeapWriter::_buffer_offset_to_source_obj_table = nullptr;


typedef ResourceHashtable<
      size_t,    // offset of a filler from ArchiveHeapWriter::buffer_bottom()
      size_t,    // size of this filler (in bytes)
      127,       // prime number
      AnyObj::C_HEAP,
      mtClassShared> FillersTable;
static FillersTable* _fillers;
static int _num_native_ptrs = 0;

void ArchiveHeapWriter::init() {
  if (HeapShared::can_write()) {
    Universe::heap()->collect(GCCause::_java_lang_system_gc);

    _buffer_offset_to_source_obj_table = new BufferOffsetToSourceObjectTable(/*size (prime)*/36137, /*max size*/1 * M);
    _fillers = new FillersTable();
    _requested_bottom = nullptr;
    _requested_top = nullptr;

    _native_pointers = new GrowableArrayCHeap<NativePointerInfo, mtClassShared>(2048);
    _source_objs = new GrowableArrayCHeap<oop, mtClassShared>(10000);

    guarantee(MIN_GC_REGION_ALIGNMENT <= G1HeapRegion::min_region_size_in_words() * HeapWordSize, "must be");
  }
}

void ArchiveHeapWriter::add_source_obj(oop src_obj) {
  _source_objs->append(src_obj);
}

void ArchiveHeapWriter::write(GrowableArrayCHeap<oop, mtClassShared>* roots,
                              ArchiveHeapInfo* heap_info) {
  assert(HeapShared::can_write(), "sanity");
  allocate_buffer();
  copy_source_objs_to_buffer(roots);
  set_requested_address(heap_info);
  relocate_embedded_oops(roots, heap_info);
}

bool ArchiveHeapWriter::is_too_large_to_archive(oop o) {
  return is_too_large_to_archive(o->size());
}

bool ArchiveHeapWriter::is_string_too_large_to_archive(oop string) {
  typeArrayOop value = java_lang_String::value_no_keepalive(string);
  return is_too_large_to_archive(value);
}

bool ArchiveHeapWriter::is_too_large_to_archive(size_t size) {
  assert(size > 0, "no zero-size object");
  assert(size * HeapWordSize > size, "no overflow");
  static_assert(MIN_GC_REGION_ALIGNMENT > 0, "must be positive");

  size_t byte_size = size * HeapWordSize;
  if (byte_size > size_t(MIN_GC_REGION_ALIGNMENT)) {
    return true;
  } else {
    return false;
  }
}

// Various lookup functions between source_obj, buffered_obj and requested_obj
bool ArchiveHeapWriter::is_in_requested_range(oop o) {
  assert(_requested_bottom != nullptr, "do not call before _requested_bottom is initialized");
  address a = cast_from_oop<address>(o);
  return (_requested_bottom <= a && a < _requested_top);
}

oop ArchiveHeapWriter::requested_obj_from_buffer_offset(size_t offset) {
  oop req_obj = cast_to_oop(_requested_bottom + offset);
  assert(is_in_requested_range(req_obj), "must be");
  return req_obj;
}

oop ArchiveHeapWriter::source_obj_to_requested_obj(oop src_obj) {
  assert(CDSConfig::is_dumping_heap(), "dump-time only");
  HeapShared::CachedOopInfo* p = HeapShared::archived_object_cache()->get(src_obj);
  if (p != nullptr) {
    return requested_obj_from_buffer_offset(p->buffer_offset());
  } else {
    return nullptr;
  }
}

oop ArchiveHeapWriter::buffered_addr_to_source_obj(address buffered_addr) {
  oop* p = _buffer_offset_to_source_obj_table->get(buffered_address_to_offset(buffered_addr));
  if (p != nullptr) {
    return *p;
  } else {
    return nullptr;
  }
}

address ArchiveHeapWriter::buffered_addr_to_requested_addr(address buffered_addr) {
  return _requested_bottom + buffered_address_to_offset(buffered_addr);
}

address ArchiveHeapWriter::requested_address() {
  assert(_buffer != nullptr, "must be initialized");
  return _requested_bottom;
}

void ArchiveHeapWriter::allocate_buffer() {
  int initial_buffer_size = 100000;
  _buffer = new GrowableArrayCHeap<u1, mtClassShared>(initial_buffer_size);
  _buffer_used = 0;
  ensure_buffer_space(1); // so that buffer_bottom() works
}

void ArchiveHeapWriter::ensure_buffer_space(size_t min_bytes) {
  // We usually have very small heaps. If we get a huge one it's probably caused by a bug.
  guarantee(min_bytes <= max_jint, "we dont support archiving more than 2G of objects");
  _buffer->at_grow(to_array_index(min_bytes));
}

objArrayOop ArchiveHeapWriter::allocate_root_segment(size_t offset, int element_count) {
  HeapWord* mem = offset_to_buffered_address<HeapWord *>(offset);
  memset(mem, 0, objArrayOopDesc::object_size(element_count));

  // The initialization code is copied from MemAllocator::finish and ObjArrayAllocator::initialize.
  if (UseCompactObjectHeaders) {
    oopDesc::release_set_mark(mem, Universe::objectArrayKlass()->prototype_header());
  } else {
    oopDesc::set_mark(mem, markWord::prototype());
    oopDesc::release_set_klass(mem, Universe::objectArrayKlass());
  }
  arrayOopDesc::set_length(mem, element_count);
  return objArrayOop(cast_to_oop(mem));
}

void ArchiveHeapWriter::root_segment_at_put(objArrayOop segment, int index, oop root) {
  // Do not use arrayOop->obj_at_put(i, o) as arrayOop is outside the real heap!
  if (UseCompressedOops) {
    *segment->obj_at_addr<narrowOop>(index) = CompressedOops::encode(root);
  } else {
    *segment->obj_at_addr<oop>(index) = root;
  }
}

void ArchiveHeapWriter::copy_roots_to_buffer(GrowableArrayCHeap<oop, mtClassShared>* roots) {
  // Depending on the number of classes we are archiving, a single roots array may be
  // larger than MIN_GC_REGION_ALIGNMENT. Roots are allocated first in the buffer, which
  // allows us to chop the large array into a series of "segments". Current layout
  // starts with zero or more segments exactly fitting MIN_GC_REGION_ALIGNMENT, and end
  // with a single segment that may be smaller than MIN_GC_REGION_ALIGNMENT.
  // This is simple and efficient. We do not need filler objects anywhere between the segments,
  // or immediately after the last segment. This allows starting the object dump immediately
  // after the roots.

  assert((_buffer_used % MIN_GC_REGION_ALIGNMENT) == 0,
         "Pre-condition: Roots start at aligned boundary: " SIZE_FORMAT, _buffer_used);

  int max_elem_count = ((MIN_GC_REGION_ALIGNMENT - arrayOopDesc::header_size_in_bytes()) / heapOopSize);
  assert(objArrayOopDesc::object_size(max_elem_count)*HeapWordSize == MIN_GC_REGION_ALIGNMENT,
         "Should match exactly");

  HeapRootSegments segments(_buffer_used,
                            roots->length(),
                            MIN_GC_REGION_ALIGNMENT,
                            max_elem_count);

  int root_index = 0;
  for (size_t seg_idx = 0; seg_idx < segments.count(); seg_idx++) {
    int size_elems = segments.size_in_elems(seg_idx);
    size_t size_bytes = segments.size_in_bytes(seg_idx);

    size_t oop_offset = _buffer_used;
    _buffer_used = oop_offset + size_bytes;
    ensure_buffer_space(_buffer_used);

    assert((oop_offset % MIN_GC_REGION_ALIGNMENT) == 0,
           "Roots segment " SIZE_FORMAT " start is not aligned: " SIZE_FORMAT,
           segments.count(), oop_offset);

    objArrayOop seg_oop = allocate_root_segment(oop_offset, size_elems);
    for (int i = 0; i < size_elems; i++) {
      root_segment_at_put(seg_oop, i, roots->at(root_index++));
    }

    log_info(cds, heap)("archived obj root segment [%d] = " SIZE_FORMAT " bytes, obj = " PTR_FORMAT,
                        size_elems, size_bytes, p2i(seg_oop));
  }

  assert(root_index == roots->length(), "Post-condition: All roots are handled");

  _heap_root_segments = segments;
}

// The goal is to sort the objects in increasing order of:
// - objects that have only oop pointers
// - objects that have both native and oop pointers
// - objects that have only native pointers
// - objects that have no pointers
static int oop_sorting_rank(oop o) {
  bool has_oop_ptr, has_native_ptr;
  HeapShared::get_pointer_info(o, has_oop_ptr, has_native_ptr);

  if (has_oop_ptr) {
    if (!has_native_ptr) {
      return 0;
    } else {
      return 1;
    }
  } else {
    if (has_native_ptr) {
      return 2;
    } else {
      return 3;
    }
  }
}

int ArchiveHeapWriter::compare_objs_by_oop_fields(HeapObjOrder* a, HeapObjOrder* b) {
  int rank_a = a->_rank;
  int rank_b = b->_rank;

  if (rank_a != rank_b) {
    return rank_a - rank_b;
  } else {
    // If they are the same rank, sort them by their position in the _source_objs array
    return a->_index - b->_index;
  }
}

void ArchiveHeapWriter::sort_source_objs() {
  log_info(cds)("sorting heap objects");
  int len = _source_objs->length();
  _source_objs_order = new GrowableArrayCHeap<HeapObjOrder, mtClassShared>(len);

  for (int i = 0; i < len; i++) {
    oop o = _source_objs->at(i);
    int rank = oop_sorting_rank(o);
    HeapObjOrder os = {i, rank};
    _source_objs_order->append(os);
  }
  log_info(cds)("computed ranks");
  _source_objs_order->sort(compare_objs_by_oop_fields);
  log_info(cds)("sorting heap objects done");
}

void ArchiveHeapWriter::copy_source_objs_to_buffer(GrowableArrayCHeap<oop, mtClassShared>* roots) {
  // There could be multiple root segments, which we want to be aligned by region.
  // Putting them ahead of objects makes sure we waste no space.
  copy_roots_to_buffer(roots);

  sort_source_objs();
  for (int i = 0; i < _source_objs_order->length(); i++) {
    int src_obj_index = _source_objs_order->at(i)._index;
    oop src_obj = _source_objs->at(src_obj_index);
    HeapShared::CachedOopInfo* info = HeapShared::archived_object_cache()->get(src_obj);
    assert(info != nullptr, "must be");
    size_t buffer_offset = copy_one_source_obj_to_buffer(src_obj);
    info->set_buffer_offset(buffer_offset);

    _buffer_offset_to_source_obj_table->put_when_absent(buffer_offset, src_obj);
    _buffer_offset_to_source_obj_table->maybe_grow();
  }

  log_info(cds)("Size of heap region = " SIZE_FORMAT " bytes, %d objects, %d roots, %d native ptrs",
                _buffer_used, _source_objs->length() + 1, roots->length(), _num_native_ptrs);
  log_info(cds)("   strings            = " SIZE_FORMAT_W(8) " (" SIZE_FORMAT " bytes)", _num_strings, _string_bytes);
  log_info(cds)("   packages           = " SIZE_FORMAT_W(8), _num_packages);
  log_info(cds)("   protection domains = " SIZE_FORMAT_W(8),_num_protection_domains);
}

size_t ArchiveHeapWriter::filler_array_byte_size(int length) {
  size_t byte_size = objArrayOopDesc::object_size(length) * HeapWordSize;
  return byte_size;
}

int ArchiveHeapWriter::filler_array_length(size_t fill_bytes) {
  assert(is_object_aligned(fill_bytes), "must be");
  size_t elemSize = (UseCompressedOops ? sizeof(narrowOop) : sizeof(oop));

  int initial_length = to_array_length(fill_bytes / elemSize);
  for (int length = initial_length; length >= 0; length --) {
    size_t array_byte_size = filler_array_byte_size(length);
    if (array_byte_size == fill_bytes) {
      return length;
    }
  }

  ShouldNotReachHere();
  return -1;
}

HeapWord* ArchiveHeapWriter::init_filler_array_at_buffer_top(int array_length, size_t fill_bytes) {
  assert(UseCompressedClassPointers, "Archived heap only supported for compressed klasses");
  Klass* oak = Universe::objectArrayKlass(); // already relocated to point to archived klass
  HeapWord* mem = offset_to_buffered_address<HeapWord*>(_buffer_used);
  memset(mem, 0, fill_bytes);
  narrowKlass nk = ArchiveBuilder::current()->get_requested_narrow_klass(oak);
  if (UseCompactObjectHeaders) {
    oopDesc::release_set_mark(mem, markWord::prototype().set_narrow_klass(nk));
  } else {
    oopDesc::set_mark(mem, markWord::prototype());
    cast_to_oop(mem)->set_narrow_klass(nk);
  }
  arrayOopDesc::set_length(mem, array_length);
  return mem;
}

void ArchiveHeapWriter::maybe_fill_gc_region_gap(size_t required_byte_size) {
  // We fill only with arrays (so we don't need to use a single HeapWord filler if the
  // leftover space is smaller than a zero-sized array object). Therefore, we need to
  // make sure there's enough space of min_filler_byte_size in the current region after
  // required_byte_size has been allocated. If not, fill the remainder of the current
  // region.
  size_t min_filler_byte_size = filler_array_byte_size(0);
  size_t new_used = _buffer_used + required_byte_size + min_filler_byte_size;

  const size_t cur_min_region_bottom = align_down(_buffer_used, MIN_GC_REGION_ALIGNMENT);
  const size_t next_min_region_bottom = align_down(new_used, MIN_GC_REGION_ALIGNMENT);

  if (cur_min_region_bottom != next_min_region_bottom) {
    // Make sure that no objects span across MIN_GC_REGION_ALIGNMENT. This way
    // we can map the region in any region-based collector.
    assert(next_min_region_bottom > cur_min_region_bottom, "must be");
    assert(next_min_region_bottom - cur_min_region_bottom == MIN_GC_REGION_ALIGNMENT,
           "no buffered object can be larger than %d bytes",  MIN_GC_REGION_ALIGNMENT);

    const size_t filler_end = next_min_region_bottom;
    const size_t fill_bytes = filler_end - _buffer_used;
    assert(fill_bytes > 0, "must be");
    ensure_buffer_space(filler_end);

    int array_length = filler_array_length(fill_bytes);
    log_info(cds, heap)("Inserting filler obj array of %d elements (" SIZE_FORMAT " bytes total) @ buffer offset " SIZE_FORMAT,
                        array_length, fill_bytes, _buffer_used);
    HeapWord* filler = init_filler_array_at_buffer_top(array_length, fill_bytes);
    _buffer_used = filler_end;
    _fillers->put(buffered_address_to_offset((address)filler), fill_bytes);
  }
}

size_t ArchiveHeapWriter::get_filler_size_at(address buffered_addr) {
  size_t* p = _fillers->get(buffered_address_to_offset(buffered_addr));
  if (p != nullptr) {
    assert(*p > 0, "filler must be larger than zero bytes");
    return *p;
  } else {
    return 0; // buffered_addr is not a filler
  }
}

template <typename T>
void update_buffered_object_field(address buffered_obj, int field_offset, T value) {
  T* field_addr = cast_to_oop(buffered_obj)->field_addr<T>(field_offset);
  *field_addr = value;
}

void ArchiveHeapWriter::update_stats(oop src_obj) {
  if (java_lang_String::is_instance(src_obj)) {
    _num_strings ++;
    _string_bytes += src_obj->size() * HeapWordSize;
    _string_bytes += java_lang_String::value(src_obj)->size() * HeapWordSize;
  } else {
    Klass* k = src_obj->klass();
    Symbol* name = k->name();
    if (name->equals("java/lang/NamedPackage") || name->equals("java/lang/Package")) {
      _num_packages ++;
    } else if (name->equals("java/security/ProtectionDomain")) {
      _num_protection_domains ++;
    }
  }
}

size_t ArchiveHeapWriter::copy_one_source_obj_to_buffer(oop src_obj) {
  update_stats(src_obj);

  assert(!is_too_large_to_archive(src_obj), "already checked");
  size_t byte_size = src_obj->size() * HeapWordSize;
  assert(byte_size > 0, "no zero-size objects");

  // For region-based collectors such as G1, the archive heap may be mapped into
  // multiple regions. We need to make sure that we don't have an object that can possible
  // span across two regions.
  maybe_fill_gc_region_gap(byte_size);

  size_t new_used = _buffer_used + byte_size;
  assert(new_used > _buffer_used, "no wrap around");

  size_t cur_min_region_bottom = align_down(_buffer_used, MIN_GC_REGION_ALIGNMENT);
  size_t next_min_region_bottom = align_down(new_used, MIN_GC_REGION_ALIGNMENT);
  assert(cur_min_region_bottom == next_min_region_bottom, "no object should cross minimal GC region boundaries");

  ensure_buffer_space(new_used);

  address from = cast_from_oop<address>(src_obj);
  address to = offset_to_buffered_address<address>(_buffer_used);
  assert(is_object_aligned(_buffer_used), "sanity");
  assert(is_object_aligned(byte_size), "sanity");
  memcpy(to, from, byte_size);

  // These native pointers will be restored explicitly at run time.
  if (java_lang_Module::is_instance(src_obj)) {
    update_buffered_object_field<ModuleEntry*>(to, java_lang_Module::module_entry_offset(), nullptr);
  } else if (java_lang_ClassLoader::is_instance(src_obj)) {
#ifdef ASSERT
    // We only archive these loaders
    if (src_obj != SystemDictionary::java_platform_loader() &&
        src_obj != SystemDictionary::java_system_loader()) {
      assert(src_obj->klass()->name()->equals("jdk/internal/loader/ClassLoaders$BootClassLoader"), "must be");
    }
#endif
    update_buffered_object_field<ClassLoaderData*>(to, java_lang_ClassLoader::loader_data_offset(), nullptr);
  }

  size_t buffered_obj_offset = _buffer_used;
  _buffer_used = new_used;

  return buffered_obj_offset;
}

void ArchiveHeapWriter::set_requested_address(ArchiveHeapInfo* info) {
  assert(!info->is_used(), "only set once");

  size_t heap_region_byte_size = _buffer_used;
  assert(heap_region_byte_size > 0, "must archived at least one object!");

  if (UseCompressedOops) {
    if (UseG1GC) {
      address heap_end = (address)G1CollectedHeap::heap()->reserved().end();
      log_info(cds, heap)("Heap end = %p", heap_end);
      _requested_bottom = align_down(heap_end - heap_region_byte_size, G1HeapRegion::GrainBytes);
      _requested_bottom = align_down(_requested_bottom, MIN_GC_REGION_ALIGNMENT);
      assert(is_aligned(_requested_bottom, G1HeapRegion::GrainBytes), "sanity");
    } else {
      _requested_bottom = align_up(CompressedOops::begin(), MIN_GC_REGION_ALIGNMENT);
    }
  } else {
    // We always write the objects as if the heap started at this address. This
    // makes the contents of the archive heap deterministic.
    //
    // Note that at runtime, the heap address is selected by the OS, so the archive
    // heap will not be mapped at 0x10000000, and the contents need to be patched.
    _requested_bottom = align_up((address)NOCOOPS_REQUESTED_BASE, MIN_GC_REGION_ALIGNMENT);
  }

  assert(is_aligned(_requested_bottom, MIN_GC_REGION_ALIGNMENT), "sanity");

  _requested_top = _requested_bottom + _buffer_used;

  info->set_buffer_region(MemRegion(offset_to_buffered_address<HeapWord*>(0),
                                    offset_to_buffered_address<HeapWord*>(_buffer_used)));
  info->set_heap_root_segments(_heap_root_segments);
}

// Oop relocation

template <typename T> T* ArchiveHeapWriter::requested_addr_to_buffered_addr(T* p) {
  assert(is_in_requested_range(cast_to_oop(p)), "must be");

  address addr = address(p);
  assert(addr >= _requested_bottom, "must be");
  size_t offset = addr - _requested_bottom;
  return offset_to_buffered_address<T*>(offset);
}

template <typename T> oop ArchiveHeapWriter::load_source_oop_from_buffer(T* buffered_addr) {
  oop o = load_oop_from_buffer(buffered_addr);
  assert(!in_buffer(cast_from_oop<address>(o)), "must point to source oop");
  return o;
}

template <typename T> void ArchiveHeapWriter::store_requested_oop_in_buffer(T* buffered_addr,
                                                                            oop request_oop) {
  assert(is_in_requested_range(request_oop), "must be");
  store_oop_in_buffer(buffered_addr, request_oop);
}

inline void ArchiveHeapWriter::store_oop_in_buffer(oop* buffered_addr, oop requested_obj) {
  *buffered_addr = requested_obj;
}

inline void ArchiveHeapWriter::store_oop_in_buffer(narrowOop* buffered_addr, oop requested_obj) {
  narrowOop val = CompressedOops::encode_not_null(requested_obj);
  *buffered_addr = val;
}

oop ArchiveHeapWriter::load_oop_from_buffer(oop* buffered_addr) {
  return *buffered_addr;
}

oop ArchiveHeapWriter::load_oop_from_buffer(narrowOop* buffered_addr) {
  return CompressedOops::decode(*buffered_addr);
}

template <typename T> void ArchiveHeapWriter::relocate_field_in_buffer(T* field_addr_in_buffer, CHeapBitMap* oopmap) {
  oop source_referent = load_source_oop_from_buffer<T>(field_addr_in_buffer);
  if (source_referent != nullptr) {
    if (java_lang_Class::is_instance(source_referent)) {
<<<<<<< HEAD
=======
      // When the source object points to a "real" mirror, the buffered object should point
      // to the "scratch" mirror, which has all unarchivable fields scrubbed (to be reinstated
      // at run time).
>>>>>>> 41a2d49f
      source_referent = HeapShared::scratch_java_mirror(source_referent);
      assert(source_referent != nullptr, "must be");
    }
    oop request_referent = source_obj_to_requested_obj(source_referent);
    store_requested_oop_in_buffer<T>(field_addr_in_buffer, request_referent);
    mark_oop_pointer<T>(field_addr_in_buffer, oopmap);
  }
}

template <typename T> void ArchiveHeapWriter::mark_oop_pointer(T* buffered_addr, CHeapBitMap* oopmap) {
  T* request_p = (T*)(buffered_addr_to_requested_addr((address)buffered_addr));
  address requested_region_bottom;

  assert(request_p >= (T*)_requested_bottom, "sanity");
  assert(request_p <  (T*)_requested_top, "sanity");
  requested_region_bottom = _requested_bottom;

  // Mark the pointer in the oopmap
  T* region_bottom = (T*)requested_region_bottom;
  assert(request_p >= region_bottom, "must be");
  BitMap::idx_t idx = request_p - region_bottom;
  assert(idx < oopmap->size(), "overflow");
  oopmap->set_bit(idx);
}

void ArchiveHeapWriter::update_header_for_requested_obj(oop requested_obj, oop src_obj,  Klass* src_klass) {
  assert(UseCompressedClassPointers, "Archived heap only supported for compressed klasses");
  narrowKlass nk = ArchiveBuilder::current()->get_requested_narrow_klass(src_klass);
  address buffered_addr = requested_addr_to_buffered_addr(cast_from_oop<address>(requested_obj));

  oop fake_oop = cast_to_oop(buffered_addr);
  if (UseCompactObjectHeaders) {
    fake_oop->set_mark(markWord::prototype().set_narrow_klass(nk));
  } else {
    fake_oop->set_narrow_klass(nk);
  }

  if (src_obj == nullptr) {
    return;
  }
  // We need to retain the identity_hash, because it may have been used by some hashtables
  // in the shared heap.
  if (!src_obj->fast_no_hash_check()) {
    intptr_t src_hash = src_obj->identity_hash();
    if (UseCompactObjectHeaders) {
      fake_oop->set_mark(markWord::prototype().set_narrow_klass(nk).copy_set_hash(src_hash));
    } else {
      fake_oop->set_mark(markWord::prototype().copy_set_hash(src_hash));
    }
    assert(fake_oop->mark().is_unlocked(), "sanity");

    DEBUG_ONLY(intptr_t archived_hash = fake_oop->identity_hash());
    assert(src_hash == archived_hash, "Different hash codes: original " INTPTR_FORMAT ", archived " INTPTR_FORMAT, src_hash, archived_hash);
  }
  // Strip age bits.
  fake_oop->set_mark(fake_oop->mark().set_age(0));
}

class ArchiveHeapWriter::EmbeddedOopRelocator: public BasicOopIterateClosure {
  oop _src_obj;
  address _buffered_obj;
  CHeapBitMap* _oopmap;

public:
  EmbeddedOopRelocator(oop src_obj, address buffered_obj, CHeapBitMap* oopmap) :
    _src_obj(src_obj), _buffered_obj(buffered_obj), _oopmap(oopmap) {}

  void do_oop(narrowOop *p) { EmbeddedOopRelocator::do_oop_work(p); }
  void do_oop(      oop *p) { EmbeddedOopRelocator::do_oop_work(p); }

private:
  template <class T> void do_oop_work(T *p) {
    size_t field_offset = pointer_delta(p, _src_obj, sizeof(char));
    ArchiveHeapWriter::relocate_field_in_buffer<T>((T*)(_buffered_obj + field_offset), _oopmap);
  }
};

static void log_bitmap_usage(const char* which, BitMap* bitmap, size_t total_bits) {
  // The whole heap is covered by total_bits, but there are only non-zero bits within [start ... end).
  size_t start = bitmap->find_first_set_bit(0);
  size_t end = bitmap->size();
  log_info(cds)("%s = " SIZE_FORMAT_W(7) " ... " SIZE_FORMAT_W(7) " (%3zu%% ... %3zu%% = %3zu%%)", which,
                start, end,
                start * 100 / total_bits,
                end * 100 / total_bits,
                (end - start) * 100 / total_bits);
}

// Update all oop fields embedded in the buffered objects
void ArchiveHeapWriter::relocate_embedded_oops(GrowableArrayCHeap<oop, mtClassShared>* roots,
                                               ArchiveHeapInfo* heap_info) {
  size_t oopmap_unit = (UseCompressedOops ? sizeof(narrowOop) : sizeof(oop));
  size_t heap_region_byte_size = _buffer_used;
  heap_info->oopmap()->resize(heap_region_byte_size   / oopmap_unit);

  for (int i = 0; i < _source_objs_order->length(); i++) {
    int src_obj_index = _source_objs_order->at(i)._index;
    oop src_obj = _source_objs->at(src_obj_index);
    HeapShared::CachedOopInfo* info = HeapShared::archived_object_cache()->get(src_obj);
    assert(info != nullptr, "must be");
    oop requested_obj = requested_obj_from_buffer_offset(info->buffer_offset());
    update_header_for_requested_obj(requested_obj, src_obj, src_obj->klass());
    address buffered_obj = offset_to_buffered_address<address>(info->buffer_offset());
    EmbeddedOopRelocator relocator(src_obj, buffered_obj, heap_info->oopmap());
    src_obj->oop_iterate(&relocator);
  };

  // Relocate HeapShared::roots(), which is created in copy_roots_to_buffer() and
  // doesn't have a corresponding src_obj, so we can't use EmbeddedOopRelocator on it.
  for (size_t seg_idx = 0; seg_idx < _heap_root_segments.count(); seg_idx++) {
    size_t seg_offset = _heap_root_segments.segment_offset(seg_idx);

    objArrayOop requested_obj = (objArrayOop)requested_obj_from_buffer_offset(seg_offset);
    update_header_for_requested_obj(requested_obj, nullptr, Universe::objectArrayKlass());
    address buffered_obj = offset_to_buffered_address<address>(seg_offset);
    int length = _heap_root_segments.size_in_elems(seg_idx);

    if (UseCompressedOops) {
      for (int i = 0; i < length; i++) {
        narrowOop* addr = (narrowOop*)(buffered_obj + objArrayOopDesc::obj_at_offset<narrowOop>(i));
        relocate_field_in_buffer<narrowOop>(addr, heap_info->oopmap());
      }
    } else {
      for (int i = 0; i < length; i++) {
        oop* addr = (oop*)(buffered_obj + objArrayOopDesc::obj_at_offset<oop>(i));
        relocate_field_in_buffer<oop>(addr, heap_info->oopmap());
      }
    }
  }

  compute_ptrmap(heap_info);

  size_t total_bytes = (size_t)_buffer->length();
  log_bitmap_usage("oopmap", heap_info->oopmap(), total_bytes / (UseCompressedOops ? sizeof(narrowOop) : sizeof(oop)));
  log_bitmap_usage("ptrmap", heap_info->ptrmap(), total_bytes / sizeof(address));
}

void ArchiveHeapWriter::mark_native_pointer(oop src_obj, int field_offset) {
  Metadata* ptr = src_obj->metadata_field_acquire(field_offset);
  if (ptr != nullptr) {
    NativePointerInfo info;
    info._src_obj = src_obj;
    info._field_offset = field_offset;
    _native_pointers->append(info);
    if (!ArchiveBuilder::current()->has_been_archived((address)ptr)) {
      // Currently we supporting marking of only Method and Klass, both of which are
      // subtypes of MetaData.
      ResourceMark rm;
      log_error(cds, heap)("Native pointer %p is not archived", ptr);
      if (((Metadata*)ptr)->is_method()) {
        log_error(cds, heap)("Method: %s", ((Method*)ptr)->external_name());
      } else {
        assert(((Metadata*)ptr)->is_klass(), "must be");
        log_error(cds, heap)("Klass: %s", ((Klass*)ptr)->external_name());
      }
      HeapShared::exit_on_error();
    }
    HeapShared::set_has_native_pointers(src_obj);
    _num_native_ptrs ++;
  }
}

// Do we have a jlong/jint field that's actually a pointer to a MetaspaceObj?
bool ArchiveHeapWriter::is_marked_as_native_pointer(ArchiveHeapInfo* heap_info, oop src_obj, int field_offset) {
  HeapShared::CachedOopInfo* p = HeapShared::archived_object_cache()->get(src_obj);
  assert(p != nullptr, "must be");

  // requested_field_addr = the address of this field in the requested space
  oop requested_obj = requested_obj_from_buffer_offset(p->buffer_offset());
  Metadata** requested_field_addr = (Metadata**)(cast_from_oop<address>(requested_obj) + field_offset);
  assert((Metadata**)_requested_bottom <= requested_field_addr && requested_field_addr < (Metadata**) _requested_top, "range check");

  BitMap::idx_t idx = requested_field_addr - (Metadata**) _requested_bottom;
  // Leading zeros have been removed so some addresses may not be in the ptrmap
  size_t start_pos = FileMapInfo::current_info()->heap_ptrmap_start_pos();
  if (idx < start_pos) {
    return false;
  } else {
    idx -= start_pos;
  }
  return (idx < heap_info->ptrmap()->size()) && (heap_info->ptrmap()->at(idx) == true);
}

void ArchiveHeapWriter::compute_ptrmap(ArchiveHeapInfo* heap_info) {
  int num_non_null_ptrs = 0;
  Metadata** bottom = (Metadata**) _requested_bottom;
  Metadata** top = (Metadata**) _requested_top; // exclusive
  heap_info->ptrmap()->resize(top - bottom);

  BitMap::idx_t max_idx = 32; // paranoid - don't make it too small
  for (int i = 0; i < _native_pointers->length(); i++) {
    NativePointerInfo info = _native_pointers->at(i);
    oop src_obj = info._src_obj;
    int field_offset = info._field_offset;
    HeapShared::CachedOopInfo* p = HeapShared::archived_object_cache()->get(src_obj);
    // requested_field_addr = the address of this field in the requested space
    oop requested_obj = requested_obj_from_buffer_offset(p->buffer_offset());
    Metadata** requested_field_addr = (Metadata**)(cast_from_oop<address>(requested_obj) + field_offset);
    assert(bottom <= requested_field_addr && requested_field_addr < top, "range check");

    // Mark this field in the bitmap
    BitMap::idx_t idx = requested_field_addr - bottom;
    heap_info->ptrmap()->set_bit(idx);
    num_non_null_ptrs ++;
    max_idx = MAX2(max_idx, idx);

    // Set the native pointer to the requested address of the metadata (at runtime, the metadata will have
    // this address if the RO/RW regions are mapped at the default location).

    Metadata** buffered_field_addr = requested_addr_to_buffered_addr(requested_field_addr);
    Metadata* native_ptr = *buffered_field_addr;
    guarantee(native_ptr != nullptr, "sanity");
    guarantee(ArchiveBuilder::current()->has_been_buffered((address)native_ptr),
              "Metadata %p should have been archived", native_ptr);

    if (RegeneratedClasses::has_been_regenerated((address)native_ptr)) {
      native_ptr = (Metadata*)RegeneratedClasses::get_regenerated_object((address)native_ptr);
    }

    address buffered_native_ptr = ArchiveBuilder::current()->get_buffered_addr((address)native_ptr);
    address requested_native_ptr = ArchiveBuilder::current()->to_requested(buffered_native_ptr);
    *buffered_field_addr = (Metadata*)requested_native_ptr;
  }

  heap_info->ptrmap()->resize(max_idx + 1);
  log_info(cds, heap)("calculate_ptrmap: marked %d non-null native pointers for heap region (" SIZE_FORMAT " bits)",
                      num_non_null_ptrs, size_t(heap_info->ptrmap()->size()));
}

#endif // INCLUDE_CDS_JAVA_HEAP<|MERGE_RESOLUTION|>--- conflicted
+++ resolved
@@ -27,10 +27,7 @@
 #include "cds/cdsConfig.hpp"
 #include "cds/filemap.hpp"
 #include "cds/heapShared.hpp"
-<<<<<<< HEAD
 #include "cds/regeneratedClasses.hpp"
-=======
->>>>>>> 41a2d49f
 #include "classfile/javaClasses.hpp"
 #include "classfile/systemDictionary.hpp"
 #include "gc/shared/collectedHeap.hpp"
@@ -568,12 +565,9 @@
   oop source_referent = load_source_oop_from_buffer<T>(field_addr_in_buffer);
   if (source_referent != nullptr) {
     if (java_lang_Class::is_instance(source_referent)) {
-<<<<<<< HEAD
-=======
       // When the source object points to a "real" mirror, the buffered object should point
       // to the "scratch" mirror, which has all unarchivable fields scrubbed (to be reinstated
       // at run time).
->>>>>>> 41a2d49f
       source_referent = HeapShared::scratch_java_mirror(source_referent);
       assert(source_referent != nullptr, "must be");
     }
