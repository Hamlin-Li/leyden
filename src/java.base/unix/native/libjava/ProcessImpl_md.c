/*
 * Copyright (c) 1995, 2024, Oracle and/or its affiliates. All rights reserved.
 * DO NOT ALTER OR REMOVE COPYRIGHT NOTICES OR THIS FILE HEADER.
 *
 * This code is free software; you can redistribute it and/or modify it
 * under the terms of the GNU General Public License version 2 only, as
 * published by the Free Software Foundation.  Oracle designates this
 * particular file as subject to the "Classpath" exception as provided
 * by Oracle in the LICENSE file that accompanied this code.
 *
 * This code is distributed in the hope that it will be useful, but WITHOUT
 * ANY WARRANTY; without even the implied warranty of MERCHANTABILITY or
 * FITNESS FOR A PARTICULAR PURPOSE.  See the GNU General Public License
 * version 2 for more details (a copy is included in the LICENSE file that
 * accompanied this code).
 *
 * You should have received a copy of the GNU General Public License version
 * 2 along with this work; if not, write to the Free Software Foundation,
 * Inc., 51 Franklin St, Fifth Floor, Boston, MA 02110-1301 USA.
 *
 * Please contact Oracle, 500 Oracle Parkway, Redwood Shores, CA 94065 USA
 * or visit www.oracle.com if you need additional information or have any
 * questions.
 */

#undef  _LARGEFILE64_SOURCE
#define _LARGEFILE64_SOURCE 1

#include "jni.h"
#include "jvm.h"
#include "jvm_md.h"
#include "jni_util.h"
#include "io_util.h"

/*
 * Platform-specific support for java.lang.Process
 */
#include <assert.h>
#include <stddef.h>
#include <stdlib.h>
#include <sys/types.h>
#include <ctype.h>
#include <sys/wait.h>
#include <signal.h>
#include <string.h>

#include <spawn.h>

#include "childproc.h"

/*
 *
 * When starting a child on Unix, we need to do three things:
 * - fork off
 * - in the child process, do some pre-exec work: duping/closing file
 *   descriptors to set up stdio-redirection, setting environment variables,
 *   changing paths...
 * - then exec(2) the target binary
 *
 * There are three ways to fork off:
 *
 * A) fork(2). Portable and safe (no side effects) but may fail with ENOMEM on
 *    all Unices when invoked from a VM with a high memory footprint. On Unices
 *    with strict no-overcommit policy this problem is most visible.
 *
 *    This is because forking the VM will first create a child process with
 *    theoretically the same memory footprint as the parent - even if you plan
 *    to follow up with exec'ing a tiny binary. In reality techniques like
 *    copy-on-write etc mitigate the problem somewhat but we still run the risk
 *    of hitting system limits.
 *
 *    For a Linux centric description of this problem, see the documentation on
 *    /proc/sys/vm/overcommit_memory in Linux proc(5).
 *
 * B) vfork(2): Portable and fast but very unsafe. It bypasses the memory
 *    problems related to fork(2) by starting the child in the memory image of
 *    the parent. Things that can go wrong include:
 *    - Programming errors in the child process before the exec(2) call may
 *      trash memory in the parent process, most commonly the stack of the
 *      thread invoking vfork.
 *    - Signals received by the child before the exec(2) call may be at best
 *      misdirected to the parent, at worst immediately kill child and parent.
 *
 *    This is mitigated by very strict rules about what one is allowed to do in
 *    the child process between vfork(2) and exec(2), which is basically nothing.
 *    However, we always broke this rule by doing the pre-exec work between
 *    vfork(2) and exec(2).
 *
 *    Also note that vfork(2) has been deprecated by the OpenGroup, presumably
 *    because of its many dangers.
 *
 * C) clone(2): This is a Linux specific call which gives the caller fine
 *    grained control about how exactly the process fork is executed. It is
 *    powerful, but Linux-specific.
 *
 * Aside from these three possibilities there is a forth option:  posix_spawn(3).
 * Where fork/vfork/clone all fork off the process and leave pre-exec work and
 * calling exec(2) to the user, posix_spawn(3) offers the user fork+exec-like
 * functionality in one package, similar to CreateProcess() on Windows.
 *
 * It is not a system call in itself, but usually a wrapper implemented within
 * the libc in terms of one of (fork|vfork|clone)+exec - so whether or not it
 * has advantages over calling the naked (fork|vfork|clone) functions depends
 * on how posix_spawn(3) is implemented.
 *
 * Note that when using posix_spawn(3), we exec twice: first a tiny binary called
 * the jspawnhelper, then in the jspawnhelper we do the pre-exec work and exec a
 * second time, this time the target binary (similar to the "exec-twice-technique"
 * described in http://mail.openjdk.org/pipermail/core-libs-dev/2018-September/055333.html).
 *
 * This is a JDK-specific implementation detail which just happens to be
 * implemented for jdk.lang.Process.launchMechanism=POSIX_SPAWN.
 *
 * --- Linux-specific ---
 *
 * How does glibc implement posix_spawn?
 * (see: sysdeps/posix/spawni.c for glibc < 2.24,
 *       sysdeps/unix/sysv/linux/spawni.c for glibc >= 2.24):
 *
 * 1) Before glibc 2.4 (released 2006), posix_spawn(3) used just fork(2)/exec(2).
 *    This would be bad for the JDK since we would risk the known memory issues with
 *    fork(2). But since this only affects glibc variants which have long been
 *    phased out by modern distributions, this is irrelevant.
 *
 * 2) Between glibc 2.4 and glibc 2.23, posix_spawn uses either fork(2) or
 *    vfork(2) depending on how exactly the user called posix_spawn(3):
 *
 * <quote>
 *       The child process is created using vfork(2) instead of fork(2) when
 *       either of the following is true:
 *
 *       * the spawn-flags element of the attributes object pointed to by
 *          attrp contains the GNU-specific flag POSIX_SPAWN_USEVFORK; or
 *
 *       * file_actions is NULL and the spawn-flags element of the attributes
 *          object pointed to by attrp does not contain
 *          POSIX_SPAWN_SETSIGMASK, POSIX_SPAWN_SETSIGDEF,
 *          POSIX_SPAWN_SETSCHEDPARAM, POSIX_SPAWN_SETSCHEDULER,
 *          POSIX_SPAWN_SETPGROUP, or POSIX_SPAWN_RESETIDS.
 * </quote>
 *
 * Due to the way the JDK calls posix_spawn(3), it would therefore call vfork(2).
 * So we would avoid the fork(2) memory problems. However, there still remains the
 * risk associated with vfork(2). But it is smaller than were we to call vfork(2)
 * directly since we use the jspawnhelper, moving all pre-exec work off to after
 * the first exec, thereby reducing the vulnerable time window.
 *
 * 3) Since glibc >= 2.24, glibc uses clone+exec:
 *
 *    new_pid = CLONE (__spawni_child, STACK (stack, stack_size), stack_size,
 *                     CLONE_VM | CLONE_VFORK | SIGCHLD, &args);
 *
 * This is even better than (2):
 *
 * CLONE_VM means we run in the parent's memory image, as with (2)
 * CLONE_VFORK means parent waits until we exec, as with (2)
 *
 * However, error possibilities are further reduced since:
 * - posix_spawn(3) passes a separate stack for the child to run on, eliminating
 *   the danger of trashing the forking thread's stack in the parent process.
 * - posix_spawn(3) takes care to temporarily block all incoming signals to the
 *   child process until the first exec(2) has been called,
 *
 * TL;DR
 * Calling posix_spawn(3) for glibc
 * (2) < 2.24 is not perfect but still better than using plain vfork(2), since
 *     the chance of an error happening is greatly reduced
 * (3) >= 2.24 is the best option - portable, fast and as safe as possible.
 *
 * ---
 *
 * How does muslc implement posix_spawn?
 *
 * They always did use the clone (.. CLONE_VM | CLONE_VFORK ...)
 * technique. So we are safe to use posix_spawn() here regardless of muslc
 * version.
 *
 * </Linux-specific>
 *
 *
 * Based on the above analysis, we are currently defaulting to posix_spawn()
 * on all Unices including Linux.
 */

static void
setSIGCHLDHandler(JNIEnv *env)
{
    /* There is a subtle difference between having the signal handler
     * for SIGCHLD be SIG_DFL and SIG_IGN.  We cannot obtain process
     * termination information for child processes if the signal
     * handler is SIG_IGN.  It must be SIG_DFL.
     *
     * We used to set the SIGCHLD handler only on Linux, but it's
     * safest to set it unconditionally.
     *
     * Consider what happens if java's parent process sets the SIGCHLD
     * handler to SIG_IGN.  Normally signal handlers are inherited by
     * children, but SIGCHLD is a controversial case.  Solaris appears
     * to always reset it to SIG_DFL, but this behavior may be
     * non-standard-compliant, and we shouldn't rely on it.
     *
     * References:
     * http://www.opengroup.org/onlinepubs/7908799/xsh/exec.html
     * http://www.pasc.org/interps/unofficial/db/p1003.1/pasc-1003.1-132.html
     */
    struct sigaction sa;
    sa.sa_handler = SIG_DFL;
    sigemptyset(&sa.sa_mask);
    sa.sa_flags = SA_NOCLDSTOP | SA_RESTART;
    if (sigaction(SIGCHLD, &sa, NULL) < 0)
        JNU_ThrowInternalError(env, "Can't set SIGCHLD handler");
}

static void*
xmalloc(JNIEnv *env, size_t size)
{
    void *p = malloc(size);
    if (p == NULL)
        JNU_ThrowOutOfMemoryError(env, NULL);
    return p;
}

#define NEW(type, n) ((type *) xmalloc(env, (n) * sizeof(type)))

/**
 * If PATH is not defined, the OS provides some default value.
 * Unfortunately, there's no portable way to get this value.
 * Fortunately, it's only needed if the child has PATH while we do not.
 */
static const char*
defaultPath(void)
{
    return ":/bin:/usr/bin";
}

static const char*
effectivePath(void)
{
    const char *s = getenv("PATH");
    return (s != NULL) ? s : defaultPath();
}

static int
countOccurrences(const char *s, char c)
{
    int count;
    for (count = 0; *s != '\0'; s++)
        count += (*s == c);
    return count;
}

static const char * const *
effectivePathv(JNIEnv *env)
{
    char *p;
    int i;
    const char *path = effectivePath();
    int count = countOccurrences(path, ':') + 1;
    size_t pathvsize = sizeof(const char *) * (count+1);
    size_t pathsize = strlen(path) + 1;
    const char **pathv = (const char **) xmalloc(env, pathvsize + pathsize);

    if (pathv == NULL)
        return NULL;
    p = (char *) pathv + pathvsize;
    memcpy(p, path, pathsize);
    /* split PATH by replacing ':' with NULs; empty components => "." */
    for (i = 0; i < count; i++) {
        char *q = p + strcspn(p, ":");
        pathv[i] = (p == q) ? "." : p;
        *q = '\0';
        p = q + 1;
    }
    pathv[count] = NULL;
    return pathv;
}

JNIEXPORT void JNICALL
Java_java_lang_ProcessImpl_init(JNIEnv *env, jclass clazz)
{
    parentPathv = effectivePathv(env);
    CHECK_NULL(parentPathv);
    setSIGCHLDHandler(env);
}


#ifndef WIFEXITED
#define WIFEXITED(status) (((status)&0xFF) == 0)
#endif

#ifndef WEXITSTATUS
#define WEXITSTATUS(status) (((status)>>8)&0xFF)
#endif

#ifndef WIFSIGNALED
#define WIFSIGNALED(status) (((status)&0xFF) > 0 && ((status)&0xFF00) == 0)
#endif

#ifndef WTERMSIG
#define WTERMSIG(status) ((status)&0x7F)
#endif

#ifndef VERSION_STRING
#error VERSION_STRING must be defined
#endif

static const char *
getBytes(JNIEnv *env, jbyteArray arr)
{
    return arr == NULL ? NULL :
        (const char*) (*env)->GetByteArrayElements(env, arr, NULL);
}

static void
releaseBytes(JNIEnv *env, jbyteArray arr, const char* parr)
{
    if (parr != NULL)
        (*env)->ReleaseByteArrayElements(env, arr, (jbyte*) parr, JNI_ABORT);
}

#define IOE_FORMAT "error=%d, %s"

static void
throwIOException(JNIEnv *env, int errnum, const char *defaultDetail)
{
    const char *detail = defaultDetail;
    char *errmsg;
    size_t fmtsize;
    char tmpbuf[1024];
    jstring s;

    if (errnum != 0) {
        int ret = getErrorString(errnum, tmpbuf, sizeof(tmpbuf));
        if (ret != EINVAL)
            detail = tmpbuf;
    }
    /* ASCII Decimal representation uses 2.4 times as many bits as binary. */
    fmtsize = sizeof(IOE_FORMAT) + strlen(detail) + 3 * sizeof(errnum);
    errmsg = NEW(char, fmtsize);
    if (errmsg == NULL)
        return;

    snprintf(errmsg, fmtsize, IOE_FORMAT, errnum, detail);
    s = JNU_NewStringPlatform(env, errmsg);
    if (s != NULL) {
        jobject x = JNU_NewObjectByName(env, "java/io/IOException",
                                        "(Ljava/lang/String;)V", s);
        if (x != NULL)
            (*env)->Throw(env, x);
    }
    free(errmsg);
}

/**
 * Throws an IOException with a message composed from the result of waitpid status.
 */
static void throwExitCause(JNIEnv *env, int pid, int status) {
    char ebuf[128];
    if (WIFEXITED(status)) {
        snprintf(ebuf, sizeof ebuf,
            "Failed to exec spawn helper: pid: %d, exit value: %d",
            pid, WEXITSTATUS(status));
    } else if (WIFSIGNALED(status)) {
        snprintf(ebuf, sizeof ebuf,
            "Failed to exec spawn helper: pid: %d, signal: %d",
            pid, WTERMSIG(status));
    } else {
        snprintf(ebuf, sizeof ebuf,
            "Failed to exec spawn helper: pid: %d, status: 0x%08x",
            pid, status);
    }
    throwIOException(env, 0, ebuf);
}

#ifdef DEBUG_PROCESS
/* Debugging process code is difficult; where to write debug output? */
static void
debugPrint(char *format, ...)
{
    FILE *tty = fopen("/dev/tty", "w");
    va_list ap;
    va_start(ap, format);
    vfprintf(tty, format, ap);
    va_end(ap);
    fclose(tty);
}
#endif /* DEBUG_PROCESS */

static void
copyPipe(int from[2], int to[2])
{
    to[0] = from[0];
    to[1] = from[1];
}

/* arg is an array of pointers to 0 terminated strings. array is terminated
 * by a null element.
 *
 * *nelems and *nbytes receive the number of elements of array (incl 0)
 * and total number of bytes (incl. 0)
 * Note. An empty array will have one null element
 * But if arg is null, then *nelems set to 0, and *nbytes to 0
 */
static void arraysize(const char * const *arg, int *nelems, int *nbytes)
{
    int bytes, count;
    const char * const *a = arg;
    if (arg == 0) {
        *nelems = 0;
        *nbytes = 0;
        return;
    }
    /* count the array elements and number of bytes */
    for (count=0, bytes=0; *a != 0; count++, a++) {
        bytes += strlen(*a)+1;
    }
    *nbytes = bytes;
    *nelems = count+1;
}

/* copy the strings from arg[] into buf, starting at given offset
 * return new offset to next free byte
 */
static int copystrings(char *buf, int offset, const char * const *arg) {
    char *p;
    const char * const *a;
    int count=0;

    if (arg == 0) {
        return offset;
    }
    for (p=buf+offset, a=arg; *a != 0; a++) {
        int len = strlen(*a) +1;
        memcpy(p, *a, len);
        p += len;
        count += len;
    }
    return offset+count;
}

/**
 * We are unusually paranoid; use of vfork is
 * especially likely to tickle gcc/glibc bugs.
 */
#ifdef __attribute_noinline__  /* See: sys/cdefs.h */
__attribute_noinline__
#endif

/* vfork(2) is deprecated on Darwin */
#ifndef __APPLE__
static pid_t
vforkChild(ChildStuff *c) {
    volatile pid_t resultPid;

    /*
     * We separate the call to vfork into a separate function to make
     * very sure to keep stack of child from corrupting stack of parent,
     * as suggested by the scary gcc warning:
     *  warning: variable 'foo' might be clobbered by 'longjmp' or 'vfork'
     */
    resultPid = vfork();

    if (resultPid == 0) {
        childProcess(c);
    }
    assert(resultPid != 0);  /* childProcess never returns */
    return resultPid;
}
#endif

static pid_t
forkChild(ChildStuff *c) {
    pid_t resultPid;

    /*
     * From Solaris fork(2): In Solaris 10, a call to fork() is
     * identical to a call to fork1(); only the calling thread is
     * replicated in the child process. This is the POSIX-specified
     * behavior for fork().
     */
    resultPid = fork();

    if (resultPid == 0) {
        childProcess(c);
    }
    assert(resultPid != 0);  /* childProcess never returns */
    return resultPid;
}

static pid_t
spawnChild(JNIEnv *env, jobject process, ChildStuff *c, const char *helperpath) {
    pid_t resultPid;
    int i, offset, rval, bufsize, magic;
    char *buf, buf1[(3 * 11) + 3]; // "%d:%d:%d\0"
    char *hlpargs[4];
    SpawnInfo sp;

    /* need to tell helper which fd is for receiving the childstuff
     * and which fd to send response back on
     */
    snprintf(buf1, sizeof(buf1), "%d:%d:%d", c->childenv[0], c->childenv[1], c->fail[1]);
    /* NULL-terminated argv array.
     * argv[0] contains path to jspawnhelper, to follow conventions.
     * argv[1] contains the version string as argument to jspawnhelper
     * argv[2] contains the fd string as argument to jspawnhelper
     */
<<<<<<< HEAD
    /* Use 'jspawnhelper' in helper executable's arg[0]. It can be recognized by
     * the launcher when it is used as the executable for posix_spawn.
     *
     * TODO(jiangli):
     * https://mail.openjdk.org/pipermail/core-libs-dev/2023-June/107738.html
     * linked from JDK-8310265 indicates argv[0] element is not preserved when
     * running on "jshell in qemu-user-static using binfmt_misc". We may want
     * consider using a special flag instead of checking for argv[0] from the
     * Java executable (launcher) for the spawned child process.
     */
    //hlpargs[0] = (char*)helperpath;
    hlpargs[0] = "jspawnhelper";
    hlpargs[1] = buf1;
    hlpargs[2] = NULL;
=======
    hlpargs[0] = (char*)helperpath;
    hlpargs[1] = VERSION_STRING;
    hlpargs[2] = buf1;
    hlpargs[3] = NULL;
>>>>>>> 449ca2c3

    /* Following items are sent down the pipe to the helper
     * after it is spawned.
     * All strings are null terminated. All arrays of strings
     * have an empty string for termination.
     * - the ChildStuff struct
     * - the SpawnInfo struct
     * - the argv strings array
     * - the envv strings array
     * - the home directory string
     * - the parentPath string
     * - the parentPathv array
     */
    /* First calculate the sizes */
    arraysize(c->argv, &sp.nargv, &sp.argvBytes);
    bufsize = sp.argvBytes;
    arraysize(c->envv, &sp.nenvv, &sp.envvBytes);
    bufsize += sp.envvBytes;
    sp.dirlen = c->pdir == 0 ? 0 : strlen(c->pdir)+1;
    bufsize += sp.dirlen;
    arraysize(parentPathv, &sp.nparentPathv, &sp.parentPathvBytes);
    bufsize += sp.parentPathvBytes;
    /* We need to clear FD_CLOEXEC if set in the fds[].
     * Files are created FD_CLOEXEC in Java.
     * Otherwise, they will be closed when the target gets exec'd */
    for (i=0; i<3; i++) {
        if (c->fds[i] != -1) {
            int flags = fcntl(c->fds[i], F_GETFD);
            if (flags & FD_CLOEXEC) {
                fcntl(c->fds[i], F_SETFD, flags & (~FD_CLOEXEC));
            }
        }
    }

    rval = posix_spawn(&resultPid, helperpath, 0, 0, (char * const *) hlpargs, environ);

    if (rval != 0) {
        return -1;
    }

#ifdef DEBUG
    jtregSimulateCrash(resultPid, 1);
#endif

    /* now the lengths are known, copy the data */
    buf = NEW(char, bufsize);
    if (buf == 0) {
        return -1;
    }
    offset = copystrings(buf, 0, &c->argv[0]);
    offset = copystrings(buf, offset, &c->envv[0]);
    if (c->pdir != NULL) {
        if (sp.dirlen > 0) {
            memcpy(buf+offset, c->pdir, sp.dirlen);
            offset += sp.dirlen;
        }
    } else {
        if (sp.dirlen > 0) {
            free(buf);
            return -1;
        }
    }
    offset = copystrings(buf, offset, parentPathv);
    assert(offset == bufsize);

    magic = magicNumber();

    /* write the two structs and the data buffer */
    if (writeFully(c->childenv[1], (char *)&magic, sizeof(magic)) != sizeof(magic)) { // magic number first
        free(buf);
        return -1;
    }
#ifdef DEBUG
    jtregSimulateCrash(resultPid, 2);
#endif
    if (writeFully(c->childenv[1], (char *)c, sizeof(*c)) != sizeof(*c) ||
        writeFully(c->childenv[1], (char *)&sp, sizeof(sp)) != sizeof(sp) ||
        writeFully(c->childenv[1], buf, bufsize) != bufsize) {
        free(buf);
        return -1;
    }
    /* We're done. Let jspwanhelper know he can't expect any more data from us. */
    close(c->childenv[1]);
    c->childenv[1] = -1;
    free(buf);
#ifdef DEBUG
    jtregSimulateCrash(resultPid, 3);
#endif

    /* In this mode an external main() in invoked which calls back into
     * childProcess() in this file, rather than directly
     * via the statement below */
    return resultPid;
}

/*
 * Start a child process running function childProcess.
 * This function only returns in the parent.
 */
static pid_t
startChild(JNIEnv *env, jobject process, ChildStuff *c, const char *helperpath) {
    switch (c->mode) {
/* vfork(2) is deprecated on Darwin*/
      #ifndef __APPLE__
      case MODE_VFORK:
        return vforkChild(c);
      #endif
      case MODE_FORK:
        return forkChild(c);
      case MODE_POSIX_SPAWN:
        return spawnChild(env, process, c, helperpath);
      default:
        return -1;
    }
}

JNIEXPORT jint JNICALL
Java_java_lang_ProcessImpl_forkAndExec(JNIEnv *env,
                                       jobject process,
                                       jint mode,
                                       jbyteArray helperpath,
                                       jbyteArray prog,
                                       jbyteArray argBlock, jint argc,
                                       jbyteArray envBlock, jint envc,
                                       jbyteArray dir,
                                       jintArray std_fds,
                                       jboolean redirectErrorStream)
{
    int errnum;
    int resultPid = -1;
    int in[2], out[2], err[2], fail[2], childenv[2];
    jint *fds = NULL;
    const char *phelperpath = NULL;
    const char *pprog = NULL;
    const char *pargBlock = NULL;
    const char *penvBlock = NULL;
    ChildStuff *c;

    in[0] = in[1] = out[0] = out[1] = err[0] = err[1] = fail[0] = fail[1] = -1;
    childenv[0] = childenv[1] = -1;
    // Reset errno to protect against bogus error messages
    errno = 0;

    if ((c = NEW(ChildStuff, 1)) == NULL) return -1;
    c->argv = NULL;
    c->envv = NULL;
    c->pdir = NULL;

    /* Convert prog + argBlock into a char ** argv.
     * Add one word room for expansion of argv for use by
     * execve_as_traditional_shell_script.
     * This word is also used when using posix_spawn mode
     */
    assert(prog != NULL && argBlock != NULL);
    if ((phelperpath = getBytes(env, helperpath))   == NULL) goto Catch;
    if ((pprog       = getBytes(env, prog))         == NULL) goto Catch;
    if ((pargBlock   = getBytes(env, argBlock))     == NULL) goto Catch;
    if ((c->argv     = NEW(const char *, argc + 3)) == NULL) goto Catch;
    c->argv[0] = pprog;
    c->argc = argc + 2;
    initVectorFromBlock(c->argv+1, pargBlock, argc);

    if (envBlock != NULL) {
        /* Convert envBlock into a char ** envv */
        if ((penvBlock = getBytes(env, envBlock))   == NULL) goto Catch;
        if ((c->envv = NEW(const char *, envc + 1)) == NULL) goto Catch;
        initVectorFromBlock(c->envv, penvBlock, envc);
    }

    if (dir != NULL) {
        if ((c->pdir = getBytes(env, dir)) == NULL) goto Catch;
    }

    assert(std_fds != NULL);
    fds = (*env)->GetIntArrayElements(env, std_fds, NULL);
    if (fds == NULL) goto Catch;

    if ((fds[0] == -1 && pipe(in)  < 0) ||
        (fds[1] == -1 && pipe(out) < 0) ||
        (fds[2] == -1 && pipe(err) < 0) ||
        (pipe(childenv) < 0) ||
        (pipe(fail) < 0)) {
        throwIOException(env, errno, "Bad file descriptor");
        goto Catch;
    }
    c->fds[0] = fds[0];
    c->fds[1] = fds[1];
    c->fds[2] = fds[2];

    copyPipe(in,   c->in);
    copyPipe(out,  c->out);
    copyPipe(err,  c->err);
    copyPipe(fail, c->fail);
    copyPipe(childenv, c->childenv);

    c->redirectErrorStream = redirectErrorStream;
    c->mode = mode;

    /* In posix_spawn mode, require the child process to signal aliveness
     * right after it comes up. This is because there are implementations of
     * posix_spawn() which do not report failed exec()s back to the caller
     * (e.g. glibc, see JDK-8223777). In those cases, the fork() will have
     * worked and successfully started the child process, but the exec() will
     * have failed. There is no way for us to distinguish this from a target
     * binary just exiting right after start.
     *
     * Note that we could do this additional handshake in all modes but for
     * prudence only do it when it is needed (in posix_spawn mode). */
    c->sendAlivePing = (mode == MODE_POSIX_SPAWN) ? 1 : 0;

    resultPid = startChild(env, process, c, phelperpath);
    assert(resultPid != 0);

    if (resultPid < 0) {
        switch (c->mode) {
          case MODE_VFORK:
            throwIOException(env, errno, "vfork failed");
            break;
          case MODE_FORK:
            throwIOException(env, errno, "fork failed");
            break;
          case MODE_POSIX_SPAWN:
            throwIOException(env, errno, "posix_spawn failed");
            break;
        }
        goto Catch;
    }
    close(fail[1]); fail[1] = -1; /* See: WhyCantJohnnyExec  (childproc.c)  */

    /* If we expect the child to ping aliveness, wait for it. */
    if (c->sendAlivePing) {
        switch(readFully(fail[0], &errnum, sizeof(errnum))) {
        case 0: /* First exec failed; */
            {
                int tmpStatus = 0;
                int p = waitpid(resultPid, &tmpStatus, 0);
                throwExitCause(env, p, tmpStatus);
                goto Catch;
            }
        case sizeof(errnum):
            if (errnum != CHILD_IS_ALIVE) {
                /* This can happen if the spawn helper encounters an error
                 * before or during the handshake with the parent. */
                throwIOException(env, 0, "Bad code from spawn helper "
                                         "(Failed to exec spawn helper)");
                goto Catch;
            }
            break;
        default:
            throwIOException(env, errno, "Read failed");
            goto Catch;
        }
    }

    switch (readFully(fail[0], &errnum, sizeof(errnum))) {
    case 0: break; /* Exec succeeded */
    case sizeof(errnum):
        waitpid(resultPid, NULL, 0);
        throwIOException(env, errnum, "Exec failed");
        goto Catch;
    default:
        throwIOException(env, errno, "Read failed");
        goto Catch;
    }

    fds[0] = (in [1] != -1) ? in [1] : -1;
    fds[1] = (out[0] != -1) ? out[0] : -1;
    fds[2] = (err[0] != -1) ? err[0] : -1;

 Finally:
    /* Always clean up the child's side of the pipes */
    closeSafely(in [0]);
    closeSafely(out[1]);
    closeSafely(err[1]);

    /* Always clean up fail and childEnv descriptors */
    closeSafely(fail[0]);
    closeSafely(fail[1]);
    /* We use 'c->childenv' here rather than 'childenv' because 'spawnChild()' might have
     * already closed 'c->childenv[1]' and signaled this by setting 'c->childenv[1]' to '-1'.
     * Otherwise 'c->childenv' and 'childenv' are the same because we just copied 'childenv'
     * to 'c->childenv' (with 'copyPipe()') before calling 'startChild()'. */
    closeSafely(c->childenv[0]);
    closeSafely(c->childenv[1]);

    releaseBytes(env, helperpath, phelperpath);
    releaseBytes(env, prog,       pprog);
    releaseBytes(env, argBlock,   pargBlock);
    releaseBytes(env, envBlock,   penvBlock);
    releaseBytes(env, dir,        c->pdir);

    free(c->argv);
    free(c->envv);
    free(c);

    if (fds != NULL)
        (*env)->ReleaseIntArrayElements(env, std_fds, fds, 0);

    return resultPid;

 Catch:
    /* Clean up the parent's side of the pipes in case of failure only */
    closeSafely(in [1]); in[1] = -1;
    closeSafely(out[0]); out[0] = -1;
    closeSafely(err[0]); err[0] = -1;
    goto Finally;
}<|MERGE_RESOLUTION|>--- conflicted
+++ resolved
@@ -504,7 +504,6 @@
      * argv[1] contains the version string as argument to jspawnhelper
      * argv[2] contains the fd string as argument to jspawnhelper
      */
-<<<<<<< HEAD
     /* Use 'jspawnhelper' in helper executable's arg[0]. It can be recognized by
      * the launcher when it is used as the executable for posix_spawn.
      *
@@ -517,14 +516,9 @@
      */
     //hlpargs[0] = (char*)helperpath;
     hlpargs[0] = "jspawnhelper";
-    hlpargs[1] = buf1;
-    hlpargs[2] = NULL;
-=======
-    hlpargs[0] = (char*)helperpath;
     hlpargs[1] = VERSION_STRING;
     hlpargs[2] = buf1;
     hlpargs[3] = NULL;
->>>>>>> 449ca2c3
 
     /* Following items are sent down the pipe to the helper
      * after it is spawned.
