/*
 * Copyright (c) 2015, 2024, Oracle and/or its affiliates. All rights reserved.
 * DO NOT ALTER OR REMOVE COPYRIGHT NOTICES OR THIS FILE HEADER.
 *
 * This code is free software; you can redistribute it and/or modify it
 * under the terms of the GNU General Public License version 2 only, as
 * published by the Free Software Foundation.  Oracle designates this
 * particular file as subject to the "Classpath" exception as provided
 * by Oracle in the LICENSE file that accompanied this code.
 *
 * This code is distributed in the hope that it will be useful, but WITHOUT
 * ANY WARRANTY; without even the implied warranty of MERCHANTABILITY or
 * FITNESS FOR A PARTICULAR PURPOSE.  See the GNU General Public License
 * version 2 for more details (a copy is included in the LICENSE file that
 * accompanied this code).
 *
 * You should have received a copy of the GNU General Public License version
 * 2 along with this work; if not, write to the Free Software Foundation,
 * Inc., 51 Franklin St, Fifth Floor, Boston, MA 02110-1301 USA.
 *
 * Please contact Oracle, 500 Oracle Parkway, Redwood Shores, CA 94065 USA
 * or visit www.oracle.com if you need additional information or have any
 * questions.
 */

package jdk.internal.jimage;

import java.io.IOException;
import java.io.UncheckedIOException;
import java.nio.file.FileSystem;
import java.nio.file.FileSystems;
import java.nio.file.Path;
import java.util.concurrent.ConcurrentHashMap;
import java.util.Map;
import java.util.Objects;
import java.util.function.Function;

/**
 * Factory to get ImageReader
 *
 * @implNote This class needs to maintain JDK 8 source compatibility.
 *
 * It is used internally in the JDK to implement jimage/jrtfs access,
 * but also compiled and delivered as part of the jrtfs.jar to support access
 * to the jimage file provided by the shipped JDK by tools running on JDK 8.
 */
public class ImageReaderFactory {
    private ImageReaderFactory() {}

    private static final String JAVA_HOME = System.getProperty("java.home");
<<<<<<< HEAD
    private static Path BOOT_MODULES_JIMAGE;
=======
    private static final Path BOOT_MODULES_JIMAGE;

    static {
        FileSystem fs;
        if (ImageReaderFactory.class.getClassLoader() == null) {
            try {
                fs = (FileSystem) Class.forName("sun.nio.fs.DefaultFileSystemProvider")
                        .getMethod("theFileSystem")
                        .invoke(null);
            } catch (Exception e) {
                throw new ExceptionInInitializerError(e);
            }
        } else {
            fs = FileSystems.getDefault();
        }
        BOOT_MODULES_JIMAGE = fs.getPath(JAVA_HOME, "lib", "modules");
    }
>>>>>>> 6a29a811

    private static final Map<Path, ImageReader> readers = new ConcurrentHashMap<>();

    static {
        if (JAVA_HOME.endsWith(".jar")) {
            // The java.home is a jar file. In that case, there is no separate
            // lib/modules image file. The modules image is embedded within the
            // jar file and the ImageFileReader knows how to access the embedded
            // modules image at a specific offset (see JIMAGE_Open()).
            BOOT_MODULES_JIMAGE = Paths.get(JAVA_HOME);
        } else {
            BOOT_MODULES_JIMAGE = Paths.get(JAVA_HOME, "lib", "modules");
        }
    }

    /**
     * Returns an {@code ImageReader} to read from the given image file
     */
    public static ImageReader get(Path jimage) throws IOException {
        Objects.requireNonNull(jimage);
        try {
            return readers.computeIfAbsent(jimage, OPENER);
        } catch (UncheckedIOException io) {
            throw io.getCause();
        }
    }

    private static Function<Path, ImageReader> OPENER = new Function<Path, ImageReader>() {
        public ImageReader apply(Path path) {
            try {
                return ImageReader.open(path);
            } catch (IOException io) {
                throw new UncheckedIOException(io);
            }
        }
    };

    /**
     * Returns the {@code ImageReader} to read the image file in this
     * run-time image.
     *
     * @throws UncheckedIOException if an I/O error occurs
     */
    public static ImageReader getImageReader() {
        try {
            return get(BOOT_MODULES_JIMAGE);
        } catch (IOException ioe) {
            throw new UncheckedIOException(ioe);
        }
    }
}<|MERGE_RESOLUTION|>--- conflicted
+++ resolved
@@ -48,9 +48,6 @@
     private ImageReaderFactory() {}
 
     private static final String JAVA_HOME = System.getProperty("java.home");
-<<<<<<< HEAD
-    private static Path BOOT_MODULES_JIMAGE;
-=======
     private static final Path BOOT_MODULES_JIMAGE;
 
     static {
@@ -66,23 +63,18 @@
         } else {
             fs = FileSystems.getDefault();
         }
-        BOOT_MODULES_JIMAGE = fs.getPath(JAVA_HOME, "lib", "modules");
+        if (HermeticImageHelper.isHermetic()) {
+            // Current execution runs in hermetic Java mode. In that case, there
+            // is no separate lib/modules image file. The modules image is embedded
+            // within the hermetic executable and the ImageFileReader knows how to
+            // access the embedded modules image at a specific offset (see JIMAGE_Open()).
+            BOOT_MODULES_JIMAGE = fs.getPath(JAVA_HOME);
+        } else {
+            BOOT_MODULES_JIMAGE = fs.getPath(JAVA_HOME, "lib", "modules");
+        }
     }
->>>>>>> 6a29a811
 
     private static final Map<Path, ImageReader> readers = new ConcurrentHashMap<>();
-
-    static {
-        if (JAVA_HOME.endsWith(".jar")) {
-            // The java.home is a jar file. In that case, there is no separate
-            // lib/modules image file. The modules image is embedded within the
-            // jar file and the ImageFileReader knows how to access the embedded
-            // modules image at a specific offset (see JIMAGE_Open()).
-            BOOT_MODULES_JIMAGE = Paths.get(JAVA_HOME);
-        } else {
-            BOOT_MODULES_JIMAGE = Paths.get(JAVA_HOME, "lib", "modules");
-        }
-    }
 
     /**
      * Returns an {@code ImageReader} to read from the given image file
