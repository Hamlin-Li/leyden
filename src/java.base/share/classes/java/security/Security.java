/*
 * Copyright (c) 1996, 2024, Oracle and/or its affiliates. All rights reserved.
 * DO NOT ALTER OR REMOVE COPYRIGHT NOTICES OR THIS FILE HEADER.
 *
 * This code is free software; you can redistribute it and/or modify it
 * under the terms of the GNU General Public License version 2 only, as
 * published by the Free Software Foundation.  Oracle designates this
 * particular file as subject to the "Classpath" exception as provided
 * by Oracle in the LICENSE file that accompanied this code.
 *
 * This code is distributed in the hope that it will be useful, but WITHOUT
 * ANY WARRANTY; without even the implied warranty of MERCHANTABILITY or
 * FITNESS FOR A PARTICULAR PURPOSE.  See the GNU General Public License
 * version 2 for more details (a copy is included in the LICENSE file that
 * accompanied this code).
 *
 * You should have received a copy of the GNU General Public License version
 * 2 along with this work; if not, write to the Free Software Foundation,
 * Inc., 51 Franklin St, Fifth Floor, Boston, MA 02110-1301 USA.
 *
 * Please contact Oracle, 500 Oracle Parkway, Redwood Shores, CA 94065 USA
 * or visit www.oracle.com if you need additional information or have any
 * questions.
 */

package java.security;

import java.io.FileNotFoundException;
import java.io.IOException;
import java.io.InputStream;
import java.net.MalformedURLException;
import java.net.URI;
import java.net.URL;
import java.nio.file.Files;
import java.nio.file.InvalidPathException;
import java.nio.file.Path;
<<<<<<< HEAD
=======
import java.util.Arrays;
import java.util.Collections;
import java.util.Enumeration;
import java.util.HashSet;
import java.util.Hashtable;
import java.util.LinkedList;
import java.util.List;
import java.util.Locale;
import java.util.Map;
import java.util.Properties;
import java.util.Set;
import java.util.concurrent.ConcurrentHashMap;
>>>>>>> 73ebb848

import jdk.internal.access.JavaSecurityPropertiesAccess;
import jdk.internal.access.SharedSecrets;
import jdk.internal.event.EventHelper;
import jdk.internal.event.SecurityPropertyModificationEvent;
<<<<<<< HEAD
import jdk.internal.misc.JavaHome;
import jdk.internal.access.SharedSecrets;
=======
>>>>>>> 73ebb848
import jdk.internal.util.StaticProperty;
import sun.security.jca.GetInstance;
import sun.security.jca.ProviderList;
import sun.security.jca.Providers;
import sun.security.util.Debug;
import sun.security.util.PropertyExpander;

/**
 * <p>This class centralizes all security properties and common security
 * methods. One of its primary uses is to manage providers.
 *
 * <p>The default values of security properties are read from an
 * implementation-specific location, which is typically the properties file
 * {@code conf/security/java.security} in the Java installation directory.
 *
 * @implNote If the properties file fails to load, the JDK implementation will
 * throw an unspecified error when initializing the {@code Security} class.
 *
 * @author Benjamin Renaud
 * @since 1.1
 */

public final class Security {

    /* Are we debugging? -- for developers */
    private static final Debug sdebug =
                        Debug.getInstance("properties");

    /* The java.security properties */
    private static final Properties props = new Properties() {
        @Override
        public synchronized Object put(Object key, Object val) {
            if (key instanceof String strKey && val instanceof String strVal &&
                    SecPropLoader.isInclude(strKey)) {
                SecPropLoader.loadInclude(strVal);
                return null;
            }
            return super.put(key, val);
        }
    };

    /* cache a copy for recording purposes */
    private static Properties initialSecurityProperties;

    // An element in the cache
    private static class ProviderProperty {
        String className;
        Provider provider;
    }

    private static final class SecPropLoader {
        private enum LoadingMode {OVERRIDE, APPEND}

        private static final String OVERRIDE_SEC_PROP =
                "security.overridePropertiesFile";

        private static final String EXTRA_SYS_PROP =
                "java.security.properties";

        private static Path currentPath;

        private static final Set<Path> activePaths = new HashSet<>();

        static void loadAll() {
            // first load the master properties file to
            // determine the value of OVERRIDE_SEC_PROP
            loadMaster();
            loadExtra();
        }

        static boolean isInclude(String key) {
            return "include".equals(key);
        }

        static void checkReservedKey(String key)
                throws IllegalArgumentException {
            if (isInclude(key)) {
                throw new IllegalArgumentException("Key '" + key +
                        "' is reserved and cannot be used as a " +
                        "Security property name.");
            }
        }

        private static void loadMaster() {
            try {
                loadFromPath(Path.of(StaticProperty.javaHome(), "conf",
                        "security", "java.security"), LoadingMode.APPEND);
            } catch (IOException e) {
                throw new InternalError("Error loading java.security file", e);
            }
        }

        private static void loadExtra() {
            if ("true".equalsIgnoreCase(props.getProperty(OVERRIDE_SEC_PROP))) {
                String propFile = System.getProperty(EXTRA_SYS_PROP);
                if (propFile != null) {
                    LoadingMode mode = LoadingMode.APPEND;
                    if (propFile.startsWith("=")) {
                        mode = LoadingMode.OVERRIDE;
                        propFile = propFile.substring(1);
                    }
                    try {
                        loadExtraHelper(propFile, mode);
                    } catch (Exception e) {
                        if (sdebug != null) {
                            sdebug.println("unable to load security " +
                                    "properties from " + propFile);
                            e.printStackTrace();
                        }
                    }
                }
            }
        }

        private static void loadExtraHelper(String propFile, LoadingMode mode)
                throws Exception {
            propFile = PropertyExpander.expand(propFile);
            if (propFile.isEmpty()) {
                throw new IOException("Empty extra properties file path");
            }

            // Try to interpret propFile as a path
            Exception error;
            if ((error = loadExtraFromPath(propFile, mode)) == null) {
                return;
            }

            // Try to interpret propFile as a file URL
            URI uri = null;
            try {
                uri = new URI(propFile);
            } catch (Exception ignore) {}
            if (uri != null && "file".equalsIgnoreCase(uri.getScheme()) &&
                    (error = loadExtraFromFileUrl(uri, mode)) == null) {
                return;
            }

            // Try to interpret propFile as a URL
            URL url;
            try {
                url = newURL(propFile);
            } catch (MalformedURLException ignore) {
                // URL has no scheme: previous error is more accurate
                throw error;
            }
            loadFromUrl(url, mode);
        }

        private static Exception loadExtraFromPath(String propFile,
                LoadingMode mode) throws Exception {
            Path path;
            try {
                path = Path.of(propFile);
                if (!Files.exists(path)) {
                    return new FileNotFoundException(propFile);
                }
            } catch (InvalidPathException e) {
                return e;
            }
            loadFromPath(path, mode);
            return null;
        }


        private static Exception loadExtraFromFileUrl(URI uri, LoadingMode mode)
                throws Exception {
            Path path;
            try {
                path = Path.of(uri);
            } catch (Exception e) {
                return e;
            }
            loadFromPath(path, mode);
            return null;
        }

        private static void reset(LoadingMode mode) {
            if (mode == LoadingMode.OVERRIDE) {
                if (sdebug != null) {
                    sdebug.println(
                            "overriding other security properties files!");
                }
                props.clear();
            }
        }

        static void loadInclude(String propFile) {
            String expPropFile = PropertyExpander.expandNonStrict(propFile);
            if (sdebug != null) {
                sdebug.println("processing include: '" + propFile + "'" +
                        (propFile.equals(expPropFile) ? "" :
                                " (expanded to '" + expPropFile + "')"));
            }
            try {
                Path path = Path.of(expPropFile);
                if (!path.isAbsolute()) {
                    if (currentPath == null) {
                        throw new InternalError("Cannot resolve '" +
                                expPropFile + "' relative path when included " +
                                "from a non-regular properties file " +
                                "(e.g. HTTP served file)");
                    }
                    path = currentPath.resolveSibling(path);
                }
                loadFromPath(path, LoadingMode.APPEND);
            } catch (IOException | InvalidPathException e) {
                throw new InternalError("Unable to include '" + expPropFile +
                        "'", e);
            }
        }

        private static void loadFromPath(Path path, LoadingMode mode)
                throws IOException {
            boolean isRegularFile = Files.isRegularFile(path);
            if (isRegularFile) {
                path = path.toRealPath();
            } else if (Files.isDirectory(path)) {
                throw new IOException("Is a directory");
            } else {
                path = path.toAbsolutePath();
            }
            if (activePaths.contains(path)) {
                throw new InternalError("Cyclic include of '" + path + "'");
            }
            try (InputStream is = Files.newInputStream(path)) {
                reset(mode);
                Path previousPath = currentPath;
                currentPath = isRegularFile ? path : null;
                activePaths.add(path);
                try {
                    debugLoad(true, path);
                    props.load(is);
                    debugLoad(false, path);
                } finally {
                    activePaths.remove(path);
                    currentPath = previousPath;
                }
            }
        }

        private static void loadFromUrl(URL url, LoadingMode mode)
                throws IOException {
            try (InputStream is = url.openStream()) {
                reset(mode);
                debugLoad(true, url);
                props.load(is);
                debugLoad(false, url);
            }
        }

        private static void debugLoad(boolean start, Object source) {
            if (sdebug != null) {
                int level = activePaths.isEmpty() ? 1 : activePaths.size();
                sdebug.println((start ?
                        ">".repeat(level) + " starting to process " :
                        "<".repeat(level) + " finished processing ") + source);
            }
        }
    }

    static {
        // doPrivileged here because there are multiple
        // things in initialize that might require privs.
        // (the FileInputStream call and the File.exists call, etc)
        @SuppressWarnings("removal")
        var dummy = AccessController.doPrivileged((PrivilegedAction<Object>) () -> {
            initialize();
            return null;
        });
        // Set up JavaSecurityPropertiesAccess in SharedSecrets
        SharedSecrets.setJavaSecurityPropertiesAccess(new JavaSecurityPropertiesAccess() {
            @Override
            public Properties getInitialProperties() {
                return initialSecurityProperties;
            }
        });
    }

    private static void initialize() {
<<<<<<< HEAD
        props = new Properties();
        boolean overrideAll = false;

        // first load the system properties file
        // to determine the value of security.overridePropertiesFile
        InputStream propStream = securityPropStream("java.security");
        boolean success = loadProps(propStream, null, false);
        if (!success) {
            throw new InternalError("Error loading java.security file");
        }

        if ("true".equalsIgnoreCase(props.getProperty
                ("security.overridePropertiesFile"))) {

            String extraPropFile = System.getProperty
                    ("java.security.properties");
            if (extraPropFile != null && extraPropFile.startsWith("=")) {
                overrideAll = true;
                extraPropFile = extraPropFile.substring(1);
            }
            loadProps(null, extraPropFile, overrideAll);
        }
=======
        SecPropLoader.loadAll();
>>>>>>> 73ebb848
        initialSecurityProperties = (Properties) props.clone();
        if (sdebug != null) {
            for (String key : props.stringPropertyNames()) {
                sdebug.println("Initial security property: " + key + "=" +
                    props.getProperty(key));
            }
        }
<<<<<<< HEAD

    }

    private static boolean loadProps(InputStream masterResource, String extraPropFile, boolean overrideAll) {
        InputStream is = null;
        try {
            if (masterResource != null) {
                is = masterResource;
            } else if (extraPropFile != null) {
                // TODO (jiangli): Hermetic support for extraPropFile? 
                extraPropFile = PropertyExpander.expand(extraPropFile);
                File propFile = new File(extraPropFile);
                URL propURL;
                if (propFile.exists()) {
                    propURL = newURL
                            ("file:" + propFile.getCanonicalPath());
                } else {
                    propURL = newURL(extraPropFile);
                }

                is = propURL.openStream();
                if (overrideAll) {
                    props = new Properties();
                    if (sdebug != null) {
                        sdebug.println
                                ("overriding other security properties files!");
                    }
                }
            } else {
                // unexpected
                return false;
            }
            props.load(is);
            if (sdebug != null) {
                sdebug.println("reading security properties file: " +
                        masterResource == null ? extraPropFile : "java.security");
            }
            return true;
        } catch (IOException | PropertyExpander.ExpandException e) {
            if (sdebug != null) {
                sdebug.println("unable to load security properties from " +
                        masterResource == null ? extraPropFile : "java.security");
                e.printStackTrace();
            }
            return false;
        } finally {
            if (is != null) {
                try {
                    is.close();
                } catch (IOException ioe) {
                    if (sdebug != null) {
                        sdebug.println("unable to close input stream");
                    }
                }
            }
        }
=======
>>>>>>> 73ebb848
    }

    /**
     * Don't let anyone instantiate this.
     */
    private Security() {
    }

<<<<<<< HEAD
    private static InputStream securityPropStream(String filename) {
        // maybe check for a system property which will specify where to
        // look. Someday.
        InputStream is = null;
        if (JavaHome.isHermetic()) {
            is = Security.class.getResourceAsStream(filename);
        } else {
            String sep = File.separator;
            File securityFile = new File(StaticProperty.javaHome() + sep +
                                         "conf" + sep + "security" + sep +
                                         filename);
            try {
                // Returns null if the file is not found. An InternalError
                // would be thrown by the the caller initialize()
                // method when the security property cannot be loaded
                // successfully.
                if (securityFile != null && securityFile.exists()) {
                    is = new FileInputStream(securityFile);
                }
            } catch (IOException e) {
                // Returns null in this case.
                if (sdebug != null) {
                    sdebug.println("unable to find security property file " +
                                   filename);
                    e.printStackTrace();
                }
            }
        }
        return is;
    }

=======
>>>>>>> 73ebb848
    /**
     * Looks up providers, and returns the property (and its associated
     * provider) mapping the key, if any.
     * The order in which the providers are looked up is the
     * provider-preference order, as specified in the security
     * properties file.
     */
    private static ProviderProperty getProviderProperty(String key) {

        List<Provider> providers = Providers.getProviderList().providers();
        for (int i = 0; i < providers.size(); i++) {

            String matchKey;
            Provider prov = providers.get(i);
            String prop = prov.getProperty(key);

            if (prop == null) {
                // Is there a match if we do a case-insensitive property name
                // comparison? Let's try ...
                for (Enumeration<Object> e = prov.keys();
                                e.hasMoreElements(); ) {
                    matchKey = (String)e.nextElement();
                    if (key.equalsIgnoreCase(matchKey)) {
                        prop = prov.getProperty(matchKey);
                        break;
                    }
                }
            }

            if (prop != null) {
                ProviderProperty newEntry = new ProviderProperty();
                newEntry.className = prop;
                newEntry.provider = prov;
                return newEntry;
            }
        }

        return null;
    }

    /**
     * Returns the property (if any) mapping the key for the given provider.
     */
    private static String getProviderProperty(String key, Provider provider) {
        String prop = provider.getProperty(key);
        if (prop == null) {
            // Is there a match if we do a case-insensitive property name
            // comparison? Let's try ...
            for (Enumeration<Object> e = provider.keys();
                                e.hasMoreElements(); ) {
                String matchKey = (String)e.nextElement();
                if (key.equalsIgnoreCase(matchKey)) {
                    prop = provider.getProperty(matchKey);
                    break;
                }
            }
        }
        return prop;
    }

    /**
     * Gets a specified property for an algorithm. The algorithm name
     * should be a standard name. See the <a href=
     * "{@docRoot}/../specs/security/standard-names.html">
     * Java Security Standard Algorithm Names Specification</a>
     * for information about standard algorithm names.
     *
     * One possible use is by specialized algorithm parsers, which may map
     * classes to algorithms which they understand (much like Key parsers
     * do).
     *
     * @param algName the algorithm name.
     *
     * @param propName the name of the property to get.
     *
     * @return the value of the specified property.
     *
     * @deprecated This method used to return the value of a proprietary
     * property in the master file of the "SUN" Cryptographic Service
     * Provider in order to determine how to parse algorithm-specific
     * parameters. Use the new provider-based and algorithm-independent
     * {@code AlgorithmParameters} and {@code KeyFactory} engine
     * classes (introduced in the J2SE version 1.2 platform) instead.
     */
    @Deprecated
    public static String getAlgorithmProperty(String algName,
                                              String propName) {
        ProviderProperty entry = getProviderProperty("Alg." + propName
                                                     + "." + algName);
        if (entry != null) {
            return entry.className;
        } else {
            return null;
        }
    }

    /**
     * Adds a new provider, at a specified position. The position is
     * the preference order in which providers are searched for
     * requested algorithms.  The position is 1-based, that is,
     * 1 is most preferred, followed by 2, and so on.  If the position
     * is less than 1 or greater than n, where n is the number of installed
     * providers, the provider (if not already installed) is inserted at
     * the end of the list, or at the n + 1 position.
     *
     * <p>If the given provider is installed at the requested position,
     * the provider that used to be at that position, and all providers
     * with a position greater than {@code position}, are shifted up
     * one position (towards the end of the list of installed providers).
     *
     * <p>A provider cannot be added if it is already installed.
     *
     * <p>If there is a security manager, the
     * {@link java.lang.SecurityManager#checkSecurityAccess} method is called
     * with the {@code "insertProvider"} permission target name to see if
     * it's ok to add a new provider. If this permission check is denied,
     * {@code checkSecurityAccess} is called again with the
     * {@code "insertProvider."+provider.getName()} permission target name. If
     * both checks are denied, a {@code SecurityException} is thrown.
     *
     * @param provider the provider to be added.
     *
     * @param position the preference position that the caller would
     * like for this provider.
     *
     * @return the actual preference position in which the provider was
     * added, or -1 if the provider was not added because it is
     * already installed.
     *
     * @throws  NullPointerException if provider is {@code null}
     * @throws  SecurityException
     *          if a security manager exists and its {@link
     *          java.lang.SecurityManager#checkSecurityAccess} method
     *          denies access to add a new provider
     *
     * @see #getProvider
     * @see #removeProvider
     * @see java.security.SecurityPermission
     */
    public static synchronized int insertProviderAt(Provider provider,
            int position) {
        String providerName = provider.getName();
        checkInsertProvider(providerName);
        ProviderList list = Providers.getFullProviderList();
        ProviderList newList = ProviderList.insertAt(list, provider, position - 1);
        if (list == newList) {
            return -1;
        }
        Providers.setProviderList(newList);
        return newList.getIndex(providerName) + 1;
    }

    /**
     * Adds a provider to the next position available.
     *
     * <p>If there is a security manager, the
     * {@link java.lang.SecurityManager#checkSecurityAccess} method is called
     * with the {@code "insertProvider"} permission target name to see if
     * it's ok to add a new provider. If this permission check is denied,
     * {@code checkSecurityAccess} is called again with the
     * {@code "insertProvider."+provider.getName()} permission target name. If
     * both checks are denied, a {@code SecurityException} is thrown.
     *
     * @param provider the provider to be added.
     *
     * @return the preference position in which the provider was
     * added, or -1 if the provider was not added because it is
     * already installed.
     *
     * @throws  NullPointerException if provider is {@code null}
     * @throws  SecurityException
     *          if a security manager exists and its {@link
     *          java.lang.SecurityManager#checkSecurityAccess} method
     *          denies access to add a new provider
     *
     * @see #getProvider
     * @see #removeProvider
     * @see java.security.SecurityPermission
     */
    public static int addProvider(Provider provider) {
        /*
         * We can't assign a position here because the statically
         * registered providers may not have been installed yet.
         * insertProviderAt() will fix that value after it has
         * loaded the static providers.
         */
        return insertProviderAt(provider, 0);
    }

    /**
     * Removes the provider with the specified name.
     *
     * <p>When the specified provider is removed, all providers located
     * at a position greater than where the specified provider was are shifted
     * down one position (towards the head of the list of installed
     * providers).
     *
     * <p>This method returns silently if the provider is not installed or
     * if name is {@code null}.
     *
     * <p>First, if there is a security manager, its
     * {@code checkSecurityAccess}
     * method is called with the string {@code "removeProvider."+name}
     * to see if it's ok to remove the provider.
     * If the default implementation of {@code checkSecurityAccess}
     * is used (i.e., that method is not overridden), then this will result in
     * a call to the security manager's {@code checkPermission} method
     * with a {@code SecurityPermission("removeProvider."+name)}
     * permission.
     *
     * @param name the name of the provider to remove.
     *
     * @throws  SecurityException
     *          if a security manager exists and its {@link
     *          java.lang.SecurityManager#checkSecurityAccess} method
     *          denies
     *          access to remove the provider
     *
     * @see #getProvider
     * @see #addProvider
     */
    public static synchronized void removeProvider(String name) {
        check("removeProvider." + name);
        ProviderList list = Providers.getFullProviderList();
        ProviderList newList = ProviderList.remove(list, name);
        Providers.setProviderList(newList);
    }

    /**
     * Returns an array containing all the installed providers. The order of
     * the providers in the array is their preference order.
     *
     * @return an array of all the installed providers.
     */
    public static Provider[] getProviders() {
        return Providers.getFullProviderList().toArray();
    }

    /**
     * Returns the provider installed with the specified name, if
     * any. Returns {@code null} if no provider with the specified name is
     * installed or if name is {@code null}.
     *
     * @param name the name of the provider to get.
     *
     * @return the provider of the specified name.
     *
     * @see #removeProvider
     * @see #addProvider
     */
    public static Provider getProvider(String name) {
        return Providers.getProviderList().getProvider(name);
    }

    /**
     * Returns an array containing all installed providers that satisfy the
     * specified selection criterion, or {@code null} if no such providers
     * have been installed. The returned providers are ordered
     * according to their
     * {@linkplain #insertProviderAt(java.security.Provider, int) preference order}.
     *
     * <p> A cryptographic service is always associated with a particular
     * algorithm or type. For example, a digital signature service is
     * always associated with a particular algorithm (e.g., DSA),
     * and a CertificateFactory service is always associated with
     * a particular certificate type (e.g., X.509).
     *
     * <p>The selection criterion must be specified in one of the following two
     * formats:
     * <ul>
     * <li> <i>{@literal <crypto_service>.<algorithm_or_type>}</i>
     * <p> The cryptographic service name must not contain any dots.
     * <p> A
     * provider satisfies the specified selection criterion iff the provider
     * implements the
     * specified algorithm or type for the specified cryptographic service.
     * <p> For example, "CertificateFactory.X.509"
     * would be satisfied by any provider that supplied
     * a CertificateFactory implementation for X.509 certificates.
     * <li> <i>{@literal <crypto_service>.<algorithm_or_type>
     * <attribute_name>:<attribute_value>}</i>
     * <p> The cryptographic service name must not contain any dots. There
     * must be one or more space characters between the
     * <i>{@literal <algorithm_or_type>}</i> and the
     * <i>{@literal <attribute_name>}</i>.
     *  <p> A provider satisfies this selection criterion iff the
     * provider implements the specified algorithm or type for the specified
     * cryptographic service and its implementation meets the
     * constraint expressed by the specified attribute name/value pair.
     * <p> For example, "Signature.SHA1withDSA KeySize:1024" would be
     * satisfied by any provider that implemented
     * the SHA1withDSA signature algorithm with a keysize of 1024 (or larger).
     *
     * </ul>
     *
     * <p> See the <a href=
     * "{@docRoot}/../specs/security/standard-names.html">
     * Java Security Standard Algorithm Names Specification</a>
     * for information about standard cryptographic service names, standard
     * algorithm names and standard attribute names.
     *
     * @param filter the criterion for selecting
     * providers. The filter is case-insensitive.
     *
     * @return all the installed providers that satisfy the selection
     * criterion, or {@code null} if no such providers have been installed.
     *
     * @throws InvalidParameterException
     *         if the filter is not in the required format
     * @throws NullPointerException if filter is {@code null}
     *
     * @see #getProviders(java.util.Map)
     * @since 1.3
     */
    public static Provider[] getProviders(String filter) {
        String key;
        String value;

        int index = filter.indexOf(':');

        if (index == -1) { // <crypto_service>.<algo_or_type> only
            key = filter.trim();
            value = "";
        } else {
            // <crypto_service>.<algo_or_type> <attr_name>:<attr_value>
            key = filter.substring(0, index).trim();
            value = filter.substring(index + 1).trim();
            // ensure value is not empty here; rest will be checked in Criteria
            if (value.isEmpty()) {
                throw new InvalidParameterException("Invalid filter");
            }
        }

        Hashtable<String, String> hashtableFilter = new Hashtable<>(1);
        hashtableFilter.put(key, value);

        return (getProviders(hashtableFilter));
    }

    /**
     * Returns an array containing all installed providers that satisfy the
     * specified selection criteria, or {@code null} if no such providers have
     * been installed. The returned providers are ordered
     * according to their
     * {@linkplain #insertProviderAt(java.security.Provider, int)
     * preference order}.
     *
     * <p>The selection criteria are represented by a map.
     * Each map entry represents a selection criterion.
     * A provider is selected iff it satisfies all selection
     * criteria. The key for any entry in such a map must be in one of the
     * following two formats:
     * <ul>
     * <li> <i>{@literal <crypto_service>.<algorithm_or_type>}</i>
     * <p> The cryptographic service name must not contain any dots.
     * <p> The value associated with the key must be an empty string.
     * <p> A provider
     * satisfies this selection criterion iff the provider implements the
     * specified algorithm or type for the specified cryptographic service.
     * <li>  <i>{@literal <crypto_service>}.
     * {@literal <algorithm_or_type> <attribute_name>}</i>
     * <p> The cryptographic service name must not contain any dots. There
     * must be one or more space characters between the
     * <i>{@literal <algorithm_or_type>}</i>
     * and the <i>{@literal <attribute_name>}</i>.
     * <p> The value associated with the key must be a non-empty string.
     * A provider satisfies this selection criterion iff the
     * provider implements the specified algorithm or type for the specified
     * cryptographic service and its implementation meets the
     * constraint expressed by the specified attribute name/value pair.
     * </ul>
     *
     * <p> See the <a href=
     * "{@docRoot}/../specs/security/standard-names.html">
     * Java Security Standard Algorithm Names Specification</a>
     * for information about standard cryptographic service names, standard
     * algorithm names and standard attribute names.
     *
     * @param filter the criteria for selecting
     * providers. The filter is case-insensitive.
     *
     * @return all the installed providers that satisfy the selection
     * criteria, or {@code null} if no such providers have been installed.
     *
     * @throws InvalidParameterException
     *         if the filter is not in the required format
     * @throws NullPointerException if filter is {@code null}
     *
     * @see #getProviders(java.lang.String)
     * @since 1.3
     */
    public static Provider[] getProviders(Map<String,String> filter) {
        // Get all installed providers first.
        // Then only return those providers who satisfy the selection criteria.
        Provider[] allProviders = Security.getProviders();
        Set<Map.Entry<String, String>> entries = filter.entrySet();

        if (allProviders == null || allProviders.length == 0) {
            return null;
        } else if (entries == null) {
            // return all installed providers if the selection criteria is null
            return allProviders;
        } else if (entries.isEmpty()) {
            // return null if the selection criteria is empty; this is to match
            // earlier behavior
            return null;
        }

        LinkedList<Provider> candidates =
                new LinkedList<>(Arrays.asList(allProviders));

        // For each selection criterion, remove providers
        // which don't satisfy the criterion from the candidate set.
        for (var e : entries) {
            Criteria cr = new Criteria(e.getKey(), e.getValue());
            candidates.removeIf(p -> !cr.isCriterionSatisfied(p));
            if (candidates.isEmpty()) {
                return null;
            }
        };

        return candidates.toArray(new Provider[0]);
    }

    // Map containing cached Spi Class objects of the specified type
    private static final Map<String, Class<?>> spiMap =
            new ConcurrentHashMap<>();

    /**
     * Return the Class object for the given engine type
     * (e.g. "MessageDigest"). Works for Spis in the java.security package
     * only.
     */
    private static Class<?> getSpiClass(String type) {
        Class<?> clazz = spiMap.get(type);
        if (clazz != null) {
            return clazz;
        }
        try {
            clazz = Class.forName("java.security." + type + "Spi");
            spiMap.put(type, clazz);
            return clazz;
        } catch (ClassNotFoundException e) {
            throw new AssertionError("Spi class not found", e);
        }
    }

    /*
     * Returns an array of objects: the first object in the array is
     * an instance of an implementation of the requested algorithm
     * and type, and the second object in the array identifies the provider
     * of that implementation.
     * The {@code provider} argument can be {@code null}, in which case all
     * configured providers will be searched in order of preference.
     */
    static Object[] getImpl(String algorithm, String type, String provider)
            throws NoSuchAlgorithmException, NoSuchProviderException {
        if (provider == null) {
            return GetInstance.getInstance
                (type, getSpiClass(type), algorithm).toArray();
        } else {
            return GetInstance.getInstance
                (type, getSpiClass(type), algorithm, provider).toArray();
        }
    }

    static Object[] getImpl(String algorithm, String type, String provider,
            Object params) throws NoSuchAlgorithmException,
            NoSuchProviderException, InvalidAlgorithmParameterException {
        if (provider == null) {
            return GetInstance.getInstance
                (type, getSpiClass(type), algorithm, params).toArray();
        } else {
            return GetInstance.getInstance
                (type, getSpiClass(type), algorithm, params, provider).toArray();
        }
    }

    /*
     * Returns an array of objects: the first object in the array is
     * an instance of an implementation of the requested algorithm
     * and type, and the second object in the array identifies the provider
     * of that implementation.
     * The {@code provider} argument cannot be {@code null}.
     */
    static Object[] getImpl(String algorithm, String type, Provider provider)
            throws NoSuchAlgorithmException {
        return GetInstance.getInstance
            (type, getSpiClass(type), algorithm, provider).toArray();
    }

    static Object[] getImpl(String algorithm, String type, Provider provider,
            Object params) throws NoSuchAlgorithmException,
            InvalidAlgorithmParameterException {
        return GetInstance.getInstance
            (type, getSpiClass(type), algorithm, params, provider).toArray();
    }

    /**
     * Gets a security property value.
     *
     * <p>First, if there is a security manager, its
     * {@code checkPermission}  method is called with a
     * {@code java.security.SecurityPermission("getProperty."+key)}
     * permission to see if it's ok to retrieve the specified
     * security property value.
     *
     * @param key the key of the property being retrieved.
     *
     * @return the value of the security property, or {@code null} if there
     *          is no property with that key.
     *
     * @throws  SecurityException
     *          if a security manager exists and its {@link
     *          java.lang.SecurityManager#checkPermission} method
     *          denies
     *          access to retrieve the specified security property value
     * @throws  NullPointerException if key is {@code null}
     * @throws  IllegalArgumentException if key is reserved and cannot be
     *          used as a Security property name. Reserved keys are:
     *          "include".
     *
     * @see #setProperty
     * @see java.security.SecurityPermission
     */
    public static String getProperty(String key) {
        SecPropLoader.checkReservedKey(key);
        check("getProperty." + key);
        String name = props.getProperty(key);
        if (name != null)
            name = name.trim(); // could be a class name with trailing ws
        return name;
    }

    /**
     * Sets a security property value.
     *
     * <p>First, if there is a security manager, its
     * {@code checkPermission} method is called with a
     * {@code java.security.SecurityPermission("setProperty."+key)}
     * permission to see if it's ok to set the specified
     * security property value.
     *
     * @param key the name of the property to be set.
     *
     * @param datum the value of the property to be set.
     *
     * @throws  SecurityException
     *          if a security manager exists and its {@link
     *          java.lang.SecurityManager#checkPermission} method
     *          denies access to set the specified security property value
     * @throws  NullPointerException if key or datum is {@code null}
     * @throws  IllegalArgumentException if key is reserved and cannot be
     *          used as a Security property name. Reserved keys are:
     *          "include".
     *
     * @see #getProperty
     * @see java.security.SecurityPermission
     */
    public static void setProperty(String key, String datum) {
        SecPropLoader.checkReservedKey(key);
        check("setProperty." + key);
        props.put(key, datum);
        invalidateSMCache(key);  /* See below. */

        SecurityPropertyModificationEvent spe = new SecurityPropertyModificationEvent();
        // following is a no-op if event is disabled
        spe.key = key;
        spe.value = datum;
        spe.commit();

        if (EventHelper.isLoggingSecurity()) {
            EventHelper.logSecurityPropertyEvent(key, datum);
        }
    }

    /*
     * Implementation detail:  If the property we just set in
     * setProperty() was either "package.access" or
     * "package.definition", we need to signal to the SecurityManager
     * class that the value has just changed, and that it should
     * invalidate its local cache values.
     */
    private static void invalidateSMCache(String key) {

        final boolean pa = key.equals("package.access");
        final boolean pd = key.equals("package.definition");

        if (pa || pd) {
            SharedSecrets.getJavaLangAccess().invalidatePackageAccessCache();
        }
    }

    private static void check(String directive) {
        @SuppressWarnings("removal")
        SecurityManager security = System.getSecurityManager();
        if (security != null) {
            security.checkSecurityAccess(directive);
        }
    }

    private static void checkInsertProvider(String name) {
        @SuppressWarnings("removal")
        SecurityManager security = System.getSecurityManager();
        if (security != null) {
            try {
                security.checkSecurityAccess("insertProvider");
            } catch (SecurityException se1) {
                try {
                    security.checkSecurityAccess("insertProvider." + name);
                } catch (SecurityException se2) {
                    // throw first exception, but add second to suppressed
                    se1.addSuppressed(se2);
                    throw se1;
                }
            }
        }
    }

    private static class Criteria {
        private final String serviceName;
        private final String algName;
        private final String attrName;
        private final String attrValue;

        Criteria(String key, String value) throws InvalidParameterException {

            int snEndIndex = key.indexOf('.');
            if (snEndIndex <= 0) {
                // There must be a dot in the filter, and the dot
                // shouldn't be at the beginning of this string.
                throw new InvalidParameterException("Invalid filter");
            }

            serviceName = key.substring(0, snEndIndex);
            attrValue = value;

            if (value.isEmpty()) {
                // value is empty. So the key should be in the format of
                // <crypto_service>.<algorithm_or_type>.
                algName = key.substring(snEndIndex + 1);
                attrName = null;
            } else {
                // value is non-empty. So the key must be in the format
                // of <crypto_service>.<algorithm_or_type>(one or more
                // spaces)<attribute_name>
                int algEndIndex = key.indexOf(' ', snEndIndex);
                if (algEndIndex == -1) {
                    throw new InvalidParameterException
                            ("Invalid filter - need algorithm name");
                }
                algName = key.substring(snEndIndex + 1, algEndIndex);
                attrName = key.substring(algEndIndex + 1).trim();
                if (attrName.isEmpty()) {
                    throw new InvalidParameterException
                            ("Invalid filter - need attribute name");
                } else if (isCompositeValue() && attrValue.indexOf('|') != -1) {
                    throw new InvalidParameterException
                            ("Invalid filter - composite values unsupported");
                }
            }

            // check required values
            if (serviceName.isEmpty() || algName.isEmpty()) {
                throw new InvalidParameterException
                        ("Invalid filter - need service and algorithm");
            }
        }

        // returns true when this criteria contains a standard attribute
        // whose value may be composite, i.e. multiple values separated by "|"
        private boolean isCompositeValue() {
            return (attrName != null &&
                    (attrName.equalsIgnoreCase("SupportedKeyClasses") ||
                    attrName.equalsIgnoreCase("SupportedPaddings") ||
                    attrName.equalsIgnoreCase("SupportedModes") ||
                    attrName.equalsIgnoreCase("SupportedKeyFormats")));
        }

        /*
         * Returns {@code true} if the given provider satisfies
         * the selection criterion key:value.
         */
        private boolean isCriterionSatisfied(Provider prov) {
            // Constructed key have ONLY 1 space between algName and attrName
            String key = serviceName + '.' + algName +
                    (attrName != null ? (' ' + attrName) : "");

            // Check whether the provider has a property
            // whose key is the same as the given key.
            String propValue = getProviderProperty(key, prov);

            if (propValue == null) {
                // Check whether we have an alias instead
                // of a standard name in the key.
                String standardName = getProviderProperty("Alg.Alias." +
                        serviceName + "." + algName, prov);
                if (standardName != null) {
                    key = serviceName + "." + standardName +
                            (attrName != null ? ' ' + attrName : "");
                    propValue = getProviderProperty(key, prov);
                }

                if (propValue == null) {
                    // The provider doesn't have the given
                    // key in its property list.
                    return false;
                }
            }

            // If the key is in the format of:
            // <crypto_service>.<algorithm_or_type>,
            // there is no need to check the value.
            if (attrName == null) {
                return true;
            }

            // If we get here, the key must be in the
            // format of <crypto_service>.<algorithm_or_type> <attribute_name>.

            // Check the "Java Security Standard Algorithm Names" guide for the
            // list of supported Service Attributes

            // For KeySize, prop is the max key size the provider supports
            // for a specific <crypto_service>.<algorithm>.
            if (attrName.equalsIgnoreCase("KeySize")) {
                int requestedSize = Integer.parseInt(attrValue);
                int maxSize = Integer.parseInt(propValue);
                return requestedSize <= maxSize;
            }

            // Handle attributes with composite values
            if (isCompositeValue()) {
                String attrValue2 = attrValue.toUpperCase(Locale.ENGLISH);
                propValue = propValue.toUpperCase(Locale.ENGLISH);

                // match value to the property components
                String[] propComponents = propValue.split("\\|");
                for (String pc : propComponents) {
                    if (attrValue2.equals(pc)) return true;
                }
                return false;
            } else {
                // direct string compare (ignore case)
                return attrValue.equalsIgnoreCase(propValue);
            }
        }
    }

    /**
     * Returns a Set of {@code String} objects containing the names of all
     * available algorithms or types for the specified Java cryptographic
     * service (e.g., {@code Signature}, {@code MessageDigest}, {@code Cipher},
     * {@code Mac}, {@code KeyStore}).
     * Returns an empty set if there is no provider that supports the
     * specified service or if {@code serviceName} is {@code null}.
     * For a complete list of Java cryptographic services, please see the
     * {@extLink security_guide_jca
     * Java Cryptography Architecture (JCA) Reference Guide}.
     * Note: the returned set is immutable.
     *
     * @param serviceName the name of the Java cryptographic
     * service (e.g., {@code Signature}, {@code MessageDigest}, {@code Cipher},
     * {@code Mac}, {@code KeyStore}).
     * Note: this parameter is case-insensitive.
     *
     * @return a Set of {@code String} objects containing the names of all
     * available algorithms or types for the specified Java cryptographic
     * service or an empty set if no provider supports the specified service.
     *
     * @since 1.4
     */
    public static Set<String> getAlgorithms(String serviceName) {

        if ((serviceName == null) || (serviceName.isEmpty()) ||
            (serviceName.endsWith("."))) {
            return Collections.emptySet();
        }

        HashSet<String> result = new HashSet<>();
        Provider[] providers = Security.getProviders();

        for (int i = 0; i < providers.length; i++) {
            // Check the keys for each provider.
            for (Enumeration<Object> e = providers[i].keys();
                                                e.hasMoreElements(); ) {
                String currentKey =
                        ((String)e.nextElement()).toUpperCase(Locale.ENGLISH);
                if (currentKey.startsWith(
                        serviceName.toUpperCase(Locale.ENGLISH))) {
                    // We should skip the currentKey if it contains a
                    // whitespace. The reason is: such an entry in the
                    // provider property contains attributes for the
                    // implementation of an algorithm. We are only interested
                    // in entries which lead to the implementation
                    // classes.
                    if (currentKey.indexOf(' ') < 0) {
                        result.add(currentKey.substring(
                                                serviceName.length() + 1));
                    }
                }
            }
        }
        return Collections.unmodifiableSet(result);
    }

    @SuppressWarnings("deprecation")
    private static URL newURL(String spec) throws MalformedURLException {
        return new URL(spec);
    }
}<|MERGE_RESOLUTION|>--- conflicted
+++ resolved
@@ -34,8 +34,6 @@
 import java.nio.file.Files;
 import java.nio.file.InvalidPathException;
 import java.nio.file.Path;
-<<<<<<< HEAD
-=======
 import java.util.Arrays;
 import java.util.Collections;
 import java.util.Enumeration;
@@ -48,17 +46,12 @@
 import java.util.Properties;
 import java.util.Set;
 import java.util.concurrent.ConcurrentHashMap;
->>>>>>> 73ebb848
 
 import jdk.internal.access.JavaSecurityPropertiesAccess;
 import jdk.internal.access.SharedSecrets;
 import jdk.internal.event.EventHelper;
 import jdk.internal.event.SecurityPropertyModificationEvent;
-<<<<<<< HEAD
 import jdk.internal.misc.JavaHome;
-import jdk.internal.access.SharedSecrets;
-=======
->>>>>>> 73ebb848
 import jdk.internal.util.StaticProperty;
 import sun.security.jca.GetInstance;
 import sun.security.jca.ProviderList;
@@ -144,8 +137,13 @@
 
         private static void loadMaster() {
             try {
-                loadFromPath(Path.of(StaticProperty.javaHome(), "conf",
+                if (JavaHome.isHermetic()) {
+                    loadFromUrl(Security.class.getResource("java.security"),
+                                LoadingMode.APPEND);
+                } else {
+                    loadFromPath(Path.of(StaticProperty.javaHome(), "conf",
                         "security", "java.security"), LoadingMode.APPEND);
+                }
             } catch (IOException e) {
                 throw new InternalError("Error loading java.security file", e);
             }
@@ -338,32 +336,7 @@
     }
 
     private static void initialize() {
-<<<<<<< HEAD
-        props = new Properties();
-        boolean overrideAll = false;
-
-        // first load the system properties file
-        // to determine the value of security.overridePropertiesFile
-        InputStream propStream = securityPropStream("java.security");
-        boolean success = loadProps(propStream, null, false);
-        if (!success) {
-            throw new InternalError("Error loading java.security file");
-        }
-
-        if ("true".equalsIgnoreCase(props.getProperty
-                ("security.overridePropertiesFile"))) {
-
-            String extraPropFile = System.getProperty
-                    ("java.security.properties");
-            if (extraPropFile != null && extraPropFile.startsWith("=")) {
-                overrideAll = true;
-                extraPropFile = extraPropFile.substring(1);
-            }
-            loadProps(null, extraPropFile, overrideAll);
-        }
-=======
         SecPropLoader.loadAll();
->>>>>>> 73ebb848
         initialSecurityProperties = (Properties) props.clone();
         if (sdebug != null) {
             for (String key : props.stringPropertyNames()) {
@@ -371,65 +344,6 @@
                     props.getProperty(key));
             }
         }
-<<<<<<< HEAD
-
-    }
-
-    private static boolean loadProps(InputStream masterResource, String extraPropFile, boolean overrideAll) {
-        InputStream is = null;
-        try {
-            if (masterResource != null) {
-                is = masterResource;
-            } else if (extraPropFile != null) {
-                // TODO (jiangli): Hermetic support for extraPropFile? 
-                extraPropFile = PropertyExpander.expand(extraPropFile);
-                File propFile = new File(extraPropFile);
-                URL propURL;
-                if (propFile.exists()) {
-                    propURL = newURL
-                            ("file:" + propFile.getCanonicalPath());
-                } else {
-                    propURL = newURL(extraPropFile);
-                }
-
-                is = propURL.openStream();
-                if (overrideAll) {
-                    props = new Properties();
-                    if (sdebug != null) {
-                        sdebug.println
-                                ("overriding other security properties files!");
-                    }
-                }
-            } else {
-                // unexpected
-                return false;
-            }
-            props.load(is);
-            if (sdebug != null) {
-                sdebug.println("reading security properties file: " +
-                        masterResource == null ? extraPropFile : "java.security");
-            }
-            return true;
-        } catch (IOException | PropertyExpander.ExpandException e) {
-            if (sdebug != null) {
-                sdebug.println("unable to load security properties from " +
-                        masterResource == null ? extraPropFile : "java.security");
-                e.printStackTrace();
-            }
-            return false;
-        } finally {
-            if (is != null) {
-                try {
-                    is.close();
-                } catch (IOException ioe) {
-                    if (sdebug != null) {
-                        sdebug.println("unable to close input stream");
-                    }
-                }
-            }
-        }
-=======
->>>>>>> 73ebb848
     }
 
     /**
@@ -438,40 +352,6 @@
     private Security() {
     }
 
-<<<<<<< HEAD
-    private static InputStream securityPropStream(String filename) {
-        // maybe check for a system property which will specify where to
-        // look. Someday.
-        InputStream is = null;
-        if (JavaHome.isHermetic()) {
-            is = Security.class.getResourceAsStream(filename);
-        } else {
-            String sep = File.separator;
-            File securityFile = new File(StaticProperty.javaHome() + sep +
-                                         "conf" + sep + "security" + sep +
-                                         filename);
-            try {
-                // Returns null if the file is not found. An InternalError
-                // would be thrown by the the caller initialize()
-                // method when the security property cannot be loaded
-                // successfully.
-                if (securityFile != null && securityFile.exists()) {
-                    is = new FileInputStream(securityFile);
-                }
-            } catch (IOException e) {
-                // Returns null in this case.
-                if (sdebug != null) {
-                    sdebug.println("unable to find security property file " +
-                                   filename);
-                    e.printStackTrace();
-                }
-            }
-        }
-        return is;
-    }
-
-=======
->>>>>>> 73ebb848
     /**
      * Looks up providers, and returns the property (and its associated
      * provider) mapping the key, if any.
