/*
 * Copyright (c) 2018, 2025, Oracle and/or its affiliates. All rights reserved.
 * DO NOT ALTER OR REMOVE COPYRIGHT NOTICES OR THIS FILE HEADER.
 *
 * This code is free software; you can redistribute it and/or modify it
 * under the terms of the GNU General Public License version 2 only, as
 * published by the Free Software Foundation.  Oracle designates this
 * particular file as subject to the "Classpath" exception as provided
 * by Oracle in the LICENSE file that accompanied this code.
 *
 * This code is distributed in the hope that it will be useful, but WITHOUT
 * ANY WARRANTY; without even the implied warranty of MERCHANTABILITY or
 * FITNESS FOR A PARTICULAR PURPOSE.  See the GNU General Public License
 * version 2 for more details (a copy is included in the LICENSE file that
 * accompanied this code).
 *
 * You should have received a copy of the GNU General Public License version
 * 2 along with this work; if not, write to the Free Software Foundation,
 * Inc., 51 Franklin St, Fifth Floor, Boston, MA 02110-1301 USA.
 *
 * Please contact Oracle, 500 Oracle Parkway, Redwood Shores, CA 94065 USA
 * or visit www.oracle.com if you need additional information or have any
 * questions.
 */

package sun.security.ssl;

import java.io.*;
import java.lang.ref.WeakReference;
import java.security.KeyStore;
import java.security.cert.*;
import java.util.*;
import java.util.concurrent.locks.ReentrantLock;
import jdk.internal.misc.JavaHome;
import sun.security.util.FilePaths;
import sun.security.validator.TrustStoreUtil;

/**
 * Collection of static utility methods to manage the default trusted KeyStores
 * effectively.
 */
final class TrustStoreManager {

    // A singleton service to manage the default trusted KeyStores effectively.
    private static final TrustAnchorManager tam = new TrustAnchorManager();

    // Restrict instantiation of this class.
    private TrustStoreManager() {
        // empty
    }

    /**
     * Return an unmodifiable set of all trusted X509Certificates contained
     * in the default trusted KeyStore.
     */
    public static Set<X509Certificate> getTrustedCerts() throws Exception {
        return tam.getTrustedCerts(TrustStoreDescriptor.createInstance());
    }

    /**
     * Return an instance of the default trusted KeyStore.
     */
    public static KeyStore getTrustedKeyStore() throws Exception {
        return tam.getKeyStore(TrustStoreDescriptor.createInstance());
    }

    /**
     * A descriptor of the default trusted KeyStore.
     *
     * The preference of the default trusted KeyStore is:
     *    javax.net.ssl.trustStore
     *    jssecacerts
     *    cacerts
     */
    private static final class TrustStoreDescriptor {
        private static final String defaultStoreName = "cacerts";
        private static final String jsseDefaultStoreName = "jssecacerts";

        // the trust store name
        private final String storeName;

        // the trust store type, JKS/PKCS12
        private final String storeType;

        // the provider of the trust store
        private final String storeProvider;

        // the password used for the trust store
        private final String storePassword;

        // the File object of the trust store
        private final File storeFile;

        // the last modified time of the store
        private final long lastModified;

        private TrustStoreDescriptor(String storeName, String storeType,
                String storeProvider, String storePassword,
                File storeFile, long lastModified) {
            this.storeName = storeName;
            this.storeType = storeType;
            this.storeProvider = storeProvider;
            this.storePassword = storePassword;
            this.storeFile = storeFile;
            this.lastModified = lastModified;

            if (SSLLogger.isOn && SSLLogger.isOn("trustmanager")) {
                SSLLogger.fine(
                    "trustStore is: " + storeName + "\n" +
                    "trustStore type is: " + storeType + "\n" +
                    "trustStore provider is: " + (storeProvider.isEmpty() ? "unspecified" : storeProvider) + "\n" +
                    "the last modified time is: " + (new Date(lastModified)));
            }
        }

        /**
         * Create an instance of TrustStoreDescriptor for the default
         * trusted KeyStore.
         */
        @SuppressWarnings("Convert2Lambda")
        static TrustStoreDescriptor createInstance() {
            // Get the system properties for trust store.
            String storePropName = System.getProperty(
                    "javax.net.ssl.trustStore", jsseDefaultStoreName);
            String storePropType = System.getProperty(
                    "javax.net.ssl.trustStoreType",
                    KeyStore.getDefaultType());
            String storePropProvider = System.getProperty(
                    "javax.net.ssl.trustStoreProvider", "");
            String storePropPassword = System.getProperty(
                    "javax.net.ssl.trustStorePassword", "");

            String temporaryName = "";
            File temporaryFile = null;
            long temporaryTime = 0L;
            if (!"NONE".equals(storePropName)) {
                String[] fileNames =
                        new String[] {storePropName, defaultStoreName};
                for (String fileName : fileNames) {
                    if (!JavaHome.isHermetic() || (fileName.equals(storePropName) &&
                                                   !fileName.equals(jsseDefaultStoreName))) {
                        // If we get here, it must be one of the following
                        // cases:
                        //   - In non-hermetic mode, in which case, the current file is
                        //       - either the JDK default cacerts or jssecacerts
                        //       - or, javax.net.ssl.trustStore specified;
                        //   - In hermetic mode and the current file is
                        //     javax.net.ssl.trustStore specified;
                        //
                        // If the current 'fileName' is the
                        // storePropName and is not the default one
                        // specified by jsseDefaultStoreName, it must
                        // be specified by the javax.net.ssl.trustStore property.
                        // Handle it as a regular file path.
                        //
                        // If we are not running in hermetic mode,
                        // the JDK default stores are regular files.
                        if (fileName.equals(jsseDefaultStoreName) ||
                            fileName.equals(defaultStoreName) ) {
                            fileName = FilePaths.defaultStore(fileName);
                        }
                        File f = new File(fileName);
                        if (f.isFile() && f.canRead()) {
                            temporaryName = fileName;
                            temporaryFile = f;
                            temporaryTime = f.lastModified();
                            break;
                        }
                    } else {
                        // If we get here, we are executing in hermetic
                        // mode and this must be one of the JDK default store
                        // files that is specified by defaultStoreName or
                        // jsseDefaultStoreName. Find the store file
                        // using the FilePaths class from the hermetic
                        // modules image.

                        if (FilePaths.class.getResource(fileName) != null) {
                            // Keep temporaryFile as null in hermetic case.
                            temporaryName = fileName;
                            temporaryTime = JavaHome.hermeticImageFile().lastModified();
                            break;
                        }
                    }

                    // Not break, the file is inaccessible.
                    if (SSLLogger.isOn &&
                            SSLLogger.isOn("trustmanager")) {
                        SSLLogger.fine(
                                "Inaccessible trust store: " +
                                fileName);
                    }
                }
            } else {
                temporaryName = storePropName;
            }

            return new TrustStoreDescriptor(
                    temporaryName, storePropType, storePropProvider,
                    storePropPassword, temporaryFile, temporaryTime);
        }

        @Override
        public boolean equals(Object obj) {
            if (obj == this) {
                return true;
            }

            if (obj instanceof TrustStoreDescriptor that) {
                return ((this.lastModified == that.lastModified) &&
                    Objects.equals(this.storeName, that.storeName) &&
                    Objects.equals(this.storeType, that.storeType) &&
                    Objects.equals(this.storeProvider, that.storeProvider));
            }

            return false;
        }


        // Please be careful if computing security-sensitive attributes'
        // hash code.  For example the storePassword should not be computed.
        @Override
        public int hashCode() {
            int result = 17;

            if (storeName != null && !storeName.isEmpty()) {
                result = 31 * result + storeName.hashCode();
            }

            if (storeType != null && !storeType.isEmpty()) {
                result = 31 * result + storeType.hashCode();
            }

            if (storeProvider != null && !storeProvider.isEmpty()) {
                result = 31 * result + storeProvider.hashCode();
            }

            if (storeFile != null) {
                result = 31 * result + storeFile.hashCode();
            }

            if (lastModified != 0L) {
                result = (int)(31 * result + lastModified);
            }

            return result;
        }
    }

    /**
     * The trust anchors manager used to expedite the performance.
     *
     * This class can be used to provide singleton services to access default
     * trust KeyStore more effectively.
     */
    private static final class TrustAnchorManager {
        // Last trust store descriptor.
        private TrustStoreDescriptor descriptor;

        // The key store used for the trust anchors.
        //
        // Use weak reference so that the heavy loaded KeyStore object can
        // be atomically cleared, and reloaded if needed.
        private WeakReference<KeyStore> ksRef;

        // The trusted X.509 certificates in the key store.
        //
        // Use weak reference so that the heavy loaded certificates collection
        // objects can be atomically cleared, and reloaded if needed.
        private WeakReference<Set<X509Certificate>> csRef;

        private final ReentrantLock tamLock = new ReentrantLock();

        private TrustAnchorManager() {
            this.descriptor = null;
            this.ksRef = new WeakReference<>(null);
            this.csRef = new WeakReference<>(null);
        }

        /**
         * Get the default trusted KeyStore with the specified descriptor.
         *
         * @return null if the underlying KeyStore is not available.
         */
        KeyStore getKeyStore(
                TrustStoreDescriptor descriptor) throws Exception {

            TrustStoreDescriptor temporaryDesc = this.descriptor;
            KeyStore ks = ksRef.get();
            if ((ks != null) && descriptor.equals(temporaryDesc)) {
                return ks;
            }

            tamLock.lock();
            try {
                // double check
                ks = ksRef.get();
                if ((ks != null) && descriptor.equals(temporaryDesc)) {
                    return ks;
                }

                // Reload a new key store.
                if (SSLLogger.isOn && SSLLogger.isOn("trustmanager")) {
                    SSLLogger.fine("Reload the trust store");
                }

                ks = loadKeyStore(descriptor);
                this.descriptor = descriptor;
                this.ksRef = new WeakReference<>(ks);
            } finally {
                tamLock.unlock();
            }

            return ks;
        }

        /**
         * Get trusted certificates in the default trusted KeyStore with
         * the specified descriptor.
         *
         * @return empty collection if the underlying KeyStore is not available.
         */
        Set<X509Certificate> getTrustedCerts(
                TrustStoreDescriptor descriptor) throws Exception {

            KeyStore ks = null;
            TrustStoreDescriptor temporaryDesc = this.descriptor;
            Set<X509Certificate> certs = csRef.get();
            if ((certs != null) && descriptor.equals(temporaryDesc)) {
                return certs;
            }

            tamLock.lock();
            try {
                // double check
                temporaryDesc = this.descriptor;
                certs = csRef.get();
                if (certs != null) {
                    if (descriptor.equals(temporaryDesc)) {
                        return certs;
                    } else {
                        // Use the new descriptor.
                        this.descriptor = descriptor;
                    }
                } else {
                    // Try to use the cached store at first.
                    if (descriptor.equals(temporaryDesc)) {
                        ks = ksRef.get();
                    } else {
                        // Use the new descriptor.
                        this.descriptor = descriptor;
                    }
                }

                // Reload the trust store if needed.
                if (ks == null) {
                    if (SSLLogger.isOn && SSLLogger.isOn("trustmanager")) {
                        SSLLogger.fine("Reload the trust store");
                    }
                    ks = loadKeyStore(descriptor);
                    this.ksRef = new WeakReference<>(ks);
                }

                // Reload trust certs from the key store.
                if (SSLLogger.isOn && SSLLogger.isOn("trustmanager")) {
                    SSLLogger.fine("Reload trust certs");
                }

                certs = loadTrustedCerts(ks);
                if (SSLLogger.isOn && SSLLogger.isOn("trustmanager")) {
                    SSLLogger.fine("Reloaded " + certs.size() + " trust certs");
                }

                this.csRef = new WeakReference<>(certs);
            } finally {
                tamLock.unlock();
            }

            return certs;
        }

        /**
         * Load the KeyStore as described in the specified descriptor.
         */
        private static KeyStore loadKeyStore(
                TrustStoreDescriptor descriptor) throws Exception {
            // In non-hermetic mode, 'storeFile' should be non-null if
            // the 'storeName' is not "NONE" and the file is valid.
            // In hermetic mode, the 'storeFile' is null when JDK default
            // cacerts or jssecacerts is used. In that case, 'lastModified'
            // should not be 0L.
            if (!"NONE".equals(descriptor.storeName) &&
                    ((!JavaHome.isHermetic() && descriptor.storeFile == null) ||
                     (JavaHome.isHermetic() && descriptor.lastModified == 0L))) {

                // No KeyStore available.
                if (SSLLogger.isOn && SSLLogger.isOn("trustmanager")) {
                    SSLLogger.fine("No available key store");
                }

                return null;
            }

            KeyStore ks;
            if (descriptor.storeProvider.isEmpty()) {
                ks = KeyStore.getInstance(descriptor.storeType);
            } else {
                ks = KeyStore.getInstance(
                        descriptor.storeType, descriptor.storeProvider);
            }

            char[] password = null;
            if (!descriptor.storePassword.isEmpty()) {
                password = descriptor.storePassword.toCharArray();
            }

            if (!"NONE".equals(descriptor.storeName)) {
<<<<<<< HEAD
                // The descriptor.storeFile is null if the JDK default cacerts
                // or jssecacerts is used when running in hermetic mode. In that
                // case, load the default store from the hermetic modules image.
                try (InputStream is = (descriptor.storeFile != null ?
                            new FileInputStream(descriptor.storeFile) :
                            FilePaths.class.getResourceAsStream(descriptor.storeName))) {
                    ks.load(is, password);
                } catch (IOException ioe) {
=======
                try (BufferedInputStream bis =
                        new BufferedInputStream(
                                new FileInputStream(descriptor.storeFile))) {
                    ks.load(bis, password);
                } catch (FileNotFoundException fnfe) {
>>>>>>> aa191119
                    // No file available, no KeyStore available.
                    if (SSLLogger.isOn && SSLLogger.isOn("trustmanager")) {
                        SSLLogger.fine(
                            "Not available key store: " + descriptor.storeName);
                    }

                    return null;
                }
            } else {
                ks.load(null, password);
            }

            return ks;
        }

        /**
         * Load trusted certificates from the specified KeyStore.
         */
        private static Set<X509Certificate> loadTrustedCerts(KeyStore ks) {
            if (ks == null) {
                return Collections.emptySet();
            }

            return TrustStoreUtil.getTrustedCerts(ks);
        }
    }
}<|MERGE_RESOLUTION|>--- conflicted
+++ resolved
@@ -414,22 +414,14 @@
             }
 
             if (!"NONE".equals(descriptor.storeName)) {
-<<<<<<< HEAD
                 // The descriptor.storeFile is null if the JDK default cacerts
                 // or jssecacerts is used when running in hermetic mode. In that
                 // case, load the default store from the hermetic modules image.
-                try (InputStream is = (descriptor.storeFile != null ?
+                try (BufferedInputStream bis = new BufferedInputStream(descriptor.storeFile != null ?
                             new FileInputStream(descriptor.storeFile) :
                             FilePaths.class.getResourceAsStream(descriptor.storeName))) {
-                    ks.load(is, password);
+                    ks.load(bis, password);
                 } catch (IOException ioe) {
-=======
-                try (BufferedInputStream bis =
-                        new BufferedInputStream(
-                                new FileInputStream(descriptor.storeFile))) {
-                    ks.load(bis, password);
-                } catch (FileNotFoundException fnfe) {
->>>>>>> aa191119
                     // No file available, no KeyStore available.
                     if (SSLLogger.isOn && SSLLogger.isOn("trustmanager")) {
                         SSLLogger.fine(
