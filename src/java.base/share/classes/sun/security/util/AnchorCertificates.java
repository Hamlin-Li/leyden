--- conflicted
+++ resolved
@@ -25,13 +25,8 @@
 
 package sun.security.util;
 
-<<<<<<< HEAD
 import java.io.InputStream;
 import java.security.AccessController;
-=======
-import java.io.File;
-import java.io.FileInputStream;
->>>>>>> 1ca76445
 import java.security.KeyStore;
 import java.security.cert.X509Certificate;
 import java.util.Collections;
@@ -54,40 +49,10 @@
     private static Set<X500Principal> certIssuers = Collections.emptySet();
 
     static  {
-<<<<<<< HEAD
-        @SuppressWarnings("removal")
-        var dummy = AccessController.doPrivileged(new PrivilegedAction<>() {
-            @Override
-            public Void run() {
-                try {
-                    KeyStore cacerts;
-                    cacerts = KeyStore.getInstance("JKS");
-                    try (InputStream is = FilePaths.cacertsStream()) {
-                        cacerts.load(is, null);
-                        certs = new HashSet<>();
-                        certIssuers = new HashSet<>();
-                        Enumeration<String> list = cacerts.aliases();
-                        while (list.hasMoreElements()) {
-                            String alias = list.nextElement();
-                            // Check if this cert is labeled a trust anchor.
-                            if (alias.contains(" [jdk")) {
-                                X509Certificate cert = (X509Certificate) cacerts
-                                        .getCertificate(alias);
-                                String fp =
-                                    X509CertImpl.getFingerprint(HASH, cert, debug);
-                                // only add trust anchor if fingerprint can
-                                // be calculated
-                                if (fp != null) {
-                                    certs.add(fp);
-                                    certIssuers.add(cert.getSubjectX500Principal());
-                                }
-                            }
-=======
-        File f = new File(FilePaths.cacerts());
         try {
             KeyStore cacerts = KeyStore.getInstance("JKS");
-            try (FileInputStream fis = new FileInputStream(f)) {
-                cacerts.load(fis, null);
+            try (InputStream is = FilePaths.cacertsStream()) {
+                cacerts.load(is, null);
                 certs = new HashSet<>();
                 certIssuers = new HashSet<>();
                 Enumeration<String> list = cacerts.aliases();
@@ -104,7 +69,6 @@
                         if (fp != null) {
                             certs.add(fp);
                             certIssuers.add(cert.getSubjectX500Principal());
->>>>>>> 1ca76445
                         }
                     }
                 }
