--- conflicted
+++ resolved
@@ -205,7 +205,6 @@
 
         private static InputStream getPubSuffixStream() {
             InputStream is = null;
-<<<<<<< HEAD
             if (JavaHome.isHermetic()) {
                 is = DomainName.class.getResourceAsStream("public_suffix_list.dat");
             } else {
@@ -215,13 +214,6 @@
                     is = new FileInputStream(f);
                 } catch (FileNotFoundException e) { }
             }
-=======
-            File f = new File(System.getProperty("java.home"),
-                "lib/security/public_suffix_list.dat");
-            try {
-                is = new FileInputStream(f);
-            } catch (FileNotFoundException e) { }
->>>>>>> 6a29a811
             if (is == null) {
                 if (SSLLogger.isOn && SSLLogger.isOn("ssl") &&
                         SSLLogger.isOn("trustmanager")) {
