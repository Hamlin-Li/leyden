--- conflicted
+++ resolved
@@ -66,10 +66,6 @@
 
 #include "jni_util.h"
 
-<<<<<<< HEAD
-DEF_STATIC_Agent_OnLoad
-=======
->>>>>>> 1ca76445
 DEF_STATIC_JNI_OnLoad
 
 /*
