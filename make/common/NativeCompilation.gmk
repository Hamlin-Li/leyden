--- conflicted
+++ resolved
@@ -318,61 +318,6 @@
       $$(call SetIfEmpty, $1_LD, $(BUILD_LD))
     endif
   else
-<<<<<<< HEAD
-    $1_EXTRA_CXXFLAGS += $$($1_CXXFLAGS_release)
-    $1_EXTRA_CXXFLAGS += $$($1_CXXFLAGS_$(OPENJDK_TARGET_OS_TYPE)_release)
-    $1_EXTRA_CXXFLAGS += $$($1_CXXFLAGS_$(OPENJDK_TARGET_OS)_release)
-  endif
-  ifeq ($(STATIC_LIBS), true)
-    $1_EXTRA_CXXFLAGS += $$(STATIC_LIB_CFLAGS)
-  endif
-
-  # If no C++ flags are explicitly set, default to using the C flags.
-  # After that, we can set additional C++ flags that should not interfere
-  # with the mechanism for copying the C flags by default.
-  ifeq ($$($1_CXXFLAGS), )
-    $1_CXXFLAGS := $$($1_CFLAGS)
-  endif
-  ifeq ($$(strip $$($1_EXTRA_CXXFLAGS)), )
-    $1_EXTRA_CXXFLAGS := $$($1_EXTRA_CFLAGS)
-  endif
-
-  ifeq ($$($1_COMPILE_WITH_DEBUG_SYMBOLS), true)
-    $1_EXTRA_CFLAGS += $$(CFLAGS_DEBUG_SYMBOLS)
-    $1_EXTRA_CXXFLAGS += $$(CFLAGS_DEBUG_SYMBOLS)
-    $1_EXTRA_ASFLAGS += $$(ASFLAGS_DEBUG_SYMBOLS)
-  endif
-
-  # Pass the library name for JNI library naming. It is used to form unique
-  # names for JNI_OnLoad and friends in different JNI libraries. See
-  # src/java.base/share/native/libjava/jni_util.h for more details.
-  $1_EXTRA_CFLAGS += -DLIBRARY_NAME=$$($1_NAME)
-  $1_EXTRA_CXXFLAGS += -DLIBRARY_NAME=$$($1_NAME)
-
-  # Pick up disabled warnings, if possible on this platform.
-  ifneq ($(DISABLE_WARNING_PREFIX), )
-    $1_EXTRA_CFLAGS += $$(addprefix $(DISABLE_WARNING_PREFIX), \
-        $$(DISABLED_WARNINGS) \
-        $$(DISABLED_WARNINGS_C) \
-        $$($1_DISABLED_WARNINGS_$(TOOLCHAIN_TYPE)) \
-        $$($1_DISABLED_WARNINGS_C_$(TOOLCHAIN_TYPE)) \
-        $$($1_DISABLED_WARNINGS_$(TOOLCHAIN_TYPE)_$(OPENJDK_TARGET_OS)) \
-        $$($1_DISABLED_WARNINGS_C_$(TOOLCHAIN_TYPE)_$(OPENJDK_TARGET_OS)))
-    $1_EXTRA_CXXFLAGS += $$(addprefix $(DISABLE_WARNING_PREFIX), \
-        $$(DISABLED_WARNINGS) \
-        $$(DISABLED_WARNINGS_CXX) \
-        $$($1_DISABLED_WARNINGS_$(TOOLCHAIN_TYPE)) \
-        $$($1_DISABLED_WARNINGS_CXX_$(TOOLCHAIN_TYPE)) \
-        $$($1_DISABLED_WARNINGS_$(TOOLCHAIN_TYPE)_$(OPENJDK_TARGET_OS)) \
-        $$($1_DISABLED_WARNINGS_CXX_$(TOOLCHAIN_TYPE)_$(OPENJDK_TARGET_OS)))
-  endif
-
-  # Check if warnings should be considered errors.
-  # Pick first binary and toolchain specific, then binary specific, then general setting.
-  ifeq ($$($1_WARNINGS_AS_ERRORS_$(TOOLCHAIN_TYPE)), )
-    ifeq ($$($1_WARNINGS_AS_ERRORS), )
-      $1_WARNINGS_AS_ERRORS_$(TOOLCHAIN_TYPE) := $$(WARNINGS_AS_ERRORS)
-=======
     $$(call SetIfEmpty, $1_CC, $(CC))
     $$(call SetIfEmpty, $1_CXX, $(CXX))
     $$(call SetIfEmpty, $1_AR, $(AR))
@@ -386,7 +331,6 @@
     $$(call SetIfEmpty, $1_SYSROOT_LDFLAGS, $(SYSROOT_LDFLAGS))
     ifeq ($$($1_LINK_TYPE), C++)
       $$(call SetIfEmpty, $1_LD, $(LDCXX))
->>>>>>> 045eea11
     else
       $$(call SetIfEmpty, $1_LD, $(LD))
     endif
